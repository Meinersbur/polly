/// These are automatically generated C++ bindings for isl.
///
/// isl is a library for computing with integer sets and maps described by
/// Presburger formulas. On top of this, isl provides various tools for
/// polyhedral compilation, ranging from dependence analysis over scheduling
/// to AST generation.

#ifndef ISL_CPP_NOEXCEPTIONS
#define ISL_CPP_NOEXCEPTIONS

#include <isl/aff.h>
#include <isl/ast_build.h>
#include <isl/constraint.h>
#include <isl/flow.h>
#include <isl/id.h>
#include <isl/ilp.h>
#include <isl/map.h>
#include <isl/schedule.h>
#include <isl/schedule_node.h>
#include <isl/set.h>
#include <isl/union_map.h>
#include <isl/union_set.h>
#include <isl/val.h>

#include <functional>
#include <string>

namespace isl {
inline namespace noexceptions {

#define ISLPP_STRINGIZE_(X) #X
#define ISLPP_STRINGIZE(X) ISLPP_STRINGIZE_(X)

#define ISLPP_ASSERT(test, message)                          \
  do {                                                       \
    if (test)                                                \
      break;                                                 \
    fputs("Assertion \"" #test "\" failed at " __FILE__      \
      ":" ISLPP_STRINGIZE(__LINE__) "\n  " message "\n",     \
      stderr);                                               \
  } while (0)

class boolean {
private:
  isl_bool val;

  friend isl::boolean manage(isl_bool val);
  boolean(isl_bool val): val(val) {}
public:
  boolean()
      : val(isl_bool_error) {}

  /* implicit */ boolean(bool val)
      : val(val ? isl_bool_true : isl_bool_false) {}

  bool is_error() const { return val == isl_bool_error; }
  bool is_false() const { return val == isl_bool_false; }
  bool is_true() const { return val == isl_bool_true; }

  explicit operator bool() const {
    ISLPP_ASSERT(!is_error(), "IMPLEMENTATION ERROR: Unhandled error state");
    return is_true();
  }

  boolean operator!() const {
    if (is_error())
      return *this;
    return !is_true();
  }
};

inline isl::boolean manage(isl_bool val) {
  return isl::boolean(val);
}

class ctx {
  isl_ctx *ptr;
public:
  /* implicit */ ctx(isl_ctx *ctx)
      : ptr(ctx) {}
  isl_ctx *release() {
    auto tmp = ptr;
    ptr = nullptr;
    return tmp;
  }
  isl_ctx *get() {
    return ptr;
  }
};

enum class stat {
  ok = isl_stat_ok,
  error = isl_stat_error
};

enum class dim {
  cst = isl_dim_cst,
  param = isl_dim_param,
  in = isl_dim_in,
  out = isl_dim_out,
  set = isl_dim_set,
  div = isl_dim_div,
  all = isl_dim_all
};

}
} // namespace isl

namespace isl {

inline namespace noexceptions {

// forward declarations
class aff;
class aff_list;
class ast_build;
class ast_expr;
class ast_expr_list;
class ast_node;
class ast_node_list;
class band_list;
class basic_map;
class basic_map_list;
class basic_set;
class basic_set_list;
class constraint;
class constraint_list;
class id;
class id_list;
class id_to_ast_expr;
class local_space;
class map;
class map_list;
class multi_aff;
class multi_pw_aff;
class multi_union_pw_aff;
class multi_val;
class point;
class pw_aff;
class pw_aff_list;
class pw_multi_aff;
class schedule;
class schedule_constraints;
class schedule_node;
class set;
class set_list;
class space;
class union_access_info;
class union_flow;
class union_map;
class union_map_list;
class union_pw_aff;
class union_pw_aff_list;
class union_pw_multi_aff;
class union_pw_multi_aff_list;
class union_set;
class union_set_list;
class val;
class val_list;

// declarations for isl::aff
inline isl::aff manage(__isl_take isl_aff *ptr);
inline isl::aff give(__isl_take isl_aff *ptr);


class aff {
  friend inline isl::aff manage(__isl_take isl_aff *ptr);

  isl_aff *ptr = nullptr;

  inline explicit aff(__isl_take isl_aff *ptr);

public:
  inline /* implicit */ aff();
  inline /* implicit */ aff(const isl::aff &obj);
  inline /* implicit */ aff(std::nullptr_t);
  inline explicit aff(isl::local_space ls);
  inline explicit aff(isl::local_space ls, isl::val val);
  inline explicit aff(isl::ctx ctx, const std::string &str);
  inline isl::aff &operator=(isl::aff obj);
  inline ~aff();
  inline __isl_give isl_aff *copy() const &;
  inline __isl_give isl_aff *copy() && = delete;
  inline __isl_keep isl_aff *get() const;
  inline __isl_give isl_aff *release();
  inline bool is_null() const;
  inline __isl_keep isl_aff *keep() const;
  inline __isl_give isl_aff *take();
  inline explicit operator bool() const;
  inline isl::ctx get_ctx() const;
  inline std::string to_str() const;
  inline void dump() const;

  inline isl::aff add(isl::aff aff2) const;
  inline isl::aff add_coefficient_si(isl::dim type, int pos, int v) const;
  inline isl::aff add_coefficient_val(isl::dim type, int pos, isl::val v) const;
  inline isl::aff add_constant_num_si(int v) const;
  inline isl::aff add_constant_si(int v) const;
  inline isl::aff add_constant_val(isl::val v) const;
  inline isl::aff add_dims(isl::dim type, unsigned int n) const;
  inline isl::aff align_params(isl::space model) const;
  inline isl::aff ceil() const;
  inline int coefficient_sgn(isl::dim type, int pos) const;
  inline int dim(isl::dim type) const;
  inline isl::aff div(isl::aff aff2) const;
  inline isl::aff drop_dims(isl::dim type, unsigned int first, unsigned int n) const;
  inline isl::basic_set eq_basic_set(isl::aff aff2) const;
  inline isl::set eq_set(isl::aff aff2) const;
  inline int find_dim_by_name(isl::dim type, const std::string &name) const;
  inline isl::aff floor() const;
  inline isl::basic_set ge_basic_set(isl::aff aff2) const;
  inline isl::set ge_set(isl::aff aff2) const;
  inline isl::val get_coefficient_val(isl::dim type, int pos) const;
  inline isl::val get_constant_val() const;
  inline isl::local_space get_domain_local_space() const;
  inline isl::space get_domain_space() const;
  inline uint32_t get_hash() const;
  inline isl::local_space get_local_space() const;
  inline isl::space get_space() const;
  inline isl::aff gist(isl::set context) const;
  inline isl::aff gist_params(isl::set context) const;
  inline isl::basic_set gt_basic_set(isl::aff aff2) const;
  inline isl::aff insert_dims(isl::dim type, unsigned int first, unsigned int n) const;
  inline isl::boolean involves_dims(isl::dim type, unsigned int first, unsigned int n) const;
  inline isl::boolean is_cst() const;
  inline isl::boolean is_nan() const;
  inline isl::basic_set le_basic_set(isl::aff aff2) const;
  inline isl::set le_set(isl::aff aff2) const;
  inline isl::basic_set lt_basic_set(isl::aff aff2) const;
  inline isl::set lt_set(isl::aff aff2) const;
  inline isl::aff mod_val(isl::val mod) const;
  inline isl::aff move_dims(isl::dim dst_type, unsigned int dst_pos, isl::dim src_type, unsigned int src_pos, unsigned int n) const;
  inline isl::aff mul(isl::aff aff2) const;
  static inline isl::aff nan_on_domain(isl::local_space ls);
  inline isl::aff neg() const;
  inline isl::basic_set neg_basic_set() const;
  inline isl::boolean plain_is_equal(const isl::aff &aff2) const;
  inline isl::boolean plain_is_zero() const;
  inline isl::aff project_domain_on_params() const;
  inline isl::aff pullback(isl::multi_aff ma) const;
  inline isl::aff pullback_aff(isl::aff aff2) const;
  inline isl::aff scale_down_ui(unsigned int f) const;
  inline isl::aff scale_down_val(isl::val v) const;
  inline isl::aff scale_val(isl::val v) const;
  inline isl::aff set_coefficient_si(isl::dim type, int pos, int v) const;
  inline isl::aff set_coefficient_val(isl::dim type, int pos, isl::val v) const;
  inline isl::aff set_constant_si(int v) const;
  inline isl::aff set_constant_val(isl::val v) const;
  inline isl::aff set_dim_id(isl::dim type, unsigned int pos, isl::id id) const;
  inline isl::aff set_tuple_id(isl::dim type, isl::id id) const;
  inline isl::aff sub(isl::aff aff2) const;
  static inline isl::aff var_on_domain(isl::local_space ls, isl::dim type, unsigned int pos);
  inline isl::basic_set zero_basic_set() const;
};

// declarations for isl::aff_list
inline isl::aff_list manage(__isl_take isl_aff_list *ptr);
inline isl::aff_list give(__isl_take isl_aff_list *ptr);


class aff_list {
  friend inline isl::aff_list manage(__isl_take isl_aff_list *ptr);

  isl_aff_list *ptr = nullptr;

  inline explicit aff_list(__isl_take isl_aff_list *ptr);

public:
  inline /* implicit */ aff_list();
  inline /* implicit */ aff_list(const isl::aff_list &obj);
  inline /* implicit */ aff_list(std::nullptr_t);
  inline isl::aff_list &operator=(isl::aff_list obj);
  inline ~aff_list();
  inline __isl_give isl_aff_list *copy() const &;
  inline __isl_give isl_aff_list *copy() && = delete;
  inline __isl_keep isl_aff_list *get() const;
  inline __isl_give isl_aff_list *release();
  inline bool is_null() const;
  inline __isl_keep isl_aff_list *keep() const;
  inline __isl_give isl_aff_list *take();
  inline explicit operator bool() const;
  inline isl::ctx get_ctx() const;
  inline void dump() const;

};

// declarations for isl::ast_build
inline isl::ast_build manage(__isl_take isl_ast_build *ptr);
inline isl::ast_build give(__isl_take isl_ast_build *ptr);


class ast_build {
  friend inline isl::ast_build manage(__isl_take isl_ast_build *ptr);

  isl_ast_build *ptr = nullptr;

  inline explicit ast_build(__isl_take isl_ast_build *ptr);

public:
  inline /* implicit */ ast_build();
  inline /* implicit */ ast_build(const isl::ast_build &obj);
  inline /* implicit */ ast_build(std::nullptr_t);
  inline explicit ast_build(isl::ctx ctx);
  inline isl::ast_build &operator=(isl::ast_build obj);
  inline ~ast_build();
  inline __isl_give isl_ast_build *copy() const &;
  inline __isl_give isl_ast_build *copy() && = delete;
  inline __isl_keep isl_ast_build *get() const;
  inline __isl_give isl_ast_build *release();
  inline bool is_null() const;
  inline __isl_keep isl_ast_build *keep() const;
  inline __isl_give isl_ast_build *take();
  inline explicit operator bool() const;
  inline isl::ctx get_ctx() const;

  inline isl::ast_expr access_from(isl::pw_multi_aff pma) const;
  inline isl::ast_expr access_from(isl::multi_pw_aff mpa) const;
  inline isl::ast_node ast_from_schedule(isl::union_map schedule) const;
  inline isl::ast_expr call_from(isl::pw_multi_aff pma) const;
  inline isl::ast_expr call_from(isl::multi_pw_aff mpa) const;
  inline isl::ast_expr expr_from(isl::set set) const;
  inline isl::ast_expr expr_from(isl::pw_aff pa) const;
  static inline isl::ast_build from_context(isl::set set);
  inline isl::union_map get_schedule() const;
  inline isl::space get_schedule_space() const;
  inline isl::ast_node node_from_schedule(isl::schedule schedule) const;
  inline isl::ast_node node_from_schedule_map(isl::union_map schedule) const;
  inline isl::ast_build restrict(isl::set set) const;
};

// declarations for isl::ast_expr
inline isl::ast_expr manage(__isl_take isl_ast_expr *ptr);
inline isl::ast_expr give(__isl_take isl_ast_expr *ptr);


class ast_expr {
  friend inline isl::ast_expr manage(__isl_take isl_ast_expr *ptr);

  isl_ast_expr *ptr = nullptr;

  inline explicit ast_expr(__isl_take isl_ast_expr *ptr);

public:
  inline /* implicit */ ast_expr();
  inline /* implicit */ ast_expr(const isl::ast_expr &obj);
  inline /* implicit */ ast_expr(std::nullptr_t);
  inline isl::ast_expr &operator=(isl::ast_expr obj);
  inline ~ast_expr();
  inline __isl_give isl_ast_expr *copy() const &;
  inline __isl_give isl_ast_expr *copy() && = delete;
  inline __isl_keep isl_ast_expr *get() const;
  inline __isl_give isl_ast_expr *release();
  inline bool is_null() const;
  inline __isl_keep isl_ast_expr *keep() const;
  inline __isl_give isl_ast_expr *take();
  inline explicit operator bool() const;
  inline isl::ctx get_ctx() const;
  inline std::string to_str() const;
  inline void dump() const;

  inline isl::ast_expr access(isl::ast_expr_list indices) const;
  inline isl::ast_expr add(isl::ast_expr expr2) const;
  inline isl::ast_expr address_of() const;
  inline isl::ast_expr call(isl::ast_expr_list arguments) const;
  inline isl::ast_expr div(isl::ast_expr expr2) const;
  inline isl::ast_expr eq(isl::ast_expr expr2) const;
  static inline isl::ast_expr from_id(isl::id id);
  static inline isl::ast_expr from_val(isl::val v);
  inline isl::ast_expr ge(isl::ast_expr expr2) const;
  inline isl::id get_id() const;
  inline isl::ast_expr get_op_arg(int pos) const;
  inline isl::val get_val() const;
  inline isl::ast_expr gt(isl::ast_expr expr2) const;
  inline isl::boolean is_equal(const isl::ast_expr &expr2) const;
  inline isl::ast_expr le(isl::ast_expr expr2) const;
  inline isl::ast_expr lt(isl::ast_expr expr2) const;
  inline isl::ast_expr mul(isl::ast_expr expr2) const;
  inline isl::ast_expr neg() const;
  inline isl::ast_expr pdiv_q(isl::ast_expr expr2) const;
  inline isl::ast_expr pdiv_r(isl::ast_expr expr2) const;
  inline isl::ast_expr set_op_arg(int pos, isl::ast_expr arg) const;
  inline isl::ast_expr sub(isl::ast_expr expr2) const;
  inline isl::ast_expr substitute_ids(isl::id_to_ast_expr id2expr) const;
  inline std::string to_C_str() const;
};

// declarations for isl::ast_expr_list
inline isl::ast_expr_list manage(__isl_take isl_ast_expr_list *ptr);
inline isl::ast_expr_list give(__isl_take isl_ast_expr_list *ptr);


class ast_expr_list {
  friend inline isl::ast_expr_list manage(__isl_take isl_ast_expr_list *ptr);

  isl_ast_expr_list *ptr = nullptr;

  inline explicit ast_expr_list(__isl_take isl_ast_expr_list *ptr);

public:
  inline /* implicit */ ast_expr_list();
  inline /* implicit */ ast_expr_list(const isl::ast_expr_list &obj);
  inline /* implicit */ ast_expr_list(std::nullptr_t);
  inline isl::ast_expr_list &operator=(isl::ast_expr_list obj);
  inline ~ast_expr_list();
  inline __isl_give isl_ast_expr_list *copy() const &;
  inline __isl_give isl_ast_expr_list *copy() && = delete;
  inline __isl_keep isl_ast_expr_list *get() const;
  inline __isl_give isl_ast_expr_list *release();
  inline bool is_null() const;
  inline __isl_keep isl_ast_expr_list *keep() const;
  inline __isl_give isl_ast_expr_list *take();
  inline explicit operator bool() const;
  inline isl::ctx get_ctx() const;
  inline void dump() const;

};

// declarations for isl::ast_node
inline isl::ast_node manage(__isl_take isl_ast_node *ptr);
inline isl::ast_node give(__isl_take isl_ast_node *ptr);


class ast_node {
  friend inline isl::ast_node manage(__isl_take isl_ast_node *ptr);

  isl_ast_node *ptr = nullptr;

  inline explicit ast_node(__isl_take isl_ast_node *ptr);

public:
  inline /* implicit */ ast_node();
  inline /* implicit */ ast_node(const isl::ast_node &obj);
  inline /* implicit */ ast_node(std::nullptr_t);
  inline isl::ast_node &operator=(isl::ast_node obj);
  inline ~ast_node();
  inline __isl_give isl_ast_node *copy() const &;
  inline __isl_give isl_ast_node *copy() && = delete;
  inline __isl_keep isl_ast_node *get() const;
  inline __isl_give isl_ast_node *release();
  inline bool is_null() const;
  inline __isl_keep isl_ast_node *keep() const;
  inline __isl_give isl_ast_node *take();
  inline explicit operator bool() const;
  inline isl::ctx get_ctx() const;
  inline std::string to_str() const;
  inline void dump() const;

  static inline isl::ast_node alloc_user(isl::ast_expr expr);
  inline isl::ast_node_list block_get_children() const;
  inline isl::ast_node for_get_body() const;
  inline isl::ast_expr for_get_cond() const;
  inline isl::ast_expr for_get_inc() const;
  inline isl::ast_expr for_get_init() const;
  inline isl::ast_expr for_get_iterator() const;
  inline isl::boolean for_is_degenerate() const;
  inline isl::id get_annotation() const;
  inline isl::ast_expr if_get_cond() const;
  inline isl::ast_node if_get_else() const;
  inline isl::ast_node if_get_then() const;
  inline isl::boolean if_has_else() const;
  inline isl::id mark_get_id() const;
  inline isl::ast_node mark_get_node() const;
  inline isl::ast_node set_annotation(isl::id annotation) const;
  inline std::string to_C_str() const;
  inline isl::ast_expr user_get_expr() const;
};

// declarations for isl::ast_node_list
inline isl::ast_node_list manage(__isl_take isl_ast_node_list *ptr);
inline isl::ast_node_list give(__isl_take isl_ast_node_list *ptr);


class ast_node_list {
  friend inline isl::ast_node_list manage(__isl_take isl_ast_node_list *ptr);

  isl_ast_node_list *ptr = nullptr;

  inline explicit ast_node_list(__isl_take isl_ast_node_list *ptr);

public:
  inline /* implicit */ ast_node_list();
  inline /* implicit */ ast_node_list(const isl::ast_node_list &obj);
  inline /* implicit */ ast_node_list(std::nullptr_t);
  inline isl::ast_node_list &operator=(isl::ast_node_list obj);
  inline ~ast_node_list();
  inline __isl_give isl_ast_node_list *copy() const &;
  inline __isl_give isl_ast_node_list *copy() && = delete;
  inline __isl_keep isl_ast_node_list *get() const;
  inline __isl_give isl_ast_node_list *release();
  inline bool is_null() const;
  inline __isl_keep isl_ast_node_list *keep() const;
  inline __isl_give isl_ast_node_list *take();
  inline explicit operator bool() const;
  inline isl::ctx get_ctx() const;
  inline void dump() const;

};

// declarations for isl::band_list
inline isl::band_list manage(__isl_take isl_band_list *ptr);
inline isl::band_list give(__isl_take isl_band_list *ptr);


class band_list {
  friend inline isl::band_list manage(__isl_take isl_band_list *ptr);

  isl_band_list *ptr = nullptr;

  inline explicit band_list(__isl_take isl_band_list *ptr);

public:
  inline /* implicit */ band_list();
  inline /* implicit */ band_list(const isl::band_list &obj);
  inline /* implicit */ band_list(std::nullptr_t);
  inline isl::band_list &operator=(isl::band_list obj);
  inline ~band_list();
  inline __isl_give isl_band_list *copy() const &;
  inline __isl_give isl_band_list *copy() && = delete;
  inline __isl_keep isl_band_list *get() const;
  inline __isl_give isl_band_list *release();
  inline bool is_null() const;
  inline __isl_keep isl_band_list *keep() const;
  inline __isl_give isl_band_list *take();
  inline explicit operator bool() const;
  inline isl::ctx get_ctx() const;
  inline void dump() const;

};

// declarations for isl::basic_map
inline isl::basic_map manage(__isl_take isl_basic_map *ptr);
inline isl::basic_map give(__isl_take isl_basic_map *ptr);


class basic_map {
  friend inline isl::basic_map manage(__isl_take isl_basic_map *ptr);

  isl_basic_map *ptr = nullptr;

  inline explicit basic_map(__isl_take isl_basic_map *ptr);

public:
  inline /* implicit */ basic_map();
  inline /* implicit */ basic_map(const isl::basic_map &obj);
  inline /* implicit */ basic_map(std::nullptr_t);
  inline explicit basic_map(isl::ctx ctx, const std::string &str);
  inline isl::basic_map &operator=(isl::basic_map obj);
  inline ~basic_map();
  inline __isl_give isl_basic_map *copy() const &;
  inline __isl_give isl_basic_map *copy() && = delete;
  inline __isl_keep isl_basic_map *get() const;
  inline __isl_give isl_basic_map *release();
  inline bool is_null() const;
  inline __isl_keep isl_basic_map *keep() const;
  inline __isl_give isl_basic_map *take();
  inline explicit operator bool() const;
  inline isl::ctx get_ctx() const;
  inline std::string to_str() const;
  inline void dump() const;

  inline isl::basic_map add_constraint(isl::constraint constraint) const;
  inline isl::basic_map add_dims(isl::dim type, unsigned int n) const;
  inline isl::basic_map affine_hull() const;
  inline isl::basic_map align_params(isl::space model) const;
  inline isl::basic_map apply_domain(isl::basic_map bmap2) const;
  inline isl::basic_map apply_range(isl::basic_map bmap2) const;
  inline isl::boolean can_curry() const;
  inline isl::boolean can_uncurry() const;
  inline isl::boolean can_zip() const;
  inline isl::basic_map curry() const;
  inline isl::basic_set deltas() const;
  inline isl::basic_map deltas_map() const;
  inline isl::basic_map detect_equalities() const;
  inline unsigned int dim(isl::dim type) const;
  inline isl::basic_set domain() const;
  inline isl::basic_map domain_map() const;
  inline isl::basic_map domain_product(isl::basic_map bmap2) const;
  inline isl::basic_map drop_constraints_involving_dims(isl::dim type, unsigned int first, unsigned int n) const;
  inline isl::basic_map drop_constraints_not_involving_dims(isl::dim type, unsigned int first, unsigned int n) const;
  inline isl::basic_map eliminate(isl::dim type, unsigned int first, unsigned int n) const;
  static inline isl::basic_map empty(isl::space dim);
  static inline isl::basic_map equal(isl::space dim, unsigned int n_equal);
  inline void * equalities_matrix(isl::dim c1, isl::dim c2, isl::dim c3, isl::dim c4, isl::dim c5) const;
  inline isl::basic_map equate(isl::dim type1, int pos1, isl::dim type2, int pos2) const;
  inline int find_dim_by_name(isl::dim type, const std::string &name) const;
  inline isl::basic_map fix_si(isl::dim type, unsigned int pos, int value) const;
  inline isl::basic_map fix_val(isl::dim type, unsigned int pos, isl::val v) const;
  inline isl::basic_map flat_product(isl::basic_map bmap2) const;
  inline isl::basic_map flat_range_product(isl::basic_map bmap2) const;
  inline isl::basic_map flatten() const;
  inline isl::basic_map flatten_domain() const;
  inline isl::basic_map flatten_range() const;
  inline isl::stat foreach_constraint(const std::function<isl::stat(isl::constraint)> &fn) const;
  static inline isl::basic_map from_aff(isl::aff aff);
  static inline isl::basic_map from_aff_list(isl::space domain_dim, isl::aff_list list);
  static inline isl::basic_map from_constraint(isl::constraint constraint);
  static inline isl::basic_map from_domain(isl::basic_set bset);
  static inline isl::basic_map from_domain_and_range(isl::basic_set domain, isl::basic_set range);
  static inline isl::basic_map from_multi_aff(isl::multi_aff maff);
  static inline isl::basic_map from_range(isl::basic_set bset);
  inline isl::constraint_list get_constraint_list() const;
  inline isl::local_space get_local_space() const;
  inline isl::space get_space() const;
  inline std::string get_tuple_name(isl::dim type) const;
  inline isl::basic_map gist(isl::basic_map context) const;
  inline isl::basic_map gist_domain(isl::basic_set context) const;
  inline isl::boolean has_dim_id(isl::dim type, unsigned int pos) const;
  static inline isl::basic_map identity(isl::space dim);
  inline isl::boolean image_is_bounded() const;
  inline void * inequalities_matrix(isl::dim c1, isl::dim c2, isl::dim c3, isl::dim c4, isl::dim c5) const;
  inline isl::basic_map insert_dims(isl::dim type, unsigned int pos, unsigned int n) const;
  inline isl::basic_map intersect(isl::basic_map bmap2) const;
  inline isl::basic_map intersect_domain(isl::basic_set bset) const;
  inline isl::basic_map intersect_range(isl::basic_set bset) const;
  inline isl::boolean involves_dims(isl::dim type, unsigned int first, unsigned int n) const;
  inline isl::boolean is_disjoint(const isl::basic_map &bmap2) const;
  inline isl::boolean is_empty() const;
  inline isl::boolean is_equal(const isl::basic_map &bmap2) const;
  inline isl::boolean is_rational() const;
  inline isl::boolean is_single_valued() const;
  inline isl::boolean is_strict_subset(const isl::basic_map &bmap2) const;
  inline isl::boolean is_subset(const isl::basic_map &bmap2) const;
  inline isl::boolean is_universe() const;
  static inline isl::basic_map less_at(isl::space dim, unsigned int pos);
  inline isl::map lexmax() const;
  inline isl::map lexmin() const;
  inline isl::pw_multi_aff lexmin_pw_multi_aff() const;
  inline isl::basic_map lower_bound_si(isl::dim type, unsigned int pos, int value) const;
  static inline isl::basic_map more_at(isl::space dim, unsigned int pos);
  inline isl::basic_map move_dims(isl::dim dst_type, unsigned int dst_pos, isl::dim src_type, unsigned int src_pos, unsigned int n) const;
  static inline isl::basic_map nat_universe(isl::space dim);
  inline isl::basic_map neg() const;
  inline isl::basic_map order_ge(isl::dim type1, int pos1, isl::dim type2, int pos2) const;
  inline isl::basic_map order_gt(isl::dim type1, int pos1, isl::dim type2, int pos2) const;
  inline isl::val plain_get_val_if_fixed(isl::dim type, unsigned int pos) const;
  inline isl::boolean plain_is_empty() const;
  inline isl::boolean plain_is_universe() const;
  inline isl::basic_map preimage_domain_multi_aff(isl::multi_aff ma) const;
  inline isl::basic_map preimage_range_multi_aff(isl::multi_aff ma) const;
  inline isl::basic_map product(isl::basic_map bmap2) const;
  inline isl::basic_map project_out(isl::dim type, unsigned int first, unsigned int n) const;
  inline isl::basic_set range() const;
  inline isl::basic_map range_map() const;
  inline isl::basic_map range_product(isl::basic_map bmap2) const;
  inline isl::basic_map remove_dims(isl::dim type, unsigned int first, unsigned int n) const;
  inline isl::basic_map remove_divs() const;
  inline isl::basic_map remove_divs_involving_dims(isl::dim type, unsigned int first, unsigned int n) const;
  inline isl::basic_map remove_redundancies() const;
  inline isl::basic_map reverse() const;
  inline isl::basic_map sample() const;
  inline isl::basic_map set_tuple_id(isl::dim type, isl::id id) const;
  inline isl::basic_map set_tuple_name(isl::dim type, const std::string &s) const;
  inline isl::basic_map sum(isl::basic_map bmap2) const;
  inline isl::basic_map uncurry() const;
  inline isl::map unite(isl::basic_map bmap2) const;
  static inline isl::basic_map universe(isl::space dim);
  inline isl::basic_map upper_bound_si(isl::dim type, unsigned int pos, int value) const;
  inline isl::basic_set wrap() const;
  inline isl::basic_map zip() const;
};

// declarations for isl::basic_map_list
inline isl::basic_map_list manage(__isl_take isl_basic_map_list *ptr);
inline isl::basic_map_list give(__isl_take isl_basic_map_list *ptr);


class basic_map_list {
  friend inline isl::basic_map_list manage(__isl_take isl_basic_map_list *ptr);

  isl_basic_map_list *ptr = nullptr;

  inline explicit basic_map_list(__isl_take isl_basic_map_list *ptr);

public:
  inline /* implicit */ basic_map_list();
  inline /* implicit */ basic_map_list(const isl::basic_map_list &obj);
  inline /* implicit */ basic_map_list(std::nullptr_t);
  inline isl::basic_map_list &operator=(isl::basic_map_list obj);
  inline ~basic_map_list();
  inline __isl_give isl_basic_map_list *copy() const &;
  inline __isl_give isl_basic_map_list *copy() && = delete;
  inline __isl_keep isl_basic_map_list *get() const;
  inline __isl_give isl_basic_map_list *release();
  inline bool is_null() const;
  inline __isl_keep isl_basic_map_list *keep() const;
  inline __isl_give isl_basic_map_list *take();
  inline explicit operator bool() const;
  inline isl::ctx get_ctx() const;
  inline void dump() const;

};

// declarations for isl::basic_set
inline isl::basic_set manage(__isl_take isl_basic_set *ptr);
inline isl::basic_set give(__isl_take isl_basic_set *ptr);


class basic_set {
  friend inline isl::basic_set manage(__isl_take isl_basic_set *ptr);

  isl_basic_set *ptr = nullptr;

  inline explicit basic_set(__isl_take isl_basic_set *ptr);

public:
  inline /* implicit */ basic_set();
  inline /* implicit */ basic_set(const isl::basic_set &obj);
  inline /* implicit */ basic_set(std::nullptr_t);
  inline explicit basic_set(isl::ctx ctx, const std::string &str);
  inline /* implicit */ basic_set(isl::point pnt);
  inline isl::basic_set &operator=(isl::basic_set obj);
  inline ~basic_set();
  inline __isl_give isl_basic_set *copy() const &;
  inline __isl_give isl_basic_set *copy() && = delete;
  inline __isl_keep isl_basic_set *get() const;
  inline __isl_give isl_basic_set *release();
  inline bool is_null() const;
  inline __isl_keep isl_basic_set *keep() const;
  inline __isl_give isl_basic_set *take();
  inline explicit operator bool() const;
  inline isl::ctx get_ctx() const;
  inline std::string to_str() const;
  inline void dump() const;

  inline isl::basic_set affine_hull() const;
  inline isl::basic_set align_params(isl::space model) const;
  inline isl::basic_set apply(isl::basic_map bmap) const;
  static inline isl::basic_set box_from_points(isl::point pnt1, isl::point pnt2);
  inline isl::basic_set coefficients() const;
  inline isl::basic_set detect_equalities() const;
  inline unsigned int dim(isl::dim type) const;
  inline isl::basic_set drop_constraints_involving_dims(isl::dim type, unsigned int first, unsigned int n) const;
  inline isl::basic_set drop_constraints_not_involving_dims(isl::dim type, unsigned int first, unsigned int n) const;
  inline isl::basic_set eliminate(isl::dim type, unsigned int first, unsigned int n) const;
  static inline isl::basic_set empty(isl::space dim);
  inline void * equalities_matrix(isl::dim c1, isl::dim c2, isl::dim c3, isl::dim c4) const;
  inline isl::basic_set fix_si(isl::dim type, unsigned int pos, int value) const;
  inline isl::basic_set fix_val(isl::dim type, unsigned int pos, isl::val v) const;
  inline isl::basic_set flat_product(isl::basic_set bset2) const;
  inline isl::basic_set flatten() const;
  inline isl::stat foreach_bound_pair(isl::dim type, unsigned int pos, const std::function<isl::stat(isl::constraint, isl::constraint, isl::basic_set)> &fn) const;
  inline isl::stat foreach_constraint(const std::function<isl::stat(isl::constraint)> &fn) const;
  static inline isl::basic_set from_constraint(isl::constraint constraint);
  inline isl::basic_set from_params() const;
  inline isl::constraint_list get_constraint_list() const;
  inline isl::local_space get_local_space() const;
  inline isl::space get_space() const;
  inline std::string get_tuple_name() const;
  inline isl::basic_set gist(isl::basic_set context) const;
  inline void * inequalities_matrix(isl::dim c1, isl::dim c2, isl::dim c3, isl::dim c4) const;
  inline isl::basic_set insert_dims(isl::dim type, unsigned int pos, unsigned int n) const;
  inline isl::basic_set intersect(isl::basic_set bset2) const;
  inline isl::basic_set intersect_params(isl::basic_set bset2) const;
  inline isl::boolean involves_dims(isl::dim type, unsigned int first, unsigned int n) const;
  inline isl::boolean is_bounded() const;
  inline isl::boolean is_disjoint(const isl::basic_set &bset2) const;
  inline isl::boolean is_empty() const;
  inline isl::boolean is_equal(const isl::basic_set &bset2) const;
  inline int is_rational() const;
  inline isl::boolean is_subset(const isl::basic_set &bset2) const;
  inline isl::boolean is_universe() const;
  inline isl::boolean is_wrapping() const;
  inline isl::set lexmax() const;
  inline isl::set lexmin() const;
  inline isl::val max_val(const isl::aff &obj) const;
  inline isl::basic_set move_dims(isl::dim dst_type, unsigned int dst_pos, isl::dim src_type, unsigned int src_pos, unsigned int n) const;
  static inline isl::basic_set nat_universe(isl::space dim);
  inline isl::basic_set neg() const;
  inline isl::basic_set params() const;
  inline isl::boolean plain_is_empty() const;
  inline isl::boolean plain_is_equal(const isl::basic_set &bset2) const;
  inline isl::boolean plain_is_universe() const;
  static inline isl::basic_set positive_orthant(isl::space space);
  inline isl::basic_set preimage_multi_aff(isl::multi_aff ma) const;
  inline isl::basic_set project_out(isl::dim type, unsigned int first, unsigned int n) const;
  inline void * reduced_basis() const;
  inline isl::basic_set remove_dims(isl::dim type, unsigned int first, unsigned int n) const;
  inline isl::basic_set remove_divs() const;
  inline isl::basic_set remove_divs_involving_dims(isl::dim type, unsigned int first, unsigned int n) const;
  inline isl::basic_set remove_redundancies() const;
  inline isl::basic_set remove_unknown_divs() const;
  inline isl::basic_set sample() const;
  inline isl::point sample_point() const;
  inline isl::basic_set set_tuple_id(isl::id id) const;
  inline isl::basic_set set_tuple_name(const std::string &s) const;
  inline isl::basic_set solutions() const;
  inline isl::set unite(isl::basic_set bset2) const;
  static inline isl::basic_set universe(isl::space dim);
  inline isl::basic_map unwrap() const;
};

// declarations for isl::basic_set_list
inline isl::basic_set_list manage(__isl_take isl_basic_set_list *ptr);
inline isl::basic_set_list give(__isl_take isl_basic_set_list *ptr);


class basic_set_list {
  friend inline isl::basic_set_list manage(__isl_take isl_basic_set_list *ptr);

  isl_basic_set_list *ptr = nullptr;

  inline explicit basic_set_list(__isl_take isl_basic_set_list *ptr);

public:
  inline /* implicit */ basic_set_list();
  inline /* implicit */ basic_set_list(const isl::basic_set_list &obj);
  inline /* implicit */ basic_set_list(std::nullptr_t);
  inline isl::basic_set_list &operator=(isl::basic_set_list obj);
  inline ~basic_set_list();
  inline __isl_give isl_basic_set_list *copy() const &;
  inline __isl_give isl_basic_set_list *copy() && = delete;
  inline __isl_keep isl_basic_set_list *get() const;
  inline __isl_give isl_basic_set_list *release();
  inline bool is_null() const;
  inline __isl_keep isl_basic_set_list *keep() const;
  inline __isl_give isl_basic_set_list *take();
  inline explicit operator bool() const;
  inline isl::ctx get_ctx() const;
  inline void dump() const;

};

// declarations for isl::constraint
inline isl::constraint manage(__isl_take isl_constraint *ptr);
inline isl::constraint give(__isl_take isl_constraint *ptr);


class constraint {
  friend inline isl::constraint manage(__isl_take isl_constraint *ptr);

  isl_constraint *ptr = nullptr;

  inline explicit constraint(__isl_take isl_constraint *ptr);

public:
  inline /* implicit */ constraint();
  inline /* implicit */ constraint(const isl::constraint &obj);
  inline /* implicit */ constraint(std::nullptr_t);
  inline isl::constraint &operator=(isl::constraint obj);
  inline ~constraint();
  inline __isl_give isl_constraint *copy() const &;
  inline __isl_give isl_constraint *copy() && = delete;
  inline __isl_keep isl_constraint *get() const;
  inline __isl_give isl_constraint *release();
  inline bool is_null() const;
  inline __isl_keep isl_constraint *keep() const;
  inline __isl_give isl_constraint *take();
  inline explicit operator bool() const;
  inline isl::ctx get_ctx() const;
  inline void dump() const;

  static inline isl::constraint alloc_equality(isl::local_space ls);
  static inline isl::constraint alloc_inequality(isl::local_space ls);
  inline int cmp_last_non_zero(const isl::constraint &c2) const;
  inline isl::aff get_aff() const;
  inline isl::aff get_bound(isl::dim type, int pos) const;
  inline isl::val get_coefficient_val(isl::dim type, int pos) const;
  inline isl::val get_constant_val() const;
  inline isl::local_space get_local_space() const;
  inline isl::space get_space() const;
  inline isl::boolean involves_dims(isl::dim type, unsigned int first, unsigned int n) const;
  inline int is_div_constraint() const;
  inline isl::boolean is_lower_bound(isl::dim type, unsigned int pos) const;
  inline isl::boolean is_upper_bound(isl::dim type, unsigned int pos) const;
  inline int plain_cmp(const isl::constraint &c2) const;
  inline isl::constraint set_coefficient_si(isl::dim type, int pos, int v) const;
  inline isl::constraint set_coefficient_val(isl::dim type, int pos, isl::val v) const;
  inline isl::constraint set_constant_si(int v) const;
  inline isl::constraint set_constant_val(isl::val v) const;
};

// declarations for isl::constraint_list
inline isl::constraint_list manage(__isl_take isl_constraint_list *ptr);
inline isl::constraint_list give(__isl_take isl_constraint_list *ptr);


class constraint_list {
  friend inline isl::constraint_list manage(__isl_take isl_constraint_list *ptr);

  isl_constraint_list *ptr = nullptr;

  inline explicit constraint_list(__isl_take isl_constraint_list *ptr);

public:
  inline /* implicit */ constraint_list();
  inline /* implicit */ constraint_list(const isl::constraint_list &obj);
  inline /* implicit */ constraint_list(std::nullptr_t);
  inline isl::constraint_list &operator=(isl::constraint_list obj);
  inline ~constraint_list();
  inline __isl_give isl_constraint_list *copy() const &;
  inline __isl_give isl_constraint_list *copy() && = delete;
  inline __isl_keep isl_constraint_list *get() const;
  inline __isl_give isl_constraint_list *release();
  inline bool is_null() const;
  inline __isl_keep isl_constraint_list *keep() const;
  inline __isl_give isl_constraint_list *take();
  inline explicit operator bool() const;
  inline isl::ctx get_ctx() const;
  inline void dump() const;

};

// declarations for isl::id
inline isl::id manage(__isl_take isl_id *ptr);
inline isl::id give(__isl_take isl_id *ptr);


class id {
  friend inline isl::id manage(__isl_take isl_id *ptr);

  isl_id *ptr = nullptr;

  inline explicit id(__isl_take isl_id *ptr);

public:
  inline /* implicit */ id();
  inline /* implicit */ id(const isl::id &obj);
  inline /* implicit */ id(std::nullptr_t);
  inline isl::id &operator=(isl::id obj);
  inline ~id();
  inline __isl_give isl_id *copy() const &;
  inline __isl_give isl_id *copy() && = delete;
  inline __isl_keep isl_id *get() const;
  inline __isl_give isl_id *release();
  inline bool is_null() const;
  inline __isl_keep isl_id *keep() const;
  inline __isl_give isl_id *take();
  inline explicit operator bool() const;
  inline isl::ctx get_ctx() const;
  inline std::string to_str() const;
  inline void dump() const;

  static inline isl::id alloc(isl::ctx ctx, const std::string &name, void * user);
  inline uint32_t get_hash() const;
  inline std::string get_name() const;
  inline void * get_user() const;
};

// declarations for isl::id_list
inline isl::id_list manage(__isl_take isl_id_list *ptr);
inline isl::id_list give(__isl_take isl_id_list *ptr);


class id_list {
  friend inline isl::id_list manage(__isl_take isl_id_list *ptr);

  isl_id_list *ptr = nullptr;

  inline explicit id_list(__isl_take isl_id_list *ptr);

public:
  inline /* implicit */ id_list();
  inline /* implicit */ id_list(const isl::id_list &obj);
  inline /* implicit */ id_list(std::nullptr_t);
  inline isl::id_list &operator=(isl::id_list obj);
  inline ~id_list();
  inline __isl_give isl_id_list *copy() const &;
  inline __isl_give isl_id_list *copy() && = delete;
  inline __isl_keep isl_id_list *get() const;
  inline __isl_give isl_id_list *release();
  inline bool is_null() const;
  inline __isl_keep isl_id_list *keep() const;
  inline __isl_give isl_id_list *take();
  inline explicit operator bool() const;
  inline isl::ctx get_ctx() const;
  inline void dump() const;

};

// declarations for isl::id_to_ast_expr
inline isl::id_to_ast_expr manage(__isl_take isl_id_to_ast_expr *ptr);
inline isl::id_to_ast_expr give(__isl_take isl_id_to_ast_expr *ptr);


class id_to_ast_expr {
  friend inline isl::id_to_ast_expr manage(__isl_take isl_id_to_ast_expr *ptr);

  isl_id_to_ast_expr *ptr = nullptr;

  inline explicit id_to_ast_expr(__isl_take isl_id_to_ast_expr *ptr);

public:
  inline /* implicit */ id_to_ast_expr();
  inline /* implicit */ id_to_ast_expr(const isl::id_to_ast_expr &obj);
  inline /* implicit */ id_to_ast_expr(std::nullptr_t);
  inline isl::id_to_ast_expr &operator=(isl::id_to_ast_expr obj);
  inline ~id_to_ast_expr();
  inline __isl_give isl_id_to_ast_expr *copy() const &;
  inline __isl_give isl_id_to_ast_expr *copy() && = delete;
  inline __isl_keep isl_id_to_ast_expr *get() const;
  inline __isl_give isl_id_to_ast_expr *release();
  inline bool is_null() const;
  inline __isl_keep isl_id_to_ast_expr *keep() const;
  inline __isl_give isl_id_to_ast_expr *take();
  inline explicit operator bool() const;
  inline isl::ctx get_ctx() const;
  inline void dump() const;

  static inline isl::id_to_ast_expr alloc(isl::ctx ctx, int min_size);
  inline isl::id_to_ast_expr drop(isl::id key) const;
  inline isl::stat foreach(const std::function<isl::stat(isl::id, isl::ast_expr)> &fn) const;
  inline isl::ast_expr get(isl::id key) const;
  inline isl::boolean has(const isl::id &key) const;
  inline isl::id_to_ast_expr set(isl::id key, isl::ast_expr val) const;
};

// declarations for isl::local_space
inline isl::local_space manage(__isl_take isl_local_space *ptr);
inline isl::local_space give(__isl_take isl_local_space *ptr);


class local_space {
  friend inline isl::local_space manage(__isl_take isl_local_space *ptr);

  isl_local_space *ptr = nullptr;

  inline explicit local_space(__isl_take isl_local_space *ptr);

public:
  inline /* implicit */ local_space();
  inline /* implicit */ local_space(const isl::local_space &obj);
  inline /* implicit */ local_space(std::nullptr_t);
  inline explicit local_space(isl::space dim);
  inline isl::local_space &operator=(isl::local_space obj);
  inline ~local_space();
  inline __isl_give isl_local_space *copy() const &;
  inline __isl_give isl_local_space *copy() && = delete;
  inline __isl_keep isl_local_space *get() const;
  inline __isl_give isl_local_space *release();
  inline bool is_null() const;
  inline __isl_keep isl_local_space *keep() const;
  inline __isl_give isl_local_space *take();
  inline explicit operator bool() const;
  inline isl::ctx get_ctx() const;
  inline void dump() const;

  inline isl::local_space add_dims(isl::dim type, unsigned int n) const;
  inline int dim(isl::dim type) const;
  inline isl::local_space domain() const;
  inline isl::local_space drop_dims(isl::dim type, unsigned int first, unsigned int n) const;
  inline int find_dim_by_name(isl::dim type, const std::string &name) const;
  inline isl::local_space flatten_domain() const;
  inline isl::local_space flatten_range() const;
  inline isl::local_space from_domain() const;
  inline isl::space get_space() const;
  inline isl::boolean has_dim_id(isl::dim type, unsigned int pos) const;
  inline isl::boolean has_dim_name(isl::dim type, unsigned int pos) const;
  inline isl::local_space insert_dims(isl::dim type, unsigned int first, unsigned int n) const;
  inline isl::local_space intersect(isl::local_space ls2) const;
  inline isl::boolean is_equal(const isl::local_space &ls2) const;
  inline isl::boolean is_params() const;
  inline isl::boolean is_set() const;
  inline isl::local_space range() const;
  inline isl::local_space set_dim_id(isl::dim type, unsigned int pos, isl::id id) const;
  inline isl::local_space set_tuple_id(isl::dim type, isl::id id) const;
  inline isl::local_space wrap() const;
};

// declarations for isl::map
inline isl::map manage(__isl_take isl_map *ptr);
inline isl::map give(__isl_take isl_map *ptr);


class map {
  friend inline isl::map manage(__isl_take isl_map *ptr);

  isl_map *ptr = nullptr;

  inline explicit map(__isl_take isl_map *ptr);

public:
  inline /* implicit */ map();
  inline /* implicit */ map(const isl::map &obj);
  inline /* implicit */ map(std::nullptr_t);
  inline explicit map(isl::ctx ctx, const std::string &str);
  inline /* implicit */ map(isl::basic_map bmap);
  inline isl::map &operator=(isl::map obj);
  inline ~map();
  inline __isl_give isl_map *copy() const &;
  inline __isl_give isl_map *copy() && = delete;
  inline __isl_keep isl_map *get() const;
  inline __isl_give isl_map *release();
  inline bool is_null() const;
  inline __isl_keep isl_map *keep() const;
  inline __isl_give isl_map *take();
  inline explicit operator bool() const;
  inline isl::ctx get_ctx() const;
  inline std::string to_str() const;
  inline void dump() const;

  inline isl::map add_constraint(isl::constraint constraint) const;
  inline isl::map add_dims(isl::dim type, unsigned int n) const;
  inline isl::basic_map affine_hull() const;
  inline isl::map align_params(isl::space model) const;
  inline isl::map apply_domain(isl::map map2) const;
  inline isl::map apply_range(isl::map map2) const;
  inline isl::boolean can_curry() const;
  inline isl::boolean can_range_curry() const;
  inline isl::boolean can_uncurry() const;
  inline isl::boolean can_zip() const;
  inline isl::map coalesce() const;
  inline isl::map complement() const;
  inline isl::basic_map convex_hull() const;
  inline isl::map curry() const;
  inline isl::set deltas() const;
  inline isl::map deltas_map() const;
  inline isl::map detect_equalities() const;
  inline unsigned int dim(isl::dim type) const;
  inline isl::pw_aff dim_max(int pos) const;
  inline isl::pw_aff dim_min(int pos) const;
  inline isl::set domain() const;
  inline isl::map domain_factor_domain() const;
  inline isl::map domain_factor_range() const;
  inline isl::boolean domain_is_wrapping() const;
  inline isl::map domain_map() const;
  inline isl::map domain_product(isl::map map2) const;
  inline isl::map drop_constraints_involving_dims(isl::dim type, unsigned int first, unsigned int n) const;
  inline isl::map drop_constraints_not_involving_dims(isl::dim type, unsigned int first, unsigned int n) const;
  inline isl::map eliminate(isl::dim type, unsigned int first, unsigned int n) const;
  static inline isl::map empty(isl::space dim);
  inline isl::map equate(isl::dim type1, int pos1, isl::dim type2, int pos2) const;
  inline isl::map factor_domain() const;
  inline isl::map factor_range() const;
  inline int find_dim_by_id(isl::dim type, const isl::id &id) const;
  inline int find_dim_by_name(isl::dim type, const std::string &name) const;
  inline isl::map fix_si(isl::dim type, unsigned int pos, int value) const;
  inline isl::map fix_val(isl::dim type, unsigned int pos, isl::val v) const;
  inline isl::map fixed_power_val(isl::val exp) const;
  inline isl::map flat_domain_product(isl::map map2) const;
  inline isl::map flat_product(isl::map map2) const;
  inline isl::map flat_range_product(isl::map map2) const;
  inline isl::map flatten() const;
  inline isl::map flatten_domain() const;
  inline isl::map flatten_range() const;
  inline isl::map floordiv_val(isl::val d) const;
  inline isl::stat foreach_basic_map(const std::function<isl::stat(isl::basic_map)> &fn) const;
  static inline isl::map from_aff(isl::aff aff);
  static inline isl::map from_domain(isl::set set);
  static inline isl::map from_domain_and_range(isl::set domain, isl::set range);
  static inline isl::map from_multi_aff(isl::multi_aff maff);
  static inline isl::map from_multi_pw_aff(isl::multi_pw_aff mpa);
  static inline isl::map from_pw_aff(isl::pw_aff pwaff);
  static inline isl::map from_pw_multi_aff(isl::pw_multi_aff pma);
  static inline isl::map from_range(isl::set set);
  static inline isl::map from_union_map(isl::union_map umap);
  inline uint32_t get_hash() const;
  inline isl::space get_space() const;
  inline isl::id get_tuple_id(isl::dim type) const;
  inline std::string get_tuple_name(isl::dim type) const;
  inline isl::map gist(isl::map context) const;
  inline isl::map gist_basic_map(isl::basic_map context) const;
  inline isl::map gist_domain(isl::set context) const;
  inline isl::map gist_params(isl::set context) const;
  inline isl::map gist_range(isl::set context) const;
  inline isl::boolean has_dim_id(isl::dim type, unsigned int pos) const;
  inline isl::boolean has_dim_name(isl::dim type, unsigned int pos) const;
  inline isl::boolean has_equal_space(const isl::map &map2) const;
  inline isl::boolean has_tuple_id(isl::dim type) const;
  inline isl::boolean has_tuple_name(isl::dim type) const;
  static inline isl::map identity(isl::space dim);
  inline isl::map insert_dims(isl::dim type, unsigned int pos, unsigned int n) const;
  inline isl::map intersect(isl::map map2) const;
  inline isl::map intersect_domain(isl::set set) const;
  inline isl::map intersect_params(isl::set params) const;
  inline isl::map intersect_range(isl::set set) const;
  inline isl::boolean involves_dims(isl::dim type, unsigned int first, unsigned int n) const;
  inline isl::boolean is_bijective() const;
  inline isl::boolean is_disjoint(const isl::map &map2) const;
  inline isl::boolean is_empty() const;
  inline isl::boolean is_equal(const isl::map &map2) const;
  inline isl::boolean is_identity() const;
  inline isl::boolean is_injective() const;
  inline isl::boolean is_single_valued() const;
  inline isl::boolean is_strict_subset(const isl::map &map2) const;
  inline isl::boolean is_subset(const isl::map &map2) const;
  inline int is_translation() const;
  static inline isl::map lex_ge(isl::space set_dim);
  static inline isl::map lex_ge_first(isl::space dim, unsigned int n);
  inline isl::map lex_ge_map(isl::map map2) const;
  static inline isl::map lex_gt(isl::space set_dim);
  static inline isl::map lex_gt_first(isl::space dim, unsigned int n);
  inline isl::map lex_gt_map(isl::map map2) const;
  static inline isl::map lex_le(isl::space set_dim);
  static inline isl::map lex_le_first(isl::space dim, unsigned int n);
  inline isl::map lex_le_map(isl::map map2) const;
  static inline isl::map lex_lt(isl::space set_dim);
  static inline isl::map lex_lt_first(isl::space dim, unsigned int n);
  inline isl::map lex_lt_map(isl::map map2) const;
  inline isl::map lexmax() const;
  inline isl::pw_multi_aff lexmax_pw_multi_aff() const;
  inline isl::map lexmin() const;
  inline isl::pw_multi_aff lexmin_pw_multi_aff() const;
  inline isl::map lower_bound_si(isl::dim type, unsigned int pos, int value) const;
  inline isl::map move_dims(isl::dim dst_type, unsigned int dst_pos, isl::dim src_type, unsigned int src_pos, unsigned int n) const;
  static inline isl::map nat_universe(isl::space dim);
  inline isl::map neg() const;
  inline isl::map oppose(isl::dim type1, int pos1, isl::dim type2, int pos2) const;
  inline isl::map order_ge(isl::dim type1, int pos1, isl::dim type2, int pos2) const;
  inline isl::map order_gt(isl::dim type1, int pos1, isl::dim type2, int pos2) const;
  inline isl::map order_le(isl::dim type1, int pos1, isl::dim type2, int pos2) const;
  inline isl::map order_lt(isl::dim type1, int pos1, isl::dim type2, int pos2) const;
  inline isl::set params() const;
  inline isl::val plain_get_val_if_fixed(isl::dim type, unsigned int pos) const;
  inline isl::boolean plain_is_empty() const;
  inline isl::boolean plain_is_equal(const isl::map &map2) const;
  inline isl::boolean plain_is_injective() const;
  inline isl::boolean plain_is_single_valued() const;
  inline isl::boolean plain_is_universe() const;
  inline isl::basic_map plain_unshifted_simple_hull() const;
  inline isl::basic_map polyhedral_hull() const;
  inline isl::map preimage_domain_multi_aff(isl::multi_aff ma) const;
  inline isl::map preimage_domain_multi_pw_aff(isl::multi_pw_aff mpa) const;
  inline isl::map preimage_domain_pw_multi_aff(isl::pw_multi_aff pma) const;
  inline isl::map preimage_range_multi_aff(isl::multi_aff ma) const;
  inline isl::map preimage_range_pw_multi_aff(isl::pw_multi_aff pma) const;
  inline isl::map product(isl::map map2) const;
  inline isl::map project_out(isl::dim type, unsigned int first, unsigned int n) const;
  inline isl::set range() const;
  inline isl::map range_curry() const;
  inline isl::map range_factor_domain() const;
  inline isl::map range_factor_range() const;
  inline isl::boolean range_is_wrapping() const;
  inline isl::map range_map() const;
  inline isl::map range_product(isl::map map2) const;
  inline isl::map remove_dims(isl::dim type, unsigned int first, unsigned int n) const;
  inline isl::map remove_divs() const;
  inline isl::map remove_divs_involving_dims(isl::dim type, unsigned int first, unsigned int n) const;
  inline isl::map remove_redundancies() const;
  inline isl::map remove_unknown_divs() const;
  inline isl::map reset_tuple_id(isl::dim type) const;
  inline isl::map reset_user() const;
  inline isl::map reverse() const;
  inline isl::basic_map sample() const;
  inline isl::map set_dim_id(isl::dim type, unsigned int pos, isl::id id) const;
  inline isl::map set_tuple_id(isl::dim type, isl::id id) const;
  inline isl::map set_tuple_name(isl::dim type, const std::string &s) const;
  inline isl::basic_map simple_hull() const;
  inline isl::map subtract(isl::map map2) const;
  inline isl::map subtract_domain(isl::set dom) const;
  inline isl::map subtract_range(isl::set dom) const;
  inline isl::map sum(isl::map map2) const;
  inline isl::map uncurry() const;
  inline isl::map unite(isl::map map2) const;
  static inline isl::map universe(isl::space dim);
  inline isl::basic_map unshifted_simple_hull() const;
  inline isl::basic_map unshifted_simple_hull_from_map_list(isl::map_list list) const;
  inline isl::map upper_bound_si(isl::dim type, unsigned int pos, int value) const;
  inline isl::set wrap() const;
  inline isl::map zip() const;
};

// declarations for isl::map_list
inline isl::map_list manage(__isl_take isl_map_list *ptr);
inline isl::map_list give(__isl_take isl_map_list *ptr);


class map_list {
  friend inline isl::map_list manage(__isl_take isl_map_list *ptr);

  isl_map_list *ptr = nullptr;

  inline explicit map_list(__isl_take isl_map_list *ptr);

public:
  inline /* implicit */ map_list();
  inline /* implicit */ map_list(const isl::map_list &obj);
  inline /* implicit */ map_list(std::nullptr_t);
  inline isl::map_list &operator=(isl::map_list obj);
  inline ~map_list();
  inline __isl_give isl_map_list *copy() const &;
  inline __isl_give isl_map_list *copy() && = delete;
  inline __isl_keep isl_map_list *get() const;
  inline __isl_give isl_map_list *release();
  inline bool is_null() const;
  inline __isl_keep isl_map_list *keep() const;
  inline __isl_give isl_map_list *take();
  inline explicit operator bool() const;
  inline isl::ctx get_ctx() const;
  inline void dump() const;

};

// declarations for isl::multi_aff
inline isl::multi_aff manage(__isl_take isl_multi_aff *ptr);
inline isl::multi_aff give(__isl_take isl_multi_aff *ptr);


class multi_aff {
  friend inline isl::multi_aff manage(__isl_take isl_multi_aff *ptr);

  isl_multi_aff *ptr = nullptr;

  inline explicit multi_aff(__isl_take isl_multi_aff *ptr);

public:
  inline /* implicit */ multi_aff();
  inline /* implicit */ multi_aff(const isl::multi_aff &obj);
  inline /* implicit */ multi_aff(std::nullptr_t);
  inline /* implicit */ multi_aff(isl::aff aff);
  inline explicit multi_aff(isl::ctx ctx, const std::string &str);
  inline isl::multi_aff &operator=(isl::multi_aff obj);
  inline ~multi_aff();
  inline __isl_give isl_multi_aff *copy() const &;
  inline __isl_give isl_multi_aff *copy() && = delete;
  inline __isl_keep isl_multi_aff *get() const;
  inline __isl_give isl_multi_aff *release();
  inline bool is_null() const;
  inline __isl_keep isl_multi_aff *keep() const;
  inline __isl_give isl_multi_aff *take();
  inline explicit operator bool() const;
  inline isl::ctx get_ctx() const;
  inline std::string to_str() const;
  inline void dump() const;

  inline isl::multi_aff add(isl::multi_aff multi2) const;
  inline isl::multi_aff add_dims(isl::dim type, unsigned int n) const;
  inline isl::multi_aff align_params(isl::space model) const;
  inline unsigned int dim(isl::dim type) const;
  static inline isl::multi_aff domain_map(isl::space space);
  inline isl::multi_aff drop_dims(isl::dim type, unsigned int first, unsigned int n) const;
  inline isl::multi_aff factor_range() const;
  inline int find_dim_by_id(isl::dim type, const isl::id &id) const;
  inline int find_dim_by_name(isl::dim type, const std::string &name) const;
  inline isl::multi_aff flat_range_product(isl::multi_aff multi2) const;
  inline isl::multi_aff flatten_domain() const;
  inline isl::multi_aff flatten_range() const;
  inline isl::multi_aff floor() const;
  static inline isl::multi_aff from_aff_list(isl::space space, isl::aff_list list);
  inline isl::multi_aff from_range() const;
  inline isl::aff get_aff(int pos) const;
  inline isl::space get_domain_space() const;
  inline isl::space get_space() const;
  inline isl::id get_tuple_id(isl::dim type) const;
  inline std::string get_tuple_name(isl::dim type) const;
  inline isl::multi_aff gist(isl::set context) const;
  inline isl::multi_aff gist_params(isl::set context) const;
  inline isl::boolean has_tuple_id(isl::dim type) const;
  static inline isl::multi_aff identity(isl::space space);
  inline isl::multi_aff insert_dims(isl::dim type, unsigned int first, unsigned int n) const;
  inline isl::boolean involves_dims(isl::dim type, unsigned int first, unsigned int n) const;
  inline isl::boolean involves_nan() const;
  inline isl::set lex_ge_set(isl::multi_aff ma2) const;
  inline isl::set lex_gt_set(isl::multi_aff ma2) const;
  inline isl::set lex_le_set(isl::multi_aff ma2) const;
  inline isl::set lex_lt_set(isl::multi_aff ma2) const;
  inline isl::multi_aff mod_multi_val(isl::multi_val mv) const;
  inline isl::multi_aff move_dims(isl::dim dst_type, unsigned int dst_pos, isl::dim src_type, unsigned int src_pos, unsigned int n) const;
  static inline isl::multi_aff multi_val_on_space(isl::space space, isl::multi_val mv);
  inline isl::multi_aff neg() const;
  inline int plain_cmp(const isl::multi_aff &multi2) const;
  inline isl::boolean plain_is_equal(const isl::multi_aff &multi2) const;
  inline isl::multi_aff product(isl::multi_aff multi2) const;
  static inline isl::multi_aff project_out_map(isl::space space, isl::dim type, unsigned int first, unsigned int n);
  inline isl::multi_aff pullback(isl::multi_aff ma2) const;
  inline isl::multi_aff range_factor_domain() const;
  inline isl::multi_aff range_factor_range() const;
  inline isl::boolean range_is_wrapping() const;
  static inline isl::multi_aff range_map(isl::space space);
  inline isl::multi_aff range_product(isl::multi_aff multi2) const;
  inline isl::multi_aff range_splice(unsigned int pos, isl::multi_aff multi2) const;
  inline isl::multi_aff reset_tuple_id(isl::dim type) const;
  inline isl::multi_aff reset_user() const;
  inline isl::multi_aff scale_down_multi_val(isl::multi_val mv) const;
  inline isl::multi_aff scale_down_val(isl::val v) const;
  inline isl::multi_aff scale_multi_val(isl::multi_val mv) const;
  inline isl::multi_aff scale_val(isl::val v) const;
  inline isl::multi_aff set_aff(int pos, isl::aff el) const;
  inline isl::multi_aff set_dim_id(isl::dim type, unsigned int pos, isl::id id) const;
  inline isl::multi_aff set_tuple_id(isl::dim type, isl::id id) const;
  inline isl::multi_aff set_tuple_name(isl::dim type, const std::string &s) const;
  inline isl::multi_aff splice(unsigned int in_pos, unsigned int out_pos, isl::multi_aff multi2) const;
  inline isl::multi_aff sub(isl::multi_aff multi2) const;
  static inline isl::multi_aff zero(isl::space space);
};

// declarations for isl::multi_pw_aff
inline isl::multi_pw_aff manage(__isl_take isl_multi_pw_aff *ptr);
inline isl::multi_pw_aff give(__isl_take isl_multi_pw_aff *ptr);


class multi_pw_aff {
  friend inline isl::multi_pw_aff manage(__isl_take isl_multi_pw_aff *ptr);

  isl_multi_pw_aff *ptr = nullptr;

  inline explicit multi_pw_aff(__isl_take isl_multi_pw_aff *ptr);

public:
  inline /* implicit */ multi_pw_aff();
  inline /* implicit */ multi_pw_aff(const isl::multi_pw_aff &obj);
  inline /* implicit */ multi_pw_aff(std::nullptr_t);
  inline /* implicit */ multi_pw_aff(isl::multi_aff ma);
  inline /* implicit */ multi_pw_aff(isl::pw_aff pa);
  inline /* implicit */ multi_pw_aff(isl::pw_multi_aff pma);
  inline explicit multi_pw_aff(isl::ctx ctx, const std::string &str);
  inline isl::multi_pw_aff &operator=(isl::multi_pw_aff obj);
  inline ~multi_pw_aff();
  inline __isl_give isl_multi_pw_aff *copy() const &;
  inline __isl_give isl_multi_pw_aff *copy() && = delete;
  inline __isl_keep isl_multi_pw_aff *get() const;
  inline __isl_give isl_multi_pw_aff *release();
  inline bool is_null() const;
  inline __isl_keep isl_multi_pw_aff *keep() const;
  inline __isl_give isl_multi_pw_aff *take();
  inline explicit operator bool() const;
  inline isl::ctx get_ctx() const;
  inline std::string to_str() const;
  inline void dump() const;

  inline isl::multi_pw_aff add(isl::multi_pw_aff multi2) const;
  inline isl::multi_pw_aff add_dims(isl::dim type, unsigned int n) const;
  inline isl::multi_pw_aff align_params(isl::space model) const;
  inline isl::multi_pw_aff coalesce() const;
  inline unsigned int dim(isl::dim type) const;
  inline isl::set domain() const;
  inline isl::multi_pw_aff drop_dims(isl::dim type, unsigned int first, unsigned int n) const;
  inline isl::map eq_map(isl::multi_pw_aff mpa2) const;
  inline isl::multi_pw_aff factor_range() const;
  inline int find_dim_by_id(isl::dim type, const isl::id &id) const;
  inline int find_dim_by_name(isl::dim type, const std::string &name) const;
  inline isl::multi_pw_aff flat_range_product(isl::multi_pw_aff multi2) const;
  inline isl::multi_pw_aff flatten_range() const;
  static inline isl::multi_pw_aff from_pw_aff_list(isl::space space, isl::pw_aff_list list);
  inline isl::multi_pw_aff from_range() const;
  inline isl::space get_domain_space() const;
  inline uint32_t get_hash() const;
  inline isl::pw_aff get_pw_aff(int pos) const;
  inline isl::space get_space() const;
  inline isl::id get_tuple_id(isl::dim type) const;
  inline std::string get_tuple_name(isl::dim type) const;
  inline isl::multi_pw_aff gist(isl::set set) const;
  inline isl::multi_pw_aff gist_params(isl::set set) const;
  inline isl::boolean has_tuple_id(isl::dim type) const;
  static inline isl::multi_pw_aff identity(isl::space space);
  inline isl::multi_pw_aff insert_dims(isl::dim type, unsigned int first, unsigned int n) const;
  inline isl::multi_pw_aff intersect_domain(isl::set domain) const;
  inline isl::multi_pw_aff intersect_params(isl::set set) const;
  inline isl::boolean involves_dims(isl::dim type, unsigned int first, unsigned int n) const;
  inline isl::boolean involves_nan() const;
  inline isl::boolean is_cst() const;
  inline isl::boolean is_equal(const isl::multi_pw_aff &mpa2) const;
  inline isl::map lex_gt_map(isl::multi_pw_aff mpa2) const;
  inline isl::map lex_lt_map(isl::multi_pw_aff mpa2) const;
  inline isl::multi_pw_aff mod_multi_val(isl::multi_val mv) const;
  inline isl::multi_pw_aff move_dims(isl::dim dst_type, unsigned int dst_pos, isl::dim src_type, unsigned int src_pos, unsigned int n) const;
  inline isl::multi_pw_aff neg() const;
  inline isl::boolean plain_is_equal(const isl::multi_pw_aff &multi2) const;
  inline isl::multi_pw_aff product(isl::multi_pw_aff multi2) const;
  inline isl::multi_pw_aff pullback(isl::multi_aff ma) const;
  inline isl::multi_pw_aff pullback(isl::pw_multi_aff pma) const;
  inline isl::multi_pw_aff pullback(isl::multi_pw_aff mpa2) const;
  inline isl::multi_pw_aff range_factor_domain() const;
  inline isl::multi_pw_aff range_factor_range() const;
  inline isl::boolean range_is_wrapping() const;
  inline isl::multi_pw_aff range_product(isl::multi_pw_aff multi2) const;
  inline isl::multi_pw_aff range_splice(unsigned int pos, isl::multi_pw_aff multi2) const;
  inline isl::multi_pw_aff reset_tuple_id(isl::dim type) const;
  inline isl::multi_pw_aff reset_user() const;
  inline isl::multi_pw_aff scale_down_multi_val(isl::multi_val mv) const;
  inline isl::multi_pw_aff scale_down_val(isl::val v) const;
  inline isl::multi_pw_aff scale_multi_val(isl::multi_val mv) const;
  inline isl::multi_pw_aff scale_val(isl::val v) const;
  inline isl::multi_pw_aff set_dim_id(isl::dim type, unsigned int pos, isl::id id) const;
  inline isl::multi_pw_aff set_pw_aff(int pos, isl::pw_aff el) const;
  inline isl::multi_pw_aff set_tuple_id(isl::dim type, isl::id id) const;
  inline isl::multi_pw_aff set_tuple_name(isl::dim type, const std::string &s) const;
  inline isl::multi_pw_aff splice(unsigned int in_pos, unsigned int out_pos, isl::multi_pw_aff multi2) const;
  inline isl::multi_pw_aff sub(isl::multi_pw_aff multi2) const;
  static inline isl::multi_pw_aff zero(isl::space space);
};

// declarations for isl::multi_union_pw_aff
inline isl::multi_union_pw_aff manage(__isl_take isl_multi_union_pw_aff *ptr);
inline isl::multi_union_pw_aff give(__isl_take isl_multi_union_pw_aff *ptr);


class multi_union_pw_aff {
  friend inline isl::multi_union_pw_aff manage(__isl_take isl_multi_union_pw_aff *ptr);

  isl_multi_union_pw_aff *ptr = nullptr;

  inline explicit multi_union_pw_aff(__isl_take isl_multi_union_pw_aff *ptr);

public:
  inline /* implicit */ multi_union_pw_aff();
  inline /* implicit */ multi_union_pw_aff(const isl::multi_union_pw_aff &obj);
  inline /* implicit */ multi_union_pw_aff(std::nullptr_t);
  inline /* implicit */ multi_union_pw_aff(isl::union_pw_aff upa);
  inline /* implicit */ multi_union_pw_aff(isl::multi_pw_aff mpa);
  inline explicit multi_union_pw_aff(isl::union_pw_multi_aff upma);
  inline explicit multi_union_pw_aff(isl::ctx ctx, const std::string &str);
  inline isl::multi_union_pw_aff &operator=(isl::multi_union_pw_aff obj);
  inline ~multi_union_pw_aff();
  inline __isl_give isl_multi_union_pw_aff *copy() const &;
  inline __isl_give isl_multi_union_pw_aff *copy() && = delete;
  inline __isl_keep isl_multi_union_pw_aff *get() const;
  inline __isl_give isl_multi_union_pw_aff *release();
  inline bool is_null() const;
  inline __isl_keep isl_multi_union_pw_aff *keep() const;
  inline __isl_give isl_multi_union_pw_aff *take();
  inline explicit operator bool() const;
  inline isl::ctx get_ctx() const;
  inline std::string to_str() const;
  inline void dump() const;

  inline isl::multi_union_pw_aff add(isl::multi_union_pw_aff multi2) const;
  inline isl::multi_union_pw_aff align_params(isl::space model) const;
  inline isl::union_pw_aff apply_aff(isl::aff aff) const;
  inline isl::multi_union_pw_aff apply_pw_multi_aff(isl::pw_multi_aff pma) const;
  inline isl::multi_union_pw_aff coalesce() const;
  inline unsigned int dim(isl::dim type) const;
  inline isl::union_set domain() const;
  inline isl::multi_union_pw_aff drop_dims(isl::dim type, unsigned int first, unsigned int n) const;
  inline isl::multi_pw_aff extract_multi_pw_aff(isl::space space) const;
  inline isl::multi_union_pw_aff factor_range() const;
  inline int find_dim_by_id(isl::dim type, const isl::id &id) const;
  inline int find_dim_by_name(isl::dim type, const std::string &name) const;
  inline isl::multi_union_pw_aff flat_range_product(isl::multi_union_pw_aff multi2) const;
  inline isl::multi_union_pw_aff flatten_range() const;
  inline isl::multi_union_pw_aff floor() const;
  static inline isl::multi_union_pw_aff from_multi_aff(isl::multi_aff ma);
  inline isl::multi_union_pw_aff from_range() const;
  static inline isl::multi_union_pw_aff from_union_map(isl::union_map umap);
  static inline isl::multi_union_pw_aff from_union_pw_aff_list(isl::space space, isl::union_pw_aff_list list);
  inline isl::space get_domain_space() const;
  inline isl::space get_space() const;
  inline isl::id get_tuple_id(isl::dim type) const;
  inline std::string get_tuple_name(isl::dim type) const;
  inline isl::union_pw_aff get_union_pw_aff(int pos) const;
  inline isl::multi_union_pw_aff gist(isl::union_set context) const;
  inline isl::multi_union_pw_aff gist_params(isl::set context) const;
  inline isl::boolean has_tuple_id(isl::dim type) const;
  inline isl::multi_union_pw_aff intersect_domain(isl::union_set uset) const;
  inline isl::multi_union_pw_aff intersect_params(isl::set params) const;
  inline isl::multi_union_pw_aff intersect_range(isl::set set) const;
  inline isl::boolean involves_nan() const;
  inline isl::multi_union_pw_aff mod_multi_val(isl::multi_val mv) const;
  static inline isl::multi_union_pw_aff multi_aff_on_domain(isl::union_set domain, isl::multi_aff ma);
  static inline isl::multi_union_pw_aff multi_val_on_domain(isl::union_set domain, isl::multi_val mv);
  inline isl::multi_union_pw_aff neg() const;
  inline isl::boolean plain_is_equal(const isl::multi_union_pw_aff &multi2) const;
  inline isl::multi_union_pw_aff pullback(isl::union_pw_multi_aff upma) const;
  inline isl::multi_union_pw_aff range_factor_domain() const;
  inline isl::multi_union_pw_aff range_factor_range() const;
  inline isl::boolean range_is_wrapping() const;
  inline isl::multi_union_pw_aff range_product(isl::multi_union_pw_aff multi2) const;
  inline isl::multi_union_pw_aff range_splice(unsigned int pos, isl::multi_union_pw_aff multi2) const;
  inline isl::multi_union_pw_aff reset_tuple_id(isl::dim type) const;
  inline isl::multi_union_pw_aff reset_user() const;
  inline isl::multi_union_pw_aff scale_down_multi_val(isl::multi_val mv) const;
  inline isl::multi_union_pw_aff scale_down_val(isl::val v) const;
  inline isl::multi_union_pw_aff scale_multi_val(isl::multi_val mv) const;
  inline isl::multi_union_pw_aff scale_val(isl::val v) const;
  inline isl::multi_union_pw_aff set_dim_id(isl::dim type, unsigned int pos, isl::id id) const;
  inline isl::multi_union_pw_aff set_tuple_id(isl::dim type, isl::id id) const;
  inline isl::multi_union_pw_aff set_tuple_name(isl::dim type, const std::string &s) const;
  inline isl::multi_union_pw_aff set_union_pw_aff(int pos, isl::union_pw_aff el) const;
  inline isl::multi_union_pw_aff sub(isl::multi_union_pw_aff multi2) const;
  inline isl::multi_union_pw_aff union_add(isl::multi_union_pw_aff mupa2) const;
  static inline isl::multi_union_pw_aff zero(isl::space space);
  inline isl::union_set zero_union_set() const;
};

// declarations for isl::multi_val
inline isl::multi_val manage(__isl_take isl_multi_val *ptr);
inline isl::multi_val give(__isl_take isl_multi_val *ptr);


class multi_val {
  friend inline isl::multi_val manage(__isl_take isl_multi_val *ptr);

  isl_multi_val *ptr = nullptr;

  inline explicit multi_val(__isl_take isl_multi_val *ptr);

public:
  inline /* implicit */ multi_val();
  inline /* implicit */ multi_val(const isl::multi_val &obj);
  inline /* implicit */ multi_val(std::nullptr_t);
  inline explicit multi_val(isl::ctx ctx, const std::string &str);
  inline isl::multi_val &operator=(isl::multi_val obj);
  inline ~multi_val();
  inline __isl_give isl_multi_val *copy() const &;
  inline __isl_give isl_multi_val *copy() && = delete;
  inline __isl_keep isl_multi_val *get() const;
  inline __isl_give isl_multi_val *release();
  inline bool is_null() const;
  inline __isl_keep isl_multi_val *keep() const;
  inline __isl_give isl_multi_val *take();
  inline explicit operator bool() const;
  inline isl::ctx get_ctx() const;
  inline std::string to_str() const;
  inline void dump() const;

  inline isl::multi_val add(isl::multi_val multi2) const;
  inline isl::multi_val add_dims(isl::dim type, unsigned int n) const;
  inline isl::multi_val add_val(isl::val v) const;
  inline isl::multi_val align_params(isl::space model) const;
  inline unsigned int dim(isl::dim type) const;
  inline isl::multi_val drop_dims(isl::dim type, unsigned int first, unsigned int n) const;
  inline isl::multi_val factor_range() const;
  inline int find_dim_by_id(isl::dim type, const isl::id &id) const;
  inline int find_dim_by_name(isl::dim type, const std::string &name) const;
  inline isl::multi_val flat_range_product(isl::multi_val multi2) const;
  inline isl::multi_val flatten_range() const;
  inline isl::multi_val from_range() const;
  static inline isl::multi_val from_val_list(isl::space space, isl::val_list list);
  inline isl::space get_domain_space() const;
  inline isl::space get_space() const;
  inline isl::id get_tuple_id(isl::dim type) const;
  inline std::string get_tuple_name(isl::dim type) const;
  inline isl::val get_val(int pos) const;
  inline isl::boolean has_tuple_id(isl::dim type) const;
  inline isl::multi_val insert_dims(isl::dim type, unsigned int first, unsigned int n) const;
  inline isl::boolean involves_dims(isl::dim type, unsigned int first, unsigned int n) const;
  inline isl::boolean involves_nan() const;
  inline isl::multi_val mod_multi_val(isl::multi_val mv) const;
  inline isl::multi_val mod_val(isl::val v) const;
  inline isl::multi_val neg() const;
  inline isl::boolean plain_is_equal(const isl::multi_val &multi2) const;
  inline isl::multi_val product(isl::multi_val multi2) const;
  inline isl::multi_val range_factor_domain() const;
  inline isl::multi_val range_factor_range() const;
  inline isl::boolean range_is_wrapping() const;
  inline isl::multi_val range_product(isl::multi_val multi2) const;
  inline isl::multi_val range_splice(unsigned int pos, isl::multi_val multi2) const;
  inline isl::multi_val reset_tuple_id(isl::dim type) const;
  inline isl::multi_val reset_user() const;
  inline isl::multi_val scale_down_multi_val(isl::multi_val mv) const;
  inline isl::multi_val scale_down_val(isl::val v) const;
  inline isl::multi_val scale_multi_val(isl::multi_val mv) const;
  inline isl::multi_val scale_val(isl::val v) const;
  inline isl::multi_val set_dim_id(isl::dim type, unsigned int pos, isl::id id) const;
  inline isl::multi_val set_tuple_id(isl::dim type, isl::id id) const;
  inline isl::multi_val set_tuple_name(isl::dim type, const std::string &s) const;
  inline isl::multi_val set_val(int pos, isl::val el) const;
  inline isl::multi_val splice(unsigned int in_pos, unsigned int out_pos, isl::multi_val multi2) const;
  inline isl::multi_val sub(isl::multi_val multi2) const;
  static inline isl::multi_val zero(isl::space space);
};

// declarations for isl::point
inline isl::point manage(__isl_take isl_point *ptr);
inline isl::point give(__isl_take isl_point *ptr);


class point {
  friend inline isl::point manage(__isl_take isl_point *ptr);

  isl_point *ptr = nullptr;

  inline explicit point(__isl_take isl_point *ptr);

public:
  inline /* implicit */ point();
  inline /* implicit */ point(const isl::point &obj);
  inline /* implicit */ point(std::nullptr_t);
  inline explicit point(isl::space dim);
  inline isl::point &operator=(isl::point obj);
  inline ~point();
  inline __isl_give isl_point *copy() const &;
  inline __isl_give isl_point *copy() && = delete;
  inline __isl_keep isl_point *get() const;
  inline __isl_give isl_point *release();
  inline bool is_null() const;
  inline __isl_keep isl_point *keep() const;
  inline __isl_give isl_point *take();
  inline explicit operator bool() const;
  inline isl::ctx get_ctx() const;
  inline std::string to_str() const;
  inline void dump() const;

  inline isl::point add_ui(isl::dim type, int pos, unsigned int val) const;
  inline isl::val get_coordinate_val(isl::dim type, int pos) const;
  inline isl::space get_space() const;
  inline isl::point set_coordinate_val(isl::dim type, int pos, isl::val v) const;
  inline isl::point sub_ui(isl::dim type, int pos, unsigned int val) const;
};

// declarations for isl::pw_aff
inline isl::pw_aff manage(__isl_take isl_pw_aff *ptr);
inline isl::pw_aff give(__isl_take isl_pw_aff *ptr);


class pw_aff {
  friend inline isl::pw_aff manage(__isl_take isl_pw_aff *ptr);

  isl_pw_aff *ptr = nullptr;

  inline explicit pw_aff(__isl_take isl_pw_aff *ptr);

public:
  inline /* implicit */ pw_aff();
  inline /* implicit */ pw_aff(const isl::pw_aff &obj);
  inline /* implicit */ pw_aff(std::nullptr_t);
  inline /* implicit */ pw_aff(isl::aff aff);
  inline explicit pw_aff(isl::local_space ls);
  inline explicit pw_aff(isl::set domain, isl::val v);
  inline explicit pw_aff(isl::ctx ctx, const std::string &str);
  inline isl::pw_aff &operator=(isl::pw_aff obj);
  inline ~pw_aff();
  inline __isl_give isl_pw_aff *copy() const &;
  inline __isl_give isl_pw_aff *copy() && = delete;
  inline __isl_keep isl_pw_aff *get() const;
  inline __isl_give isl_pw_aff *release();
  inline bool is_null() const;
  inline __isl_keep isl_pw_aff *keep() const;
  inline __isl_give isl_pw_aff *take();
  inline explicit operator bool() const;
  inline isl::ctx get_ctx() const;
  inline std::string to_str() const;
  inline void dump() const;

  inline isl::pw_aff add(isl::pw_aff pwaff2) const;
  inline isl::pw_aff add_dims(isl::dim type, unsigned int n) const;
  inline isl::pw_aff align_params(isl::space model) const;
  static inline isl::pw_aff alloc(isl::set set, isl::aff aff);
  inline isl::pw_aff ceil() const;
  inline isl::pw_aff coalesce() const;
  inline isl::pw_aff cond(isl::pw_aff pwaff_true, isl::pw_aff pwaff_false) const;
  inline unsigned int dim(isl::dim type) const;
  inline isl::pw_aff div(isl::pw_aff pa2) const;
  inline isl::set domain() const;
  inline isl::pw_aff drop_dims(isl::dim type, unsigned int first, unsigned int n) const;
  static inline isl::pw_aff empty(isl::space dim);
  inline isl::map eq_map(isl::pw_aff pa2) const;
  inline isl::set eq_set(isl::pw_aff pwaff2) const;
  inline int find_dim_by_name(isl::dim type, const std::string &name) const;
  inline isl::pw_aff floor() const;
  inline isl::stat foreach_piece(const std::function<isl::stat(isl::set, isl::aff)> &fn) const;
  inline isl::pw_aff from_range() const;
  inline isl::set ge_set(isl::pw_aff pwaff2) const;
  inline isl::space get_domain_space() const;
  inline uint32_t get_hash() const;
  inline isl::space get_space() const;
  inline isl::id get_tuple_id(isl::dim type) const;
  inline isl::pw_aff gist(isl::set context) const;
  inline isl::pw_aff gist_params(isl::set context) const;
  inline isl::map gt_map(isl::pw_aff pa2) const;
  inline isl::set gt_set(isl::pw_aff pwaff2) const;
  inline isl::boolean has_dim_id(isl::dim type, unsigned int pos) const;
  inline isl::boolean has_tuple_id(isl::dim type) const;
  inline isl::pw_aff insert_dims(isl::dim type, unsigned int first, unsigned int n) const;
  inline isl::pw_aff intersect_domain(isl::set set) const;
  inline isl::pw_aff intersect_params(isl::set set) const;
  inline isl::boolean involves_dims(isl::dim type, unsigned int first, unsigned int n) const;
  inline isl::boolean involves_nan() const;
  inline isl::boolean is_cst() const;
  inline isl::boolean is_empty() const;
  inline isl::boolean is_equal(const isl::pw_aff &pa2) const;
  inline isl::set le_set(isl::pw_aff pwaff2) const;
  inline isl::map lt_map(isl::pw_aff pa2) const;
  inline isl::set lt_set(isl::pw_aff pwaff2) const;
  inline isl::pw_aff max(isl::pw_aff pwaff2) const;
  inline isl::pw_aff min(isl::pw_aff pwaff2) const;
  inline isl::pw_aff mod_val(isl::val mod) const;
  inline isl::pw_aff move_dims(isl::dim dst_type, unsigned int dst_pos, isl::dim src_type, unsigned int src_pos, unsigned int n) const;
  inline isl::pw_aff mul(isl::pw_aff pwaff2) const;
  static inline isl::pw_aff nan_on_domain(isl::local_space ls);
  inline isl::set ne_set(isl::pw_aff pwaff2) const;
  inline isl::pw_aff neg() const;
  inline isl::set non_zero_set() const;
  inline isl::set nonneg_set() const;
  inline isl::set params() const;
  inline int plain_cmp(const isl::pw_aff &pa2) const;
  inline isl::boolean plain_is_equal(const isl::pw_aff &pwaff2) const;
  inline isl::set pos_set() const;
  inline isl::pw_aff project_domain_on_params() const;
  inline isl::pw_aff pullback(isl::multi_aff ma) const;
  inline isl::pw_aff pullback(isl::pw_multi_aff pma) const;
  inline isl::pw_aff pullback(isl::multi_pw_aff mpa) const;
  inline isl::pw_aff reset_tuple_id(isl::dim type) const;
  inline isl::pw_aff reset_user() const;
  inline isl::pw_aff scale_down_val(isl::val f) const;
  inline isl::pw_aff scale_val(isl::val v) const;
  inline isl::pw_aff set_dim_id(isl::dim type, unsigned int pos, isl::id id) const;
  inline isl::pw_aff set_tuple_id(isl::dim type, isl::id id) const;
  inline isl::pw_aff sub(isl::pw_aff pwaff2) const;
  inline isl::pw_aff subtract_domain(isl::set set) const;
  inline isl::pw_aff tdiv_q(isl::pw_aff pa2) const;
  inline isl::pw_aff tdiv_r(isl::pw_aff pa2) const;
  inline isl::pw_aff union_add(isl::pw_aff pwaff2) const;
  inline isl::pw_aff union_max(isl::pw_aff pwaff2) const;
  inline isl::pw_aff union_min(isl::pw_aff pwaff2) const;
  static inline isl::pw_aff var_on_domain(isl::local_space ls, isl::dim type, unsigned int pos);
  inline isl::set zero_set() const;
};

// declarations for isl::pw_aff_list
inline isl::pw_aff_list manage(__isl_take isl_pw_aff_list *ptr);
inline isl::pw_aff_list give(__isl_take isl_pw_aff_list *ptr);


class pw_aff_list {
  friend inline isl::pw_aff_list manage(__isl_take isl_pw_aff_list *ptr);

  isl_pw_aff_list *ptr = nullptr;

  inline explicit pw_aff_list(__isl_take isl_pw_aff_list *ptr);

public:
  inline /* implicit */ pw_aff_list();
  inline /* implicit */ pw_aff_list(const isl::pw_aff_list &obj);
  inline /* implicit */ pw_aff_list(std::nullptr_t);
  inline isl::pw_aff_list &operator=(isl::pw_aff_list obj);
  inline ~pw_aff_list();
  inline __isl_give isl_pw_aff_list *copy() const &;
  inline __isl_give isl_pw_aff_list *copy() && = delete;
  inline __isl_keep isl_pw_aff_list *get() const;
  inline __isl_give isl_pw_aff_list *release();
  inline bool is_null() const;
  inline __isl_keep isl_pw_aff_list *keep() const;
  inline __isl_give isl_pw_aff_list *take();
  inline explicit operator bool() const;
  inline isl::ctx get_ctx() const;
  inline void dump() const;

};

// declarations for isl::pw_multi_aff
inline isl::pw_multi_aff manage(__isl_take isl_pw_multi_aff *ptr);
inline isl::pw_multi_aff give(__isl_take isl_pw_multi_aff *ptr);


class pw_multi_aff {
  friend inline isl::pw_multi_aff manage(__isl_take isl_pw_multi_aff *ptr);

  isl_pw_multi_aff *ptr = nullptr;

  inline explicit pw_multi_aff(__isl_take isl_pw_multi_aff *ptr);

public:
  inline /* implicit */ pw_multi_aff();
  inline /* implicit */ pw_multi_aff(const isl::pw_multi_aff &obj);
  inline /* implicit */ pw_multi_aff(std::nullptr_t);
  inline explicit pw_multi_aff(isl::ctx ctx, const std::string &str);
  inline /* implicit */ pw_multi_aff(isl::multi_aff ma);
  inline /* implicit */ pw_multi_aff(isl::pw_aff pa);
  inline isl::pw_multi_aff &operator=(isl::pw_multi_aff obj);
  inline ~pw_multi_aff();
  inline __isl_give isl_pw_multi_aff *copy() const &;
  inline __isl_give isl_pw_multi_aff *copy() && = delete;
  inline __isl_keep isl_pw_multi_aff *get() const;
  inline __isl_give isl_pw_multi_aff *release();
  inline bool is_null() const;
  inline __isl_keep isl_pw_multi_aff *keep() const;
  inline __isl_give isl_pw_multi_aff *take();
  inline explicit operator bool() const;
  inline isl::ctx get_ctx() const;
  inline std::string to_str() const;
  inline void dump() const;

  inline isl::pw_multi_aff add(isl::pw_multi_aff pma2) const;
  inline isl::pw_multi_aff align_params(isl::space model) const;
  static inline isl::pw_multi_aff alloc(isl::set set, isl::multi_aff maff);
  inline isl::pw_multi_aff coalesce() const;
  inline unsigned int dim(isl::dim type) const;
  inline isl::set domain() const;
  inline isl::pw_multi_aff drop_dims(isl::dim type, unsigned int first, unsigned int n) const;
  static inline isl::pw_multi_aff empty(isl::space space);
  inline int find_dim_by_name(isl::dim type, const std::string &name) const;
  inline isl::pw_multi_aff fix_si(isl::dim type, unsigned int pos, int value) const;
  inline isl::pw_multi_aff flat_range_product(isl::pw_multi_aff pma2) const;
  inline isl::stat foreach_piece(const std::function<isl::stat(isl::set, isl::multi_aff)> &fn) const;
  static inline isl::pw_multi_aff from_domain(isl::set set);
  static inline isl::pw_multi_aff from_map(isl::map map);
  static inline isl::pw_multi_aff from_multi_pw_aff(isl::multi_pw_aff mpa);
  static inline isl::pw_multi_aff from_set(isl::set set);
  inline isl::space get_domain_space() const;
  inline isl::pw_aff get_pw_aff(int pos) const;
  inline isl::space get_space() const;
  inline isl::id get_tuple_id(isl::dim type) const;
  inline std::string get_tuple_name(isl::dim type) const;
  inline isl::pw_multi_aff gist(isl::set set) const;
  inline isl::pw_multi_aff gist_params(isl::set set) const;
  inline isl::boolean has_tuple_id(isl::dim type) const;
  inline isl::boolean has_tuple_name(isl::dim type) const;
  static inline isl::pw_multi_aff identity(isl::space space);
  inline isl::pw_multi_aff intersect_domain(isl::set set) const;
  inline isl::pw_multi_aff intersect_params(isl::set set) const;
  inline isl::boolean involves_nan() const;
  inline isl::boolean is_equal(const isl::pw_multi_aff &pma2) const;
  static inline isl::pw_multi_aff multi_val_on_domain(isl::set domain, isl::multi_val mv);
  inline isl::pw_multi_aff neg() const;
  inline isl::boolean plain_is_equal(const isl::pw_multi_aff &pma2) const;
  inline isl::pw_multi_aff product(isl::pw_multi_aff pma2) const;
  inline isl::pw_multi_aff project_domain_on_params() const;
  static inline isl::pw_multi_aff project_out_map(isl::space space, isl::dim type, unsigned int first, unsigned int n);
  inline isl::pw_multi_aff pullback(isl::multi_aff ma) const;
  inline isl::pw_multi_aff pullback(isl::pw_multi_aff pma2) const;
  static inline isl::pw_multi_aff range_map(isl::space space);
  inline isl::pw_multi_aff range_product(isl::pw_multi_aff pma2) const;
  inline isl::pw_multi_aff reset_tuple_id(isl::dim type) const;
  inline isl::pw_multi_aff reset_user() const;
  inline isl::pw_multi_aff scale_down_val(isl::val v) const;
  inline isl::pw_multi_aff scale_multi_val(isl::multi_val mv) const;
  inline isl::pw_multi_aff scale_val(isl::val v) const;
  inline isl::pw_multi_aff set_dim_id(isl::dim type, unsigned int pos, isl::id id) const;
  inline isl::pw_multi_aff set_pw_aff(unsigned int pos, isl::pw_aff pa) const;
  inline isl::pw_multi_aff set_tuple_id(isl::dim type, isl::id id) const;
  inline isl::pw_multi_aff sub(isl::pw_multi_aff pma2) const;
  inline isl::pw_multi_aff subtract_domain(isl::set set) const;
  inline isl::pw_multi_aff union_add(isl::pw_multi_aff pma2) const;
  inline isl::pw_multi_aff union_lexmax(isl::pw_multi_aff pma2) const;
  inline isl::pw_multi_aff union_lexmin(isl::pw_multi_aff pma2) const;
  static inline isl::pw_multi_aff zero(isl::space space);
};

// declarations for isl::schedule
inline isl::schedule manage(__isl_take isl_schedule *ptr);
inline isl::schedule give(__isl_take isl_schedule *ptr);


class schedule {
  friend inline isl::schedule manage(__isl_take isl_schedule *ptr);

  isl_schedule *ptr = nullptr;

  inline explicit schedule(__isl_take isl_schedule *ptr);

public:
  inline /* implicit */ schedule();
  inline /* implicit */ schedule(const isl::schedule &obj);
  inline /* implicit */ schedule(std::nullptr_t);
  inline explicit schedule(isl::ctx ctx, const std::string &str);
  inline isl::schedule &operator=(isl::schedule obj);
  inline ~schedule();
  inline __isl_give isl_schedule *copy() const &;
  inline __isl_give isl_schedule *copy() && = delete;
  inline __isl_keep isl_schedule *get() const;
  inline __isl_give isl_schedule *release();
  inline bool is_null() const;
  inline __isl_keep isl_schedule *keep() const;
  inline __isl_give isl_schedule *take();
  inline explicit operator bool() const;
  inline isl::ctx get_ctx() const;
  inline std::string to_str() const;
  inline void dump() const;

  inline isl::schedule align_params(isl::space space) const;
  static inline isl::schedule empty(isl::space space);
  static inline isl::schedule from_domain(isl::union_set domain);
  inline isl::union_set get_domain() const;
  inline isl::union_map get_map() const;
  inline isl::schedule_node get_root() const;
  inline isl::schedule gist_domain_params(isl::set context) const;
  inline isl::schedule insert_context(isl::set context) const;
  inline isl::schedule insert_guard(isl::set guard) const;
  inline isl::schedule intersect_domain(isl::union_set domain) const;
  inline isl::boolean plain_is_equal(const isl::schedule &schedule2) const;
  inline isl::schedule pullback(isl::union_pw_multi_aff upma) const;
  inline isl::schedule reset_user() const;
  inline isl::schedule sequence(isl::schedule schedule2) const;
  inline isl::schedule set(isl::schedule schedule2) const;
};

// declarations for isl::schedule_constraints
inline isl::schedule_constraints manage(__isl_take isl_schedule_constraints *ptr);
inline isl::schedule_constraints give(__isl_take isl_schedule_constraints *ptr);


class schedule_constraints {
  friend inline isl::schedule_constraints manage(__isl_take isl_schedule_constraints *ptr);

  isl_schedule_constraints *ptr = nullptr;

  inline explicit schedule_constraints(__isl_take isl_schedule_constraints *ptr);

public:
  inline /* implicit */ schedule_constraints();
  inline /* implicit */ schedule_constraints(const isl::schedule_constraints &obj);
  inline /* implicit */ schedule_constraints(std::nullptr_t);
  inline explicit schedule_constraints(isl::ctx ctx, const std::string &str);
  inline isl::schedule_constraints &operator=(isl::schedule_constraints obj);
  inline ~schedule_constraints();
  inline __isl_give isl_schedule_constraints *copy() const &;
  inline __isl_give isl_schedule_constraints *copy() && = delete;
  inline __isl_keep isl_schedule_constraints *get() const;
  inline __isl_give isl_schedule_constraints *release();
  inline bool is_null() const;
  inline __isl_keep isl_schedule_constraints *keep() const;
  inline __isl_give isl_schedule_constraints *take();
  inline explicit operator bool() const;
  inline isl::ctx get_ctx() const;
  inline std::string to_str() const;
  inline void dump() const;

  inline isl::schedule_constraints apply(isl::union_map umap) const;
  inline isl::schedule compute_schedule() const;
  inline isl::union_map get_coincidence() const;
  inline isl::union_map get_conditional_validity() const;
  inline isl::union_map get_conditional_validity_condition() const;
  inline isl::set get_context() const;
  inline isl::union_set get_domain() const;
  inline isl::union_map get_proximity() const;
  inline isl::union_map get_validity() const;
  static inline isl::schedule_constraints on_domain(isl::union_set domain);
  inline isl::schedule_constraints set_coincidence(isl::union_map coincidence) const;
  inline isl::schedule_constraints set_conditional_validity(isl::union_map condition, isl::union_map validity) const;
  inline isl::schedule_constraints set_context(isl::set context) const;
  inline isl::schedule_constraints set_proximity(isl::union_map proximity) const;
  inline isl::schedule_constraints set_validity(isl::union_map validity) const;
};

// declarations for isl::schedule_node
inline isl::schedule_node manage(__isl_take isl_schedule_node *ptr);
inline isl::schedule_node give(__isl_take isl_schedule_node *ptr);


class schedule_node {
  friend inline isl::schedule_node manage(__isl_take isl_schedule_node *ptr);

  isl_schedule_node *ptr = nullptr;

  inline explicit schedule_node(__isl_take isl_schedule_node *ptr);

public:
  inline /* implicit */ schedule_node();
  inline /* implicit */ schedule_node(const isl::schedule_node &obj);
  inline /* implicit */ schedule_node(std::nullptr_t);
  inline isl::schedule_node &operator=(isl::schedule_node obj);
  inline ~schedule_node();
  inline __isl_give isl_schedule_node *copy() const &;
  inline __isl_give isl_schedule_node *copy() && = delete;
  inline __isl_keep isl_schedule_node *get() const;
  inline __isl_give isl_schedule_node *release();
  inline bool is_null() const;
  inline __isl_keep isl_schedule_node *keep() const;
  inline __isl_give isl_schedule_node *take();
  inline explicit operator bool() const;
  inline isl::ctx get_ctx() const;
  inline std::string to_str() const;
  inline void dump() const;

  inline isl::schedule_node align_params(isl::space space) const;
  inline isl::schedule_node ancestor(int generation) const;
  inline isl::boolean band_member_get_coincident(int pos) const;
  inline isl::schedule_node band_member_set_coincident(int pos, int coincident) const;
  inline isl::schedule_node child(int pos) const;
  inline isl::set context_get_context() const;
  inline isl::schedule_node cut() const;
  inline isl::union_set domain_get_domain() const;
  inline isl::union_pw_multi_aff expansion_get_contraction() const;
  inline isl::union_map expansion_get_expansion() const;
  inline isl::union_map extension_get_extension() const;
  inline isl::union_set filter_get_filter() const;
  inline isl::schedule_node first_child() const;
  inline isl::stat foreach_ancestor_top_down(const std::function<isl::stat(isl::schedule_node)> &fn) const;
  static inline isl::schedule_node from_domain(isl::union_set domain);
  static inline isl::schedule_node from_extension(isl::union_map extension);
  inline int get_ancestor_child_position(const isl::schedule_node &ancestor) const;
  inline isl::schedule_node get_child(int pos) const;
  inline int get_child_position() const;
  inline isl::union_set get_domain() const;
  inline isl::multi_union_pw_aff get_prefix_schedule_multi_union_pw_aff() const;
  inline isl::union_map get_prefix_schedule_relation() const;
  inline isl::union_map get_prefix_schedule_union_map() const;
  inline isl::union_pw_multi_aff get_prefix_schedule_union_pw_multi_aff() const;
  inline isl::schedule get_schedule() const;
  inline int get_schedule_depth() const;
  inline isl::schedule_node get_shared_ancestor(const isl::schedule_node &node2) const;
  inline isl::union_pw_multi_aff get_subtree_contraction() const;
  inline isl::union_map get_subtree_expansion() const;
  inline isl::union_map get_subtree_schedule_union_map() const;
  inline int get_tree_depth() const;
  inline isl::union_set get_universe_domain() const;
  inline isl::schedule_node graft_after(isl::schedule_node graft) const;
  inline isl::schedule_node graft_before(isl::schedule_node graft) const;
  inline isl::schedule_node group(isl::id group_id) const;
  inline isl::set guard_get_guard() const;
  inline isl::boolean has_children() const;
  inline isl::boolean has_next_sibling() const;
  inline isl::boolean has_parent() const;
  inline isl::boolean has_previous_sibling() const;
  inline isl::schedule_node insert_context(isl::set context) const;
  inline isl::schedule_node insert_filter(isl::union_set filter) const;
  inline isl::schedule_node insert_guard(isl::set context) const;
  inline isl::schedule_node insert_mark(isl::id mark) const;
  inline isl::schedule_node insert_sequence(isl::union_set_list filters) const;
  inline isl::schedule_node insert_set(isl::union_set_list filters) const;
  inline isl::boolean is_equal(const isl::schedule_node &node2) const;
  inline isl::boolean is_subtree_anchored() const;
  inline isl::id mark_get_id() const;
  inline isl::schedule_node next_sibling() const;
  inline isl::schedule_node order_after(isl::union_set filter) const;
  inline isl::schedule_node order_before(isl::union_set filter) const;
  inline isl::schedule_node parent() const;
  inline isl::schedule_node previous_sibling() const;
  inline isl::schedule_node reset_user() const;
  inline isl::schedule_node root() const;
  inline isl::schedule_node sequence_splice_child(int pos) const;
};

// declarations for isl::set
inline isl::set manage(__isl_take isl_set *ptr);
inline isl::set give(__isl_take isl_set *ptr);


class set {
  friend inline isl::set manage(__isl_take isl_set *ptr);

  isl_set *ptr = nullptr;

  inline explicit set(__isl_take isl_set *ptr);

public:
  inline /* implicit */ set();
  inline /* implicit */ set(const isl::set &obj);
  inline /* implicit */ set(std::nullptr_t);
  inline explicit set(isl::union_set uset);
  inline explicit set(isl::ctx ctx, const std::string &str);
  inline /* implicit */ set(isl::basic_set bset);
  inline /* implicit */ set(isl::point pnt);
  inline isl::set &operator=(isl::set obj);
  inline ~set();
  inline __isl_give isl_set *copy() const &;
  inline __isl_give isl_set *copy() && = delete;
  inline __isl_keep isl_set *get() const;
  inline __isl_give isl_set *release();
  inline bool is_null() const;
  inline __isl_keep isl_set *keep() const;
  inline __isl_give isl_set *take();
  inline explicit operator bool() const;
  inline isl::ctx get_ctx() const;
  inline std::string to_str() const;
  inline void dump() const;

  inline isl::set add_constraint(isl::constraint constraint) const;
  inline isl::set add_dims(isl::dim type, unsigned int n) const;
  inline isl::basic_set affine_hull() const;
  inline isl::set align_params(isl::space model) const;
  inline isl::set apply(isl::map map) const;
  inline isl::basic_set bounded_simple_hull() const;
  static inline isl::set box_from_points(isl::point pnt1, isl::point pnt2);
  inline isl::set coalesce() const;
  inline isl::basic_set coefficients() const;
  inline isl::set complement() const;
  inline isl::basic_set convex_hull() const;
  inline isl::val count_val() const;
  inline isl::set detect_equalities() const;
  inline unsigned int dim(isl::dim type) const;
  inline isl::boolean dim_has_any_lower_bound(isl::dim type, unsigned int pos) const;
  inline isl::boolean dim_has_any_upper_bound(isl::dim type, unsigned int pos) const;
  inline isl::boolean dim_has_lower_bound(isl::dim type, unsigned int pos) const;
  inline isl::boolean dim_has_upper_bound(isl::dim type, unsigned int pos) const;
  inline isl::boolean dim_is_bounded(isl::dim type, unsigned int pos) const;
  inline isl::pw_aff dim_max(int pos) const;
  inline isl::pw_aff dim_min(int pos) const;
  inline isl::set drop_constraints_involving_dims(isl::dim type, unsigned int first, unsigned int n) const;
  inline isl::set drop_constraints_not_involving_dims(isl::dim type, unsigned int first, unsigned int n) const;
  inline isl::set eliminate(isl::dim type, unsigned int first, unsigned int n) const;
  static inline isl::set empty(isl::space dim);
  inline isl::set equate(isl::dim type1, int pos1, isl::dim type2, int pos2) const;
  inline int find_dim_by_id(isl::dim type, const isl::id &id) const;
  inline int find_dim_by_name(isl::dim type, const std::string &name) const;
  inline isl::set fix_si(isl::dim type, unsigned int pos, int value) const;
  inline isl::set fix_val(isl::dim type, unsigned int pos, isl::val v) const;
  inline isl::set flat_product(isl::set set2) const;
  inline isl::set flatten() const;
  inline isl::map flatten_map() const;
  inline int follows_at(const isl::set &set2, int pos) const;
  inline isl::stat foreach_basic_set(const std::function<isl::stat(isl::basic_set)> &fn) const;
  inline isl::stat foreach_point(const std::function<isl::stat(isl::point)> &fn) const;
  static inline isl::set from_multi_pw_aff(isl::multi_pw_aff mpa);
  inline isl::set from_params() const;
  static inline isl::set from_pw_aff(isl::pw_aff pwaff);
  static inline isl::set from_pw_multi_aff(isl::pw_multi_aff pma);
  inline isl::basic_set_list get_basic_set_list() const;
  inline isl::space get_space() const;
  inline isl::id get_tuple_id() const;
  inline std::string get_tuple_name() const;
  inline isl::set gist(isl::set context) const;
  inline isl::set gist_basic_set(isl::basic_set context) const;
  inline isl::set gist_params(isl::set context) const;
  inline isl::boolean has_dim_id(isl::dim type, unsigned int pos) const;
  inline isl::boolean has_dim_name(isl::dim type, unsigned int pos) const;
  inline isl::boolean has_equal_space(const isl::set &set2) const;
  inline isl::boolean has_tuple_id() const;
  inline isl::boolean has_tuple_name() const;
  inline isl::map identity() const;
  inline isl::pw_aff indicator_function() const;
  inline isl::set insert_dims(isl::dim type, unsigned int pos, unsigned int n) const;
  inline isl::set intersect(isl::set set2) const;
  inline isl::set intersect_params(isl::set params) const;
  inline isl::boolean involves_dims(isl::dim type, unsigned int first, unsigned int n) const;
  inline isl::boolean is_bounded() const;
  inline isl::boolean is_box() const;
  inline isl::boolean is_disjoint(const isl::set &set2) const;
  inline isl::boolean is_empty() const;
  inline isl::boolean is_equal(const isl::set &set2) const;
  inline isl::boolean is_params() const;
  inline isl::boolean is_singleton() const;
  inline isl::boolean is_strict_subset(const isl::set &set2) const;
  inline isl::boolean is_subset(const isl::set &set2) const;
  inline isl::boolean is_wrapping() const;
  inline isl::map lex_ge_set(isl::set set2) const;
  inline isl::map lex_gt_set(isl::set set2) const;
  inline isl::map lex_le_set(isl::set set2) const;
  inline isl::map lex_lt_set(isl::set set2) const;
  inline isl::set lexmax() const;
  inline isl::pw_multi_aff lexmax_pw_multi_aff() const;
  inline isl::set lexmin() const;
  inline isl::pw_multi_aff lexmin_pw_multi_aff() const;
  inline isl::set lower_bound_si(isl::dim type, unsigned int pos, int value) const;
  inline isl::set lower_bound_val(isl::dim type, unsigned int pos, isl::val value) const;
  inline isl::val max_val(const isl::aff &obj) const;
  inline isl::val min_val(const isl::aff &obj) const;
  inline isl::set move_dims(isl::dim dst_type, unsigned int dst_pos, isl::dim src_type, unsigned int src_pos, unsigned int n) const;
  static inline isl::set nat_universe(isl::space dim);
  inline isl::set neg() const;
  inline isl::set params() const;
  inline int plain_cmp(const isl::set &set2) const;
  inline isl::val plain_get_val_if_fixed(isl::dim type, unsigned int pos) const;
  inline isl::boolean plain_is_disjoint(const isl::set &set2) const;
  inline isl::boolean plain_is_empty() const;
  inline isl::boolean plain_is_equal(const isl::set &set2) const;
  inline isl::boolean plain_is_universe() const;
  inline isl::basic_set plain_unshifted_simple_hull() const;
  inline isl::basic_set polyhedral_hull() const;
  inline isl::set preimage_multi_aff(isl::multi_aff ma) const;
  inline isl::set preimage_multi_pw_aff(isl::multi_pw_aff mpa) const;
  inline isl::set preimage_pw_multi_aff(isl::pw_multi_aff pma) const;
  inline isl::set product(isl::set set2) const;
  inline isl::map project_onto_map(isl::dim type, unsigned int first, unsigned int n) const;
  inline isl::set project_out(isl::dim type, unsigned int first, unsigned int n) const;
  inline isl::set remove_dims(isl::dim type, unsigned int first, unsigned int n) const;
  inline isl::set remove_divs() const;
  inline isl::set remove_divs_involving_dims(isl::dim type, unsigned int first, unsigned int n) const;
  inline isl::set remove_redundancies() const;
  inline isl::set remove_unknown_divs() const;
  inline isl::set reset_space(isl::space dim) const;
  inline isl::set reset_tuple_id() const;
  inline isl::set reset_user() const;
  inline isl::basic_set sample() const;
  inline isl::point sample_point() const;
  inline isl::set set_dim_id(isl::dim type, unsigned int pos, isl::id id) const;
  inline isl::set set_tuple_id(isl::id id) const;
  inline isl::set set_tuple_name(const std::string &s) const;
  inline isl::basic_set simple_hull() const;
  inline int size() const;
  inline isl::basic_set solutions() const;
  inline isl::set split_dims(isl::dim type, unsigned int first, unsigned int n) const;
  inline isl::set subtract(isl::set set2) const;
  inline isl::set sum(isl::set set2) const;
  inline isl::set unite(isl::set set2) const;
  static inline isl::set universe(isl::space dim);
  inline isl::basic_set unshifted_simple_hull() const;
  inline isl::basic_set unshifted_simple_hull_from_set_list(isl::set_list list) const;
  inline isl::map unwrap() const;
  inline isl::set upper_bound_si(isl::dim type, unsigned int pos, int value) const;
  inline isl::set upper_bound_val(isl::dim type, unsigned int pos, isl::val value) const;
  inline isl::map wrapped_domain_map() const;
};

// declarations for isl::set_list
inline isl::set_list manage(__isl_take isl_set_list *ptr);
inline isl::set_list give(__isl_take isl_set_list *ptr);


class set_list {
  friend inline isl::set_list manage(__isl_take isl_set_list *ptr);

  isl_set_list *ptr = nullptr;

  inline explicit set_list(__isl_take isl_set_list *ptr);

public:
  inline /* implicit */ set_list();
  inline /* implicit */ set_list(const isl::set_list &obj);
  inline /* implicit */ set_list(std::nullptr_t);
  inline isl::set_list &operator=(isl::set_list obj);
  inline ~set_list();
  inline __isl_give isl_set_list *copy() const &;
  inline __isl_give isl_set_list *copy() && = delete;
  inline __isl_keep isl_set_list *get() const;
  inline __isl_give isl_set_list *release();
  inline bool is_null() const;
  inline __isl_keep isl_set_list *keep() const;
  inline __isl_give isl_set_list *take();
  inline explicit operator bool() const;
  inline isl::ctx get_ctx() const;
  inline void dump() const;

};

// declarations for isl::space
inline isl::space manage(__isl_take isl_space *ptr);
inline isl::space give(__isl_take isl_space *ptr);


class space {
  friend inline isl::space manage(__isl_take isl_space *ptr);

  isl_space *ptr = nullptr;

  inline explicit space(__isl_take isl_space *ptr);

public:
  inline /* implicit */ space();
  inline /* implicit */ space(const isl::space &obj);
  inline /* implicit */ space(std::nullptr_t);
  inline explicit space(isl::ctx ctx, unsigned int nparam, unsigned int n_in, unsigned int n_out);
  inline explicit space(isl::ctx ctx, unsigned int nparam, unsigned int dim);
  inline isl::space &operator=(isl::space obj);
  inline ~space();
  inline __isl_give isl_space *copy() const &;
  inline __isl_give isl_space *copy() && = delete;
  inline __isl_keep isl_space *get() const;
  inline __isl_give isl_space *release();
  inline bool is_null() const;
  inline __isl_keep isl_space *keep() const;
  inline __isl_give isl_space *take();
  inline explicit operator bool() const;
  inline isl::ctx get_ctx() const;
  inline std::string to_str() const;
  inline void dump() const;

  inline isl::space add_dims(isl::dim type, unsigned int n) const;
  inline isl::space align_params(isl::space dim2) const;
  inline isl::boolean can_curry() const;
  inline isl::boolean can_range_curry() const;
  inline isl::boolean can_uncurry() const;
  inline isl::boolean can_zip() const;
  inline isl::space curry() const;
  inline unsigned int dim(isl::dim type) const;
  inline isl::space domain() const;
  inline isl::space domain_factor_domain() const;
  inline isl::space domain_factor_range() const;
  inline isl::boolean domain_is_wrapping() const;
  inline isl::space domain_map() const;
  inline isl::space domain_product(isl::space right) const;
  inline isl::space drop_dims(isl::dim type, unsigned int first, unsigned int num) const;
  inline isl::space factor_domain() const;
  inline isl::space factor_range() const;
  inline int find_dim_by_id(isl::dim type, const isl::id &id) const;
  inline int find_dim_by_name(isl::dim type, const std::string &name) const;
  inline isl::space from_domain() const;
  inline isl::space from_range() const;
  inline isl::id get_tuple_id(isl::dim type) const;
  inline std::string get_tuple_name(isl::dim type) const;
  inline isl::boolean has_dim_id(isl::dim type, unsigned int pos) const;
  inline isl::boolean has_dim_name(isl::dim type, unsigned int pos) const;
  inline isl::boolean has_equal_params(const isl::space &space2) const;
  inline isl::boolean has_equal_tuples(const isl::space &space2) const;
  inline isl::boolean has_tuple_id(isl::dim type) const;
  inline isl::boolean has_tuple_name(isl::dim type) const;
  inline isl::space insert_dims(isl::dim type, unsigned int pos, unsigned int n) const;
  inline isl::boolean is_domain(const isl::space &space2) const;
  inline isl::boolean is_equal(const isl::space &space2) const;
  inline isl::boolean is_map() const;
  inline isl::boolean is_params() const;
  inline isl::boolean is_range(const isl::space &space2) const;
  inline isl::boolean is_set() const;
  inline isl::boolean is_wrapping() const;
  inline isl::space join(isl::space right) const;
  inline isl::space map_from_domain_and_range(isl::space range) const;
  inline isl::space map_from_set() const;
  inline isl::space move_dims(isl::dim dst_type, unsigned int dst_pos, isl::dim src_type, unsigned int src_pos, unsigned int n) const;
  inline isl::space params() const;
  static inline isl::space params_alloc(isl::ctx ctx, unsigned int nparam);
  inline isl::space product(isl::space right) const;
  inline isl::space range() const;
  inline isl::space range_curry() const;
  inline isl::space range_factor_domain() const;
  inline isl::space range_factor_range() const;
  inline isl::boolean range_is_wrapping() const;
  inline isl::space range_map() const;
  inline isl::space range_product(isl::space right) const;
  inline isl::space reset_tuple_id(isl::dim type) const;
  inline isl::space reset_user() const;
  inline isl::space reverse() const;
  inline isl::space set_dim_id(isl::dim type, unsigned int pos, isl::id id) const;
  inline isl::space set_from_params() const;
  inline isl::space set_tuple_id(isl::dim type, isl::id id) const;
  inline isl::space set_tuple_name(isl::dim type, const std::string &s) const;
  inline isl::boolean tuple_is_equal(isl::dim type1, const isl::space &space2, isl::dim type2) const;
  inline isl::space uncurry() const;
  inline isl::space unwrap() const;
  inline isl::space wrap() const;
  inline isl::space zip() const;
};

// declarations for isl::union_access_info
inline isl::union_access_info manage(__isl_take isl_union_access_info *ptr);
inline isl::union_access_info give(__isl_take isl_union_access_info *ptr);


class union_access_info {
  friend inline isl::union_access_info manage(__isl_take isl_union_access_info *ptr);

  isl_union_access_info *ptr = nullptr;

  inline explicit union_access_info(__isl_take isl_union_access_info *ptr);

public:
  inline /* implicit */ union_access_info();
  inline /* implicit */ union_access_info(const isl::union_access_info &obj);
  inline /* implicit */ union_access_info(std::nullptr_t);
  inline explicit union_access_info(isl::union_map sink);
  inline isl::union_access_info &operator=(isl::union_access_info obj);
  inline ~union_access_info();
  inline __isl_give isl_union_access_info *copy() const &;
  inline __isl_give isl_union_access_info *copy() && = delete;
  inline __isl_keep isl_union_access_info *get() const;
  inline __isl_give isl_union_access_info *release();
  inline bool is_null() const;
  inline __isl_keep isl_union_access_info *keep() const;
  inline __isl_give isl_union_access_info *take();
  inline explicit operator bool() const;
  inline isl::ctx get_ctx() const;
  inline std::string to_str() const;

  inline isl::union_flow compute_flow() const;
  inline isl::union_access_info set_may_source(isl::union_map may_source) const;
  inline isl::union_access_info set_must_source(isl::union_map must_source) const;
  inline isl::union_access_info set_schedule(isl::schedule schedule) const;
  inline isl::union_access_info set_schedule_map(isl::union_map schedule_map) const;
};

// declarations for isl::union_flow
inline isl::union_flow manage(__isl_take isl_union_flow *ptr);
inline isl::union_flow give(__isl_take isl_union_flow *ptr);


class union_flow {
  friend inline isl::union_flow manage(__isl_take isl_union_flow *ptr);

  isl_union_flow *ptr = nullptr;

  inline explicit union_flow(__isl_take isl_union_flow *ptr);

public:
  inline /* implicit */ union_flow();
  inline /* implicit */ union_flow(const isl::union_flow &obj);
  inline /* implicit */ union_flow(std::nullptr_t);
  inline isl::union_flow &operator=(isl::union_flow obj);
  inline ~union_flow();
  inline __isl_give isl_union_flow *copy() const &;
  inline __isl_give isl_union_flow *copy() && = delete;
  inline __isl_keep isl_union_flow *get() const;
  inline __isl_give isl_union_flow *release();
  inline bool is_null() const;
  inline __isl_keep isl_union_flow *keep() const;
  inline __isl_give isl_union_flow *take();
  inline explicit operator bool() const;
  inline isl::ctx get_ctx() const;
  inline std::string to_str() const;

  inline isl::union_map get_full_may_dependence() const;
  inline isl::union_map get_full_must_dependence() const;
  inline isl::union_map get_may_dependence() const;
  inline isl::union_map get_may_no_source() const;
  inline isl::union_map get_must_dependence() const;
  inline isl::union_map get_must_no_source() const;
};

// declarations for isl::union_map
inline isl::union_map manage(__isl_take isl_union_map *ptr);
inline isl::union_map give(__isl_take isl_union_map *ptr);


class union_map {
  friend inline isl::union_map manage(__isl_take isl_union_map *ptr);

  isl_union_map *ptr = nullptr;

  inline explicit union_map(__isl_take isl_union_map *ptr);

public:
  inline /* implicit */ union_map();
  inline /* implicit */ union_map(const isl::union_map &obj);
  inline /* implicit */ union_map(std::nullptr_t);
  inline explicit union_map(isl::union_pw_aff upa);
  inline /* implicit */ union_map(isl::basic_map bmap);
  inline /* implicit */ union_map(isl::map map);
  inline explicit union_map(isl::ctx ctx, const std::string &str);
  inline isl::union_map &operator=(isl::union_map obj);
  inline ~union_map();
  inline __isl_give isl_union_map *copy() const &;
  inline __isl_give isl_union_map *copy() && = delete;
  inline __isl_keep isl_union_map *get() const;
  inline __isl_give isl_union_map *release();
  inline bool is_null() const;
  inline __isl_keep isl_union_map *keep() const;
  inline __isl_give isl_union_map *take();
  inline explicit operator bool() const;
  inline isl::ctx get_ctx() const;
  inline std::string to_str() const;
  inline void dump() const;

  inline isl::union_map add_map(isl::map map) const;
  inline isl::union_map affine_hull() const;
  inline isl::union_map align_params(isl::space model) const;
  inline isl::union_map apply_domain(isl::union_map umap2) const;
  inline isl::union_map apply_range(isl::union_map umap2) const;
  inline isl::union_map coalesce() const;
  inline isl::boolean contains(const isl::space &space) const;
  inline isl::union_map curry() const;
  inline isl::union_set deltas() const;
  inline isl::union_map deltas_map() const;
  inline isl::union_map detect_equalities() const;
  inline unsigned int dim(isl::dim type) const;
  inline isl::union_set domain() const;
  inline isl::union_map domain_factor_domain() const;
  inline isl::union_map domain_factor_range() const;
  inline isl::union_map domain_map() const;
  inline isl::union_pw_multi_aff domain_map_union_pw_multi_aff() const;
  inline isl::union_map domain_product(isl::union_map umap2) const;
  static inline isl::union_map empty(isl::space dim);
  inline isl::union_map eq_at_multi_union_pw_aff(isl::multi_union_pw_aff mupa) const;
  inline isl::map extract_map(isl::space dim) const;
  inline isl::union_map factor_domain() const;
  inline isl::union_map factor_range() const;
  inline int find_dim_by_name(isl::dim type, const std::string &name) const;
  inline isl::union_map fixed_power(isl::val exp) const;
  inline isl::union_map flat_domain_product(isl::union_map umap2) const;
  inline isl::union_map flat_range_product(isl::union_map umap2) const;
  inline isl::stat foreach_map(const std::function<isl::stat(isl::map)> &fn) const;
  static inline isl::union_map from(isl::union_pw_multi_aff upma);
  static inline isl::union_map from(isl::multi_union_pw_aff mupa);
  static inline isl::union_map from_domain(isl::union_set uset);
  static inline isl::union_map from_domain_and_range(isl::union_set domain, isl::union_set range);
  static inline isl::union_map from_range(isl::union_set uset);
  inline uint32_t get_hash() const;
  inline isl::space get_space() const;
  inline isl::union_map gist(isl::union_map context) const;
  inline isl::union_map gist_domain(isl::union_set uset) const;
  inline isl::union_map gist_params(isl::set set) const;
  inline isl::union_map gist_range(isl::union_set uset) const;
  inline isl::union_map intersect(isl::union_map umap2) const;
  inline isl::union_map intersect_domain(isl::union_set uset) const;
  inline isl::union_map intersect_params(isl::set set) const;
  inline isl::union_map intersect_range(isl::union_set uset) const;
  inline isl::boolean involves_dims(isl::dim type, unsigned int first, unsigned int n) const;
  inline isl::boolean is_bijective() const;
  inline isl::boolean is_disjoint(const isl::union_map &umap2) const;
  inline isl::boolean is_empty() const;
  inline isl::boolean is_equal(const isl::union_map &umap2) const;
  inline isl::boolean is_identity() const;
  inline isl::boolean is_injective() const;
  inline isl::boolean is_single_valued() const;
  inline isl::boolean is_strict_subset(const isl::union_map &umap2) const;
  inline isl::boolean is_subset(const isl::union_map &umap2) const;
  inline isl::union_map lex_ge_union_map(isl::union_map umap2) const;
  inline isl::union_map lex_gt_at_multi_union_pw_aff(isl::multi_union_pw_aff mupa) const;
  inline isl::union_map lex_gt_union_map(isl::union_map umap2) const;
  inline isl::union_map lex_le_union_map(isl::union_map umap2) const;
  inline isl::union_map lex_lt_at_multi_union_pw_aff(isl::multi_union_pw_aff mupa) const;
  inline isl::union_map lex_lt_union_map(isl::union_map umap2) const;
  inline isl::union_map lexmax() const;
  inline isl::union_map lexmin() const;
  inline isl::set params() const;
  inline isl::boolean plain_is_injective() const;
  inline isl::union_map polyhedral_hull() const;
  inline isl::union_map preimage_domain_multi_aff(isl::multi_aff ma) const;
  inline isl::union_map preimage_domain_multi_pw_aff(isl::multi_pw_aff mpa) const;
  inline isl::union_map preimage_domain_pw_multi_aff(isl::pw_multi_aff pma) const;
  inline isl::union_map preimage_domain_union_pw_multi_aff(isl::union_pw_multi_aff upma) const;
  inline isl::union_map preimage_range_multi_aff(isl::multi_aff ma) const;
  inline isl::union_map preimage_range_pw_multi_aff(isl::pw_multi_aff pma) const;
  inline isl::union_map preimage_range_union_pw_multi_aff(isl::union_pw_multi_aff upma) const;
  inline isl::union_map product(isl::union_map umap2) const;
  inline isl::union_map project_out(isl::dim type, unsigned int first, unsigned int n) const;
  inline isl::union_set range() const;
  inline isl::union_map range_curry() const;
  inline isl::union_map range_factor_domain() const;
  inline isl::union_map range_factor_range() const;
  inline isl::union_map range_map() const;
  inline isl::union_map range_product(isl::union_map umap2) const;
  inline isl::union_map remove_redundancies() const;
  inline isl::union_map reset_user() const;
  inline isl::union_map reverse() const;
  inline isl::basic_map sample() const;
  inline isl::union_map simple_hull() const;
  inline isl::union_map subtract(isl::union_map umap2) const;
  inline isl::union_map subtract_domain(isl::union_set dom) const;
  inline isl::union_map subtract_range(isl::union_set dom) const;
  inline isl::union_map uncurry() const;
  inline isl::union_map unite(isl::union_map umap2) const;
  inline isl::union_map universe() const;
  inline isl::union_set wrap() const;
  inline isl::union_map zip() const;

    void dump() const { isl_union_map_dump(keep() ); }
};

// declarations for isl::union_map_list
inline isl::union_map_list manage(__isl_take isl_union_map_list *ptr);
inline isl::union_map_list give(__isl_take isl_union_map_list *ptr);


class union_map_list {
  friend inline isl::union_map_list manage(__isl_take isl_union_map_list *ptr);

  isl_union_map_list *ptr = nullptr;

  inline explicit union_map_list(__isl_take isl_union_map_list *ptr);

public:
  inline /* implicit */ union_map_list();
  inline /* implicit */ union_map_list(const isl::union_map_list &obj);
  inline /* implicit */ union_map_list(std::nullptr_t);
  inline isl::union_map_list &operator=(isl::union_map_list obj);
  inline ~union_map_list();
  inline __isl_give isl_union_map_list *copy() const &;
  inline __isl_give isl_union_map_list *copy() && = delete;
  inline __isl_keep isl_union_map_list *get() const;
  inline __isl_give isl_union_map_list *release();
  inline bool is_null() const;
  inline __isl_keep isl_union_map_list *keep() const;
  inline __isl_give isl_union_map_list *take();
  inline explicit operator bool() const;
  inline isl::ctx get_ctx() const;
  inline void dump() const;

};

// declarations for isl::union_pw_aff
inline isl::union_pw_aff manage(__isl_take isl_union_pw_aff *ptr);
inline isl::union_pw_aff give(__isl_take isl_union_pw_aff *ptr);


class union_pw_aff {
  friend inline isl::union_pw_aff manage(__isl_take isl_union_pw_aff *ptr);

  isl_union_pw_aff *ptr = nullptr;

  inline explicit union_pw_aff(__isl_take isl_union_pw_aff *ptr);

public:
  inline /* implicit */ union_pw_aff();
  inline /* implicit */ union_pw_aff(const isl::union_pw_aff &obj);
  inline /* implicit */ union_pw_aff(std::nullptr_t);
  inline /* implicit */ union_pw_aff(isl::pw_aff pa);
  inline explicit union_pw_aff(isl::union_set domain, isl::val v);
  inline explicit union_pw_aff(isl::ctx ctx, const std::string &str);
  inline isl::union_pw_aff &operator=(isl::union_pw_aff obj);
  inline ~union_pw_aff();
  inline __isl_give isl_union_pw_aff *copy() const &;
  inline __isl_give isl_union_pw_aff *copy() && = delete;
  inline __isl_keep isl_union_pw_aff *get() const;
  inline __isl_give isl_union_pw_aff *release();
  inline bool is_null() const;
  inline __isl_keep isl_union_pw_aff *keep() const;
  inline __isl_give isl_union_pw_aff *take();
  inline explicit operator bool() const;
  inline isl::ctx get_ctx() const;
  inline std::string to_str() const;
  inline void dump() const;

  inline isl::union_pw_aff add(isl::union_pw_aff upa2) const;
  inline isl::union_pw_aff add_pw_aff(isl::pw_aff pa) const;
  static inline isl::union_pw_aff aff_on_domain(isl::union_set domain, isl::aff aff);
  inline isl::union_pw_aff align_params(isl::space model) const;
  inline isl::union_pw_aff coalesce() const;
  inline unsigned int dim(isl::dim type) const;
  inline isl::union_set domain() const;
  inline isl::union_pw_aff drop_dims(isl::dim type, unsigned int first, unsigned int n) const;
  static inline isl::union_pw_aff empty(isl::space space);
  inline isl::pw_aff extract_pw_aff(isl::space space) const;
  inline int find_dim_by_name(isl::dim type, const std::string &name) const;
  inline isl::union_pw_aff floor() const;
  inline isl::stat foreach_pw_aff(const std::function<isl::stat(isl::pw_aff)> &fn) const;
  inline isl::space get_space() const;
  inline isl::union_pw_aff gist(isl::union_set context) const;
  inline isl::union_pw_aff gist_params(isl::set context) const;
  inline isl::union_pw_aff intersect_domain(isl::union_set uset) const;
  inline isl::union_pw_aff intersect_params(isl::set set) const;
  inline isl::boolean involves_nan() const;
  inline isl::union_pw_aff mod_val(isl::val f) const;
  inline isl::union_pw_aff neg() const;
  inline isl::boolean plain_is_equal(const isl::union_pw_aff &upa2) const;
  inline isl::union_pw_aff pullback(isl::union_pw_multi_aff upma) const;
  inline isl::union_pw_aff reset_user() const;
  inline isl::union_pw_aff scale_down_val(isl::val v) const;
  inline isl::union_pw_aff scale_val(isl::val v) const;
  inline isl::union_pw_aff sub(isl::union_pw_aff upa2) const;
  inline isl::union_pw_aff subtract_domain(isl::union_set uset) const;
  inline isl::union_pw_aff union_add(isl::union_pw_aff upa2) const;
  inline isl::union_set zero_union_set() const;
};

// declarations for isl::union_pw_aff_list
inline isl::union_pw_aff_list manage(__isl_take isl_union_pw_aff_list *ptr);
inline isl::union_pw_aff_list give(__isl_take isl_union_pw_aff_list *ptr);


class union_pw_aff_list {
  friend inline isl::union_pw_aff_list manage(__isl_take isl_union_pw_aff_list *ptr);

  isl_union_pw_aff_list *ptr = nullptr;

  inline explicit union_pw_aff_list(__isl_take isl_union_pw_aff_list *ptr);

public:
  inline /* implicit */ union_pw_aff_list();
  inline /* implicit */ union_pw_aff_list(const isl::union_pw_aff_list &obj);
  inline /* implicit */ union_pw_aff_list(std::nullptr_t);
  inline isl::union_pw_aff_list &operator=(isl::union_pw_aff_list obj);
  inline ~union_pw_aff_list();
  inline __isl_give isl_union_pw_aff_list *copy() const &;
  inline __isl_give isl_union_pw_aff_list *copy() && = delete;
  inline __isl_keep isl_union_pw_aff_list *get() const;
  inline __isl_give isl_union_pw_aff_list *release();
  inline bool is_null() const;
  inline __isl_keep isl_union_pw_aff_list *keep() const;
  inline __isl_give isl_union_pw_aff_list *take();
  inline explicit operator bool() const;
  inline isl::ctx get_ctx() const;
  inline void dump() const;

};

// declarations for isl::union_pw_multi_aff
inline isl::union_pw_multi_aff manage(__isl_take isl_union_pw_multi_aff *ptr);
inline isl::union_pw_multi_aff give(__isl_take isl_union_pw_multi_aff *ptr);


class union_pw_multi_aff {
  friend inline isl::union_pw_multi_aff manage(__isl_take isl_union_pw_multi_aff *ptr);

  isl_union_pw_multi_aff *ptr = nullptr;

  inline explicit union_pw_multi_aff(__isl_take isl_union_pw_multi_aff *ptr);

public:
  inline /* implicit */ union_pw_multi_aff();
  inline /* implicit */ union_pw_multi_aff(const isl::union_pw_multi_aff &obj);
  inline /* implicit */ union_pw_multi_aff(std::nullptr_t);
  inline /* implicit */ union_pw_multi_aff(isl::pw_multi_aff pma);
  inline explicit union_pw_multi_aff(isl::union_set uset);
  inline explicit union_pw_multi_aff(isl::union_map umap);
  inline explicit union_pw_multi_aff(isl::ctx ctx, const std::string &str);
  inline /* implicit */ union_pw_multi_aff(isl::union_pw_aff upa);
  inline isl::union_pw_multi_aff &operator=(isl::union_pw_multi_aff obj);
  inline ~union_pw_multi_aff();
  inline __isl_give isl_union_pw_multi_aff *copy() const &;
  inline __isl_give isl_union_pw_multi_aff *copy() && = delete;
  inline __isl_keep isl_union_pw_multi_aff *get() const;
  inline __isl_give isl_union_pw_multi_aff *release();
  inline bool is_null() const;
  inline __isl_keep isl_union_pw_multi_aff *keep() const;
  inline __isl_give isl_union_pw_multi_aff *take();
  inline explicit operator bool() const;
  inline isl::ctx get_ctx() const;
  inline std::string to_str() const;
  inline void dump() const;

  inline isl::union_pw_multi_aff add(isl::union_pw_multi_aff upma2) const;
  inline isl::union_pw_multi_aff add_pw_multi_aff(isl::pw_multi_aff pma) const;
  inline isl::union_pw_multi_aff align_params(isl::space model) const;
  inline isl::union_pw_multi_aff coalesce() const;
  inline unsigned int dim(isl::dim type) const;
  inline isl::union_set domain() const;
  inline isl::union_pw_multi_aff drop_dims(isl::dim type, unsigned int first, unsigned int n) const;
  static inline isl::union_pw_multi_aff empty(isl::space space);
  inline isl::pw_multi_aff extract_pw_multi_aff(isl::space space) const;
  inline int find_dim_by_name(isl::dim type, const std::string &name) const;
  inline isl::union_pw_multi_aff flat_range_product(isl::union_pw_multi_aff upma2) const;
  inline isl::stat foreach_pw_multi_aff(const std::function<isl::stat(isl::pw_multi_aff)> &fn) const;
  static inline isl::union_pw_multi_aff from_aff(isl::aff aff);
  static inline isl::union_pw_multi_aff from_multi_union_pw_aff(isl::multi_union_pw_aff mupa);
  static inline isl::union_pw_multi_aff from_union_set(isl::union_set uset);
  inline isl::space get_space() const;
  inline isl::union_pw_aff get_union_pw_aff(int pos) const;
  inline isl::union_pw_multi_aff gist(isl::union_set context) const;
  inline isl::union_pw_multi_aff gist_params(isl::set context) const;
  inline isl::union_pw_multi_aff intersect_domain(isl::union_set uset) const;
  inline isl::union_pw_multi_aff intersect_params(isl::set set) const;
  inline isl::boolean involves_nan() const;
  static inline isl::union_pw_multi_aff multi_val_on_domain(isl::union_set domain, isl::multi_val mv);
  inline isl::union_pw_multi_aff neg() const;
  inline isl::boolean plain_is_equal(const isl::union_pw_multi_aff &upma2) const;
  inline isl::union_pw_multi_aff pullback(isl::union_pw_multi_aff upma2) const;
  inline isl::union_pw_multi_aff reset_user() const;
  inline isl::union_pw_multi_aff scale_down_val(isl::val val) const;
  inline isl::union_pw_multi_aff scale_multi_val(isl::multi_val mv) const;
  inline isl::union_pw_multi_aff scale_val(isl::val val) const;
  inline isl::union_pw_multi_aff sub(isl::union_pw_multi_aff upma2) const;
  inline isl::union_pw_multi_aff subtract_domain(isl::union_set uset) const;
  inline isl::union_pw_multi_aff union_add(isl::union_pw_multi_aff upma2) const;
};

// declarations for isl::union_pw_multi_aff_list
inline isl::union_pw_multi_aff_list manage(__isl_take isl_union_pw_multi_aff_list *ptr);
inline isl::union_pw_multi_aff_list give(__isl_take isl_union_pw_multi_aff_list *ptr);


class union_pw_multi_aff_list {
  friend inline isl::union_pw_multi_aff_list manage(__isl_take isl_union_pw_multi_aff_list *ptr);

  isl_union_pw_multi_aff_list *ptr = nullptr;

  inline explicit union_pw_multi_aff_list(__isl_take isl_union_pw_multi_aff_list *ptr);

public:
  inline /* implicit */ union_pw_multi_aff_list();
  inline /* implicit */ union_pw_multi_aff_list(const isl::union_pw_multi_aff_list &obj);
  inline /* implicit */ union_pw_multi_aff_list(std::nullptr_t);
  inline isl::union_pw_multi_aff_list &operator=(isl::union_pw_multi_aff_list obj);
  inline ~union_pw_multi_aff_list();
  inline __isl_give isl_union_pw_multi_aff_list *copy() const &;
  inline __isl_give isl_union_pw_multi_aff_list *copy() && = delete;
  inline __isl_keep isl_union_pw_multi_aff_list *get() const;
  inline __isl_give isl_union_pw_multi_aff_list *release();
  inline bool is_null() const;
  inline __isl_keep isl_union_pw_multi_aff_list *keep() const;
  inline __isl_give isl_union_pw_multi_aff_list *take();
  inline explicit operator bool() const;
  inline isl::ctx get_ctx() const;
  inline void dump() const;

};

// declarations for isl::union_set
inline isl::union_set manage(__isl_take isl_union_set *ptr);
inline isl::union_set give(__isl_take isl_union_set *ptr);


class union_set {
  friend inline isl::union_set manage(__isl_take isl_union_set *ptr);

  isl_union_set *ptr = nullptr;

  inline explicit union_set(__isl_take isl_union_set *ptr);

public:
  inline /* implicit */ union_set();
  inline /* implicit */ union_set(const isl::union_set &obj);
  inline /* implicit */ union_set(std::nullptr_t);
  inline /* implicit */ union_set(isl::basic_set bset);
  inline /* implicit */ union_set(isl::set set);
  inline /* implicit */ union_set(isl::point pnt);
  inline explicit union_set(isl::ctx ctx, const std::string &str);
  inline isl::union_set &operator=(isl::union_set obj);
  inline ~union_set();
  inline __isl_give isl_union_set *copy() const &;
  inline __isl_give isl_union_set *copy() && = delete;
  inline __isl_keep isl_union_set *get() const;
  inline __isl_give isl_union_set *release();
  inline bool is_null() const;
  inline __isl_keep isl_union_set *keep() const;
  inline __isl_give isl_union_set *take();
  inline explicit operator bool() const;
  inline isl::ctx get_ctx() const;
  inline std::string to_str() const;
  inline void dump() const;

  inline isl::union_set add_set(isl::set set) const;
  inline isl::union_set affine_hull() const;
  inline isl::union_set align_params(isl::space model) const;
  inline isl::union_set apply(isl::union_map umap) const;
  inline isl::union_set coalesce() const;
  inline isl::union_set coefficients() const;
  inline isl::schedule compute_schedule(isl::union_map validity, isl::union_map proximity) const;
  inline isl::boolean contains(const isl::space &space) const;
  inline isl::union_set detect_equalities() const;
  inline unsigned int dim(isl::dim type) const;
  static inline isl::union_set empty(isl::space dim);
  inline isl::set extract_set(isl::space dim) const;
  inline isl::stat foreach_point(const std::function<isl::stat(isl::point)> &fn) const;
  inline isl::stat foreach_set(const std::function<isl::stat(isl::set)> &fn) const;
  inline uint32_t get_hash() const;
  inline isl::space get_space() const;
  inline isl::union_set gist(isl::union_set context) const;
  inline isl::union_set gist_params(isl::set set) const;
  inline isl::union_map identity() const;
  inline isl::union_pw_multi_aff identity_union_pw_multi_aff() const;
  inline isl::union_set intersect(isl::union_set uset2) const;
  inline isl::union_set intersect_params(isl::set set) const;
  inline isl::boolean is_disjoint(const isl::union_set &uset2) const;
  inline isl::boolean is_empty() const;
  inline isl::boolean is_equal(const isl::union_set &uset2) const;
  inline isl::boolean is_params() const;
  inline isl::boolean is_strict_subset(const isl::union_set &uset2) const;
  inline isl::boolean is_subset(const isl::union_set &uset2) const;
  inline isl::union_map lex_ge_union_set(isl::union_set uset2) const;
  inline isl::union_map lex_gt_union_set(isl::union_set uset2) const;
  inline isl::union_map lex_le_union_set(isl::union_set uset2) const;
  inline isl::union_map lex_lt_union_set(isl::union_set uset2) const;
  inline isl::union_set lexmax() const;
  inline isl::union_set lexmin() const;
  inline isl::multi_val min_multi_union_pw_aff(const isl::multi_union_pw_aff &obj) const;
  inline isl::set params() const;
  inline isl::union_set polyhedral_hull() const;
  inline isl::union_set preimage_multi_aff(isl::multi_aff ma) const;
  inline isl::union_set preimage_pw_multi_aff(isl::pw_multi_aff pma) const;
  inline isl::union_set preimage_union_pw_multi_aff(isl::union_pw_multi_aff upma) const;
  inline isl::union_set product(isl::union_set uset2) const;
  inline isl::union_set project_out(isl::dim type, unsigned int first, unsigned int n) const;
  inline isl::union_set remove_redundancies() const;
  inline isl::union_set reset_user() const;
  inline isl::basic_set sample() const;
  inline isl::point sample_point() const;
  inline isl::union_set simple_hull() const;
  inline isl::union_set solutions() const;
  inline isl::union_set subtract(isl::union_set uset2) const;
  inline isl::union_set unite(isl::union_set uset2) const;
  inline isl::union_set universe() const;
  inline isl::union_map unwrap() const;
<<<<<<< HEAD

  void dump() const { isl_union_set_dump(keep() ); }
=======
  inline isl::union_map wrapped_domain_map() const;
};

// declarations for isl::union_set_list
inline isl::union_set_list manage(__isl_take isl_union_set_list *ptr);
inline isl::union_set_list give(__isl_take isl_union_set_list *ptr);


class union_set_list {
  friend inline isl::union_set_list manage(__isl_take isl_union_set_list *ptr);

  isl_union_set_list *ptr = nullptr;

  inline explicit union_set_list(__isl_take isl_union_set_list *ptr);

public:
  inline /* implicit */ union_set_list();
  inline /* implicit */ union_set_list(const isl::union_set_list &obj);
  inline /* implicit */ union_set_list(std::nullptr_t);
  inline isl::union_set_list &operator=(isl::union_set_list obj);
  inline ~union_set_list();
  inline __isl_give isl_union_set_list *copy() const &;
  inline __isl_give isl_union_set_list *copy() && = delete;
  inline __isl_keep isl_union_set_list *get() const;
  inline __isl_give isl_union_set_list *release();
  inline bool is_null() const;
  inline __isl_keep isl_union_set_list *keep() const;
  inline __isl_give isl_union_set_list *take();
  inline explicit operator bool() const;
  inline isl::ctx get_ctx() const;
  inline void dump() const;

>>>>>>> 0424be77
};

// declarations for isl::val
inline isl::val manage(__isl_take isl_val *ptr);
inline isl::val give(__isl_take isl_val *ptr);


class val {
  friend inline isl::val manage(__isl_take isl_val *ptr);

  isl_val *ptr = nullptr;

  inline explicit val(__isl_take isl_val *ptr);

public:
  inline /* implicit */ val();
  inline /* implicit */ val(const isl::val &obj);
  inline /* implicit */ val(std::nullptr_t);
  inline explicit val(isl::ctx ctx, long i);
  inline explicit val(isl::ctx ctx, const std::string &str);
  inline isl::val &operator=(isl::val obj);
  inline ~val();
  inline __isl_give isl_val *copy() const &;
  inline __isl_give isl_val *copy() && = delete;
  inline __isl_keep isl_val *get() const;
  inline __isl_give isl_val *release();
  inline bool is_null() const;
  inline __isl_keep isl_val *keep() const;
  inline __isl_give isl_val *take();
  inline explicit operator bool() const;
  inline isl::ctx get_ctx() const;
  inline std::string to_str() const;
  inline void dump() const;

  inline isl::val two_exp() const;
  inline isl::val abs() const;
  inline isl::boolean abs_eq(const isl::val &v2) const;
  inline isl::val add(isl::val v2) const;
  inline isl::val add_ui(unsigned long v2) const;
  inline isl::val ceil() const;
  inline int cmp_si(long i) const;
  inline isl::val div(isl::val v2) const;
  inline isl::boolean eq(const isl::val &v2) const;
  inline isl::val floor() const;
  inline isl::val gcd(isl::val v2) const;
  inline isl::boolean ge(const isl::val &v2) const;
  inline uint32_t get_hash() const;
  inline long get_num_si() const;
  inline isl::boolean gt(const isl::val &v2) const;
  static inline isl::val infty(isl::ctx ctx);
  static inline isl::val int_from_ui(isl::ctx ctx, unsigned long u);
  inline isl::val inv() const;
  inline isl::boolean is_divisible_by(const isl::val &v2) const;
  inline isl::boolean is_infty() const;
  inline isl::boolean is_int() const;
  inline isl::boolean is_nan() const;
  inline isl::boolean is_neg() const;
  inline isl::boolean is_neginfty() const;
  inline isl::boolean is_negone() const;
  inline isl::boolean is_nonneg() const;
  inline isl::boolean is_nonpos() const;
  inline isl::boolean is_one() const;
  inline isl::boolean is_pos() const;
  inline isl::boolean is_rat() const;
  inline isl::boolean is_zero() const;
  inline isl::boolean le(const isl::val &v2) const;
  inline isl::boolean lt(const isl::val &v2) const;
  inline isl::val max(isl::val v2) const;
  inline isl::val min(isl::val v2) const;
  inline isl::val mod(isl::val v2) const;
  inline isl::val mul(isl::val v2) const;
  inline isl::val mul_ui(unsigned long v2) const;
  static inline isl::val nan(isl::ctx ctx);
  inline isl::boolean ne(const isl::val &v2) const;
  inline isl::val neg() const;
  static inline isl::val neginfty(isl::ctx ctx);
  static inline isl::val negone(isl::ctx ctx);
  static inline isl::val one(isl::ctx ctx);
  inline isl::val set_si(long i) const;
  inline int sgn() const;
  inline isl::val sub(isl::val v2) const;
  inline isl::val sub_ui(unsigned long v2) const;
  inline isl::val trunc() const;
  static inline isl::val zero(isl::ctx ctx);
};

// declarations for isl::val_list
inline isl::val_list manage(__isl_take isl_val_list *ptr);
inline isl::val_list give(__isl_take isl_val_list *ptr);


class val_list {
  friend inline isl::val_list manage(__isl_take isl_val_list *ptr);

  isl_val_list *ptr = nullptr;

  inline explicit val_list(__isl_take isl_val_list *ptr);

public:
  inline /* implicit */ val_list();
  inline /* implicit */ val_list(const isl::val_list &obj);
  inline /* implicit */ val_list(std::nullptr_t);
  inline isl::val_list &operator=(isl::val_list obj);
  inline ~val_list();
  inline __isl_give isl_val_list *copy() const &;
  inline __isl_give isl_val_list *copy() && = delete;
  inline __isl_keep isl_val_list *get() const;
  inline __isl_give isl_val_list *release();
  inline bool is_null() const;
  inline __isl_keep isl_val_list *keep() const;
  inline __isl_give isl_val_list *take();
  inline explicit operator bool() const;
  inline isl::ctx get_ctx() const;
  inline void dump() const;

};

// implementations for isl::aff
isl::aff manage(__isl_take isl_aff *ptr) {
  return aff(ptr);
}
isl::aff give(__isl_take isl_aff *ptr) {
  return manage(ptr);
}


aff::aff()
    : ptr(nullptr) {}

aff::aff(const isl::aff &obj)
    : ptr(obj.copy()) {}
aff::aff(std::nullptr_t)
    : ptr(nullptr) {}


aff::aff(__isl_take isl_aff *ptr)
    : ptr(ptr) {}

aff::aff(isl::local_space ls) {
  auto res = isl_aff_zero_on_domain(ls.release());
  ptr = res;
}
aff::aff(isl::local_space ls, isl::val val) {
  auto res = isl_aff_val_on_domain(ls.release(), val.release());
  ptr = res;
}
aff::aff(isl::ctx ctx, const std::string &str) {
  auto res = isl_aff_read_from_str(ctx.release(), str.c_str());
  ptr = res;
}

aff &aff::operator=(isl::aff obj) {
  std::swap(this->ptr, obj.ptr);
  return *this;
}

aff::~aff() {
  if (ptr)
    isl_aff_free(ptr);
}

__isl_give isl_aff *aff::copy() const & {
  return isl_aff_copy(ptr);
}

__isl_keep isl_aff *aff::get() const {
  return ptr;
}

__isl_give isl_aff *aff::release() {
  isl_aff *tmp = ptr;
  ptr = nullptr;
  return tmp;
}

bool aff::is_null() const {
  return ptr == nullptr;
}
__isl_keep isl_aff *aff::keep() const {
  return get();
}

__isl_give isl_aff *aff::take() {
  return release();
}

aff::operator bool() const {
  return !is_null();
}

isl::ctx aff::get_ctx() const {
  return isl::ctx(isl_aff_get_ctx(ptr));
}


std::string aff::to_str() const {
  char *Tmp = isl_aff_to_str(get());
  if (!Tmp)
    return "";
  std::string S(Tmp);
  free(Tmp);
  return S;
}


void aff::dump() const {
  isl_aff_dump(get());
}


isl::aff aff::add(isl::aff aff2) const {
  auto res = isl_aff_add(copy(), aff2.release());
  return manage(res);
}

isl::aff aff::add_coefficient_si(isl::dim type, int pos, int v) const {
  auto res = isl_aff_add_coefficient_si(copy(), static_cast<enum isl_dim_type>(type), pos, v);
  return manage(res);
}

isl::aff aff::add_coefficient_val(isl::dim type, int pos, isl::val v) const {
  auto res = isl_aff_add_coefficient_val(copy(), static_cast<enum isl_dim_type>(type), pos, v.release());
  return manage(res);
}

isl::aff aff::add_constant_num_si(int v) const {
  auto res = isl_aff_add_constant_num_si(copy(), v);
  return manage(res);
}

isl::aff aff::add_constant_si(int v) const {
  auto res = isl_aff_add_constant_si(copy(), v);
  return manage(res);
}

isl::aff aff::add_constant_val(isl::val v) const {
  auto res = isl_aff_add_constant_val(copy(), v.release());
  return manage(res);
}

isl::aff aff::add_dims(isl::dim type, unsigned int n) const {
  auto res = isl_aff_add_dims(copy(), static_cast<enum isl_dim_type>(type), n);
  return manage(res);
}

isl::aff aff::align_params(isl::space model) const {
  auto res = isl_aff_align_params(copy(), model.release());
  return manage(res);
}

isl::aff aff::ceil() const {
  auto res = isl_aff_ceil(copy());
  return manage(res);
}

int aff::coefficient_sgn(isl::dim type, int pos) const {
  auto res = isl_aff_coefficient_sgn(get(), static_cast<enum isl_dim_type>(type), pos);
  return res;
}

int aff::dim(isl::dim type) const {
  auto res = isl_aff_dim(get(), static_cast<enum isl_dim_type>(type));
  return res;
}

isl::aff aff::div(isl::aff aff2) const {
  auto res = isl_aff_div(copy(), aff2.release());
  return manage(res);
}

isl::aff aff::drop_dims(isl::dim type, unsigned int first, unsigned int n) const {
  auto res = isl_aff_drop_dims(copy(), static_cast<enum isl_dim_type>(type), first, n);
  return manage(res);
}

isl::basic_set aff::eq_basic_set(isl::aff aff2) const {
  auto res = isl_aff_eq_basic_set(copy(), aff2.release());
  return manage(res);
}

isl::set aff::eq_set(isl::aff aff2) const {
  auto res = isl_aff_eq_set(copy(), aff2.release());
  return manage(res);
}

int aff::find_dim_by_name(isl::dim type, const std::string &name) const {
  auto res = isl_aff_find_dim_by_name(get(), static_cast<enum isl_dim_type>(type), name.c_str());
  return res;
}

isl::aff aff::floor() const {
  auto res = isl_aff_floor(copy());
  return manage(res);
}

isl::basic_set aff::ge_basic_set(isl::aff aff2) const {
  auto res = isl_aff_ge_basic_set(copy(), aff2.release());
  return manage(res);
}

isl::set aff::ge_set(isl::aff aff2) const {
  auto res = isl_aff_ge_set(copy(), aff2.release());
  return manage(res);
}

isl::val aff::get_coefficient_val(isl::dim type, int pos) const {
  auto res = isl_aff_get_coefficient_val(get(), static_cast<enum isl_dim_type>(type), pos);
  return manage(res);
}

isl::val aff::get_constant_val() const {
  auto res = isl_aff_get_constant_val(get());
  return manage(res);
}

isl::local_space aff::get_domain_local_space() const {
  auto res = isl_aff_get_domain_local_space(get());
  return manage(res);
}

isl::space aff::get_domain_space() const {
  auto res = isl_aff_get_domain_space(get());
  return manage(res);
}

uint32_t aff::get_hash() const {
  auto res = isl_aff_get_hash(get());
  return res;
}

isl::local_space aff::get_local_space() const {
  auto res = isl_aff_get_local_space(get());
  return manage(res);
}

isl::space aff::get_space() const {
  auto res = isl_aff_get_space(get());
  return manage(res);
}

isl::aff aff::gist(isl::set context) const {
  auto res = isl_aff_gist(copy(), context.release());
  return manage(res);
}

isl::aff aff::gist_params(isl::set context) const {
  auto res = isl_aff_gist_params(copy(), context.release());
  return manage(res);
}

isl::basic_set aff::gt_basic_set(isl::aff aff2) const {
  auto res = isl_aff_gt_basic_set(copy(), aff2.release());
  return manage(res);
}

isl::aff aff::insert_dims(isl::dim type, unsigned int first, unsigned int n) const {
  auto res = isl_aff_insert_dims(copy(), static_cast<enum isl_dim_type>(type), first, n);
  return manage(res);
}

isl::boolean aff::involves_dims(isl::dim type, unsigned int first, unsigned int n) const {
  auto res = isl_aff_involves_dims(get(), static_cast<enum isl_dim_type>(type), first, n);
  return manage(res);
}

isl::boolean aff::is_cst() const {
  auto res = isl_aff_is_cst(get());
  return manage(res);
}

isl::boolean aff::is_nan() const {
  auto res = isl_aff_is_nan(get());
  return manage(res);
}

isl::basic_set aff::le_basic_set(isl::aff aff2) const {
  auto res = isl_aff_le_basic_set(copy(), aff2.release());
  return manage(res);
}

isl::set aff::le_set(isl::aff aff2) const {
  auto res = isl_aff_le_set(copy(), aff2.release());
  return manage(res);
}

isl::basic_set aff::lt_basic_set(isl::aff aff2) const {
  auto res = isl_aff_lt_basic_set(copy(), aff2.release());
  return manage(res);
}

isl::set aff::lt_set(isl::aff aff2) const {
  auto res = isl_aff_lt_set(copy(), aff2.release());
  return manage(res);
}

isl::aff aff::mod_val(isl::val mod) const {
  auto res = isl_aff_mod_val(copy(), mod.release());
  return manage(res);
}

isl::aff aff::move_dims(isl::dim dst_type, unsigned int dst_pos, isl::dim src_type, unsigned int src_pos, unsigned int n) const {
  auto res = isl_aff_move_dims(copy(), static_cast<enum isl_dim_type>(dst_type), dst_pos, static_cast<enum isl_dim_type>(src_type), src_pos, n);
  return manage(res);
}

isl::aff aff::mul(isl::aff aff2) const {
  auto res = isl_aff_mul(copy(), aff2.release());
  return manage(res);
}

isl::aff aff::nan_on_domain(isl::local_space ls) {
  auto res = isl_aff_nan_on_domain(ls.release());
  return manage(res);
}

isl::aff aff::neg() const {
  auto res = isl_aff_neg(copy());
  return manage(res);
}

isl::basic_set aff::neg_basic_set() const {
  auto res = isl_aff_neg_basic_set(copy());
  return manage(res);
}

isl::boolean aff::plain_is_equal(const isl::aff &aff2) const {
  auto res = isl_aff_plain_is_equal(get(), aff2.get());
  return manage(res);
}

isl::boolean aff::plain_is_zero() const {
  auto res = isl_aff_plain_is_zero(get());
  return manage(res);
}

isl::aff aff::project_domain_on_params() const {
  auto res = isl_aff_project_domain_on_params(copy());
  return manage(res);
}

isl::aff aff::pullback(isl::multi_aff ma) const {
  auto res = isl_aff_pullback_multi_aff(copy(), ma.release());
  return manage(res);
}

isl::aff aff::pullback_aff(isl::aff aff2) const {
  auto res = isl_aff_pullback_aff(copy(), aff2.release());
  return manage(res);
}

isl::aff aff::scale_down_ui(unsigned int f) const {
  auto res = isl_aff_scale_down_ui(copy(), f);
  return manage(res);
}

isl::aff aff::scale_down_val(isl::val v) const {
  auto res = isl_aff_scale_down_val(copy(), v.release());
  return manage(res);
}

isl::aff aff::scale_val(isl::val v) const {
  auto res = isl_aff_scale_val(copy(), v.release());
  return manage(res);
}

isl::aff aff::set_coefficient_si(isl::dim type, int pos, int v) const {
  auto res = isl_aff_set_coefficient_si(copy(), static_cast<enum isl_dim_type>(type), pos, v);
  return manage(res);
}

isl::aff aff::set_coefficient_val(isl::dim type, int pos, isl::val v) const {
  auto res = isl_aff_set_coefficient_val(copy(), static_cast<enum isl_dim_type>(type), pos, v.release());
  return manage(res);
}

isl::aff aff::set_constant_si(int v) const {
  auto res = isl_aff_set_constant_si(copy(), v);
  return manage(res);
}

isl::aff aff::set_constant_val(isl::val v) const {
  auto res = isl_aff_set_constant_val(copy(), v.release());
  return manage(res);
}

isl::aff aff::set_dim_id(isl::dim type, unsigned int pos, isl::id id) const {
  auto res = isl_aff_set_dim_id(copy(), static_cast<enum isl_dim_type>(type), pos, id.release());
  return manage(res);
}

isl::aff aff::set_tuple_id(isl::dim type, isl::id id) const {
  auto res = isl_aff_set_tuple_id(copy(), static_cast<enum isl_dim_type>(type), id.release());
  return manage(res);
}

isl::aff aff::sub(isl::aff aff2) const {
  auto res = isl_aff_sub(copy(), aff2.release());
  return manage(res);
}

isl::aff aff::var_on_domain(isl::local_space ls, isl::dim type, unsigned int pos) {
  auto res = isl_aff_var_on_domain(ls.release(), static_cast<enum isl_dim_type>(type), pos);
  return manage(res);
}

isl::basic_set aff::zero_basic_set() const {
  auto res = isl_aff_zero_basic_set(copy());
  return manage(res);
}

// implementations for isl::aff_list
isl::aff_list manage(__isl_take isl_aff_list *ptr) {
  return aff_list(ptr);
}
isl::aff_list give(__isl_take isl_aff_list *ptr) {
  return manage(ptr);
}


aff_list::aff_list()
    : ptr(nullptr) {}

aff_list::aff_list(const isl::aff_list &obj)
    : ptr(obj.copy()) {}
aff_list::aff_list(std::nullptr_t)
    : ptr(nullptr) {}


aff_list::aff_list(__isl_take isl_aff_list *ptr)
    : ptr(ptr) {}


aff_list &aff_list::operator=(isl::aff_list obj) {
  std::swap(this->ptr, obj.ptr);
  return *this;
}

aff_list::~aff_list() {
  if (ptr)
    isl_aff_list_free(ptr);
}

__isl_give isl_aff_list *aff_list::copy() const & {
  return isl_aff_list_copy(ptr);
}

__isl_keep isl_aff_list *aff_list::get() const {
  return ptr;
}

__isl_give isl_aff_list *aff_list::release() {
  isl_aff_list *tmp = ptr;
  ptr = nullptr;
  return tmp;
}

bool aff_list::is_null() const {
  return ptr == nullptr;
}
__isl_keep isl_aff_list *aff_list::keep() const {
  return get();
}

__isl_give isl_aff_list *aff_list::take() {
  return release();
}

aff_list::operator bool() const {
  return !is_null();
}

isl::ctx aff_list::get_ctx() const {
  return isl::ctx(isl_aff_list_get_ctx(ptr));
}



void aff_list::dump() const {
  isl_aff_list_dump(get());
}



// implementations for isl::ast_build
isl::ast_build manage(__isl_take isl_ast_build *ptr) {
  return ast_build(ptr);
}
isl::ast_build give(__isl_take isl_ast_build *ptr) {
  return manage(ptr);
}


ast_build::ast_build()
    : ptr(nullptr) {}

ast_build::ast_build(const isl::ast_build &obj)
    : ptr(obj.copy()) {}
ast_build::ast_build(std::nullptr_t)
    : ptr(nullptr) {}


ast_build::ast_build(__isl_take isl_ast_build *ptr)
    : ptr(ptr) {}

ast_build::ast_build(isl::ctx ctx) {
  auto res = isl_ast_build_alloc(ctx.release());
  ptr = res;
}

ast_build &ast_build::operator=(isl::ast_build obj) {
  std::swap(this->ptr, obj.ptr);
  return *this;
}

ast_build::~ast_build() {
  if (ptr)
    isl_ast_build_free(ptr);
}

__isl_give isl_ast_build *ast_build::copy() const & {
  return isl_ast_build_copy(ptr);
}

__isl_keep isl_ast_build *ast_build::get() const {
  return ptr;
}

__isl_give isl_ast_build *ast_build::release() {
  isl_ast_build *tmp = ptr;
  ptr = nullptr;
  return tmp;
}

bool ast_build::is_null() const {
  return ptr == nullptr;
}
__isl_keep isl_ast_build *ast_build::keep() const {
  return get();
}

__isl_give isl_ast_build *ast_build::take() {
  return release();
}

ast_build::operator bool() const {
  return !is_null();
}

isl::ctx ast_build::get_ctx() const {
  return isl::ctx(isl_ast_build_get_ctx(ptr));
}




isl::ast_expr ast_build::access_from(isl::pw_multi_aff pma) const {
  auto res = isl_ast_build_access_from_pw_multi_aff(get(), pma.release());
  return manage(res);
}

isl::ast_expr ast_build::access_from(isl::multi_pw_aff mpa) const {
  auto res = isl_ast_build_access_from_multi_pw_aff(get(), mpa.release());
  return manage(res);
}

isl::ast_node ast_build::ast_from_schedule(isl::union_map schedule) const {
  auto res = isl_ast_build_ast_from_schedule(get(), schedule.release());
  return manage(res);
}

isl::ast_expr ast_build::call_from(isl::pw_multi_aff pma) const {
  auto res = isl_ast_build_call_from_pw_multi_aff(get(), pma.release());
  return manage(res);
}

isl::ast_expr ast_build::call_from(isl::multi_pw_aff mpa) const {
  auto res = isl_ast_build_call_from_multi_pw_aff(get(), mpa.release());
  return manage(res);
}

isl::ast_expr ast_build::expr_from(isl::set set) const {
  auto res = isl_ast_build_expr_from_set(get(), set.release());
  return manage(res);
}

isl::ast_expr ast_build::expr_from(isl::pw_aff pa) const {
  auto res = isl_ast_build_expr_from_pw_aff(get(), pa.release());
  return manage(res);
}

isl::ast_build ast_build::from_context(isl::set set) {
  auto res = isl_ast_build_from_context(set.release());
  return manage(res);
}

isl::union_map ast_build::get_schedule() const {
  auto res = isl_ast_build_get_schedule(get());
  return manage(res);
}

isl::space ast_build::get_schedule_space() const {
  auto res = isl_ast_build_get_schedule_space(get());
  return manage(res);
}

isl::ast_node ast_build::node_from_schedule(isl::schedule schedule) const {
  auto res = isl_ast_build_node_from_schedule(get(), schedule.release());
  return manage(res);
}

isl::ast_node ast_build::node_from_schedule_map(isl::union_map schedule) const {
  auto res = isl_ast_build_node_from_schedule_map(get(), schedule.release());
  return manage(res);
}

isl::ast_build ast_build::restrict(isl::set set) const {
  auto res = isl_ast_build_restrict(copy(), set.release());
  return manage(res);
}

// implementations for isl::ast_expr
isl::ast_expr manage(__isl_take isl_ast_expr *ptr) {
  return ast_expr(ptr);
}
isl::ast_expr give(__isl_take isl_ast_expr *ptr) {
  return manage(ptr);
}


ast_expr::ast_expr()
    : ptr(nullptr) {}

ast_expr::ast_expr(const isl::ast_expr &obj)
    : ptr(obj.copy()) {}
ast_expr::ast_expr(std::nullptr_t)
    : ptr(nullptr) {}


ast_expr::ast_expr(__isl_take isl_ast_expr *ptr)
    : ptr(ptr) {}


ast_expr &ast_expr::operator=(isl::ast_expr obj) {
  std::swap(this->ptr, obj.ptr);
  return *this;
}

ast_expr::~ast_expr() {
  if (ptr)
    isl_ast_expr_free(ptr);
}

__isl_give isl_ast_expr *ast_expr::copy() const & {
  return isl_ast_expr_copy(ptr);
}

__isl_keep isl_ast_expr *ast_expr::get() const {
  return ptr;
}

__isl_give isl_ast_expr *ast_expr::release() {
  isl_ast_expr *tmp = ptr;
  ptr = nullptr;
  return tmp;
}

bool ast_expr::is_null() const {
  return ptr == nullptr;
}
__isl_keep isl_ast_expr *ast_expr::keep() const {
  return get();
}

__isl_give isl_ast_expr *ast_expr::take() {
  return release();
}

ast_expr::operator bool() const {
  return !is_null();
}

isl::ctx ast_expr::get_ctx() const {
  return isl::ctx(isl_ast_expr_get_ctx(ptr));
}


std::string ast_expr::to_str() const {
  char *Tmp = isl_ast_expr_to_str(get());
  if (!Tmp)
    return "";
  std::string S(Tmp);
  free(Tmp);
  return S;
}


void ast_expr::dump() const {
  isl_ast_expr_dump(get());
}


isl::ast_expr ast_expr::access(isl::ast_expr_list indices) const {
  auto res = isl_ast_expr_access(copy(), indices.release());
  return manage(res);
}

isl::ast_expr ast_expr::add(isl::ast_expr expr2) const {
  auto res = isl_ast_expr_add(copy(), expr2.release());
  return manage(res);
}

isl::ast_expr ast_expr::address_of() const {
  auto res = isl_ast_expr_address_of(copy());
  return manage(res);
}

isl::ast_expr ast_expr::call(isl::ast_expr_list arguments) const {
  auto res = isl_ast_expr_call(copy(), arguments.release());
  return manage(res);
}

isl::ast_expr ast_expr::div(isl::ast_expr expr2) const {
  auto res = isl_ast_expr_div(copy(), expr2.release());
  return manage(res);
}

isl::ast_expr ast_expr::eq(isl::ast_expr expr2) const {
  auto res = isl_ast_expr_eq(copy(), expr2.release());
  return manage(res);
}

isl::ast_expr ast_expr::from_id(isl::id id) {
  auto res = isl_ast_expr_from_id(id.release());
  return manage(res);
}

isl::ast_expr ast_expr::from_val(isl::val v) {
  auto res = isl_ast_expr_from_val(v.release());
  return manage(res);
}

isl::ast_expr ast_expr::ge(isl::ast_expr expr2) const {
  auto res = isl_ast_expr_ge(copy(), expr2.release());
  return manage(res);
}

isl::id ast_expr::get_id() const {
  auto res = isl_ast_expr_get_id(get());
  return manage(res);
}

isl::ast_expr ast_expr::get_op_arg(int pos) const {
  auto res = isl_ast_expr_get_op_arg(get(), pos);
  return manage(res);
}

isl::val ast_expr::get_val() const {
  auto res = isl_ast_expr_get_val(get());
  return manage(res);
}

isl::ast_expr ast_expr::gt(isl::ast_expr expr2) const {
  auto res = isl_ast_expr_gt(copy(), expr2.release());
  return manage(res);
}

isl::boolean ast_expr::is_equal(const isl::ast_expr &expr2) const {
  auto res = isl_ast_expr_is_equal(get(), expr2.get());
  return manage(res);
}

isl::ast_expr ast_expr::le(isl::ast_expr expr2) const {
  auto res = isl_ast_expr_le(copy(), expr2.release());
  return manage(res);
}

isl::ast_expr ast_expr::lt(isl::ast_expr expr2) const {
  auto res = isl_ast_expr_lt(copy(), expr2.release());
  return manage(res);
}

isl::ast_expr ast_expr::mul(isl::ast_expr expr2) const {
  auto res = isl_ast_expr_mul(copy(), expr2.release());
  return manage(res);
}

isl::ast_expr ast_expr::neg() const {
  auto res = isl_ast_expr_neg(copy());
  return manage(res);
}

isl::ast_expr ast_expr::pdiv_q(isl::ast_expr expr2) const {
  auto res = isl_ast_expr_pdiv_q(copy(), expr2.release());
  return manage(res);
}

isl::ast_expr ast_expr::pdiv_r(isl::ast_expr expr2) const {
  auto res = isl_ast_expr_pdiv_r(copy(), expr2.release());
  return manage(res);
}

isl::ast_expr ast_expr::set_op_arg(int pos, isl::ast_expr arg) const {
  auto res = isl_ast_expr_set_op_arg(copy(), pos, arg.release());
  return manage(res);
}

isl::ast_expr ast_expr::sub(isl::ast_expr expr2) const {
  auto res = isl_ast_expr_sub(copy(), expr2.release());
  return manage(res);
}

isl::ast_expr ast_expr::substitute_ids(isl::id_to_ast_expr id2expr) const {
  auto res = isl_ast_expr_substitute_ids(copy(), id2expr.release());
  return manage(res);
}

std::string ast_expr::to_C_str() const {
  auto res = isl_ast_expr_to_C_str(get());
  std::string tmp(res);
  free(res);
  return tmp;
}

// implementations for isl::ast_expr_list
isl::ast_expr_list manage(__isl_take isl_ast_expr_list *ptr) {
  return ast_expr_list(ptr);
}
isl::ast_expr_list give(__isl_take isl_ast_expr_list *ptr) {
  return manage(ptr);
}


ast_expr_list::ast_expr_list()
    : ptr(nullptr) {}

ast_expr_list::ast_expr_list(const isl::ast_expr_list &obj)
    : ptr(obj.copy()) {}
ast_expr_list::ast_expr_list(std::nullptr_t)
    : ptr(nullptr) {}


ast_expr_list::ast_expr_list(__isl_take isl_ast_expr_list *ptr)
    : ptr(ptr) {}


ast_expr_list &ast_expr_list::operator=(isl::ast_expr_list obj) {
  std::swap(this->ptr, obj.ptr);
  return *this;
}

ast_expr_list::~ast_expr_list() {
  if (ptr)
    isl_ast_expr_list_free(ptr);
}

__isl_give isl_ast_expr_list *ast_expr_list::copy() const & {
  return isl_ast_expr_list_copy(ptr);
}

__isl_keep isl_ast_expr_list *ast_expr_list::get() const {
  return ptr;
}

__isl_give isl_ast_expr_list *ast_expr_list::release() {
  isl_ast_expr_list *tmp = ptr;
  ptr = nullptr;
  return tmp;
}

bool ast_expr_list::is_null() const {
  return ptr == nullptr;
}
__isl_keep isl_ast_expr_list *ast_expr_list::keep() const {
  return get();
}

__isl_give isl_ast_expr_list *ast_expr_list::take() {
  return release();
}

ast_expr_list::operator bool() const {
  return !is_null();
}

isl::ctx ast_expr_list::get_ctx() const {
  return isl::ctx(isl_ast_expr_list_get_ctx(ptr));
}



void ast_expr_list::dump() const {
  isl_ast_expr_list_dump(get());
}



// implementations for isl::ast_node
isl::ast_node manage(__isl_take isl_ast_node *ptr) {
  return ast_node(ptr);
}
isl::ast_node give(__isl_take isl_ast_node *ptr) {
  return manage(ptr);
}


ast_node::ast_node()
    : ptr(nullptr) {}

ast_node::ast_node(const isl::ast_node &obj)
    : ptr(obj.copy()) {}
ast_node::ast_node(std::nullptr_t)
    : ptr(nullptr) {}


ast_node::ast_node(__isl_take isl_ast_node *ptr)
    : ptr(ptr) {}


ast_node &ast_node::operator=(isl::ast_node obj) {
  std::swap(this->ptr, obj.ptr);
  return *this;
}

ast_node::~ast_node() {
  if (ptr)
    isl_ast_node_free(ptr);
}

__isl_give isl_ast_node *ast_node::copy() const & {
  return isl_ast_node_copy(ptr);
}

__isl_keep isl_ast_node *ast_node::get() const {
  return ptr;
}

__isl_give isl_ast_node *ast_node::release() {
  isl_ast_node *tmp = ptr;
  ptr = nullptr;
  return tmp;
}

bool ast_node::is_null() const {
  return ptr == nullptr;
}
__isl_keep isl_ast_node *ast_node::keep() const {
  return get();
}

__isl_give isl_ast_node *ast_node::take() {
  return release();
}

ast_node::operator bool() const {
  return !is_null();
}

isl::ctx ast_node::get_ctx() const {
  return isl::ctx(isl_ast_node_get_ctx(ptr));
}


std::string ast_node::to_str() const {
  char *Tmp = isl_ast_node_to_str(get());
  if (!Tmp)
    return "";
  std::string S(Tmp);
  free(Tmp);
  return S;
}


void ast_node::dump() const {
  isl_ast_node_dump(get());
}


isl::ast_node ast_node::alloc_user(isl::ast_expr expr) {
  auto res = isl_ast_node_alloc_user(expr.release());
  return manage(res);
}

isl::ast_node_list ast_node::block_get_children() const {
  auto res = isl_ast_node_block_get_children(get());
  return manage(res);
}

isl::ast_node ast_node::for_get_body() const {
  auto res = isl_ast_node_for_get_body(get());
  return manage(res);
}

isl::ast_expr ast_node::for_get_cond() const {
  auto res = isl_ast_node_for_get_cond(get());
  return manage(res);
}

isl::ast_expr ast_node::for_get_inc() const {
  auto res = isl_ast_node_for_get_inc(get());
  return manage(res);
}

isl::ast_expr ast_node::for_get_init() const {
  auto res = isl_ast_node_for_get_init(get());
  return manage(res);
}

isl::ast_expr ast_node::for_get_iterator() const {
  auto res = isl_ast_node_for_get_iterator(get());
  return manage(res);
}

isl::boolean ast_node::for_is_degenerate() const {
  auto res = isl_ast_node_for_is_degenerate(get());
  return manage(res);
}

isl::id ast_node::get_annotation() const {
  auto res = isl_ast_node_get_annotation(get());
  return manage(res);
}

isl::ast_expr ast_node::if_get_cond() const {
  auto res = isl_ast_node_if_get_cond(get());
  return manage(res);
}

isl::ast_node ast_node::if_get_else() const {
  auto res = isl_ast_node_if_get_else(get());
  return manage(res);
}

isl::ast_node ast_node::if_get_then() const {
  auto res = isl_ast_node_if_get_then(get());
  return manage(res);
}

isl::boolean ast_node::if_has_else() const {
  auto res = isl_ast_node_if_has_else(get());
  return manage(res);
}

isl::id ast_node::mark_get_id() const {
  auto res = isl_ast_node_mark_get_id(get());
  return manage(res);
}

isl::ast_node ast_node::mark_get_node() const {
  auto res = isl_ast_node_mark_get_node(get());
  return manage(res);
}

isl::ast_node ast_node::set_annotation(isl::id annotation) const {
  auto res = isl_ast_node_set_annotation(copy(), annotation.release());
  return manage(res);
}

std::string ast_node::to_C_str() const {
  auto res = isl_ast_node_to_C_str(get());
  std::string tmp(res);
  free(res);
  return tmp;
}

isl::ast_expr ast_node::user_get_expr() const {
  auto res = isl_ast_node_user_get_expr(get());
  return manage(res);
}

// implementations for isl::ast_node_list
isl::ast_node_list manage(__isl_take isl_ast_node_list *ptr) {
  return ast_node_list(ptr);
}
isl::ast_node_list give(__isl_take isl_ast_node_list *ptr) {
  return manage(ptr);
}


ast_node_list::ast_node_list()
    : ptr(nullptr) {}

ast_node_list::ast_node_list(const isl::ast_node_list &obj)
    : ptr(obj.copy()) {}
ast_node_list::ast_node_list(std::nullptr_t)
    : ptr(nullptr) {}


ast_node_list::ast_node_list(__isl_take isl_ast_node_list *ptr)
    : ptr(ptr) {}


ast_node_list &ast_node_list::operator=(isl::ast_node_list obj) {
  std::swap(this->ptr, obj.ptr);
  return *this;
}

ast_node_list::~ast_node_list() {
  if (ptr)
    isl_ast_node_list_free(ptr);
}

__isl_give isl_ast_node_list *ast_node_list::copy() const & {
  return isl_ast_node_list_copy(ptr);
}

__isl_keep isl_ast_node_list *ast_node_list::get() const {
  return ptr;
}

__isl_give isl_ast_node_list *ast_node_list::release() {
  isl_ast_node_list *tmp = ptr;
  ptr = nullptr;
  return tmp;
}

bool ast_node_list::is_null() const {
  return ptr == nullptr;
}
__isl_keep isl_ast_node_list *ast_node_list::keep() const {
  return get();
}

__isl_give isl_ast_node_list *ast_node_list::take() {
  return release();
}

ast_node_list::operator bool() const {
  return !is_null();
}

isl::ctx ast_node_list::get_ctx() const {
  return isl::ctx(isl_ast_node_list_get_ctx(ptr));
}



void ast_node_list::dump() const {
  isl_ast_node_list_dump(get());
}



// implementations for isl::band_list
isl::band_list manage(__isl_take isl_band_list *ptr) {
  return band_list(ptr);
}
isl::band_list give(__isl_take isl_band_list *ptr) {
  return manage(ptr);
}


band_list::band_list()
    : ptr(nullptr) {}

band_list::band_list(const isl::band_list &obj)
    : ptr(obj.copy()) {}
band_list::band_list(std::nullptr_t)
    : ptr(nullptr) {}


band_list::band_list(__isl_take isl_band_list *ptr)
    : ptr(ptr) {}


band_list &band_list::operator=(isl::band_list obj) {
  std::swap(this->ptr, obj.ptr);
  return *this;
}

band_list::~band_list() {
  if (ptr)
    isl_band_list_free(ptr);
}

__isl_give isl_band_list *band_list::copy() const & {
  return isl_band_list_copy(ptr);
}

__isl_keep isl_band_list *band_list::get() const {
  return ptr;
}

__isl_give isl_band_list *band_list::release() {
  isl_band_list *tmp = ptr;
  ptr = nullptr;
  return tmp;
}

bool band_list::is_null() const {
  return ptr == nullptr;
}
__isl_keep isl_band_list *band_list::keep() const {
  return get();
}

__isl_give isl_band_list *band_list::take() {
  return release();
}

band_list::operator bool() const {
  return !is_null();
}

isl::ctx band_list::get_ctx() const {
  return isl::ctx(isl_band_list_get_ctx(ptr));
}



void band_list::dump() const {
  isl_band_list_dump(get());
}



// implementations for isl::basic_map
isl::basic_map manage(__isl_take isl_basic_map *ptr) {
  return basic_map(ptr);
}
isl::basic_map give(__isl_take isl_basic_map *ptr) {
  return manage(ptr);
}


basic_map::basic_map()
    : ptr(nullptr) {}

basic_map::basic_map(const isl::basic_map &obj)
    : ptr(obj.copy()) {}
basic_map::basic_map(std::nullptr_t)
    : ptr(nullptr) {}


basic_map::basic_map(__isl_take isl_basic_map *ptr)
    : ptr(ptr) {}

basic_map::basic_map(isl::ctx ctx, const std::string &str) {
  auto res = isl_basic_map_read_from_str(ctx.release(), str.c_str());
  ptr = res;
}

basic_map &basic_map::operator=(isl::basic_map obj) {
  std::swap(this->ptr, obj.ptr);
  return *this;
}

basic_map::~basic_map() {
  if (ptr)
    isl_basic_map_free(ptr);
}

__isl_give isl_basic_map *basic_map::copy() const & {
  return isl_basic_map_copy(ptr);
}

__isl_keep isl_basic_map *basic_map::get() const {
  return ptr;
}

__isl_give isl_basic_map *basic_map::release() {
  isl_basic_map *tmp = ptr;
  ptr = nullptr;
  return tmp;
}

bool basic_map::is_null() const {
  return ptr == nullptr;
}
__isl_keep isl_basic_map *basic_map::keep() const {
  return get();
}

__isl_give isl_basic_map *basic_map::take() {
  return release();
}

basic_map::operator bool() const {
  return !is_null();
}

isl::ctx basic_map::get_ctx() const {
  return isl::ctx(isl_basic_map_get_ctx(ptr));
}


std::string basic_map::to_str() const {
  char *Tmp = isl_basic_map_to_str(get());
  if (!Tmp)
    return "";
  std::string S(Tmp);
  free(Tmp);
  return S;
}


void basic_map::dump() const {
  isl_basic_map_dump(get());
}


isl::basic_map basic_map::add_constraint(isl::constraint constraint) const {
  auto res = isl_basic_map_add_constraint(copy(), constraint.release());
  return manage(res);
}

isl::basic_map basic_map::add_dims(isl::dim type, unsigned int n) const {
  auto res = isl_basic_map_add_dims(copy(), static_cast<enum isl_dim_type>(type), n);
  return manage(res);
}

isl::basic_map basic_map::affine_hull() const {
  auto res = isl_basic_map_affine_hull(copy());
  return manage(res);
}

isl::basic_map basic_map::align_params(isl::space model) const {
  auto res = isl_basic_map_align_params(copy(), model.release());
  return manage(res);
}

isl::basic_map basic_map::apply_domain(isl::basic_map bmap2) const {
  auto res = isl_basic_map_apply_domain(copy(), bmap2.release());
  return manage(res);
}

isl::basic_map basic_map::apply_range(isl::basic_map bmap2) const {
  auto res = isl_basic_map_apply_range(copy(), bmap2.release());
  return manage(res);
}

isl::boolean basic_map::can_curry() const {
  auto res = isl_basic_map_can_curry(get());
  return manage(res);
}

isl::boolean basic_map::can_uncurry() const {
  auto res = isl_basic_map_can_uncurry(get());
  return manage(res);
}

isl::boolean basic_map::can_zip() const {
  auto res = isl_basic_map_can_zip(get());
  return manage(res);
}

isl::basic_map basic_map::curry() const {
  auto res = isl_basic_map_curry(copy());
  return manage(res);
}

isl::basic_set basic_map::deltas() const {
  auto res = isl_basic_map_deltas(copy());
  return manage(res);
}

isl::basic_map basic_map::deltas_map() const {
  auto res = isl_basic_map_deltas_map(copy());
  return manage(res);
}

isl::basic_map basic_map::detect_equalities() const {
  auto res = isl_basic_map_detect_equalities(copy());
  return manage(res);
}

unsigned int basic_map::dim(isl::dim type) const {
  auto res = isl_basic_map_dim(get(), static_cast<enum isl_dim_type>(type));
  return res;
}

isl::basic_set basic_map::domain() const {
  auto res = isl_basic_map_domain(copy());
  return manage(res);
}

isl::basic_map basic_map::domain_map() const {
  auto res = isl_basic_map_domain_map(copy());
  return manage(res);
}

isl::basic_map basic_map::domain_product(isl::basic_map bmap2) const {
  auto res = isl_basic_map_domain_product(copy(), bmap2.release());
  return manage(res);
}

isl::basic_map basic_map::drop_constraints_involving_dims(isl::dim type, unsigned int first, unsigned int n) const {
  auto res = isl_basic_map_drop_constraints_involving_dims(copy(), static_cast<enum isl_dim_type>(type), first, n);
  return manage(res);
}

isl::basic_map basic_map::drop_constraints_not_involving_dims(isl::dim type, unsigned int first, unsigned int n) const {
  auto res = isl_basic_map_drop_constraints_not_involving_dims(copy(), static_cast<enum isl_dim_type>(type), first, n);
  return manage(res);
}

isl::basic_map basic_map::eliminate(isl::dim type, unsigned int first, unsigned int n) const {
  auto res = isl_basic_map_eliminate(copy(), static_cast<enum isl_dim_type>(type), first, n);
  return manage(res);
}

isl::basic_map basic_map::empty(isl::space dim) {
  auto res = isl_basic_map_empty(dim.release());
  return manage(res);
}

isl::basic_map basic_map::equal(isl::space dim, unsigned int n_equal) {
  auto res = isl_basic_map_equal(dim.release(), n_equal);
  return manage(res);
}

void * basic_map::equalities_matrix(isl::dim c1, isl::dim c2, isl::dim c3, isl::dim c4, isl::dim c5) const {
  auto res = isl_basic_map_equalities_matrix(get(), static_cast<enum isl_dim_type>(c1), static_cast<enum isl_dim_type>(c2), static_cast<enum isl_dim_type>(c3), static_cast<enum isl_dim_type>(c4), static_cast<enum isl_dim_type>(c5));
  return res;
}

isl::basic_map basic_map::equate(isl::dim type1, int pos1, isl::dim type2, int pos2) const {
  auto res = isl_basic_map_equate(copy(), static_cast<enum isl_dim_type>(type1), pos1, static_cast<enum isl_dim_type>(type2), pos2);
  return manage(res);
}

int basic_map::find_dim_by_name(isl::dim type, const std::string &name) const {
  auto res = isl_basic_map_find_dim_by_name(get(), static_cast<enum isl_dim_type>(type), name.c_str());
  return res;
}

isl::basic_map basic_map::fix_si(isl::dim type, unsigned int pos, int value) const {
  auto res = isl_basic_map_fix_si(copy(), static_cast<enum isl_dim_type>(type), pos, value);
  return manage(res);
}

isl::basic_map basic_map::fix_val(isl::dim type, unsigned int pos, isl::val v) const {
  auto res = isl_basic_map_fix_val(copy(), static_cast<enum isl_dim_type>(type), pos, v.release());
  return manage(res);
}

isl::basic_map basic_map::flat_product(isl::basic_map bmap2) const {
  auto res = isl_basic_map_flat_product(copy(), bmap2.release());
  return manage(res);
}

isl::basic_map basic_map::flat_range_product(isl::basic_map bmap2) const {
  auto res = isl_basic_map_flat_range_product(copy(), bmap2.release());
  return manage(res);
}

isl::basic_map basic_map::flatten() const {
  auto res = isl_basic_map_flatten(copy());
  return manage(res);
}

isl::basic_map basic_map::flatten_domain() const {
  auto res = isl_basic_map_flatten_domain(copy());
  return manage(res);
}

isl::basic_map basic_map::flatten_range() const {
  auto res = isl_basic_map_flatten_range(copy());
  return manage(res);
}

isl::stat basic_map::foreach_constraint(const std::function<isl::stat(isl::constraint)> &fn) const {
  auto fn_p = &fn;
  auto fn_lambda = [](isl_constraint *arg_0, void *arg_1) -> isl_stat {
    auto *func = *static_cast<const std::function<isl::stat(isl::constraint)> **>(arg_1);
    stat ret = (*func)(isl::manage(arg_0));
    return isl_stat(ret);
  };
  auto res = isl_basic_map_foreach_constraint(get(), fn_lambda, &fn_p);
  return isl::stat(res);
}

isl::basic_map basic_map::from_aff(isl::aff aff) {
  auto res = isl_basic_map_from_aff(aff.release());
  return manage(res);
}

isl::basic_map basic_map::from_aff_list(isl::space domain_dim, isl::aff_list list) {
  auto res = isl_basic_map_from_aff_list(domain_dim.release(), list.release());
  return manage(res);
}

isl::basic_map basic_map::from_constraint(isl::constraint constraint) {
  auto res = isl_basic_map_from_constraint(constraint.release());
  return manage(res);
}

isl::basic_map basic_map::from_domain(isl::basic_set bset) {
  auto res = isl_basic_map_from_domain(bset.release());
  return manage(res);
}

isl::basic_map basic_map::from_domain_and_range(isl::basic_set domain, isl::basic_set range) {
  auto res = isl_basic_map_from_domain_and_range(domain.release(), range.release());
  return manage(res);
}

isl::basic_map basic_map::from_multi_aff(isl::multi_aff maff) {
  auto res = isl_basic_map_from_multi_aff(maff.release());
  return manage(res);
}

isl::basic_map basic_map::from_range(isl::basic_set bset) {
  auto res = isl_basic_map_from_range(bset.release());
  return manage(res);
}

isl::constraint_list basic_map::get_constraint_list() const {
  auto res = isl_basic_map_get_constraint_list(get());
  return manage(res);
}

isl::local_space basic_map::get_local_space() const {
  auto res = isl_basic_map_get_local_space(get());
  return manage(res);
}

isl::space basic_map::get_space() const {
  auto res = isl_basic_map_get_space(get());
  return manage(res);
}

std::string basic_map::get_tuple_name(isl::dim type) const {
  auto res = isl_basic_map_get_tuple_name(get(), static_cast<enum isl_dim_type>(type));
  std::string tmp(res);
  return tmp;
}

isl::basic_map basic_map::gist(isl::basic_map context) const {
  auto res = isl_basic_map_gist(copy(), context.release());
  return manage(res);
}

isl::basic_map basic_map::gist_domain(isl::basic_set context) const {
  auto res = isl_basic_map_gist_domain(copy(), context.release());
  return manage(res);
}

isl::boolean basic_map::has_dim_id(isl::dim type, unsigned int pos) const {
  auto res = isl_basic_map_has_dim_id(get(), static_cast<enum isl_dim_type>(type), pos);
  return manage(res);
}

isl::basic_map basic_map::identity(isl::space dim) {
  auto res = isl_basic_map_identity(dim.release());
  return manage(res);
}

isl::boolean basic_map::image_is_bounded() const {
  auto res = isl_basic_map_image_is_bounded(get());
  return manage(res);
}

void * basic_map::inequalities_matrix(isl::dim c1, isl::dim c2, isl::dim c3, isl::dim c4, isl::dim c5) const {
  auto res = isl_basic_map_inequalities_matrix(get(), static_cast<enum isl_dim_type>(c1), static_cast<enum isl_dim_type>(c2), static_cast<enum isl_dim_type>(c3), static_cast<enum isl_dim_type>(c4), static_cast<enum isl_dim_type>(c5));
  return res;
}

isl::basic_map basic_map::insert_dims(isl::dim type, unsigned int pos, unsigned int n) const {
  auto res = isl_basic_map_insert_dims(copy(), static_cast<enum isl_dim_type>(type), pos, n);
  return manage(res);
}

isl::basic_map basic_map::intersect(isl::basic_map bmap2) const {
  auto res = isl_basic_map_intersect(copy(), bmap2.release());
  return manage(res);
}

isl::basic_map basic_map::intersect_domain(isl::basic_set bset) const {
  auto res = isl_basic_map_intersect_domain(copy(), bset.release());
  return manage(res);
}

isl::basic_map basic_map::intersect_range(isl::basic_set bset) const {
  auto res = isl_basic_map_intersect_range(copy(), bset.release());
  return manage(res);
}

isl::boolean basic_map::involves_dims(isl::dim type, unsigned int first, unsigned int n) const {
  auto res = isl_basic_map_involves_dims(get(), static_cast<enum isl_dim_type>(type), first, n);
  return manage(res);
}

isl::boolean basic_map::is_disjoint(const isl::basic_map &bmap2) const {
  auto res = isl_basic_map_is_disjoint(get(), bmap2.get());
  return manage(res);
}

isl::boolean basic_map::is_empty() const {
  auto res = isl_basic_map_is_empty(get());
  return manage(res);
}

isl::boolean basic_map::is_equal(const isl::basic_map &bmap2) const {
  auto res = isl_basic_map_is_equal(get(), bmap2.get());
  return manage(res);
}

isl::boolean basic_map::is_rational() const {
  auto res = isl_basic_map_is_rational(get());
  return manage(res);
}

isl::boolean basic_map::is_single_valued() const {
  auto res = isl_basic_map_is_single_valued(get());
  return manage(res);
}

isl::boolean basic_map::is_strict_subset(const isl::basic_map &bmap2) const {
  auto res = isl_basic_map_is_strict_subset(get(), bmap2.get());
  return manage(res);
}

isl::boolean basic_map::is_subset(const isl::basic_map &bmap2) const {
  auto res = isl_basic_map_is_subset(get(), bmap2.get());
  return manage(res);
}

isl::boolean basic_map::is_universe() const {
  auto res = isl_basic_map_is_universe(get());
  return manage(res);
}

isl::basic_map basic_map::less_at(isl::space dim, unsigned int pos) {
  auto res = isl_basic_map_less_at(dim.release(), pos);
  return manage(res);
}

isl::map basic_map::lexmax() const {
  auto res = isl_basic_map_lexmax(copy());
  return manage(res);
}

isl::map basic_map::lexmin() const {
  auto res = isl_basic_map_lexmin(copy());
  return manage(res);
}

isl::pw_multi_aff basic_map::lexmin_pw_multi_aff() const {
  auto res = isl_basic_map_lexmin_pw_multi_aff(copy());
  return manage(res);
}

isl::basic_map basic_map::lower_bound_si(isl::dim type, unsigned int pos, int value) const {
  auto res = isl_basic_map_lower_bound_si(copy(), static_cast<enum isl_dim_type>(type), pos, value);
  return manage(res);
}

isl::basic_map basic_map::more_at(isl::space dim, unsigned int pos) {
  auto res = isl_basic_map_more_at(dim.release(), pos);
  return manage(res);
}

isl::basic_map basic_map::move_dims(isl::dim dst_type, unsigned int dst_pos, isl::dim src_type, unsigned int src_pos, unsigned int n) const {
  auto res = isl_basic_map_move_dims(copy(), static_cast<enum isl_dim_type>(dst_type), dst_pos, static_cast<enum isl_dim_type>(src_type), src_pos, n);
  return manage(res);
}

isl::basic_map basic_map::nat_universe(isl::space dim) {
  auto res = isl_basic_map_nat_universe(dim.release());
  return manage(res);
}

isl::basic_map basic_map::neg() const {
  auto res = isl_basic_map_neg(copy());
  return manage(res);
}

isl::basic_map basic_map::order_ge(isl::dim type1, int pos1, isl::dim type2, int pos2) const {
  auto res = isl_basic_map_order_ge(copy(), static_cast<enum isl_dim_type>(type1), pos1, static_cast<enum isl_dim_type>(type2), pos2);
  return manage(res);
}

isl::basic_map basic_map::order_gt(isl::dim type1, int pos1, isl::dim type2, int pos2) const {
  auto res = isl_basic_map_order_gt(copy(), static_cast<enum isl_dim_type>(type1), pos1, static_cast<enum isl_dim_type>(type2), pos2);
  return manage(res);
}

isl::val basic_map::plain_get_val_if_fixed(isl::dim type, unsigned int pos) const {
  auto res = isl_basic_map_plain_get_val_if_fixed(get(), static_cast<enum isl_dim_type>(type), pos);
  return manage(res);
}

isl::boolean basic_map::plain_is_empty() const {
  auto res = isl_basic_map_plain_is_empty(get());
  return manage(res);
}

isl::boolean basic_map::plain_is_universe() const {
  auto res = isl_basic_map_plain_is_universe(get());
  return manage(res);
}

isl::basic_map basic_map::preimage_domain_multi_aff(isl::multi_aff ma) const {
  auto res = isl_basic_map_preimage_domain_multi_aff(copy(), ma.release());
  return manage(res);
}

isl::basic_map basic_map::preimage_range_multi_aff(isl::multi_aff ma) const {
  auto res = isl_basic_map_preimage_range_multi_aff(copy(), ma.release());
  return manage(res);
}

isl::basic_map basic_map::product(isl::basic_map bmap2) const {
  auto res = isl_basic_map_product(copy(), bmap2.release());
  return manage(res);
}

isl::basic_map basic_map::project_out(isl::dim type, unsigned int first, unsigned int n) const {
  auto res = isl_basic_map_project_out(copy(), static_cast<enum isl_dim_type>(type), first, n);
  return manage(res);
}

isl::basic_set basic_map::range() const {
  auto res = isl_basic_map_range(copy());
  return manage(res);
}

isl::basic_map basic_map::range_map() const {
  auto res = isl_basic_map_range_map(copy());
  return manage(res);
}

isl::basic_map basic_map::range_product(isl::basic_map bmap2) const {
  auto res = isl_basic_map_range_product(copy(), bmap2.release());
  return manage(res);
}

isl::basic_map basic_map::remove_dims(isl::dim type, unsigned int first, unsigned int n) const {
  auto res = isl_basic_map_remove_dims(copy(), static_cast<enum isl_dim_type>(type), first, n);
  return manage(res);
}

isl::basic_map basic_map::remove_divs() const {
  auto res = isl_basic_map_remove_divs(copy());
  return manage(res);
}

isl::basic_map basic_map::remove_divs_involving_dims(isl::dim type, unsigned int first, unsigned int n) const {
  auto res = isl_basic_map_remove_divs_involving_dims(copy(), static_cast<enum isl_dim_type>(type), first, n);
  return manage(res);
}

isl::basic_map basic_map::remove_redundancies() const {
  auto res = isl_basic_map_remove_redundancies(copy());
  return manage(res);
}

isl::basic_map basic_map::reverse() const {
  auto res = isl_basic_map_reverse(copy());
  return manage(res);
}

isl::basic_map basic_map::sample() const {
  auto res = isl_basic_map_sample(copy());
  return manage(res);
}

isl::basic_map basic_map::set_tuple_id(isl::dim type, isl::id id) const {
  auto res = isl_basic_map_set_tuple_id(copy(), static_cast<enum isl_dim_type>(type), id.release());
  return manage(res);
}

isl::basic_map basic_map::set_tuple_name(isl::dim type, const std::string &s) const {
  auto res = isl_basic_map_set_tuple_name(copy(), static_cast<enum isl_dim_type>(type), s.c_str());
  return manage(res);
}

isl::basic_map basic_map::sum(isl::basic_map bmap2) const {
  auto res = isl_basic_map_sum(copy(), bmap2.release());
  return manage(res);
}

isl::basic_map basic_map::uncurry() const {
  auto res = isl_basic_map_uncurry(copy());
  return manage(res);
}

isl::map basic_map::unite(isl::basic_map bmap2) const {
  auto res = isl_basic_map_union(copy(), bmap2.release());
  return manage(res);
}

isl::basic_map basic_map::universe(isl::space dim) {
  auto res = isl_basic_map_universe(dim.release());
  return manage(res);
}

isl::basic_map basic_map::upper_bound_si(isl::dim type, unsigned int pos, int value) const {
  auto res = isl_basic_map_upper_bound_si(copy(), static_cast<enum isl_dim_type>(type), pos, value);
  return manage(res);
}

isl::basic_set basic_map::wrap() const {
  auto res = isl_basic_map_wrap(copy());
  return manage(res);
}

isl::basic_map basic_map::zip() const {
  auto res = isl_basic_map_zip(copy());
  return manage(res);
}

// implementations for isl::basic_map_list
isl::basic_map_list manage(__isl_take isl_basic_map_list *ptr) {
  return basic_map_list(ptr);
}
isl::basic_map_list give(__isl_take isl_basic_map_list *ptr) {
  return manage(ptr);
}


basic_map_list::basic_map_list()
    : ptr(nullptr) {}

basic_map_list::basic_map_list(const isl::basic_map_list &obj)
    : ptr(obj.copy()) {}
basic_map_list::basic_map_list(std::nullptr_t)
    : ptr(nullptr) {}


basic_map_list::basic_map_list(__isl_take isl_basic_map_list *ptr)
    : ptr(ptr) {}


basic_map_list &basic_map_list::operator=(isl::basic_map_list obj) {
  std::swap(this->ptr, obj.ptr);
  return *this;
}

basic_map_list::~basic_map_list() {
  if (ptr)
    isl_basic_map_list_free(ptr);
}

__isl_give isl_basic_map_list *basic_map_list::copy() const & {
  return isl_basic_map_list_copy(ptr);
}

__isl_keep isl_basic_map_list *basic_map_list::get() const {
  return ptr;
}

__isl_give isl_basic_map_list *basic_map_list::release() {
  isl_basic_map_list *tmp = ptr;
  ptr = nullptr;
  return tmp;
}

bool basic_map_list::is_null() const {
  return ptr == nullptr;
}
__isl_keep isl_basic_map_list *basic_map_list::keep() const {
  return get();
}

__isl_give isl_basic_map_list *basic_map_list::take() {
  return release();
}

basic_map_list::operator bool() const {
  return !is_null();
}

isl::ctx basic_map_list::get_ctx() const {
  return isl::ctx(isl_basic_map_list_get_ctx(ptr));
}



void basic_map_list::dump() const {
  isl_basic_map_list_dump(get());
}



// implementations for isl::basic_set
isl::basic_set manage(__isl_take isl_basic_set *ptr) {
  return basic_set(ptr);
}
isl::basic_set give(__isl_take isl_basic_set *ptr) {
  return manage(ptr);
}


basic_set::basic_set()
    : ptr(nullptr) {}

basic_set::basic_set(const isl::basic_set &obj)
    : ptr(obj.copy()) {}
basic_set::basic_set(std::nullptr_t)
    : ptr(nullptr) {}


basic_set::basic_set(__isl_take isl_basic_set *ptr)
    : ptr(ptr) {}

basic_set::basic_set(isl::ctx ctx, const std::string &str) {
  auto res = isl_basic_set_read_from_str(ctx.release(), str.c_str());
  ptr = res;
}
basic_set::basic_set(isl::point pnt) {
  auto res = isl_basic_set_from_point(pnt.release());
  ptr = res;
}

basic_set &basic_set::operator=(isl::basic_set obj) {
  std::swap(this->ptr, obj.ptr);
  return *this;
}

basic_set::~basic_set() {
  if (ptr)
    isl_basic_set_free(ptr);
}

__isl_give isl_basic_set *basic_set::copy() const & {
  return isl_basic_set_copy(ptr);
}

__isl_keep isl_basic_set *basic_set::get() const {
  return ptr;
}

__isl_give isl_basic_set *basic_set::release() {
  isl_basic_set *tmp = ptr;
  ptr = nullptr;
  return tmp;
}

bool basic_set::is_null() const {
  return ptr == nullptr;
}
__isl_keep isl_basic_set *basic_set::keep() const {
  return get();
}

__isl_give isl_basic_set *basic_set::take() {
  return release();
}

basic_set::operator bool() const {
  return !is_null();
}

isl::ctx basic_set::get_ctx() const {
  return isl::ctx(isl_basic_set_get_ctx(ptr));
}


std::string basic_set::to_str() const {
  char *Tmp = isl_basic_set_to_str(get());
  if (!Tmp)
    return "";
  std::string S(Tmp);
  free(Tmp);
  return S;
}


void basic_set::dump() const {
  isl_basic_set_dump(get());
}


isl::basic_set basic_set::affine_hull() const {
  auto res = isl_basic_set_affine_hull(copy());
  return manage(res);
}

isl::basic_set basic_set::align_params(isl::space model) const {
  auto res = isl_basic_set_align_params(copy(), model.release());
  return manage(res);
}

isl::basic_set basic_set::apply(isl::basic_map bmap) const {
  auto res = isl_basic_set_apply(copy(), bmap.release());
  return manage(res);
}

isl::basic_set basic_set::box_from_points(isl::point pnt1, isl::point pnt2) {
  auto res = isl_basic_set_box_from_points(pnt1.release(), pnt2.release());
  return manage(res);
}

isl::basic_set basic_set::coefficients() const {
  auto res = isl_basic_set_coefficients(copy());
  return manage(res);
}

isl::basic_set basic_set::detect_equalities() const {
  auto res = isl_basic_set_detect_equalities(copy());
  return manage(res);
}

unsigned int basic_set::dim(isl::dim type) const {
  auto res = isl_basic_set_dim(get(), static_cast<enum isl_dim_type>(type));
  return res;
}

isl::basic_set basic_set::drop_constraints_involving_dims(isl::dim type, unsigned int first, unsigned int n) const {
  auto res = isl_basic_set_drop_constraints_involving_dims(copy(), static_cast<enum isl_dim_type>(type), first, n);
  return manage(res);
}

isl::basic_set basic_set::drop_constraints_not_involving_dims(isl::dim type, unsigned int first, unsigned int n) const {
  auto res = isl_basic_set_drop_constraints_not_involving_dims(copy(), static_cast<enum isl_dim_type>(type), first, n);
  return manage(res);
}

isl::basic_set basic_set::eliminate(isl::dim type, unsigned int first, unsigned int n) const {
  auto res = isl_basic_set_eliminate(copy(), static_cast<enum isl_dim_type>(type), first, n);
  return manage(res);
}

isl::basic_set basic_set::empty(isl::space dim) {
  auto res = isl_basic_set_empty(dim.release());
  return manage(res);
}

void * basic_set::equalities_matrix(isl::dim c1, isl::dim c2, isl::dim c3, isl::dim c4) const {
  auto res = isl_basic_set_equalities_matrix(get(), static_cast<enum isl_dim_type>(c1), static_cast<enum isl_dim_type>(c2), static_cast<enum isl_dim_type>(c3), static_cast<enum isl_dim_type>(c4));
  return res;
}

isl::basic_set basic_set::fix_si(isl::dim type, unsigned int pos, int value) const {
  auto res = isl_basic_set_fix_si(copy(), static_cast<enum isl_dim_type>(type), pos, value);
  return manage(res);
}

isl::basic_set basic_set::fix_val(isl::dim type, unsigned int pos, isl::val v) const {
  auto res = isl_basic_set_fix_val(copy(), static_cast<enum isl_dim_type>(type), pos, v.release());
  return manage(res);
}

isl::basic_set basic_set::flat_product(isl::basic_set bset2) const {
  auto res = isl_basic_set_flat_product(copy(), bset2.release());
  return manage(res);
}

isl::basic_set basic_set::flatten() const {
  auto res = isl_basic_set_flatten(copy());
  return manage(res);
}

isl::stat basic_set::foreach_bound_pair(isl::dim type, unsigned int pos, const std::function<isl::stat(isl::constraint, isl::constraint, isl::basic_set)> &fn) const {
  auto fn_p = &fn;
  auto fn_lambda = [](isl_constraint *arg_0, isl_constraint *arg_1, isl_basic_set *arg_2, void *arg_3) -> isl_stat {
    auto *func = *static_cast<const std::function<isl::stat(isl::constraint, isl::constraint, isl::basic_set)> **>(arg_3);
    stat ret = (*func)(isl::manage(arg_0), isl::manage(arg_1), isl::manage(arg_2));
    return isl_stat(ret);
  };
  auto res = isl_basic_set_foreach_bound_pair(get(), static_cast<enum isl_dim_type>(type), pos, fn_lambda, &fn_p);
  return isl::stat(res);
}

isl::stat basic_set::foreach_constraint(const std::function<isl::stat(isl::constraint)> &fn) const {
  auto fn_p = &fn;
  auto fn_lambda = [](isl_constraint *arg_0, void *arg_1) -> isl_stat {
    auto *func = *static_cast<const std::function<isl::stat(isl::constraint)> **>(arg_1);
    stat ret = (*func)(isl::manage(arg_0));
    return isl_stat(ret);
  };
  auto res = isl_basic_set_foreach_constraint(get(), fn_lambda, &fn_p);
  return isl::stat(res);
}

isl::basic_set basic_set::from_constraint(isl::constraint constraint) {
  auto res = isl_basic_set_from_constraint(constraint.release());
  return manage(res);
}

isl::basic_set basic_set::from_params() const {
  auto res = isl_basic_set_from_params(copy());
  return manage(res);
}

isl::constraint_list basic_set::get_constraint_list() const {
  auto res = isl_basic_set_get_constraint_list(get());
  return manage(res);
}

isl::local_space basic_set::get_local_space() const {
  auto res = isl_basic_set_get_local_space(get());
  return manage(res);
}

isl::space basic_set::get_space() const {
  auto res = isl_basic_set_get_space(get());
  return manage(res);
}

std::string basic_set::get_tuple_name() const {
  auto res = isl_basic_set_get_tuple_name(get());
  std::string tmp(res);
  return tmp;
}

isl::basic_set basic_set::gist(isl::basic_set context) const {
  auto res = isl_basic_set_gist(copy(), context.release());
  return manage(res);
}

void * basic_set::inequalities_matrix(isl::dim c1, isl::dim c2, isl::dim c3, isl::dim c4) const {
  auto res = isl_basic_set_inequalities_matrix(get(), static_cast<enum isl_dim_type>(c1), static_cast<enum isl_dim_type>(c2), static_cast<enum isl_dim_type>(c3), static_cast<enum isl_dim_type>(c4));
  return res;
}

isl::basic_set basic_set::insert_dims(isl::dim type, unsigned int pos, unsigned int n) const {
  auto res = isl_basic_set_insert_dims(copy(), static_cast<enum isl_dim_type>(type), pos, n);
  return manage(res);
}

isl::basic_set basic_set::intersect(isl::basic_set bset2) const {
  auto res = isl_basic_set_intersect(copy(), bset2.release());
  return manage(res);
}

isl::basic_set basic_set::intersect_params(isl::basic_set bset2) const {
  auto res = isl_basic_set_intersect_params(copy(), bset2.release());
  return manage(res);
}

isl::boolean basic_set::involves_dims(isl::dim type, unsigned int first, unsigned int n) const {
  auto res = isl_basic_set_involves_dims(get(), static_cast<enum isl_dim_type>(type), first, n);
  return manage(res);
}

isl::boolean basic_set::is_bounded() const {
  auto res = isl_basic_set_is_bounded(get());
  return manage(res);
}

isl::boolean basic_set::is_disjoint(const isl::basic_set &bset2) const {
  auto res = isl_basic_set_is_disjoint(get(), bset2.get());
  return manage(res);
}

isl::boolean basic_set::is_empty() const {
  auto res = isl_basic_set_is_empty(get());
  return manage(res);
}

isl::boolean basic_set::is_equal(const isl::basic_set &bset2) const {
  auto res = isl_basic_set_is_equal(get(), bset2.get());
  return manage(res);
}

int basic_set::is_rational() const {
  auto res = isl_basic_set_is_rational(get());
  return res;
}

isl::boolean basic_set::is_subset(const isl::basic_set &bset2) const {
  auto res = isl_basic_set_is_subset(get(), bset2.get());
  return manage(res);
}

isl::boolean basic_set::is_universe() const {
  auto res = isl_basic_set_is_universe(get());
  return manage(res);
}

isl::boolean basic_set::is_wrapping() const {
  auto res = isl_basic_set_is_wrapping(get());
  return manage(res);
}

isl::set basic_set::lexmax() const {
  auto res = isl_basic_set_lexmax(copy());
  return manage(res);
}

isl::set basic_set::lexmin() const {
  auto res = isl_basic_set_lexmin(copy());
  return manage(res);
}

isl::val basic_set::max_val(const isl::aff &obj) const {
  auto res = isl_basic_set_max_val(get(), obj.get());
  return manage(res);
}

isl::basic_set basic_set::move_dims(isl::dim dst_type, unsigned int dst_pos, isl::dim src_type, unsigned int src_pos, unsigned int n) const {
  auto res = isl_basic_set_move_dims(copy(), static_cast<enum isl_dim_type>(dst_type), dst_pos, static_cast<enum isl_dim_type>(src_type), src_pos, n);
  return manage(res);
}

isl::basic_set basic_set::nat_universe(isl::space dim) {
  auto res = isl_basic_set_nat_universe(dim.release());
  return manage(res);
}

isl::basic_set basic_set::neg() const {
  auto res = isl_basic_set_neg(copy());
  return manage(res);
}

isl::basic_set basic_set::params() const {
  auto res = isl_basic_set_params(copy());
  return manage(res);
}

isl::boolean basic_set::plain_is_empty() const {
  auto res = isl_basic_set_plain_is_empty(get());
  return manage(res);
}

isl::boolean basic_set::plain_is_equal(const isl::basic_set &bset2) const {
  auto res = isl_basic_set_plain_is_equal(get(), bset2.get());
  return manage(res);
}

isl::boolean basic_set::plain_is_universe() const {
  auto res = isl_basic_set_plain_is_universe(get());
  return manage(res);
}

isl::basic_set basic_set::positive_orthant(isl::space space) {
  auto res = isl_basic_set_positive_orthant(space.release());
  return manage(res);
}

isl::basic_set basic_set::preimage_multi_aff(isl::multi_aff ma) const {
  auto res = isl_basic_set_preimage_multi_aff(copy(), ma.release());
  return manage(res);
}

isl::basic_set basic_set::project_out(isl::dim type, unsigned int first, unsigned int n) const {
  auto res = isl_basic_set_project_out(copy(), static_cast<enum isl_dim_type>(type), first, n);
  return manage(res);
}

void * basic_set::reduced_basis() const {
  auto res = isl_basic_set_reduced_basis(get());
  return res;
}

isl::basic_set basic_set::remove_dims(isl::dim type, unsigned int first, unsigned int n) const {
  auto res = isl_basic_set_remove_dims(copy(), static_cast<enum isl_dim_type>(type), first, n);
  return manage(res);
}

isl::basic_set basic_set::remove_divs() const {
  auto res = isl_basic_set_remove_divs(copy());
  return manage(res);
}

isl::basic_set basic_set::remove_divs_involving_dims(isl::dim type, unsigned int first, unsigned int n) const {
  auto res = isl_basic_set_remove_divs_involving_dims(copy(), static_cast<enum isl_dim_type>(type), first, n);
  return manage(res);
}

isl::basic_set basic_set::remove_redundancies() const {
  auto res = isl_basic_set_remove_redundancies(copy());
  return manage(res);
}

isl::basic_set basic_set::remove_unknown_divs() const {
  auto res = isl_basic_set_remove_unknown_divs(copy());
  return manage(res);
}

isl::basic_set basic_set::sample() const {
  auto res = isl_basic_set_sample(copy());
  return manage(res);
}

isl::point basic_set::sample_point() const {
  auto res = isl_basic_set_sample_point(copy());
  return manage(res);
}

isl::basic_set basic_set::set_tuple_id(isl::id id) const {
  auto res = isl_basic_set_set_tuple_id(copy(), id.release());
  return manage(res);
}

isl::basic_set basic_set::set_tuple_name(const std::string &s) const {
  auto res = isl_basic_set_set_tuple_name(copy(), s.c_str());
  return manage(res);
}

isl::basic_set basic_set::solutions() const {
  auto res = isl_basic_set_solutions(copy());
  return manage(res);
}

isl::set basic_set::unite(isl::basic_set bset2) const {
  auto res = isl_basic_set_union(copy(), bset2.release());
  return manage(res);
}

isl::basic_set basic_set::universe(isl::space dim) {
  auto res = isl_basic_set_universe(dim.release());
  return manage(res);
}

isl::basic_map basic_set::unwrap() const {
  auto res = isl_basic_set_unwrap(copy());
  return manage(res);
}

// implementations for isl::basic_set_list
isl::basic_set_list manage(__isl_take isl_basic_set_list *ptr) {
  return basic_set_list(ptr);
}
isl::basic_set_list give(__isl_take isl_basic_set_list *ptr) {
  return manage(ptr);
}


basic_set_list::basic_set_list()
    : ptr(nullptr) {}

basic_set_list::basic_set_list(const isl::basic_set_list &obj)
    : ptr(obj.copy()) {}
basic_set_list::basic_set_list(std::nullptr_t)
    : ptr(nullptr) {}


basic_set_list::basic_set_list(__isl_take isl_basic_set_list *ptr)
    : ptr(ptr) {}


basic_set_list &basic_set_list::operator=(isl::basic_set_list obj) {
  std::swap(this->ptr, obj.ptr);
  return *this;
}

basic_set_list::~basic_set_list() {
  if (ptr)
    isl_basic_set_list_free(ptr);
}

__isl_give isl_basic_set_list *basic_set_list::copy() const & {
  return isl_basic_set_list_copy(ptr);
}

__isl_keep isl_basic_set_list *basic_set_list::get() const {
  return ptr;
}

__isl_give isl_basic_set_list *basic_set_list::release() {
  isl_basic_set_list *tmp = ptr;
  ptr = nullptr;
  return tmp;
}

bool basic_set_list::is_null() const {
  return ptr == nullptr;
}
__isl_keep isl_basic_set_list *basic_set_list::keep() const {
  return get();
}

__isl_give isl_basic_set_list *basic_set_list::take() {
  return release();
}

basic_set_list::operator bool() const {
  return !is_null();
}

isl::ctx basic_set_list::get_ctx() const {
  return isl::ctx(isl_basic_set_list_get_ctx(ptr));
}



void basic_set_list::dump() const {
  isl_basic_set_list_dump(get());
}



// implementations for isl::constraint
isl::constraint manage(__isl_take isl_constraint *ptr) {
  return constraint(ptr);
}
isl::constraint give(__isl_take isl_constraint *ptr) {
  return manage(ptr);
}


constraint::constraint()
    : ptr(nullptr) {}

constraint::constraint(const isl::constraint &obj)
    : ptr(obj.copy()) {}
constraint::constraint(std::nullptr_t)
    : ptr(nullptr) {}


constraint::constraint(__isl_take isl_constraint *ptr)
    : ptr(ptr) {}


constraint &constraint::operator=(isl::constraint obj) {
  std::swap(this->ptr, obj.ptr);
  return *this;
}

constraint::~constraint() {
  if (ptr)
    isl_constraint_free(ptr);
}

__isl_give isl_constraint *constraint::copy() const & {
  return isl_constraint_copy(ptr);
}

__isl_keep isl_constraint *constraint::get() const {
  return ptr;
}

__isl_give isl_constraint *constraint::release() {
  isl_constraint *tmp = ptr;
  ptr = nullptr;
  return tmp;
}

bool constraint::is_null() const {
  return ptr == nullptr;
}
__isl_keep isl_constraint *constraint::keep() const {
  return get();
}

__isl_give isl_constraint *constraint::take() {
  return release();
}

constraint::operator bool() const {
  return !is_null();
}

isl::ctx constraint::get_ctx() const {
  return isl::ctx(isl_constraint_get_ctx(ptr));
}



void constraint::dump() const {
  isl_constraint_dump(get());
}


isl::constraint constraint::alloc_equality(isl::local_space ls) {
  auto res = isl_constraint_alloc_equality(ls.release());
  return manage(res);
}

isl::constraint constraint::alloc_inequality(isl::local_space ls) {
  auto res = isl_constraint_alloc_inequality(ls.release());
  return manage(res);
}

int constraint::cmp_last_non_zero(const isl::constraint &c2) const {
  auto res = isl_constraint_cmp_last_non_zero(get(), c2.get());
  return res;
}

isl::aff constraint::get_aff() const {
  auto res = isl_constraint_get_aff(get());
  return manage(res);
}

isl::aff constraint::get_bound(isl::dim type, int pos) const {
  auto res = isl_constraint_get_bound(get(), static_cast<enum isl_dim_type>(type), pos);
  return manage(res);
}

isl::val constraint::get_coefficient_val(isl::dim type, int pos) const {
  auto res = isl_constraint_get_coefficient_val(get(), static_cast<enum isl_dim_type>(type), pos);
  return manage(res);
}

isl::val constraint::get_constant_val() const {
  auto res = isl_constraint_get_constant_val(get());
  return manage(res);
}

isl::local_space constraint::get_local_space() const {
  auto res = isl_constraint_get_local_space(get());
  return manage(res);
}

isl::space constraint::get_space() const {
  auto res = isl_constraint_get_space(get());
  return manage(res);
}

isl::boolean constraint::involves_dims(isl::dim type, unsigned int first, unsigned int n) const {
  auto res = isl_constraint_involves_dims(get(), static_cast<enum isl_dim_type>(type), first, n);
  return manage(res);
}

int constraint::is_div_constraint() const {
  auto res = isl_constraint_is_div_constraint(get());
  return res;
}

isl::boolean constraint::is_lower_bound(isl::dim type, unsigned int pos) const {
  auto res = isl_constraint_is_lower_bound(get(), static_cast<enum isl_dim_type>(type), pos);
  return manage(res);
}

isl::boolean constraint::is_upper_bound(isl::dim type, unsigned int pos) const {
  auto res = isl_constraint_is_upper_bound(get(), static_cast<enum isl_dim_type>(type), pos);
  return manage(res);
}

int constraint::plain_cmp(const isl::constraint &c2) const {
  auto res = isl_constraint_plain_cmp(get(), c2.get());
  return res;
}

isl::constraint constraint::set_coefficient_si(isl::dim type, int pos, int v) const {
  auto res = isl_constraint_set_coefficient_si(copy(), static_cast<enum isl_dim_type>(type), pos, v);
  return manage(res);
}

isl::constraint constraint::set_coefficient_val(isl::dim type, int pos, isl::val v) const {
  auto res = isl_constraint_set_coefficient_val(copy(), static_cast<enum isl_dim_type>(type), pos, v.release());
  return manage(res);
}

isl::constraint constraint::set_constant_si(int v) const {
  auto res = isl_constraint_set_constant_si(copy(), v);
  return manage(res);
}

isl::constraint constraint::set_constant_val(isl::val v) const {
  auto res = isl_constraint_set_constant_val(copy(), v.release());
  return manage(res);
}

// implementations for isl::constraint_list
isl::constraint_list manage(__isl_take isl_constraint_list *ptr) {
  return constraint_list(ptr);
}
isl::constraint_list give(__isl_take isl_constraint_list *ptr) {
  return manage(ptr);
}


constraint_list::constraint_list()
    : ptr(nullptr) {}

constraint_list::constraint_list(const isl::constraint_list &obj)
    : ptr(obj.copy()) {}
constraint_list::constraint_list(std::nullptr_t)
    : ptr(nullptr) {}


constraint_list::constraint_list(__isl_take isl_constraint_list *ptr)
    : ptr(ptr) {}


constraint_list &constraint_list::operator=(isl::constraint_list obj) {
  std::swap(this->ptr, obj.ptr);
  return *this;
}

constraint_list::~constraint_list() {
  if (ptr)
    isl_constraint_list_free(ptr);
}

__isl_give isl_constraint_list *constraint_list::copy() const & {
  return isl_constraint_list_copy(ptr);
}

__isl_keep isl_constraint_list *constraint_list::get() const {
  return ptr;
}

__isl_give isl_constraint_list *constraint_list::release() {
  isl_constraint_list *tmp = ptr;
  ptr = nullptr;
  return tmp;
}

bool constraint_list::is_null() const {
  return ptr == nullptr;
}
__isl_keep isl_constraint_list *constraint_list::keep() const {
  return get();
}

__isl_give isl_constraint_list *constraint_list::take() {
  return release();
}

constraint_list::operator bool() const {
  return !is_null();
}

isl::ctx constraint_list::get_ctx() const {
  return isl::ctx(isl_constraint_list_get_ctx(ptr));
}



void constraint_list::dump() const {
  isl_constraint_list_dump(get());
}



// implementations for isl::id
isl::id manage(__isl_take isl_id *ptr) {
  return id(ptr);
}
isl::id give(__isl_take isl_id *ptr) {
  return manage(ptr);
}


id::id()
    : ptr(nullptr) {}

id::id(const isl::id &obj)
    : ptr(obj.copy()) {}
id::id(std::nullptr_t)
    : ptr(nullptr) {}


id::id(__isl_take isl_id *ptr)
    : ptr(ptr) {}


id &id::operator=(isl::id obj) {
  std::swap(this->ptr, obj.ptr);
  return *this;
}

id::~id() {
  if (ptr)
    isl_id_free(ptr);
}

__isl_give isl_id *id::copy() const & {
  return isl_id_copy(ptr);
}

__isl_keep isl_id *id::get() const {
  return ptr;
}

__isl_give isl_id *id::release() {
  isl_id *tmp = ptr;
  ptr = nullptr;
  return tmp;
}

bool id::is_null() const {
  return ptr == nullptr;
}
__isl_keep isl_id *id::keep() const {
  return get();
}

__isl_give isl_id *id::take() {
  return release();
}

id::operator bool() const {
  return !is_null();
}

isl::ctx id::get_ctx() const {
  return isl::ctx(isl_id_get_ctx(ptr));
}


std::string id::to_str() const {
  char *Tmp = isl_id_to_str(get());
  if (!Tmp)
    return "";
  std::string S(Tmp);
  free(Tmp);
  return S;
}


void id::dump() const {
  isl_id_dump(get());
}


isl::id id::alloc(isl::ctx ctx, const std::string &name, void * user) {
  auto res = isl_id_alloc(ctx.release(), name.c_str(), user);
  return manage(res);
}

uint32_t id::get_hash() const {
  auto res = isl_id_get_hash(get());
  return res;
}

std::string id::get_name() const {
  auto res = isl_id_get_name(get());
  std::string tmp(res);
  return tmp;
}

void * id::get_user() const {
  auto res = isl_id_get_user(get());
  return res;
}

// implementations for isl::id_list
isl::id_list manage(__isl_take isl_id_list *ptr) {
  return id_list(ptr);
}
isl::id_list give(__isl_take isl_id_list *ptr) {
  return manage(ptr);
}


id_list::id_list()
    : ptr(nullptr) {}

id_list::id_list(const isl::id_list &obj)
    : ptr(obj.copy()) {}
id_list::id_list(std::nullptr_t)
    : ptr(nullptr) {}


id_list::id_list(__isl_take isl_id_list *ptr)
    : ptr(ptr) {}


id_list &id_list::operator=(isl::id_list obj) {
  std::swap(this->ptr, obj.ptr);
  return *this;
}

id_list::~id_list() {
  if (ptr)
    isl_id_list_free(ptr);
}

__isl_give isl_id_list *id_list::copy() const & {
  return isl_id_list_copy(ptr);
}

__isl_keep isl_id_list *id_list::get() const {
  return ptr;
}

__isl_give isl_id_list *id_list::release() {
  isl_id_list *tmp = ptr;
  ptr = nullptr;
  return tmp;
}

bool id_list::is_null() const {
  return ptr == nullptr;
}
__isl_keep isl_id_list *id_list::keep() const {
  return get();
}

__isl_give isl_id_list *id_list::take() {
  return release();
}

id_list::operator bool() const {
  return !is_null();
}

isl::ctx id_list::get_ctx() const {
  return isl::ctx(isl_id_list_get_ctx(ptr));
}



void id_list::dump() const {
  isl_id_list_dump(get());
}



// implementations for isl::id_to_ast_expr
isl::id_to_ast_expr manage(__isl_take isl_id_to_ast_expr *ptr) {
  return id_to_ast_expr(ptr);
}
isl::id_to_ast_expr give(__isl_take isl_id_to_ast_expr *ptr) {
  return manage(ptr);
}


id_to_ast_expr::id_to_ast_expr()
    : ptr(nullptr) {}

id_to_ast_expr::id_to_ast_expr(const isl::id_to_ast_expr &obj)
    : ptr(obj.copy()) {}
id_to_ast_expr::id_to_ast_expr(std::nullptr_t)
    : ptr(nullptr) {}


id_to_ast_expr::id_to_ast_expr(__isl_take isl_id_to_ast_expr *ptr)
    : ptr(ptr) {}


id_to_ast_expr &id_to_ast_expr::operator=(isl::id_to_ast_expr obj) {
  std::swap(this->ptr, obj.ptr);
  return *this;
}

id_to_ast_expr::~id_to_ast_expr() {
  if (ptr)
    isl_id_to_ast_expr_free(ptr);
}

__isl_give isl_id_to_ast_expr *id_to_ast_expr::copy() const & {
  return isl_id_to_ast_expr_copy(ptr);
}

__isl_keep isl_id_to_ast_expr *id_to_ast_expr::get() const {
  return ptr;
}

__isl_give isl_id_to_ast_expr *id_to_ast_expr::release() {
  isl_id_to_ast_expr *tmp = ptr;
  ptr = nullptr;
  return tmp;
}

bool id_to_ast_expr::is_null() const {
  return ptr == nullptr;
}
__isl_keep isl_id_to_ast_expr *id_to_ast_expr::keep() const {
  return get();
}

__isl_give isl_id_to_ast_expr *id_to_ast_expr::take() {
  return release();
}

id_to_ast_expr::operator bool() const {
  return !is_null();
}

isl::ctx id_to_ast_expr::get_ctx() const {
  return isl::ctx(isl_id_to_ast_expr_get_ctx(ptr));
}



void id_to_ast_expr::dump() const {
  isl_id_to_ast_expr_dump(get());
}


isl::id_to_ast_expr id_to_ast_expr::alloc(isl::ctx ctx, int min_size) {
  auto res = isl_id_to_ast_expr_alloc(ctx.release(), min_size);
  return manage(res);
}

isl::id_to_ast_expr id_to_ast_expr::drop(isl::id key) const {
  auto res = isl_id_to_ast_expr_drop(copy(), key.release());
  return manage(res);
}

isl::stat id_to_ast_expr::foreach(const std::function<isl::stat(isl::id, isl::ast_expr)> &fn) const {
  auto fn_p = &fn;
  auto fn_lambda = [](isl_id *arg_0, isl_ast_expr *arg_1, void *arg_2) -> isl_stat {
    auto *func = *static_cast<const std::function<isl::stat(isl::id, isl::ast_expr)> **>(arg_2);
    stat ret = (*func)(isl::manage(arg_0), isl::manage(arg_1));
    return isl_stat(ret);
  };
  auto res = isl_id_to_ast_expr_foreach(get(), fn_lambda, &fn_p);
  return isl::stat(res);
}

isl::ast_expr id_to_ast_expr::get(isl::id key) const {
  auto res = isl_id_to_ast_expr_get(get(), key.release());
  return manage(res);
}

isl::boolean id_to_ast_expr::has(const isl::id &key) const {
  auto res = isl_id_to_ast_expr_has(get(), key.get());
  return manage(res);
}

isl::id_to_ast_expr id_to_ast_expr::set(isl::id key, isl::ast_expr val) const {
  auto res = isl_id_to_ast_expr_set(copy(), key.release(), val.release());
  return manage(res);
}

// implementations for isl::local_space
isl::local_space manage(__isl_take isl_local_space *ptr) {
  return local_space(ptr);
}
isl::local_space give(__isl_take isl_local_space *ptr) {
  return manage(ptr);
}


local_space::local_space()
    : ptr(nullptr) {}

local_space::local_space(const isl::local_space &obj)
    : ptr(obj.copy()) {}
local_space::local_space(std::nullptr_t)
    : ptr(nullptr) {}


local_space::local_space(__isl_take isl_local_space *ptr)
    : ptr(ptr) {}

local_space::local_space(isl::space dim) {
  auto res = isl_local_space_from_space(dim.release());
  ptr = res;
}

local_space &local_space::operator=(isl::local_space obj) {
  std::swap(this->ptr, obj.ptr);
  return *this;
}

local_space::~local_space() {
  if (ptr)
    isl_local_space_free(ptr);
}

__isl_give isl_local_space *local_space::copy() const & {
  return isl_local_space_copy(ptr);
}

__isl_keep isl_local_space *local_space::get() const {
  return ptr;
}

__isl_give isl_local_space *local_space::release() {
  isl_local_space *tmp = ptr;
  ptr = nullptr;
  return tmp;
}

bool local_space::is_null() const {
  return ptr == nullptr;
}
__isl_keep isl_local_space *local_space::keep() const {
  return get();
}

__isl_give isl_local_space *local_space::take() {
  return release();
}

local_space::operator bool() const {
  return !is_null();
}

isl::ctx local_space::get_ctx() const {
  return isl::ctx(isl_local_space_get_ctx(ptr));
}



void local_space::dump() const {
  isl_local_space_dump(get());
}


isl::local_space local_space::add_dims(isl::dim type, unsigned int n) const {
  auto res = isl_local_space_add_dims(copy(), static_cast<enum isl_dim_type>(type), n);
  return manage(res);
}

int local_space::dim(isl::dim type) const {
  auto res = isl_local_space_dim(get(), static_cast<enum isl_dim_type>(type));
  return res;
}

isl::local_space local_space::domain() const {
  auto res = isl_local_space_domain(copy());
  return manage(res);
}

isl::local_space local_space::drop_dims(isl::dim type, unsigned int first, unsigned int n) const {
  auto res = isl_local_space_drop_dims(copy(), static_cast<enum isl_dim_type>(type), first, n);
  return manage(res);
}

int local_space::find_dim_by_name(isl::dim type, const std::string &name) const {
  auto res = isl_local_space_find_dim_by_name(get(), static_cast<enum isl_dim_type>(type), name.c_str());
  return res;
}

isl::local_space local_space::flatten_domain() const {
  auto res = isl_local_space_flatten_domain(copy());
  return manage(res);
}

isl::local_space local_space::flatten_range() const {
  auto res = isl_local_space_flatten_range(copy());
  return manage(res);
}

isl::local_space local_space::from_domain() const {
  auto res = isl_local_space_from_domain(copy());
  return manage(res);
}

isl::space local_space::get_space() const {
  auto res = isl_local_space_get_space(get());
  return manage(res);
}

isl::boolean local_space::has_dim_id(isl::dim type, unsigned int pos) const {
  auto res = isl_local_space_has_dim_id(get(), static_cast<enum isl_dim_type>(type), pos);
  return manage(res);
}

isl::boolean local_space::has_dim_name(isl::dim type, unsigned int pos) const {
  auto res = isl_local_space_has_dim_name(get(), static_cast<enum isl_dim_type>(type), pos);
  return manage(res);
}

isl::local_space local_space::insert_dims(isl::dim type, unsigned int first, unsigned int n) const {
  auto res = isl_local_space_insert_dims(copy(), static_cast<enum isl_dim_type>(type), first, n);
  return manage(res);
}

isl::local_space local_space::intersect(isl::local_space ls2) const {
  auto res = isl_local_space_intersect(copy(), ls2.release());
  return manage(res);
}

isl::boolean local_space::is_equal(const isl::local_space &ls2) const {
  auto res = isl_local_space_is_equal(get(), ls2.get());
  return manage(res);
}

isl::boolean local_space::is_params() const {
  auto res = isl_local_space_is_params(get());
  return manage(res);
}

isl::boolean local_space::is_set() const {
  auto res = isl_local_space_is_set(get());
  return manage(res);
}

isl::local_space local_space::range() const {
  auto res = isl_local_space_range(copy());
  return manage(res);
}

isl::local_space local_space::set_dim_id(isl::dim type, unsigned int pos, isl::id id) const {
  auto res = isl_local_space_set_dim_id(copy(), static_cast<enum isl_dim_type>(type), pos, id.release());
  return manage(res);
}

isl::local_space local_space::set_tuple_id(isl::dim type, isl::id id) const {
  auto res = isl_local_space_set_tuple_id(copy(), static_cast<enum isl_dim_type>(type), id.release());
  return manage(res);
}

isl::local_space local_space::wrap() const {
  auto res = isl_local_space_wrap(copy());
  return manage(res);
}

// implementations for isl::map
isl::map manage(__isl_take isl_map *ptr) {
  return map(ptr);
}
isl::map give(__isl_take isl_map *ptr) {
  return manage(ptr);
}


map::map()
    : ptr(nullptr) {}

map::map(const isl::map &obj)
    : ptr(obj.copy()) {}
map::map(std::nullptr_t)
    : ptr(nullptr) {}


map::map(__isl_take isl_map *ptr)
    : ptr(ptr) {}

map::map(isl::ctx ctx, const std::string &str) {
  auto res = isl_map_read_from_str(ctx.release(), str.c_str());
  ptr = res;
}
map::map(isl::basic_map bmap) {
  auto res = isl_map_from_basic_map(bmap.release());
  ptr = res;
}

map &map::operator=(isl::map obj) {
  std::swap(this->ptr, obj.ptr);
  return *this;
}

map::~map() {
  if (ptr)
    isl_map_free(ptr);
}

__isl_give isl_map *map::copy() const & {
  return isl_map_copy(ptr);
}

__isl_keep isl_map *map::get() const {
  return ptr;
}

__isl_give isl_map *map::release() {
  isl_map *tmp = ptr;
  ptr = nullptr;
  return tmp;
}

bool map::is_null() const {
  return ptr == nullptr;
}
__isl_keep isl_map *map::keep() const {
  return get();
}

__isl_give isl_map *map::take() {
  return release();
}

map::operator bool() const {
  return !is_null();
}

isl::ctx map::get_ctx() const {
  return isl::ctx(isl_map_get_ctx(ptr));
}


std::string map::to_str() const {
  char *Tmp = isl_map_to_str(get());
  if (!Tmp)
    return "";
  std::string S(Tmp);
  free(Tmp);
  return S;
}


void map::dump() const {
  isl_map_dump(get());
}


isl::map map::add_constraint(isl::constraint constraint) const {
  auto res = isl_map_add_constraint(copy(), constraint.release());
  return manage(res);
}

isl::map map::add_dims(isl::dim type, unsigned int n) const {
  auto res = isl_map_add_dims(copy(), static_cast<enum isl_dim_type>(type), n);
  return manage(res);
}

isl::basic_map map::affine_hull() const {
  auto res = isl_map_affine_hull(copy());
  return manage(res);
}

isl::map map::align_params(isl::space model) const {
  auto res = isl_map_align_params(copy(), model.release());
  return manage(res);
}

isl::map map::apply_domain(isl::map map2) const {
  auto res = isl_map_apply_domain(copy(), map2.release());
  return manage(res);
}

isl::map map::apply_range(isl::map map2) const {
  auto res = isl_map_apply_range(copy(), map2.release());
  return manage(res);
}

isl::boolean map::can_curry() const {
  auto res = isl_map_can_curry(get());
  return manage(res);
}

isl::boolean map::can_range_curry() const {
  auto res = isl_map_can_range_curry(get());
  return manage(res);
}

isl::boolean map::can_uncurry() const {
  auto res = isl_map_can_uncurry(get());
  return manage(res);
}

isl::boolean map::can_zip() const {
  auto res = isl_map_can_zip(get());
  return manage(res);
}

isl::map map::coalesce() const {
  auto res = isl_map_coalesce(copy());
  return manage(res);
}

isl::map map::complement() const {
  auto res = isl_map_complement(copy());
  return manage(res);
}

isl::basic_map map::convex_hull() const {
  auto res = isl_map_convex_hull(copy());
  return manage(res);
}

isl::map map::curry() const {
  auto res = isl_map_curry(copy());
  return manage(res);
}

isl::set map::deltas() const {
  auto res = isl_map_deltas(copy());
  return manage(res);
}

isl::map map::deltas_map() const {
  auto res = isl_map_deltas_map(copy());
  return manage(res);
}

isl::map map::detect_equalities() const {
  auto res = isl_map_detect_equalities(copy());
  return manage(res);
}

unsigned int map::dim(isl::dim type) const {
  auto res = isl_map_dim(get(), static_cast<enum isl_dim_type>(type));
  return res;
}

isl::pw_aff map::dim_max(int pos) const {
  auto res = isl_map_dim_max(copy(), pos);
  return manage(res);
}

isl::pw_aff map::dim_min(int pos) const {
  auto res = isl_map_dim_min(copy(), pos);
  return manage(res);
}

isl::set map::domain() const {
  auto res = isl_map_domain(copy());
  return manage(res);
}

isl::map map::domain_factor_domain() const {
  auto res = isl_map_domain_factor_domain(copy());
  return manage(res);
}

isl::map map::domain_factor_range() const {
  auto res = isl_map_domain_factor_range(copy());
  return manage(res);
}

isl::boolean map::domain_is_wrapping() const {
  auto res = isl_map_domain_is_wrapping(get());
  return manage(res);
}

isl::map map::domain_map() const {
  auto res = isl_map_domain_map(copy());
  return manage(res);
}

isl::map map::domain_product(isl::map map2) const {
  auto res = isl_map_domain_product(copy(), map2.release());
  return manage(res);
}

isl::map map::drop_constraints_involving_dims(isl::dim type, unsigned int first, unsigned int n) const {
  auto res = isl_map_drop_constraints_involving_dims(copy(), static_cast<enum isl_dim_type>(type), first, n);
  return manage(res);
}

isl::map map::drop_constraints_not_involving_dims(isl::dim type, unsigned int first, unsigned int n) const {
  auto res = isl_map_drop_constraints_not_involving_dims(copy(), static_cast<enum isl_dim_type>(type), first, n);
  return manage(res);
}

isl::map map::eliminate(isl::dim type, unsigned int first, unsigned int n) const {
  auto res = isl_map_eliminate(copy(), static_cast<enum isl_dim_type>(type), first, n);
  return manage(res);
}

isl::map map::empty(isl::space dim) {
  auto res = isl_map_empty(dim.release());
  return manage(res);
}

isl::map map::equate(isl::dim type1, int pos1, isl::dim type2, int pos2) const {
  auto res = isl_map_equate(copy(), static_cast<enum isl_dim_type>(type1), pos1, static_cast<enum isl_dim_type>(type2), pos2);
  return manage(res);
}

isl::map map::factor_domain() const {
  auto res = isl_map_factor_domain(copy());
  return manage(res);
}

isl::map map::factor_range() const {
  auto res = isl_map_factor_range(copy());
  return manage(res);
}

int map::find_dim_by_id(isl::dim type, const isl::id &id) const {
  auto res = isl_map_find_dim_by_id(get(), static_cast<enum isl_dim_type>(type), id.get());
  return res;
}

int map::find_dim_by_name(isl::dim type, const std::string &name) const {
  auto res = isl_map_find_dim_by_name(get(), static_cast<enum isl_dim_type>(type), name.c_str());
  return res;
}

isl::map map::fix_si(isl::dim type, unsigned int pos, int value) const {
  auto res = isl_map_fix_si(copy(), static_cast<enum isl_dim_type>(type), pos, value);
  return manage(res);
}

isl::map map::fix_val(isl::dim type, unsigned int pos, isl::val v) const {
  auto res = isl_map_fix_val(copy(), static_cast<enum isl_dim_type>(type), pos, v.release());
  return manage(res);
}

isl::map map::fixed_power_val(isl::val exp) const {
  auto res = isl_map_fixed_power_val(copy(), exp.release());
  return manage(res);
}

isl::map map::flat_domain_product(isl::map map2) const {
  auto res = isl_map_flat_domain_product(copy(), map2.release());
  return manage(res);
}

isl::map map::flat_product(isl::map map2) const {
  auto res = isl_map_flat_product(copy(), map2.release());
  return manage(res);
}

isl::map map::flat_range_product(isl::map map2) const {
  auto res = isl_map_flat_range_product(copy(), map2.release());
  return manage(res);
}

isl::map map::flatten() const {
  auto res = isl_map_flatten(copy());
  return manage(res);
}

isl::map map::flatten_domain() const {
  auto res = isl_map_flatten_domain(copy());
  return manage(res);
}

isl::map map::flatten_range() const {
  auto res = isl_map_flatten_range(copy());
  return manage(res);
}

isl::map map::floordiv_val(isl::val d) const {
  auto res = isl_map_floordiv_val(copy(), d.release());
  return manage(res);
}

isl::stat map::foreach_basic_map(const std::function<isl::stat(isl::basic_map)> &fn) const {
  auto fn_p = &fn;
  auto fn_lambda = [](isl_basic_map *arg_0, void *arg_1) -> isl_stat {
    auto *func = *static_cast<const std::function<isl::stat(isl::basic_map)> **>(arg_1);
    stat ret = (*func)(isl::manage(arg_0));
    return isl_stat(ret);
  };
  auto res = isl_map_foreach_basic_map(get(), fn_lambda, &fn_p);
  return isl::stat(res);
}

isl::map map::from_aff(isl::aff aff) {
  auto res = isl_map_from_aff(aff.release());
  return manage(res);
}

isl::map map::from_domain(isl::set set) {
  auto res = isl_map_from_domain(set.release());
  return manage(res);
}

isl::map map::from_domain_and_range(isl::set domain, isl::set range) {
  auto res = isl_map_from_domain_and_range(domain.release(), range.release());
  return manage(res);
}

isl::map map::from_multi_aff(isl::multi_aff maff) {
  auto res = isl_map_from_multi_aff(maff.release());
  return manage(res);
}

isl::map map::from_multi_pw_aff(isl::multi_pw_aff mpa) {
  auto res = isl_map_from_multi_pw_aff(mpa.release());
  return manage(res);
}

isl::map map::from_pw_aff(isl::pw_aff pwaff) {
  auto res = isl_map_from_pw_aff(pwaff.release());
  return manage(res);
}

isl::map map::from_pw_multi_aff(isl::pw_multi_aff pma) {
  auto res = isl_map_from_pw_multi_aff(pma.release());
  return manage(res);
}

isl::map map::from_range(isl::set set) {
  auto res = isl_map_from_range(set.release());
  return manage(res);
}

isl::map map::from_union_map(isl::union_map umap) {
  auto res = isl_map_from_union_map(umap.release());
  return manage(res);
}

uint32_t map::get_hash() const {
  auto res = isl_map_get_hash(get());
  return res;
}

isl::space map::get_space() const {
  auto res = isl_map_get_space(get());
  return manage(res);
}

isl::id map::get_tuple_id(isl::dim type) const {
  auto res = isl_map_get_tuple_id(get(), static_cast<enum isl_dim_type>(type));
  return manage(res);
}

std::string map::get_tuple_name(isl::dim type) const {
  auto res = isl_map_get_tuple_name(get(), static_cast<enum isl_dim_type>(type));
  std::string tmp(res);
  return tmp;
}

isl::map map::gist(isl::map context) const {
  auto res = isl_map_gist(copy(), context.release());
  return manage(res);
}

isl::map map::gist_basic_map(isl::basic_map context) const {
  auto res = isl_map_gist_basic_map(copy(), context.release());
  return manage(res);
}

isl::map map::gist_domain(isl::set context) const {
  auto res = isl_map_gist_domain(copy(), context.release());
  return manage(res);
}

isl::map map::gist_params(isl::set context) const {
  auto res = isl_map_gist_params(copy(), context.release());
  return manage(res);
}

isl::map map::gist_range(isl::set context) const {
  auto res = isl_map_gist_range(copy(), context.release());
  return manage(res);
}

isl::boolean map::has_dim_id(isl::dim type, unsigned int pos) const {
  auto res = isl_map_has_dim_id(get(), static_cast<enum isl_dim_type>(type), pos);
  return manage(res);
}

isl::boolean map::has_dim_name(isl::dim type, unsigned int pos) const {
  auto res = isl_map_has_dim_name(get(), static_cast<enum isl_dim_type>(type), pos);
  return manage(res);
}

isl::boolean map::has_equal_space(const isl::map &map2) const {
  auto res = isl_map_has_equal_space(get(), map2.get());
  return manage(res);
}

isl::boolean map::has_tuple_id(isl::dim type) const {
  auto res = isl_map_has_tuple_id(get(), static_cast<enum isl_dim_type>(type));
  return manage(res);
}

isl::boolean map::has_tuple_name(isl::dim type) const {
  auto res = isl_map_has_tuple_name(get(), static_cast<enum isl_dim_type>(type));
  return manage(res);
}

isl::map map::identity(isl::space dim) {
  auto res = isl_map_identity(dim.release());
  return manage(res);
}

isl::map map::insert_dims(isl::dim type, unsigned int pos, unsigned int n) const {
  auto res = isl_map_insert_dims(copy(), static_cast<enum isl_dim_type>(type), pos, n);
  return manage(res);
}

isl::map map::intersect(isl::map map2) const {
  auto res = isl_map_intersect(copy(), map2.release());
  return manage(res);
}

isl::map map::intersect_domain(isl::set set) const {
  auto res = isl_map_intersect_domain(copy(), set.release());
  return manage(res);
}

isl::map map::intersect_params(isl::set params) const {
  auto res = isl_map_intersect_params(copy(), params.release());
  return manage(res);
}

isl::map map::intersect_range(isl::set set) const {
  auto res = isl_map_intersect_range(copy(), set.release());
  return manage(res);
}

isl::boolean map::involves_dims(isl::dim type, unsigned int first, unsigned int n) const {
  auto res = isl_map_involves_dims(get(), static_cast<enum isl_dim_type>(type), first, n);
  return manage(res);
}

isl::boolean map::is_bijective() const {
  auto res = isl_map_is_bijective(get());
  return manage(res);
}

isl::boolean map::is_disjoint(const isl::map &map2) const {
  auto res = isl_map_is_disjoint(get(), map2.get());
  return manage(res);
}

isl::boolean map::is_empty() const {
  auto res = isl_map_is_empty(get());
  return manage(res);
}

isl::boolean map::is_equal(const isl::map &map2) const {
  auto res = isl_map_is_equal(get(), map2.get());
  return manage(res);
}

isl::boolean map::is_identity() const {
  auto res = isl_map_is_identity(get());
  return manage(res);
}

isl::boolean map::is_injective() const {
  auto res = isl_map_is_injective(get());
  return manage(res);
}

isl::boolean map::is_single_valued() const {
  auto res = isl_map_is_single_valued(get());
  return manage(res);
}

isl::boolean map::is_strict_subset(const isl::map &map2) const {
  auto res = isl_map_is_strict_subset(get(), map2.get());
  return manage(res);
}

isl::boolean map::is_subset(const isl::map &map2) const {
  auto res = isl_map_is_subset(get(), map2.get());
  return manage(res);
}

int map::is_translation() const {
  auto res = isl_map_is_translation(get());
  return res;
}

isl::map map::lex_ge(isl::space set_dim) {
  auto res = isl_map_lex_ge(set_dim.release());
  return manage(res);
}

isl::map map::lex_ge_first(isl::space dim, unsigned int n) {
  auto res = isl_map_lex_ge_first(dim.release(), n);
  return manage(res);
}

isl::map map::lex_ge_map(isl::map map2) const {
  auto res = isl_map_lex_ge_map(copy(), map2.release());
  return manage(res);
}

isl::map map::lex_gt(isl::space set_dim) {
  auto res = isl_map_lex_gt(set_dim.release());
  return manage(res);
}

isl::map map::lex_gt_first(isl::space dim, unsigned int n) {
  auto res = isl_map_lex_gt_first(dim.release(), n);
  return manage(res);
}

isl::map map::lex_gt_map(isl::map map2) const {
  auto res = isl_map_lex_gt_map(copy(), map2.release());
  return manage(res);
}

isl::map map::lex_le(isl::space set_dim) {
  auto res = isl_map_lex_le(set_dim.release());
  return manage(res);
}

isl::map map::lex_le_first(isl::space dim, unsigned int n) {
  auto res = isl_map_lex_le_first(dim.release(), n);
  return manage(res);
}

isl::map map::lex_le_map(isl::map map2) const {
  auto res = isl_map_lex_le_map(copy(), map2.release());
  return manage(res);
}

isl::map map::lex_lt(isl::space set_dim) {
  auto res = isl_map_lex_lt(set_dim.release());
  return manage(res);
}

isl::map map::lex_lt_first(isl::space dim, unsigned int n) {
  auto res = isl_map_lex_lt_first(dim.release(), n);
  return manage(res);
}

isl::map map::lex_lt_map(isl::map map2) const {
  auto res = isl_map_lex_lt_map(copy(), map2.release());
  return manage(res);
}

isl::map map::lexmax() const {
  auto res = isl_map_lexmax(copy());
  return manage(res);
}

isl::pw_multi_aff map::lexmax_pw_multi_aff() const {
  auto res = isl_map_lexmax_pw_multi_aff(copy());
  return manage(res);
}

isl::map map::lexmin() const {
  auto res = isl_map_lexmin(copy());
  return manage(res);
}

isl::pw_multi_aff map::lexmin_pw_multi_aff() const {
  auto res = isl_map_lexmin_pw_multi_aff(copy());
  return manage(res);
}

isl::map map::lower_bound_si(isl::dim type, unsigned int pos, int value) const {
  auto res = isl_map_lower_bound_si(copy(), static_cast<enum isl_dim_type>(type), pos, value);
  return manage(res);
}

isl::map map::move_dims(isl::dim dst_type, unsigned int dst_pos, isl::dim src_type, unsigned int src_pos, unsigned int n) const {
  auto res = isl_map_move_dims(copy(), static_cast<enum isl_dim_type>(dst_type), dst_pos, static_cast<enum isl_dim_type>(src_type), src_pos, n);
  return manage(res);
}

isl::map map::nat_universe(isl::space dim) {
  auto res = isl_map_nat_universe(dim.release());
  return manage(res);
}

isl::map map::neg() const {
  auto res = isl_map_neg(copy());
  return manage(res);
}

isl::map map::oppose(isl::dim type1, int pos1, isl::dim type2, int pos2) const {
  auto res = isl_map_oppose(copy(), static_cast<enum isl_dim_type>(type1), pos1, static_cast<enum isl_dim_type>(type2), pos2);
  return manage(res);
}

isl::map map::order_ge(isl::dim type1, int pos1, isl::dim type2, int pos2) const {
  auto res = isl_map_order_ge(copy(), static_cast<enum isl_dim_type>(type1), pos1, static_cast<enum isl_dim_type>(type2), pos2);
  return manage(res);
}

isl::map map::order_gt(isl::dim type1, int pos1, isl::dim type2, int pos2) const {
  auto res = isl_map_order_gt(copy(), static_cast<enum isl_dim_type>(type1), pos1, static_cast<enum isl_dim_type>(type2), pos2);
  return manage(res);
}

isl::map map::order_le(isl::dim type1, int pos1, isl::dim type2, int pos2) const {
  auto res = isl_map_order_le(copy(), static_cast<enum isl_dim_type>(type1), pos1, static_cast<enum isl_dim_type>(type2), pos2);
  return manage(res);
}

isl::map map::order_lt(isl::dim type1, int pos1, isl::dim type2, int pos2) const {
  auto res = isl_map_order_lt(copy(), static_cast<enum isl_dim_type>(type1), pos1, static_cast<enum isl_dim_type>(type2), pos2);
  return manage(res);
}

isl::set map::params() const {
  auto res = isl_map_params(copy());
  return manage(res);
}

isl::val map::plain_get_val_if_fixed(isl::dim type, unsigned int pos) const {
  auto res = isl_map_plain_get_val_if_fixed(get(), static_cast<enum isl_dim_type>(type), pos);
  return manage(res);
}

isl::boolean map::plain_is_empty() const {
  auto res = isl_map_plain_is_empty(get());
  return manage(res);
}

isl::boolean map::plain_is_equal(const isl::map &map2) const {
  auto res = isl_map_plain_is_equal(get(), map2.get());
  return manage(res);
}

isl::boolean map::plain_is_injective() const {
  auto res = isl_map_plain_is_injective(get());
  return manage(res);
}

isl::boolean map::plain_is_single_valued() const {
  auto res = isl_map_plain_is_single_valued(get());
  return manage(res);
}

isl::boolean map::plain_is_universe() const {
  auto res = isl_map_plain_is_universe(get());
  return manage(res);
}

isl::basic_map map::plain_unshifted_simple_hull() const {
  auto res = isl_map_plain_unshifted_simple_hull(copy());
  return manage(res);
}

isl::basic_map map::polyhedral_hull() const {
  auto res = isl_map_polyhedral_hull(copy());
  return manage(res);
}

isl::map map::preimage_domain_multi_aff(isl::multi_aff ma) const {
  auto res = isl_map_preimage_domain_multi_aff(copy(), ma.release());
  return manage(res);
}

isl::map map::preimage_domain_multi_pw_aff(isl::multi_pw_aff mpa) const {
  auto res = isl_map_preimage_domain_multi_pw_aff(copy(), mpa.release());
  return manage(res);
}

isl::map map::preimage_domain_pw_multi_aff(isl::pw_multi_aff pma) const {
  auto res = isl_map_preimage_domain_pw_multi_aff(copy(), pma.release());
  return manage(res);
}

isl::map map::preimage_range_multi_aff(isl::multi_aff ma) const {
  auto res = isl_map_preimage_range_multi_aff(copy(), ma.release());
  return manage(res);
}

isl::map map::preimage_range_pw_multi_aff(isl::pw_multi_aff pma) const {
  auto res = isl_map_preimage_range_pw_multi_aff(copy(), pma.release());
  return manage(res);
}

isl::map map::product(isl::map map2) const {
  auto res = isl_map_product(copy(), map2.release());
  return manage(res);
}

isl::map map::project_out(isl::dim type, unsigned int first, unsigned int n) const {
  auto res = isl_map_project_out(copy(), static_cast<enum isl_dim_type>(type), first, n);
  return manage(res);
}

isl::set map::range() const {
  auto res = isl_map_range(copy());
  return manage(res);
}

isl::map map::range_curry() const {
  auto res = isl_map_range_curry(copy());
  return manage(res);
}

isl::map map::range_factor_domain() const {
  auto res = isl_map_range_factor_domain(copy());
  return manage(res);
}

isl::map map::range_factor_range() const {
  auto res = isl_map_range_factor_range(copy());
  return manage(res);
}

isl::boolean map::range_is_wrapping() const {
  auto res = isl_map_range_is_wrapping(get());
  return manage(res);
}

isl::map map::range_map() const {
  auto res = isl_map_range_map(copy());
  return manage(res);
}

isl::map map::range_product(isl::map map2) const {
  auto res = isl_map_range_product(copy(), map2.release());
  return manage(res);
}

isl::map map::remove_dims(isl::dim type, unsigned int first, unsigned int n) const {
  auto res = isl_map_remove_dims(copy(), static_cast<enum isl_dim_type>(type), first, n);
  return manage(res);
}

isl::map map::remove_divs() const {
  auto res = isl_map_remove_divs(copy());
  return manage(res);
}

isl::map map::remove_divs_involving_dims(isl::dim type, unsigned int first, unsigned int n) const {
  auto res = isl_map_remove_divs_involving_dims(copy(), static_cast<enum isl_dim_type>(type), first, n);
  return manage(res);
}

isl::map map::remove_redundancies() const {
  auto res = isl_map_remove_redundancies(copy());
  return manage(res);
}

isl::map map::remove_unknown_divs() const {
  auto res = isl_map_remove_unknown_divs(copy());
  return manage(res);
}

isl::map map::reset_tuple_id(isl::dim type) const {
  auto res = isl_map_reset_tuple_id(copy(), static_cast<enum isl_dim_type>(type));
  return manage(res);
}

isl::map map::reset_user() const {
  auto res = isl_map_reset_user(copy());
  return manage(res);
}

isl::map map::reverse() const {
  auto res = isl_map_reverse(copy());
  return manage(res);
}

isl::basic_map map::sample() const {
  auto res = isl_map_sample(copy());
  return manage(res);
}

isl::map map::set_dim_id(isl::dim type, unsigned int pos, isl::id id) const {
  auto res = isl_map_set_dim_id(copy(), static_cast<enum isl_dim_type>(type), pos, id.release());
  return manage(res);
}

isl::map map::set_tuple_id(isl::dim type, isl::id id) const {
  auto res = isl_map_set_tuple_id(copy(), static_cast<enum isl_dim_type>(type), id.release());
  return manage(res);
}

isl::map map::set_tuple_name(isl::dim type, const std::string &s) const {
  auto res = isl_map_set_tuple_name(copy(), static_cast<enum isl_dim_type>(type), s.c_str());
  return manage(res);
}

isl::basic_map map::simple_hull() const {
  auto res = isl_map_simple_hull(copy());
  return manage(res);
}

isl::map map::subtract(isl::map map2) const {
  auto res = isl_map_subtract(copy(), map2.release());
  return manage(res);
}

isl::map map::subtract_domain(isl::set dom) const {
  auto res = isl_map_subtract_domain(copy(), dom.release());
  return manage(res);
}

isl::map map::subtract_range(isl::set dom) const {
  auto res = isl_map_subtract_range(copy(), dom.release());
  return manage(res);
}

isl::map map::sum(isl::map map2) const {
  auto res = isl_map_sum(copy(), map2.release());
  return manage(res);
}

isl::map map::uncurry() const {
  auto res = isl_map_uncurry(copy());
  return manage(res);
}

isl::map map::unite(isl::map map2) const {
  auto res = isl_map_union(copy(), map2.release());
  return manage(res);
}

isl::map map::universe(isl::space dim) {
  auto res = isl_map_universe(dim.release());
  return manage(res);
}

isl::basic_map map::unshifted_simple_hull() const {
  auto res = isl_map_unshifted_simple_hull(copy());
  return manage(res);
}

isl::basic_map map::unshifted_simple_hull_from_map_list(isl::map_list list) const {
  auto res = isl_map_unshifted_simple_hull_from_map_list(copy(), list.release());
  return manage(res);
}

isl::map map::upper_bound_si(isl::dim type, unsigned int pos, int value) const {
  auto res = isl_map_upper_bound_si(copy(), static_cast<enum isl_dim_type>(type), pos, value);
  return manage(res);
}

isl::set map::wrap() const {
  auto res = isl_map_wrap(copy());
  return manage(res);
}

isl::map map::zip() const {
  auto res = isl_map_zip(copy());
  return manage(res);
}

// implementations for isl::map_list
isl::map_list manage(__isl_take isl_map_list *ptr) {
  return map_list(ptr);
}
isl::map_list give(__isl_take isl_map_list *ptr) {
  return manage(ptr);
}


map_list::map_list()
    : ptr(nullptr) {}

map_list::map_list(const isl::map_list &obj)
    : ptr(obj.copy()) {}
map_list::map_list(std::nullptr_t)
    : ptr(nullptr) {}


map_list::map_list(__isl_take isl_map_list *ptr)
    : ptr(ptr) {}


map_list &map_list::operator=(isl::map_list obj) {
  std::swap(this->ptr, obj.ptr);
  return *this;
}

map_list::~map_list() {
  if (ptr)
    isl_map_list_free(ptr);
}

__isl_give isl_map_list *map_list::copy() const & {
  return isl_map_list_copy(ptr);
}

__isl_keep isl_map_list *map_list::get() const {
  return ptr;
}

__isl_give isl_map_list *map_list::release() {
  isl_map_list *tmp = ptr;
  ptr = nullptr;
  return tmp;
}

bool map_list::is_null() const {
  return ptr == nullptr;
}
__isl_keep isl_map_list *map_list::keep() const {
  return get();
}

__isl_give isl_map_list *map_list::take() {
  return release();
}

map_list::operator bool() const {
  return !is_null();
}

isl::ctx map_list::get_ctx() const {
  return isl::ctx(isl_map_list_get_ctx(ptr));
}



void map_list::dump() const {
  isl_map_list_dump(get());
}



// implementations for isl::multi_aff
isl::multi_aff manage(__isl_take isl_multi_aff *ptr) {
  return multi_aff(ptr);
}
isl::multi_aff give(__isl_take isl_multi_aff *ptr) {
  return manage(ptr);
}


multi_aff::multi_aff()
    : ptr(nullptr) {}

multi_aff::multi_aff(const isl::multi_aff &obj)
    : ptr(obj.copy()) {}
multi_aff::multi_aff(std::nullptr_t)
    : ptr(nullptr) {}


multi_aff::multi_aff(__isl_take isl_multi_aff *ptr)
    : ptr(ptr) {}

multi_aff::multi_aff(isl::aff aff) {
  auto res = isl_multi_aff_from_aff(aff.release());
  ptr = res;
}
multi_aff::multi_aff(isl::ctx ctx, const std::string &str) {
  auto res = isl_multi_aff_read_from_str(ctx.release(), str.c_str());
  ptr = res;
}

multi_aff &multi_aff::operator=(isl::multi_aff obj) {
  std::swap(this->ptr, obj.ptr);
  return *this;
}

multi_aff::~multi_aff() {
  if (ptr)
    isl_multi_aff_free(ptr);
}

__isl_give isl_multi_aff *multi_aff::copy() const & {
  return isl_multi_aff_copy(ptr);
}

__isl_keep isl_multi_aff *multi_aff::get() const {
  return ptr;
}

__isl_give isl_multi_aff *multi_aff::release() {
  isl_multi_aff *tmp = ptr;
  ptr = nullptr;
  return tmp;
}

bool multi_aff::is_null() const {
  return ptr == nullptr;
}
__isl_keep isl_multi_aff *multi_aff::keep() const {
  return get();
}

__isl_give isl_multi_aff *multi_aff::take() {
  return release();
}

multi_aff::operator bool() const {
  return !is_null();
}

isl::ctx multi_aff::get_ctx() const {
  return isl::ctx(isl_multi_aff_get_ctx(ptr));
}


std::string multi_aff::to_str() const {
  char *Tmp = isl_multi_aff_to_str(get());
  if (!Tmp)
    return "";
  std::string S(Tmp);
  free(Tmp);
  return S;
}


void multi_aff::dump() const {
  isl_multi_aff_dump(get());
}


isl::multi_aff multi_aff::add(isl::multi_aff multi2) const {
  auto res = isl_multi_aff_add(copy(), multi2.release());
  return manage(res);
}

isl::multi_aff multi_aff::add_dims(isl::dim type, unsigned int n) const {
  auto res = isl_multi_aff_add_dims(copy(), static_cast<enum isl_dim_type>(type), n);
  return manage(res);
}

isl::multi_aff multi_aff::align_params(isl::space model) const {
  auto res = isl_multi_aff_align_params(copy(), model.release());
  return manage(res);
}

unsigned int multi_aff::dim(isl::dim type) const {
  auto res = isl_multi_aff_dim(get(), static_cast<enum isl_dim_type>(type));
  return res;
}

isl::multi_aff multi_aff::domain_map(isl::space space) {
  auto res = isl_multi_aff_domain_map(space.release());
  return manage(res);
}

isl::multi_aff multi_aff::drop_dims(isl::dim type, unsigned int first, unsigned int n) const {
  auto res = isl_multi_aff_drop_dims(copy(), static_cast<enum isl_dim_type>(type), first, n);
  return manage(res);
}

isl::multi_aff multi_aff::factor_range() const {
  auto res = isl_multi_aff_factor_range(copy());
  return manage(res);
}

int multi_aff::find_dim_by_id(isl::dim type, const isl::id &id) const {
  auto res = isl_multi_aff_find_dim_by_id(get(), static_cast<enum isl_dim_type>(type), id.get());
  return res;
}

int multi_aff::find_dim_by_name(isl::dim type, const std::string &name) const {
  auto res = isl_multi_aff_find_dim_by_name(get(), static_cast<enum isl_dim_type>(type), name.c_str());
  return res;
}

isl::multi_aff multi_aff::flat_range_product(isl::multi_aff multi2) const {
  auto res = isl_multi_aff_flat_range_product(copy(), multi2.release());
  return manage(res);
}

isl::multi_aff multi_aff::flatten_domain() const {
  auto res = isl_multi_aff_flatten_domain(copy());
  return manage(res);
}

isl::multi_aff multi_aff::flatten_range() const {
  auto res = isl_multi_aff_flatten_range(copy());
  return manage(res);
}

isl::multi_aff multi_aff::floor() const {
  auto res = isl_multi_aff_floor(copy());
  return manage(res);
}

isl::multi_aff multi_aff::from_aff_list(isl::space space, isl::aff_list list) {
  auto res = isl_multi_aff_from_aff_list(space.release(), list.release());
  return manage(res);
}

isl::multi_aff multi_aff::from_range() const {
  auto res = isl_multi_aff_from_range(copy());
  return manage(res);
}

isl::aff multi_aff::get_aff(int pos) const {
  auto res = isl_multi_aff_get_aff(get(), pos);
  return manage(res);
}

isl::space multi_aff::get_domain_space() const {
  auto res = isl_multi_aff_get_domain_space(get());
  return manage(res);
}

isl::space multi_aff::get_space() const {
  auto res = isl_multi_aff_get_space(get());
  return manage(res);
}

isl::id multi_aff::get_tuple_id(isl::dim type) const {
  auto res = isl_multi_aff_get_tuple_id(get(), static_cast<enum isl_dim_type>(type));
  return manage(res);
}

std::string multi_aff::get_tuple_name(isl::dim type) const {
  auto res = isl_multi_aff_get_tuple_name(get(), static_cast<enum isl_dim_type>(type));
  std::string tmp(res);
  return tmp;
}

isl::multi_aff multi_aff::gist(isl::set context) const {
  auto res = isl_multi_aff_gist(copy(), context.release());
  return manage(res);
}

isl::multi_aff multi_aff::gist_params(isl::set context) const {
  auto res = isl_multi_aff_gist_params(copy(), context.release());
  return manage(res);
}

isl::boolean multi_aff::has_tuple_id(isl::dim type) const {
  auto res = isl_multi_aff_has_tuple_id(get(), static_cast<enum isl_dim_type>(type));
  return manage(res);
}

isl::multi_aff multi_aff::identity(isl::space space) {
  auto res = isl_multi_aff_identity(space.release());
  return manage(res);
}

isl::multi_aff multi_aff::insert_dims(isl::dim type, unsigned int first, unsigned int n) const {
  auto res = isl_multi_aff_insert_dims(copy(), static_cast<enum isl_dim_type>(type), first, n);
  return manage(res);
}

isl::boolean multi_aff::involves_dims(isl::dim type, unsigned int first, unsigned int n) const {
  auto res = isl_multi_aff_involves_dims(get(), static_cast<enum isl_dim_type>(type), first, n);
  return manage(res);
}

isl::boolean multi_aff::involves_nan() const {
  auto res = isl_multi_aff_involves_nan(get());
  return manage(res);
}

isl::set multi_aff::lex_ge_set(isl::multi_aff ma2) const {
  auto res = isl_multi_aff_lex_ge_set(copy(), ma2.release());
  return manage(res);
}

isl::set multi_aff::lex_gt_set(isl::multi_aff ma2) const {
  auto res = isl_multi_aff_lex_gt_set(copy(), ma2.release());
  return manage(res);
}

isl::set multi_aff::lex_le_set(isl::multi_aff ma2) const {
  auto res = isl_multi_aff_lex_le_set(copy(), ma2.release());
  return manage(res);
}

isl::set multi_aff::lex_lt_set(isl::multi_aff ma2) const {
  auto res = isl_multi_aff_lex_lt_set(copy(), ma2.release());
  return manage(res);
}

isl::multi_aff multi_aff::mod_multi_val(isl::multi_val mv) const {
  auto res = isl_multi_aff_mod_multi_val(copy(), mv.release());
  return manage(res);
}

isl::multi_aff multi_aff::move_dims(isl::dim dst_type, unsigned int dst_pos, isl::dim src_type, unsigned int src_pos, unsigned int n) const {
  auto res = isl_multi_aff_move_dims(copy(), static_cast<enum isl_dim_type>(dst_type), dst_pos, static_cast<enum isl_dim_type>(src_type), src_pos, n);
  return manage(res);
}

isl::multi_aff multi_aff::multi_val_on_space(isl::space space, isl::multi_val mv) {
  auto res = isl_multi_aff_multi_val_on_space(space.release(), mv.release());
  return manage(res);
}

isl::multi_aff multi_aff::neg() const {
  auto res = isl_multi_aff_neg(copy());
  return manage(res);
}

int multi_aff::plain_cmp(const isl::multi_aff &multi2) const {
  auto res = isl_multi_aff_plain_cmp(get(), multi2.get());
  return res;
}

isl::boolean multi_aff::plain_is_equal(const isl::multi_aff &multi2) const {
  auto res = isl_multi_aff_plain_is_equal(get(), multi2.get());
  return manage(res);
}

isl::multi_aff multi_aff::product(isl::multi_aff multi2) const {
  auto res = isl_multi_aff_product(copy(), multi2.release());
  return manage(res);
}

isl::multi_aff multi_aff::project_out_map(isl::space space, isl::dim type, unsigned int first, unsigned int n) {
  auto res = isl_multi_aff_project_out_map(space.release(), static_cast<enum isl_dim_type>(type), first, n);
  return manage(res);
}

isl::multi_aff multi_aff::pullback(isl::multi_aff ma2) const {
  auto res = isl_multi_aff_pullback_multi_aff(copy(), ma2.release());
  return manage(res);
}

isl::multi_aff multi_aff::range_factor_domain() const {
  auto res = isl_multi_aff_range_factor_domain(copy());
  return manage(res);
}

isl::multi_aff multi_aff::range_factor_range() const {
  auto res = isl_multi_aff_range_factor_range(copy());
  return manage(res);
}

isl::boolean multi_aff::range_is_wrapping() const {
  auto res = isl_multi_aff_range_is_wrapping(get());
  return manage(res);
}

isl::multi_aff multi_aff::range_map(isl::space space) {
  auto res = isl_multi_aff_range_map(space.release());
  return manage(res);
}

isl::multi_aff multi_aff::range_product(isl::multi_aff multi2) const {
  auto res = isl_multi_aff_range_product(copy(), multi2.release());
  return manage(res);
}

isl::multi_aff multi_aff::range_splice(unsigned int pos, isl::multi_aff multi2) const {
  auto res = isl_multi_aff_range_splice(copy(), pos, multi2.release());
  return manage(res);
}

isl::multi_aff multi_aff::reset_tuple_id(isl::dim type) const {
  auto res = isl_multi_aff_reset_tuple_id(copy(), static_cast<enum isl_dim_type>(type));
  return manage(res);
}

isl::multi_aff multi_aff::reset_user() const {
  auto res = isl_multi_aff_reset_user(copy());
  return manage(res);
}

isl::multi_aff multi_aff::scale_down_multi_val(isl::multi_val mv) const {
  auto res = isl_multi_aff_scale_down_multi_val(copy(), mv.release());
  return manage(res);
}

isl::multi_aff multi_aff::scale_down_val(isl::val v) const {
  auto res = isl_multi_aff_scale_down_val(copy(), v.release());
  return manage(res);
}

isl::multi_aff multi_aff::scale_multi_val(isl::multi_val mv) const {
  auto res = isl_multi_aff_scale_multi_val(copy(), mv.release());
  return manage(res);
}

isl::multi_aff multi_aff::scale_val(isl::val v) const {
  auto res = isl_multi_aff_scale_val(copy(), v.release());
  return manage(res);
}

isl::multi_aff multi_aff::set_aff(int pos, isl::aff el) const {
  auto res = isl_multi_aff_set_aff(copy(), pos, el.release());
  return manage(res);
}

isl::multi_aff multi_aff::set_dim_id(isl::dim type, unsigned int pos, isl::id id) const {
  auto res = isl_multi_aff_set_dim_id(copy(), static_cast<enum isl_dim_type>(type), pos, id.release());
  return manage(res);
}

isl::multi_aff multi_aff::set_tuple_id(isl::dim type, isl::id id) const {
  auto res = isl_multi_aff_set_tuple_id(copy(), static_cast<enum isl_dim_type>(type), id.release());
  return manage(res);
}

isl::multi_aff multi_aff::set_tuple_name(isl::dim type, const std::string &s) const {
  auto res = isl_multi_aff_set_tuple_name(copy(), static_cast<enum isl_dim_type>(type), s.c_str());
  return manage(res);
}

isl::multi_aff multi_aff::splice(unsigned int in_pos, unsigned int out_pos, isl::multi_aff multi2) const {
  auto res = isl_multi_aff_splice(copy(), in_pos, out_pos, multi2.release());
  return manage(res);
}

isl::multi_aff multi_aff::sub(isl::multi_aff multi2) const {
  auto res = isl_multi_aff_sub(copy(), multi2.release());
  return manage(res);
}

isl::multi_aff multi_aff::zero(isl::space space) {
  auto res = isl_multi_aff_zero(space.release());
  return manage(res);
}

// implementations for isl::multi_pw_aff
isl::multi_pw_aff manage(__isl_take isl_multi_pw_aff *ptr) {
  return multi_pw_aff(ptr);
}
isl::multi_pw_aff give(__isl_take isl_multi_pw_aff *ptr) {
  return manage(ptr);
}


multi_pw_aff::multi_pw_aff()
    : ptr(nullptr) {}

multi_pw_aff::multi_pw_aff(const isl::multi_pw_aff &obj)
    : ptr(obj.copy()) {}
multi_pw_aff::multi_pw_aff(std::nullptr_t)
    : ptr(nullptr) {}


multi_pw_aff::multi_pw_aff(__isl_take isl_multi_pw_aff *ptr)
    : ptr(ptr) {}

multi_pw_aff::multi_pw_aff(isl::multi_aff ma) {
  auto res = isl_multi_pw_aff_from_multi_aff(ma.release());
  ptr = res;
}
multi_pw_aff::multi_pw_aff(isl::pw_aff pa) {
  auto res = isl_multi_pw_aff_from_pw_aff(pa.release());
  ptr = res;
}
multi_pw_aff::multi_pw_aff(isl::pw_multi_aff pma) {
  auto res = isl_multi_pw_aff_from_pw_multi_aff(pma.release());
  ptr = res;
}
multi_pw_aff::multi_pw_aff(isl::ctx ctx, const std::string &str) {
  auto res = isl_multi_pw_aff_read_from_str(ctx.release(), str.c_str());
  ptr = res;
}

multi_pw_aff &multi_pw_aff::operator=(isl::multi_pw_aff obj) {
  std::swap(this->ptr, obj.ptr);
  return *this;
}

multi_pw_aff::~multi_pw_aff() {
  if (ptr)
    isl_multi_pw_aff_free(ptr);
}

__isl_give isl_multi_pw_aff *multi_pw_aff::copy() const & {
  return isl_multi_pw_aff_copy(ptr);
}

__isl_keep isl_multi_pw_aff *multi_pw_aff::get() const {
  return ptr;
}

__isl_give isl_multi_pw_aff *multi_pw_aff::release() {
  isl_multi_pw_aff *tmp = ptr;
  ptr = nullptr;
  return tmp;
}

bool multi_pw_aff::is_null() const {
  return ptr == nullptr;
}
__isl_keep isl_multi_pw_aff *multi_pw_aff::keep() const {
  return get();
}

__isl_give isl_multi_pw_aff *multi_pw_aff::take() {
  return release();
}

multi_pw_aff::operator bool() const {
  return !is_null();
}

isl::ctx multi_pw_aff::get_ctx() const {
  return isl::ctx(isl_multi_pw_aff_get_ctx(ptr));
}


std::string multi_pw_aff::to_str() const {
  char *Tmp = isl_multi_pw_aff_to_str(get());
  if (!Tmp)
    return "";
  std::string S(Tmp);
  free(Tmp);
  return S;
}


void multi_pw_aff::dump() const {
  isl_multi_pw_aff_dump(get());
}


isl::multi_pw_aff multi_pw_aff::add(isl::multi_pw_aff multi2) const {
  auto res = isl_multi_pw_aff_add(copy(), multi2.release());
  return manage(res);
}

isl::multi_pw_aff multi_pw_aff::add_dims(isl::dim type, unsigned int n) const {
  auto res = isl_multi_pw_aff_add_dims(copy(), static_cast<enum isl_dim_type>(type), n);
  return manage(res);
}

isl::multi_pw_aff multi_pw_aff::align_params(isl::space model) const {
  auto res = isl_multi_pw_aff_align_params(copy(), model.release());
  return manage(res);
}

isl::multi_pw_aff multi_pw_aff::coalesce() const {
  auto res = isl_multi_pw_aff_coalesce(copy());
  return manage(res);
}

unsigned int multi_pw_aff::dim(isl::dim type) const {
  auto res = isl_multi_pw_aff_dim(get(), static_cast<enum isl_dim_type>(type));
  return res;
}

isl::set multi_pw_aff::domain() const {
  auto res = isl_multi_pw_aff_domain(copy());
  return manage(res);
}

isl::multi_pw_aff multi_pw_aff::drop_dims(isl::dim type, unsigned int first, unsigned int n) const {
  auto res = isl_multi_pw_aff_drop_dims(copy(), static_cast<enum isl_dim_type>(type), first, n);
  return manage(res);
}

isl::map multi_pw_aff::eq_map(isl::multi_pw_aff mpa2) const {
  auto res = isl_multi_pw_aff_eq_map(copy(), mpa2.release());
  return manage(res);
}

isl::multi_pw_aff multi_pw_aff::factor_range() const {
  auto res = isl_multi_pw_aff_factor_range(copy());
  return manage(res);
}

int multi_pw_aff::find_dim_by_id(isl::dim type, const isl::id &id) const {
  auto res = isl_multi_pw_aff_find_dim_by_id(get(), static_cast<enum isl_dim_type>(type), id.get());
  return res;
}

int multi_pw_aff::find_dim_by_name(isl::dim type, const std::string &name) const {
  auto res = isl_multi_pw_aff_find_dim_by_name(get(), static_cast<enum isl_dim_type>(type), name.c_str());
  return res;
}

isl::multi_pw_aff multi_pw_aff::flat_range_product(isl::multi_pw_aff multi2) const {
  auto res = isl_multi_pw_aff_flat_range_product(copy(), multi2.release());
  return manage(res);
}

isl::multi_pw_aff multi_pw_aff::flatten_range() const {
  auto res = isl_multi_pw_aff_flatten_range(copy());
  return manage(res);
}

isl::multi_pw_aff multi_pw_aff::from_pw_aff_list(isl::space space, isl::pw_aff_list list) {
  auto res = isl_multi_pw_aff_from_pw_aff_list(space.release(), list.release());
  return manage(res);
}

isl::multi_pw_aff multi_pw_aff::from_range() const {
  auto res = isl_multi_pw_aff_from_range(copy());
  return manage(res);
}

isl::space multi_pw_aff::get_domain_space() const {
  auto res = isl_multi_pw_aff_get_domain_space(get());
  return manage(res);
}

uint32_t multi_pw_aff::get_hash() const {
  auto res = isl_multi_pw_aff_get_hash(get());
  return res;
}

isl::pw_aff multi_pw_aff::get_pw_aff(int pos) const {
  auto res = isl_multi_pw_aff_get_pw_aff(get(), pos);
  return manage(res);
}

isl::space multi_pw_aff::get_space() const {
  auto res = isl_multi_pw_aff_get_space(get());
  return manage(res);
}

isl::id multi_pw_aff::get_tuple_id(isl::dim type) const {
  auto res = isl_multi_pw_aff_get_tuple_id(get(), static_cast<enum isl_dim_type>(type));
  return manage(res);
}

std::string multi_pw_aff::get_tuple_name(isl::dim type) const {
  auto res = isl_multi_pw_aff_get_tuple_name(get(), static_cast<enum isl_dim_type>(type));
  std::string tmp(res);
  return tmp;
}

isl::multi_pw_aff multi_pw_aff::gist(isl::set set) const {
  auto res = isl_multi_pw_aff_gist(copy(), set.release());
  return manage(res);
}

isl::multi_pw_aff multi_pw_aff::gist_params(isl::set set) const {
  auto res = isl_multi_pw_aff_gist_params(copy(), set.release());
  return manage(res);
}

isl::boolean multi_pw_aff::has_tuple_id(isl::dim type) const {
  auto res = isl_multi_pw_aff_has_tuple_id(get(), static_cast<enum isl_dim_type>(type));
  return manage(res);
}

isl::multi_pw_aff multi_pw_aff::identity(isl::space space) {
  auto res = isl_multi_pw_aff_identity(space.release());
  return manage(res);
}

isl::multi_pw_aff multi_pw_aff::insert_dims(isl::dim type, unsigned int first, unsigned int n) const {
  auto res = isl_multi_pw_aff_insert_dims(copy(), static_cast<enum isl_dim_type>(type), first, n);
  return manage(res);
}

isl::multi_pw_aff multi_pw_aff::intersect_domain(isl::set domain) const {
  auto res = isl_multi_pw_aff_intersect_domain(copy(), domain.release());
  return manage(res);
}

isl::multi_pw_aff multi_pw_aff::intersect_params(isl::set set) const {
  auto res = isl_multi_pw_aff_intersect_params(copy(), set.release());
  return manage(res);
}

isl::boolean multi_pw_aff::involves_dims(isl::dim type, unsigned int first, unsigned int n) const {
  auto res = isl_multi_pw_aff_involves_dims(get(), static_cast<enum isl_dim_type>(type), first, n);
  return manage(res);
}

isl::boolean multi_pw_aff::involves_nan() const {
  auto res = isl_multi_pw_aff_involves_nan(get());
  return manage(res);
}

isl::boolean multi_pw_aff::is_cst() const {
  auto res = isl_multi_pw_aff_is_cst(get());
  return manage(res);
}

isl::boolean multi_pw_aff::is_equal(const isl::multi_pw_aff &mpa2) const {
  auto res = isl_multi_pw_aff_is_equal(get(), mpa2.get());
  return manage(res);
}

isl::map multi_pw_aff::lex_gt_map(isl::multi_pw_aff mpa2) const {
  auto res = isl_multi_pw_aff_lex_gt_map(copy(), mpa2.release());
  return manage(res);
}

isl::map multi_pw_aff::lex_lt_map(isl::multi_pw_aff mpa2) const {
  auto res = isl_multi_pw_aff_lex_lt_map(copy(), mpa2.release());
  return manage(res);
}

isl::multi_pw_aff multi_pw_aff::mod_multi_val(isl::multi_val mv) const {
  auto res = isl_multi_pw_aff_mod_multi_val(copy(), mv.release());
  return manage(res);
}

isl::multi_pw_aff multi_pw_aff::move_dims(isl::dim dst_type, unsigned int dst_pos, isl::dim src_type, unsigned int src_pos, unsigned int n) const {
  auto res = isl_multi_pw_aff_move_dims(copy(), static_cast<enum isl_dim_type>(dst_type), dst_pos, static_cast<enum isl_dim_type>(src_type), src_pos, n);
  return manage(res);
}

isl::multi_pw_aff multi_pw_aff::neg() const {
  auto res = isl_multi_pw_aff_neg(copy());
  return manage(res);
}

isl::boolean multi_pw_aff::plain_is_equal(const isl::multi_pw_aff &multi2) const {
  auto res = isl_multi_pw_aff_plain_is_equal(get(), multi2.get());
  return manage(res);
}

isl::multi_pw_aff multi_pw_aff::product(isl::multi_pw_aff multi2) const {
  auto res = isl_multi_pw_aff_product(copy(), multi2.release());
  return manage(res);
}

isl::multi_pw_aff multi_pw_aff::pullback(isl::multi_aff ma) const {
  auto res = isl_multi_pw_aff_pullback_multi_aff(copy(), ma.release());
  return manage(res);
}

isl::multi_pw_aff multi_pw_aff::pullback(isl::pw_multi_aff pma) const {
  auto res = isl_multi_pw_aff_pullback_pw_multi_aff(copy(), pma.release());
  return manage(res);
}

isl::multi_pw_aff multi_pw_aff::pullback(isl::multi_pw_aff mpa2) const {
  auto res = isl_multi_pw_aff_pullback_multi_pw_aff(copy(), mpa2.release());
  return manage(res);
}

isl::multi_pw_aff multi_pw_aff::range_factor_domain() const {
  auto res = isl_multi_pw_aff_range_factor_domain(copy());
  return manage(res);
}

isl::multi_pw_aff multi_pw_aff::range_factor_range() const {
  auto res = isl_multi_pw_aff_range_factor_range(copy());
  return manage(res);
}

isl::boolean multi_pw_aff::range_is_wrapping() const {
  auto res = isl_multi_pw_aff_range_is_wrapping(get());
  return manage(res);
}

isl::multi_pw_aff multi_pw_aff::range_product(isl::multi_pw_aff multi2) const {
  auto res = isl_multi_pw_aff_range_product(copy(), multi2.release());
  return manage(res);
}

isl::multi_pw_aff multi_pw_aff::range_splice(unsigned int pos, isl::multi_pw_aff multi2) const {
  auto res = isl_multi_pw_aff_range_splice(copy(), pos, multi2.release());
  return manage(res);
}

isl::multi_pw_aff multi_pw_aff::reset_tuple_id(isl::dim type) const {
  auto res = isl_multi_pw_aff_reset_tuple_id(copy(), static_cast<enum isl_dim_type>(type));
  return manage(res);
}

isl::multi_pw_aff multi_pw_aff::reset_user() const {
  auto res = isl_multi_pw_aff_reset_user(copy());
  return manage(res);
}

isl::multi_pw_aff multi_pw_aff::scale_down_multi_val(isl::multi_val mv) const {
  auto res = isl_multi_pw_aff_scale_down_multi_val(copy(), mv.release());
  return manage(res);
}

isl::multi_pw_aff multi_pw_aff::scale_down_val(isl::val v) const {
  auto res = isl_multi_pw_aff_scale_down_val(copy(), v.release());
  return manage(res);
}

isl::multi_pw_aff multi_pw_aff::scale_multi_val(isl::multi_val mv) const {
  auto res = isl_multi_pw_aff_scale_multi_val(copy(), mv.release());
  return manage(res);
}

isl::multi_pw_aff multi_pw_aff::scale_val(isl::val v) const {
  auto res = isl_multi_pw_aff_scale_val(copy(), v.release());
  return manage(res);
}

isl::multi_pw_aff multi_pw_aff::set_dim_id(isl::dim type, unsigned int pos, isl::id id) const {
  auto res = isl_multi_pw_aff_set_dim_id(copy(), static_cast<enum isl_dim_type>(type), pos, id.release());
  return manage(res);
}

isl::multi_pw_aff multi_pw_aff::set_pw_aff(int pos, isl::pw_aff el) const {
  auto res = isl_multi_pw_aff_set_pw_aff(copy(), pos, el.release());
  return manage(res);
}

isl::multi_pw_aff multi_pw_aff::set_tuple_id(isl::dim type, isl::id id) const {
  auto res = isl_multi_pw_aff_set_tuple_id(copy(), static_cast<enum isl_dim_type>(type), id.release());
  return manage(res);
}

isl::multi_pw_aff multi_pw_aff::set_tuple_name(isl::dim type, const std::string &s) const {
  auto res = isl_multi_pw_aff_set_tuple_name(copy(), static_cast<enum isl_dim_type>(type), s.c_str());
  return manage(res);
}

isl::multi_pw_aff multi_pw_aff::splice(unsigned int in_pos, unsigned int out_pos, isl::multi_pw_aff multi2) const {
  auto res = isl_multi_pw_aff_splice(copy(), in_pos, out_pos, multi2.release());
  return manage(res);
}

isl::multi_pw_aff multi_pw_aff::sub(isl::multi_pw_aff multi2) const {
  auto res = isl_multi_pw_aff_sub(copy(), multi2.release());
  return manage(res);
}

isl::multi_pw_aff multi_pw_aff::zero(isl::space space) {
  auto res = isl_multi_pw_aff_zero(space.release());
  return manage(res);
}

// implementations for isl::multi_union_pw_aff
isl::multi_union_pw_aff manage(__isl_take isl_multi_union_pw_aff *ptr) {
  return multi_union_pw_aff(ptr);
}
isl::multi_union_pw_aff give(__isl_take isl_multi_union_pw_aff *ptr) {
  return manage(ptr);
}


multi_union_pw_aff::multi_union_pw_aff()
    : ptr(nullptr) {}

multi_union_pw_aff::multi_union_pw_aff(const isl::multi_union_pw_aff &obj)
    : ptr(obj.copy()) {}
multi_union_pw_aff::multi_union_pw_aff(std::nullptr_t)
    : ptr(nullptr) {}


multi_union_pw_aff::multi_union_pw_aff(__isl_take isl_multi_union_pw_aff *ptr)
    : ptr(ptr) {}

multi_union_pw_aff::multi_union_pw_aff(isl::union_pw_aff upa) {
  auto res = isl_multi_union_pw_aff_from_union_pw_aff(upa.release());
  ptr = res;
}
multi_union_pw_aff::multi_union_pw_aff(isl::multi_pw_aff mpa) {
  auto res = isl_multi_union_pw_aff_from_multi_pw_aff(mpa.release());
  ptr = res;
}
multi_union_pw_aff::multi_union_pw_aff(isl::union_pw_multi_aff upma) {
  auto res = isl_multi_union_pw_aff_from_union_pw_multi_aff(upma.release());
  ptr = res;
}
multi_union_pw_aff::multi_union_pw_aff(isl::ctx ctx, const std::string &str) {
  auto res = isl_multi_union_pw_aff_read_from_str(ctx.release(), str.c_str());
  ptr = res;
}

multi_union_pw_aff &multi_union_pw_aff::operator=(isl::multi_union_pw_aff obj) {
  std::swap(this->ptr, obj.ptr);
  return *this;
}

multi_union_pw_aff::~multi_union_pw_aff() {
  if (ptr)
    isl_multi_union_pw_aff_free(ptr);
}

__isl_give isl_multi_union_pw_aff *multi_union_pw_aff::copy() const & {
  return isl_multi_union_pw_aff_copy(ptr);
}

__isl_keep isl_multi_union_pw_aff *multi_union_pw_aff::get() const {
  return ptr;
}

__isl_give isl_multi_union_pw_aff *multi_union_pw_aff::release() {
  isl_multi_union_pw_aff *tmp = ptr;
  ptr = nullptr;
  return tmp;
}

bool multi_union_pw_aff::is_null() const {
  return ptr == nullptr;
}
__isl_keep isl_multi_union_pw_aff *multi_union_pw_aff::keep() const {
  return get();
}

__isl_give isl_multi_union_pw_aff *multi_union_pw_aff::take() {
  return release();
}

multi_union_pw_aff::operator bool() const {
  return !is_null();
}

isl::ctx multi_union_pw_aff::get_ctx() const {
  return isl::ctx(isl_multi_union_pw_aff_get_ctx(ptr));
}


std::string multi_union_pw_aff::to_str() const {
  char *Tmp = isl_multi_union_pw_aff_to_str(get());
  if (!Tmp)
    return "";
  std::string S(Tmp);
  free(Tmp);
  return S;
}


void multi_union_pw_aff::dump() const {
  isl_multi_union_pw_aff_dump(get());
}


isl::multi_union_pw_aff multi_union_pw_aff::add(isl::multi_union_pw_aff multi2) const {
  auto res = isl_multi_union_pw_aff_add(copy(), multi2.release());
  return manage(res);
}

isl::multi_union_pw_aff multi_union_pw_aff::align_params(isl::space model) const {
  auto res = isl_multi_union_pw_aff_align_params(copy(), model.release());
  return manage(res);
}

isl::union_pw_aff multi_union_pw_aff::apply_aff(isl::aff aff) const {
  auto res = isl_multi_union_pw_aff_apply_aff(copy(), aff.release());
  return manage(res);
}

isl::multi_union_pw_aff multi_union_pw_aff::apply_pw_multi_aff(isl::pw_multi_aff pma) const {
  auto res = isl_multi_union_pw_aff_apply_pw_multi_aff(copy(), pma.release());
  return manage(res);
}

isl::multi_union_pw_aff multi_union_pw_aff::coalesce() const {
  auto res = isl_multi_union_pw_aff_coalesce(copy());
  return manage(res);
}

unsigned int multi_union_pw_aff::dim(isl::dim type) const {
  auto res = isl_multi_union_pw_aff_dim(get(), static_cast<enum isl_dim_type>(type));
  return res;
}

isl::union_set multi_union_pw_aff::domain() const {
  auto res = isl_multi_union_pw_aff_domain(copy());
  return manage(res);
}

isl::multi_union_pw_aff multi_union_pw_aff::drop_dims(isl::dim type, unsigned int first, unsigned int n) const {
  auto res = isl_multi_union_pw_aff_drop_dims(copy(), static_cast<enum isl_dim_type>(type), first, n);
  return manage(res);
}

isl::multi_pw_aff multi_union_pw_aff::extract_multi_pw_aff(isl::space space) const {
  auto res = isl_multi_union_pw_aff_extract_multi_pw_aff(get(), space.release());
  return manage(res);
}

isl::multi_union_pw_aff multi_union_pw_aff::factor_range() const {
  auto res = isl_multi_union_pw_aff_factor_range(copy());
  return manage(res);
}

int multi_union_pw_aff::find_dim_by_id(isl::dim type, const isl::id &id) const {
  auto res = isl_multi_union_pw_aff_find_dim_by_id(get(), static_cast<enum isl_dim_type>(type), id.get());
  return res;
}

int multi_union_pw_aff::find_dim_by_name(isl::dim type, const std::string &name) const {
  auto res = isl_multi_union_pw_aff_find_dim_by_name(get(), static_cast<enum isl_dim_type>(type), name.c_str());
  return res;
}

isl::multi_union_pw_aff multi_union_pw_aff::flat_range_product(isl::multi_union_pw_aff multi2) const {
  auto res = isl_multi_union_pw_aff_flat_range_product(copy(), multi2.release());
  return manage(res);
}

isl::multi_union_pw_aff multi_union_pw_aff::flatten_range() const {
  auto res = isl_multi_union_pw_aff_flatten_range(copy());
  return manage(res);
}

isl::multi_union_pw_aff multi_union_pw_aff::floor() const {
  auto res = isl_multi_union_pw_aff_floor(copy());
  return manage(res);
}

isl::multi_union_pw_aff multi_union_pw_aff::from_multi_aff(isl::multi_aff ma) {
  auto res = isl_multi_union_pw_aff_from_multi_aff(ma.release());
  return manage(res);
}

isl::multi_union_pw_aff multi_union_pw_aff::from_range() const {
  auto res = isl_multi_union_pw_aff_from_range(copy());
  return manage(res);
}

isl::multi_union_pw_aff multi_union_pw_aff::from_union_map(isl::union_map umap) {
  auto res = isl_multi_union_pw_aff_from_union_map(umap.release());
  return manage(res);
}

isl::multi_union_pw_aff multi_union_pw_aff::from_union_pw_aff_list(isl::space space, isl::union_pw_aff_list list) {
  auto res = isl_multi_union_pw_aff_from_union_pw_aff_list(space.release(), list.release());
  return manage(res);
}

isl::space multi_union_pw_aff::get_domain_space() const {
  auto res = isl_multi_union_pw_aff_get_domain_space(get());
  return manage(res);
}

isl::space multi_union_pw_aff::get_space() const {
  auto res = isl_multi_union_pw_aff_get_space(get());
  return manage(res);
}

isl::id multi_union_pw_aff::get_tuple_id(isl::dim type) const {
  auto res = isl_multi_union_pw_aff_get_tuple_id(get(), static_cast<enum isl_dim_type>(type));
  return manage(res);
}

std::string multi_union_pw_aff::get_tuple_name(isl::dim type) const {
  auto res = isl_multi_union_pw_aff_get_tuple_name(get(), static_cast<enum isl_dim_type>(type));
  std::string tmp(res);
  return tmp;
}

isl::union_pw_aff multi_union_pw_aff::get_union_pw_aff(int pos) const {
  auto res = isl_multi_union_pw_aff_get_union_pw_aff(get(), pos);
  return manage(res);
}

isl::multi_union_pw_aff multi_union_pw_aff::gist(isl::union_set context) const {
  auto res = isl_multi_union_pw_aff_gist(copy(), context.release());
  return manage(res);
}

isl::multi_union_pw_aff multi_union_pw_aff::gist_params(isl::set context) const {
  auto res = isl_multi_union_pw_aff_gist_params(copy(), context.release());
  return manage(res);
}

isl::boolean multi_union_pw_aff::has_tuple_id(isl::dim type) const {
  auto res = isl_multi_union_pw_aff_has_tuple_id(get(), static_cast<enum isl_dim_type>(type));
  return manage(res);
}

isl::multi_union_pw_aff multi_union_pw_aff::intersect_domain(isl::union_set uset) const {
  auto res = isl_multi_union_pw_aff_intersect_domain(copy(), uset.release());
  return manage(res);
}

isl::multi_union_pw_aff multi_union_pw_aff::intersect_params(isl::set params) const {
  auto res = isl_multi_union_pw_aff_intersect_params(copy(), params.release());
  return manage(res);
}

isl::multi_union_pw_aff multi_union_pw_aff::intersect_range(isl::set set) const {
  auto res = isl_multi_union_pw_aff_intersect_range(copy(), set.release());
  return manage(res);
}

isl::boolean multi_union_pw_aff::involves_nan() const {
  auto res = isl_multi_union_pw_aff_involves_nan(get());
  return manage(res);
}

isl::multi_union_pw_aff multi_union_pw_aff::mod_multi_val(isl::multi_val mv) const {
  auto res = isl_multi_union_pw_aff_mod_multi_val(copy(), mv.release());
  return manage(res);
}

isl::multi_union_pw_aff multi_union_pw_aff::multi_aff_on_domain(isl::union_set domain, isl::multi_aff ma) {
  auto res = isl_multi_union_pw_aff_multi_aff_on_domain(domain.release(), ma.release());
  return manage(res);
}

isl::multi_union_pw_aff multi_union_pw_aff::multi_val_on_domain(isl::union_set domain, isl::multi_val mv) {
  auto res = isl_multi_union_pw_aff_multi_val_on_domain(domain.release(), mv.release());
  return manage(res);
}

isl::multi_union_pw_aff multi_union_pw_aff::neg() const {
  auto res = isl_multi_union_pw_aff_neg(copy());
  return manage(res);
}

isl::boolean multi_union_pw_aff::plain_is_equal(const isl::multi_union_pw_aff &multi2) const {
  auto res = isl_multi_union_pw_aff_plain_is_equal(get(), multi2.get());
  return manage(res);
}

isl::multi_union_pw_aff multi_union_pw_aff::pullback(isl::union_pw_multi_aff upma) const {
  auto res = isl_multi_union_pw_aff_pullback_union_pw_multi_aff(copy(), upma.release());
  return manage(res);
}

isl::multi_union_pw_aff multi_union_pw_aff::range_factor_domain() const {
  auto res = isl_multi_union_pw_aff_range_factor_domain(copy());
  return manage(res);
}

isl::multi_union_pw_aff multi_union_pw_aff::range_factor_range() const {
  auto res = isl_multi_union_pw_aff_range_factor_range(copy());
  return manage(res);
}

isl::boolean multi_union_pw_aff::range_is_wrapping() const {
  auto res = isl_multi_union_pw_aff_range_is_wrapping(get());
  return manage(res);
}

isl::multi_union_pw_aff multi_union_pw_aff::range_product(isl::multi_union_pw_aff multi2) const {
  auto res = isl_multi_union_pw_aff_range_product(copy(), multi2.release());
  return manage(res);
}

isl::multi_union_pw_aff multi_union_pw_aff::range_splice(unsigned int pos, isl::multi_union_pw_aff multi2) const {
  auto res = isl_multi_union_pw_aff_range_splice(copy(), pos, multi2.release());
  return manage(res);
}

isl::multi_union_pw_aff multi_union_pw_aff::reset_tuple_id(isl::dim type) const {
  auto res = isl_multi_union_pw_aff_reset_tuple_id(copy(), static_cast<enum isl_dim_type>(type));
  return manage(res);
}

isl::multi_union_pw_aff multi_union_pw_aff::reset_user() const {
  auto res = isl_multi_union_pw_aff_reset_user(copy());
  return manage(res);
}

isl::multi_union_pw_aff multi_union_pw_aff::scale_down_multi_val(isl::multi_val mv) const {
  auto res = isl_multi_union_pw_aff_scale_down_multi_val(copy(), mv.release());
  return manage(res);
}

isl::multi_union_pw_aff multi_union_pw_aff::scale_down_val(isl::val v) const {
  auto res = isl_multi_union_pw_aff_scale_down_val(copy(), v.release());
  return manage(res);
}

isl::multi_union_pw_aff multi_union_pw_aff::scale_multi_val(isl::multi_val mv) const {
  auto res = isl_multi_union_pw_aff_scale_multi_val(copy(), mv.release());
  return manage(res);
}

isl::multi_union_pw_aff multi_union_pw_aff::scale_val(isl::val v) const {
  auto res = isl_multi_union_pw_aff_scale_val(copy(), v.release());
  return manage(res);
}

isl::multi_union_pw_aff multi_union_pw_aff::set_dim_id(isl::dim type, unsigned int pos, isl::id id) const {
  auto res = isl_multi_union_pw_aff_set_dim_id(copy(), static_cast<enum isl_dim_type>(type), pos, id.release());
  return manage(res);
}

isl::multi_union_pw_aff multi_union_pw_aff::set_tuple_id(isl::dim type, isl::id id) const {
  auto res = isl_multi_union_pw_aff_set_tuple_id(copy(), static_cast<enum isl_dim_type>(type), id.release());
  return manage(res);
}

isl::multi_union_pw_aff multi_union_pw_aff::set_tuple_name(isl::dim type, const std::string &s) const {
  auto res = isl_multi_union_pw_aff_set_tuple_name(copy(), static_cast<enum isl_dim_type>(type), s.c_str());
  return manage(res);
}

isl::multi_union_pw_aff multi_union_pw_aff::set_union_pw_aff(int pos, isl::union_pw_aff el) const {
  auto res = isl_multi_union_pw_aff_set_union_pw_aff(copy(), pos, el.release());
  return manage(res);
}

isl::multi_union_pw_aff multi_union_pw_aff::sub(isl::multi_union_pw_aff multi2) const {
  auto res = isl_multi_union_pw_aff_sub(copy(), multi2.release());
  return manage(res);
}

isl::multi_union_pw_aff multi_union_pw_aff::union_add(isl::multi_union_pw_aff mupa2) const {
  auto res = isl_multi_union_pw_aff_union_add(copy(), mupa2.release());
  return manage(res);
}

isl::multi_union_pw_aff multi_union_pw_aff::zero(isl::space space) {
  auto res = isl_multi_union_pw_aff_zero(space.release());
  return manage(res);
}

isl::union_set multi_union_pw_aff::zero_union_set() const {
  auto res = isl_multi_union_pw_aff_zero_union_set(copy());
  return manage(res);
}

// implementations for isl::multi_val
isl::multi_val manage(__isl_take isl_multi_val *ptr) {
  return multi_val(ptr);
}
isl::multi_val give(__isl_take isl_multi_val *ptr) {
  return manage(ptr);
}


multi_val::multi_val()
    : ptr(nullptr) {}

multi_val::multi_val(const isl::multi_val &obj)
    : ptr(obj.copy()) {}
multi_val::multi_val(std::nullptr_t)
    : ptr(nullptr) {}


multi_val::multi_val(__isl_take isl_multi_val *ptr)
    : ptr(ptr) {}

multi_val::multi_val(isl::ctx ctx, const std::string &str) {
  auto res = isl_multi_val_read_from_str(ctx.release(), str.c_str());
  ptr = res;
}

multi_val &multi_val::operator=(isl::multi_val obj) {
  std::swap(this->ptr, obj.ptr);
  return *this;
}

multi_val::~multi_val() {
  if (ptr)
    isl_multi_val_free(ptr);
}

__isl_give isl_multi_val *multi_val::copy() const & {
  return isl_multi_val_copy(ptr);
}

__isl_keep isl_multi_val *multi_val::get() const {
  return ptr;
}

__isl_give isl_multi_val *multi_val::release() {
  isl_multi_val *tmp = ptr;
  ptr = nullptr;
  return tmp;
}

bool multi_val::is_null() const {
  return ptr == nullptr;
}
__isl_keep isl_multi_val *multi_val::keep() const {
  return get();
}

__isl_give isl_multi_val *multi_val::take() {
  return release();
}

multi_val::operator bool() const {
  return !is_null();
}

isl::ctx multi_val::get_ctx() const {
  return isl::ctx(isl_multi_val_get_ctx(ptr));
}


std::string multi_val::to_str() const {
  char *Tmp = isl_multi_val_to_str(get());
  if (!Tmp)
    return "";
  std::string S(Tmp);
  free(Tmp);
  return S;
}


void multi_val::dump() const {
  isl_multi_val_dump(get());
}


isl::multi_val multi_val::add(isl::multi_val multi2) const {
  auto res = isl_multi_val_add(copy(), multi2.release());
  return manage(res);
}

isl::multi_val multi_val::add_dims(isl::dim type, unsigned int n) const {
  auto res = isl_multi_val_add_dims(copy(), static_cast<enum isl_dim_type>(type), n);
  return manage(res);
}

isl::multi_val multi_val::add_val(isl::val v) const {
  auto res = isl_multi_val_add_val(copy(), v.release());
  return manage(res);
}

isl::multi_val multi_val::align_params(isl::space model) const {
  auto res = isl_multi_val_align_params(copy(), model.release());
  return manage(res);
}

unsigned int multi_val::dim(isl::dim type) const {
  auto res = isl_multi_val_dim(get(), static_cast<enum isl_dim_type>(type));
  return res;
}

isl::multi_val multi_val::drop_dims(isl::dim type, unsigned int first, unsigned int n) const {
  auto res = isl_multi_val_drop_dims(copy(), static_cast<enum isl_dim_type>(type), first, n);
  return manage(res);
}

isl::multi_val multi_val::factor_range() const {
  auto res = isl_multi_val_factor_range(copy());
  return manage(res);
}

int multi_val::find_dim_by_id(isl::dim type, const isl::id &id) const {
  auto res = isl_multi_val_find_dim_by_id(get(), static_cast<enum isl_dim_type>(type), id.get());
  return res;
}

int multi_val::find_dim_by_name(isl::dim type, const std::string &name) const {
  auto res = isl_multi_val_find_dim_by_name(get(), static_cast<enum isl_dim_type>(type), name.c_str());
  return res;
}

isl::multi_val multi_val::flat_range_product(isl::multi_val multi2) const {
  auto res = isl_multi_val_flat_range_product(copy(), multi2.release());
  return manage(res);
}

isl::multi_val multi_val::flatten_range() const {
  auto res = isl_multi_val_flatten_range(copy());
  return manage(res);
}

isl::multi_val multi_val::from_range() const {
  auto res = isl_multi_val_from_range(copy());
  return manage(res);
}

isl::multi_val multi_val::from_val_list(isl::space space, isl::val_list list) {
  auto res = isl_multi_val_from_val_list(space.release(), list.release());
  return manage(res);
}

isl::space multi_val::get_domain_space() const {
  auto res = isl_multi_val_get_domain_space(get());
  return manage(res);
}

isl::space multi_val::get_space() const {
  auto res = isl_multi_val_get_space(get());
  return manage(res);
}

isl::id multi_val::get_tuple_id(isl::dim type) const {
  auto res = isl_multi_val_get_tuple_id(get(), static_cast<enum isl_dim_type>(type));
  return manage(res);
}

std::string multi_val::get_tuple_name(isl::dim type) const {
  auto res = isl_multi_val_get_tuple_name(get(), static_cast<enum isl_dim_type>(type));
  std::string tmp(res);
  return tmp;
}

isl::val multi_val::get_val(int pos) const {
  auto res = isl_multi_val_get_val(get(), pos);
  return manage(res);
}

isl::boolean multi_val::has_tuple_id(isl::dim type) const {
  auto res = isl_multi_val_has_tuple_id(get(), static_cast<enum isl_dim_type>(type));
  return manage(res);
}

isl::multi_val multi_val::insert_dims(isl::dim type, unsigned int first, unsigned int n) const {
  auto res = isl_multi_val_insert_dims(copy(), static_cast<enum isl_dim_type>(type), first, n);
  return manage(res);
}

isl::boolean multi_val::involves_dims(isl::dim type, unsigned int first, unsigned int n) const {
  auto res = isl_multi_val_involves_dims(get(), static_cast<enum isl_dim_type>(type), first, n);
  return manage(res);
}

isl::boolean multi_val::involves_nan() const {
  auto res = isl_multi_val_involves_nan(get());
  return manage(res);
}

isl::multi_val multi_val::mod_multi_val(isl::multi_val mv) const {
  auto res = isl_multi_val_mod_multi_val(copy(), mv.release());
  return manage(res);
}

isl::multi_val multi_val::mod_val(isl::val v) const {
  auto res = isl_multi_val_mod_val(copy(), v.release());
  return manage(res);
}

isl::multi_val multi_val::neg() const {
  auto res = isl_multi_val_neg(copy());
  return manage(res);
}

isl::boolean multi_val::plain_is_equal(const isl::multi_val &multi2) const {
  auto res = isl_multi_val_plain_is_equal(get(), multi2.get());
  return manage(res);
}

isl::multi_val multi_val::product(isl::multi_val multi2) const {
  auto res = isl_multi_val_product(copy(), multi2.release());
  return manage(res);
}

isl::multi_val multi_val::range_factor_domain() const {
  auto res = isl_multi_val_range_factor_domain(copy());
  return manage(res);
}

isl::multi_val multi_val::range_factor_range() const {
  auto res = isl_multi_val_range_factor_range(copy());
  return manage(res);
}

isl::boolean multi_val::range_is_wrapping() const {
  auto res = isl_multi_val_range_is_wrapping(get());
  return manage(res);
}

isl::multi_val multi_val::range_product(isl::multi_val multi2) const {
  auto res = isl_multi_val_range_product(copy(), multi2.release());
  return manage(res);
}

isl::multi_val multi_val::range_splice(unsigned int pos, isl::multi_val multi2) const {
  auto res = isl_multi_val_range_splice(copy(), pos, multi2.release());
  return manage(res);
}

isl::multi_val multi_val::reset_tuple_id(isl::dim type) const {
  auto res = isl_multi_val_reset_tuple_id(copy(), static_cast<enum isl_dim_type>(type));
  return manage(res);
}

isl::multi_val multi_val::reset_user() const {
  auto res = isl_multi_val_reset_user(copy());
  return manage(res);
}

isl::multi_val multi_val::scale_down_multi_val(isl::multi_val mv) const {
  auto res = isl_multi_val_scale_down_multi_val(copy(), mv.release());
  return manage(res);
}

isl::multi_val multi_val::scale_down_val(isl::val v) const {
  auto res = isl_multi_val_scale_down_val(copy(), v.release());
  return manage(res);
}

isl::multi_val multi_val::scale_multi_val(isl::multi_val mv) const {
  auto res = isl_multi_val_scale_multi_val(copy(), mv.release());
  return manage(res);
}

isl::multi_val multi_val::scale_val(isl::val v) const {
  auto res = isl_multi_val_scale_val(copy(), v.release());
  return manage(res);
}

isl::multi_val multi_val::set_dim_id(isl::dim type, unsigned int pos, isl::id id) const {
  auto res = isl_multi_val_set_dim_id(copy(), static_cast<enum isl_dim_type>(type), pos, id.release());
  return manage(res);
}

isl::multi_val multi_val::set_tuple_id(isl::dim type, isl::id id) const {
  auto res = isl_multi_val_set_tuple_id(copy(), static_cast<enum isl_dim_type>(type), id.release());
  return manage(res);
}

isl::multi_val multi_val::set_tuple_name(isl::dim type, const std::string &s) const {
  auto res = isl_multi_val_set_tuple_name(copy(), static_cast<enum isl_dim_type>(type), s.c_str());
  return manage(res);
}

isl::multi_val multi_val::set_val(int pos, isl::val el) const {
  auto res = isl_multi_val_set_val(copy(), pos, el.release());
  return manage(res);
}

isl::multi_val multi_val::splice(unsigned int in_pos, unsigned int out_pos, isl::multi_val multi2) const {
  auto res = isl_multi_val_splice(copy(), in_pos, out_pos, multi2.release());
  return manage(res);
}

isl::multi_val multi_val::sub(isl::multi_val multi2) const {
  auto res = isl_multi_val_sub(copy(), multi2.release());
  return manage(res);
}

isl::multi_val multi_val::zero(isl::space space) {
  auto res = isl_multi_val_zero(space.release());
  return manage(res);
}

// implementations for isl::point
isl::point manage(__isl_take isl_point *ptr) {
  return point(ptr);
}
isl::point give(__isl_take isl_point *ptr) {
  return manage(ptr);
}


point::point()
    : ptr(nullptr) {}

point::point(const isl::point &obj)
    : ptr(obj.copy()) {}
point::point(std::nullptr_t)
    : ptr(nullptr) {}


point::point(__isl_take isl_point *ptr)
    : ptr(ptr) {}

point::point(isl::space dim) {
  auto res = isl_point_zero(dim.release());
  ptr = res;
}

point &point::operator=(isl::point obj) {
  std::swap(this->ptr, obj.ptr);
  return *this;
}

point::~point() {
  if (ptr)
    isl_point_free(ptr);
}

__isl_give isl_point *point::copy() const & {
  return isl_point_copy(ptr);
}

__isl_keep isl_point *point::get() const {
  return ptr;
}

__isl_give isl_point *point::release() {
  isl_point *tmp = ptr;
  ptr = nullptr;
  return tmp;
}

bool point::is_null() const {
  return ptr == nullptr;
}
__isl_keep isl_point *point::keep() const {
  return get();
}

__isl_give isl_point *point::take() {
  return release();
}

point::operator bool() const {
  return !is_null();
}

isl::ctx point::get_ctx() const {
  return isl::ctx(isl_point_get_ctx(ptr));
}


std::string point::to_str() const {
  char *Tmp = isl_point_to_str(get());
  if (!Tmp)
    return "";
  std::string S(Tmp);
  free(Tmp);
  return S;
}


void point::dump() const {
  isl_point_dump(get());
}


isl::point point::add_ui(isl::dim type, int pos, unsigned int val) const {
  auto res = isl_point_add_ui(copy(), static_cast<enum isl_dim_type>(type), pos, val);
  return manage(res);
}

isl::val point::get_coordinate_val(isl::dim type, int pos) const {
  auto res = isl_point_get_coordinate_val(get(), static_cast<enum isl_dim_type>(type), pos);
  return manage(res);
}

isl::space point::get_space() const {
  auto res = isl_point_get_space(get());
  return manage(res);
}

isl::point point::set_coordinate_val(isl::dim type, int pos, isl::val v) const {
  auto res = isl_point_set_coordinate_val(copy(), static_cast<enum isl_dim_type>(type), pos, v.release());
  return manage(res);
}

isl::point point::sub_ui(isl::dim type, int pos, unsigned int val) const {
  auto res = isl_point_sub_ui(copy(), static_cast<enum isl_dim_type>(type), pos, val);
  return manage(res);
}

// implementations for isl::pw_aff
isl::pw_aff manage(__isl_take isl_pw_aff *ptr) {
  return pw_aff(ptr);
}
isl::pw_aff give(__isl_take isl_pw_aff *ptr) {
  return manage(ptr);
}


pw_aff::pw_aff()
    : ptr(nullptr) {}

pw_aff::pw_aff(const isl::pw_aff &obj)
    : ptr(obj.copy()) {}
pw_aff::pw_aff(std::nullptr_t)
    : ptr(nullptr) {}


pw_aff::pw_aff(__isl_take isl_pw_aff *ptr)
    : ptr(ptr) {}

pw_aff::pw_aff(isl::aff aff) {
  auto res = isl_pw_aff_from_aff(aff.release());
  ptr = res;
}
pw_aff::pw_aff(isl::local_space ls) {
  auto res = isl_pw_aff_zero_on_domain(ls.release());
  ptr = res;
}
pw_aff::pw_aff(isl::set domain, isl::val v) {
  auto res = isl_pw_aff_val_on_domain(domain.release(), v.release());
  ptr = res;
}
pw_aff::pw_aff(isl::ctx ctx, const std::string &str) {
  auto res = isl_pw_aff_read_from_str(ctx.release(), str.c_str());
  ptr = res;
}

pw_aff &pw_aff::operator=(isl::pw_aff obj) {
  std::swap(this->ptr, obj.ptr);
  return *this;
}

pw_aff::~pw_aff() {
  if (ptr)
    isl_pw_aff_free(ptr);
}

__isl_give isl_pw_aff *pw_aff::copy() const & {
  return isl_pw_aff_copy(ptr);
}

__isl_keep isl_pw_aff *pw_aff::get() const {
  return ptr;
}

__isl_give isl_pw_aff *pw_aff::release() {
  isl_pw_aff *tmp = ptr;
  ptr = nullptr;
  return tmp;
}

bool pw_aff::is_null() const {
  return ptr == nullptr;
}
__isl_keep isl_pw_aff *pw_aff::keep() const {
  return get();
}

__isl_give isl_pw_aff *pw_aff::take() {
  return release();
}

pw_aff::operator bool() const {
  return !is_null();
}

isl::ctx pw_aff::get_ctx() const {
  return isl::ctx(isl_pw_aff_get_ctx(ptr));
}


std::string pw_aff::to_str() const {
  char *Tmp = isl_pw_aff_to_str(get());
  if (!Tmp)
    return "";
  std::string S(Tmp);
  free(Tmp);
  return S;
}


void pw_aff::dump() const {
  isl_pw_aff_dump(get());
}


isl::pw_aff pw_aff::add(isl::pw_aff pwaff2) const {
  auto res = isl_pw_aff_add(copy(), pwaff2.release());
  return manage(res);
}

isl::pw_aff pw_aff::add_dims(isl::dim type, unsigned int n) const {
  auto res = isl_pw_aff_add_dims(copy(), static_cast<enum isl_dim_type>(type), n);
  return manage(res);
}

isl::pw_aff pw_aff::align_params(isl::space model) const {
  auto res = isl_pw_aff_align_params(copy(), model.release());
  return manage(res);
}

isl::pw_aff pw_aff::alloc(isl::set set, isl::aff aff) {
  auto res = isl_pw_aff_alloc(set.release(), aff.release());
  return manage(res);
}

isl::pw_aff pw_aff::ceil() const {
  auto res = isl_pw_aff_ceil(copy());
  return manage(res);
}

isl::pw_aff pw_aff::coalesce() const {
  auto res = isl_pw_aff_coalesce(copy());
  return manage(res);
}

isl::pw_aff pw_aff::cond(isl::pw_aff pwaff_true, isl::pw_aff pwaff_false) const {
  auto res = isl_pw_aff_cond(copy(), pwaff_true.release(), pwaff_false.release());
  return manage(res);
}

unsigned int pw_aff::dim(isl::dim type) const {
  auto res = isl_pw_aff_dim(get(), static_cast<enum isl_dim_type>(type));
  return res;
}

isl::pw_aff pw_aff::div(isl::pw_aff pa2) const {
  auto res = isl_pw_aff_div(copy(), pa2.release());
  return manage(res);
}

isl::set pw_aff::domain() const {
  auto res = isl_pw_aff_domain(copy());
  return manage(res);
}

isl::pw_aff pw_aff::drop_dims(isl::dim type, unsigned int first, unsigned int n) const {
  auto res = isl_pw_aff_drop_dims(copy(), static_cast<enum isl_dim_type>(type), first, n);
  return manage(res);
}

isl::pw_aff pw_aff::empty(isl::space dim) {
  auto res = isl_pw_aff_empty(dim.release());
  return manage(res);
}

isl::map pw_aff::eq_map(isl::pw_aff pa2) const {
  auto res = isl_pw_aff_eq_map(copy(), pa2.release());
  return manage(res);
}

isl::set pw_aff::eq_set(isl::pw_aff pwaff2) const {
  auto res = isl_pw_aff_eq_set(copy(), pwaff2.release());
  return manage(res);
}

int pw_aff::find_dim_by_name(isl::dim type, const std::string &name) const {
  auto res = isl_pw_aff_find_dim_by_name(get(), static_cast<enum isl_dim_type>(type), name.c_str());
  return res;
}

isl::pw_aff pw_aff::floor() const {
  auto res = isl_pw_aff_floor(copy());
  return manage(res);
}

isl::stat pw_aff::foreach_piece(const std::function<isl::stat(isl::set, isl::aff)> &fn) const {
  auto fn_p = &fn;
  auto fn_lambda = [](isl_set *arg_0, isl_aff *arg_1, void *arg_2) -> isl_stat {
    auto *func = *static_cast<const std::function<isl::stat(isl::set, isl::aff)> **>(arg_2);
    stat ret = (*func)(isl::manage(arg_0), isl::manage(arg_1));
    return isl_stat(ret);
  };
  auto res = isl_pw_aff_foreach_piece(get(), fn_lambda, &fn_p);
  return isl::stat(res);
}

isl::pw_aff pw_aff::from_range() const {
  auto res = isl_pw_aff_from_range(copy());
  return manage(res);
}

isl::set pw_aff::ge_set(isl::pw_aff pwaff2) const {
  auto res = isl_pw_aff_ge_set(copy(), pwaff2.release());
  return manage(res);
}

isl::space pw_aff::get_domain_space() const {
  auto res = isl_pw_aff_get_domain_space(get());
  return manage(res);
}

uint32_t pw_aff::get_hash() const {
  auto res = isl_pw_aff_get_hash(get());
  return res;
}

isl::space pw_aff::get_space() const {
  auto res = isl_pw_aff_get_space(get());
  return manage(res);
}

isl::id pw_aff::get_tuple_id(isl::dim type) const {
  auto res = isl_pw_aff_get_tuple_id(get(), static_cast<enum isl_dim_type>(type));
  return manage(res);
}

isl::pw_aff pw_aff::gist(isl::set context) const {
  auto res = isl_pw_aff_gist(copy(), context.release());
  return manage(res);
}

isl::pw_aff pw_aff::gist_params(isl::set context) const {
  auto res = isl_pw_aff_gist_params(copy(), context.release());
  return manage(res);
}

isl::map pw_aff::gt_map(isl::pw_aff pa2) const {
  auto res = isl_pw_aff_gt_map(copy(), pa2.release());
  return manage(res);
}

isl::set pw_aff::gt_set(isl::pw_aff pwaff2) const {
  auto res = isl_pw_aff_gt_set(copy(), pwaff2.release());
  return manage(res);
}

isl::boolean pw_aff::has_dim_id(isl::dim type, unsigned int pos) const {
  auto res = isl_pw_aff_has_dim_id(get(), static_cast<enum isl_dim_type>(type), pos);
  return manage(res);
}

isl::boolean pw_aff::has_tuple_id(isl::dim type) const {
  auto res = isl_pw_aff_has_tuple_id(get(), static_cast<enum isl_dim_type>(type));
  return manage(res);
}

isl::pw_aff pw_aff::insert_dims(isl::dim type, unsigned int first, unsigned int n) const {
  auto res = isl_pw_aff_insert_dims(copy(), static_cast<enum isl_dim_type>(type), first, n);
  return manage(res);
}

isl::pw_aff pw_aff::intersect_domain(isl::set set) const {
  auto res = isl_pw_aff_intersect_domain(copy(), set.release());
  return manage(res);
}

isl::pw_aff pw_aff::intersect_params(isl::set set) const {
  auto res = isl_pw_aff_intersect_params(copy(), set.release());
  return manage(res);
}

isl::boolean pw_aff::involves_dims(isl::dim type, unsigned int first, unsigned int n) const {
  auto res = isl_pw_aff_involves_dims(get(), static_cast<enum isl_dim_type>(type), first, n);
  return manage(res);
}

isl::boolean pw_aff::involves_nan() const {
  auto res = isl_pw_aff_involves_nan(get());
  return manage(res);
}

isl::boolean pw_aff::is_cst() const {
  auto res = isl_pw_aff_is_cst(get());
  return manage(res);
}

isl::boolean pw_aff::is_empty() const {
  auto res = isl_pw_aff_is_empty(get());
  return manage(res);
}

isl::boolean pw_aff::is_equal(const isl::pw_aff &pa2) const {
  auto res = isl_pw_aff_is_equal(get(), pa2.get());
  return manage(res);
}

isl::set pw_aff::le_set(isl::pw_aff pwaff2) const {
  auto res = isl_pw_aff_le_set(copy(), pwaff2.release());
  return manage(res);
}

isl::map pw_aff::lt_map(isl::pw_aff pa2) const {
  auto res = isl_pw_aff_lt_map(copy(), pa2.release());
  return manage(res);
}

isl::set pw_aff::lt_set(isl::pw_aff pwaff2) const {
  auto res = isl_pw_aff_lt_set(copy(), pwaff2.release());
  return manage(res);
}

isl::pw_aff pw_aff::max(isl::pw_aff pwaff2) const {
  auto res = isl_pw_aff_max(copy(), pwaff2.release());
  return manage(res);
}

isl::pw_aff pw_aff::min(isl::pw_aff pwaff2) const {
  auto res = isl_pw_aff_min(copy(), pwaff2.release());
  return manage(res);
}

isl::pw_aff pw_aff::mod_val(isl::val mod) const {
  auto res = isl_pw_aff_mod_val(copy(), mod.release());
  return manage(res);
}

isl::pw_aff pw_aff::move_dims(isl::dim dst_type, unsigned int dst_pos, isl::dim src_type, unsigned int src_pos, unsigned int n) const {
  auto res = isl_pw_aff_move_dims(copy(), static_cast<enum isl_dim_type>(dst_type), dst_pos, static_cast<enum isl_dim_type>(src_type), src_pos, n);
  return manage(res);
}

isl::pw_aff pw_aff::mul(isl::pw_aff pwaff2) const {
  auto res = isl_pw_aff_mul(copy(), pwaff2.release());
  return manage(res);
}

isl::pw_aff pw_aff::nan_on_domain(isl::local_space ls) {
  auto res = isl_pw_aff_nan_on_domain(ls.release());
  return manage(res);
}

isl::set pw_aff::ne_set(isl::pw_aff pwaff2) const {
  auto res = isl_pw_aff_ne_set(copy(), pwaff2.release());
  return manage(res);
}

isl::pw_aff pw_aff::neg() const {
  auto res = isl_pw_aff_neg(copy());
  return manage(res);
}

isl::set pw_aff::non_zero_set() const {
  auto res = isl_pw_aff_non_zero_set(copy());
  return manage(res);
}

isl::set pw_aff::nonneg_set() const {
  auto res = isl_pw_aff_nonneg_set(copy());
  return manage(res);
}

isl::set pw_aff::params() const {
  auto res = isl_pw_aff_params(copy());
  return manage(res);
}

int pw_aff::plain_cmp(const isl::pw_aff &pa2) const {
  auto res = isl_pw_aff_plain_cmp(get(), pa2.get());
  return res;
}

isl::boolean pw_aff::plain_is_equal(const isl::pw_aff &pwaff2) const {
  auto res = isl_pw_aff_plain_is_equal(get(), pwaff2.get());
  return manage(res);
}

isl::set pw_aff::pos_set() const {
  auto res = isl_pw_aff_pos_set(copy());
  return manage(res);
}

isl::pw_aff pw_aff::project_domain_on_params() const {
  auto res = isl_pw_aff_project_domain_on_params(copy());
  return manage(res);
}

isl::pw_aff pw_aff::pullback(isl::multi_aff ma) const {
  auto res = isl_pw_aff_pullback_multi_aff(copy(), ma.release());
  return manage(res);
}

isl::pw_aff pw_aff::pullback(isl::pw_multi_aff pma) const {
  auto res = isl_pw_aff_pullback_pw_multi_aff(copy(), pma.release());
  return manage(res);
}

isl::pw_aff pw_aff::pullback(isl::multi_pw_aff mpa) const {
  auto res = isl_pw_aff_pullback_multi_pw_aff(copy(), mpa.release());
  return manage(res);
}

isl::pw_aff pw_aff::reset_tuple_id(isl::dim type) const {
  auto res = isl_pw_aff_reset_tuple_id(copy(), static_cast<enum isl_dim_type>(type));
  return manage(res);
}

isl::pw_aff pw_aff::reset_user() const {
  auto res = isl_pw_aff_reset_user(copy());
  return manage(res);
}

isl::pw_aff pw_aff::scale_down_val(isl::val f) const {
  auto res = isl_pw_aff_scale_down_val(copy(), f.release());
  return manage(res);
}

isl::pw_aff pw_aff::scale_val(isl::val v) const {
  auto res = isl_pw_aff_scale_val(copy(), v.release());
  return manage(res);
}

isl::pw_aff pw_aff::set_dim_id(isl::dim type, unsigned int pos, isl::id id) const {
  auto res = isl_pw_aff_set_dim_id(copy(), static_cast<enum isl_dim_type>(type), pos, id.release());
  return manage(res);
}

isl::pw_aff pw_aff::set_tuple_id(isl::dim type, isl::id id) const {
  auto res = isl_pw_aff_set_tuple_id(copy(), static_cast<enum isl_dim_type>(type), id.release());
  return manage(res);
}

isl::pw_aff pw_aff::sub(isl::pw_aff pwaff2) const {
  auto res = isl_pw_aff_sub(copy(), pwaff2.release());
  return manage(res);
}

isl::pw_aff pw_aff::subtract_domain(isl::set set) const {
  auto res = isl_pw_aff_subtract_domain(copy(), set.release());
  return manage(res);
}

isl::pw_aff pw_aff::tdiv_q(isl::pw_aff pa2) const {
  auto res = isl_pw_aff_tdiv_q(copy(), pa2.release());
  return manage(res);
}

isl::pw_aff pw_aff::tdiv_r(isl::pw_aff pa2) const {
  auto res = isl_pw_aff_tdiv_r(copy(), pa2.release());
  return manage(res);
}

isl::pw_aff pw_aff::union_add(isl::pw_aff pwaff2) const {
  auto res = isl_pw_aff_union_add(copy(), pwaff2.release());
  return manage(res);
}

isl::pw_aff pw_aff::union_max(isl::pw_aff pwaff2) const {
  auto res = isl_pw_aff_union_max(copy(), pwaff2.release());
  return manage(res);
}

isl::pw_aff pw_aff::union_min(isl::pw_aff pwaff2) const {
  auto res = isl_pw_aff_union_min(copy(), pwaff2.release());
  return manage(res);
}

isl::pw_aff pw_aff::var_on_domain(isl::local_space ls, isl::dim type, unsigned int pos) {
  auto res = isl_pw_aff_var_on_domain(ls.release(), static_cast<enum isl_dim_type>(type), pos);
  return manage(res);
}

isl::set pw_aff::zero_set() const {
  auto res = isl_pw_aff_zero_set(copy());
  return manage(res);
}

// implementations for isl::pw_aff_list
isl::pw_aff_list manage(__isl_take isl_pw_aff_list *ptr) {
  return pw_aff_list(ptr);
}
isl::pw_aff_list give(__isl_take isl_pw_aff_list *ptr) {
  return manage(ptr);
}


pw_aff_list::pw_aff_list()
    : ptr(nullptr) {}

pw_aff_list::pw_aff_list(const isl::pw_aff_list &obj)
    : ptr(obj.copy()) {}
pw_aff_list::pw_aff_list(std::nullptr_t)
    : ptr(nullptr) {}


pw_aff_list::pw_aff_list(__isl_take isl_pw_aff_list *ptr)
    : ptr(ptr) {}


pw_aff_list &pw_aff_list::operator=(isl::pw_aff_list obj) {
  std::swap(this->ptr, obj.ptr);
  return *this;
}

pw_aff_list::~pw_aff_list() {
  if (ptr)
    isl_pw_aff_list_free(ptr);
}

__isl_give isl_pw_aff_list *pw_aff_list::copy() const & {
  return isl_pw_aff_list_copy(ptr);
}

__isl_keep isl_pw_aff_list *pw_aff_list::get() const {
  return ptr;
}

__isl_give isl_pw_aff_list *pw_aff_list::release() {
  isl_pw_aff_list *tmp = ptr;
  ptr = nullptr;
  return tmp;
}

bool pw_aff_list::is_null() const {
  return ptr == nullptr;
}
__isl_keep isl_pw_aff_list *pw_aff_list::keep() const {
  return get();
}

__isl_give isl_pw_aff_list *pw_aff_list::take() {
  return release();
}

pw_aff_list::operator bool() const {
  return !is_null();
}

isl::ctx pw_aff_list::get_ctx() const {
  return isl::ctx(isl_pw_aff_list_get_ctx(ptr));
}



void pw_aff_list::dump() const {
  isl_pw_aff_list_dump(get());
}



// implementations for isl::pw_multi_aff
isl::pw_multi_aff manage(__isl_take isl_pw_multi_aff *ptr) {
  return pw_multi_aff(ptr);
}
isl::pw_multi_aff give(__isl_take isl_pw_multi_aff *ptr) {
  return manage(ptr);
}


pw_multi_aff::pw_multi_aff()
    : ptr(nullptr) {}

pw_multi_aff::pw_multi_aff(const isl::pw_multi_aff &obj)
    : ptr(obj.copy()) {}
pw_multi_aff::pw_multi_aff(std::nullptr_t)
    : ptr(nullptr) {}


pw_multi_aff::pw_multi_aff(__isl_take isl_pw_multi_aff *ptr)
    : ptr(ptr) {}

pw_multi_aff::pw_multi_aff(isl::ctx ctx, const std::string &str) {
  auto res = isl_pw_multi_aff_read_from_str(ctx.release(), str.c_str());
  ptr = res;
}
pw_multi_aff::pw_multi_aff(isl::multi_aff ma) {
  auto res = isl_pw_multi_aff_from_multi_aff(ma.release());
  ptr = res;
}
pw_multi_aff::pw_multi_aff(isl::pw_aff pa) {
  auto res = isl_pw_multi_aff_from_pw_aff(pa.release());
  ptr = res;
}

pw_multi_aff &pw_multi_aff::operator=(isl::pw_multi_aff obj) {
  std::swap(this->ptr, obj.ptr);
  return *this;
}

pw_multi_aff::~pw_multi_aff() {
  if (ptr)
    isl_pw_multi_aff_free(ptr);
}

__isl_give isl_pw_multi_aff *pw_multi_aff::copy() const & {
  return isl_pw_multi_aff_copy(ptr);
}

__isl_keep isl_pw_multi_aff *pw_multi_aff::get() const {
  return ptr;
}

__isl_give isl_pw_multi_aff *pw_multi_aff::release() {
  isl_pw_multi_aff *tmp = ptr;
  ptr = nullptr;
  return tmp;
}

bool pw_multi_aff::is_null() const {
  return ptr == nullptr;
}
__isl_keep isl_pw_multi_aff *pw_multi_aff::keep() const {
  return get();
}

__isl_give isl_pw_multi_aff *pw_multi_aff::take() {
  return release();
}

pw_multi_aff::operator bool() const {
  return !is_null();
}

isl::ctx pw_multi_aff::get_ctx() const {
  return isl::ctx(isl_pw_multi_aff_get_ctx(ptr));
}


std::string pw_multi_aff::to_str() const {
  char *Tmp = isl_pw_multi_aff_to_str(get());
  if (!Tmp)
    return "";
  std::string S(Tmp);
  free(Tmp);
  return S;
}


void pw_multi_aff::dump() const {
  isl_pw_multi_aff_dump(get());
}


isl::pw_multi_aff pw_multi_aff::add(isl::pw_multi_aff pma2) const {
  auto res = isl_pw_multi_aff_add(copy(), pma2.release());
  return manage(res);
}

isl::pw_multi_aff pw_multi_aff::align_params(isl::space model) const {
  auto res = isl_pw_multi_aff_align_params(copy(), model.release());
  return manage(res);
}

isl::pw_multi_aff pw_multi_aff::alloc(isl::set set, isl::multi_aff maff) {
  auto res = isl_pw_multi_aff_alloc(set.release(), maff.release());
  return manage(res);
}

isl::pw_multi_aff pw_multi_aff::coalesce() const {
  auto res = isl_pw_multi_aff_coalesce(copy());
  return manage(res);
}

unsigned int pw_multi_aff::dim(isl::dim type) const {
  auto res = isl_pw_multi_aff_dim(get(), static_cast<enum isl_dim_type>(type));
  return res;
}

isl::set pw_multi_aff::domain() const {
  auto res = isl_pw_multi_aff_domain(copy());
  return manage(res);
}

isl::pw_multi_aff pw_multi_aff::drop_dims(isl::dim type, unsigned int first, unsigned int n) const {
  auto res = isl_pw_multi_aff_drop_dims(copy(), static_cast<enum isl_dim_type>(type), first, n);
  return manage(res);
}

isl::pw_multi_aff pw_multi_aff::empty(isl::space space) {
  auto res = isl_pw_multi_aff_empty(space.release());
  return manage(res);
}

int pw_multi_aff::find_dim_by_name(isl::dim type, const std::string &name) const {
  auto res = isl_pw_multi_aff_find_dim_by_name(get(), static_cast<enum isl_dim_type>(type), name.c_str());
  return res;
}

isl::pw_multi_aff pw_multi_aff::fix_si(isl::dim type, unsigned int pos, int value) const {
  auto res = isl_pw_multi_aff_fix_si(copy(), static_cast<enum isl_dim_type>(type), pos, value);
  return manage(res);
}

isl::pw_multi_aff pw_multi_aff::flat_range_product(isl::pw_multi_aff pma2) const {
  auto res = isl_pw_multi_aff_flat_range_product(copy(), pma2.release());
  return manage(res);
}

isl::stat pw_multi_aff::foreach_piece(const std::function<isl::stat(isl::set, isl::multi_aff)> &fn) const {
  auto fn_p = &fn;
  auto fn_lambda = [](isl_set *arg_0, isl_multi_aff *arg_1, void *arg_2) -> isl_stat {
    auto *func = *static_cast<const std::function<isl::stat(isl::set, isl::multi_aff)> **>(arg_2);
    stat ret = (*func)(isl::manage(arg_0), isl::manage(arg_1));
    return isl_stat(ret);
  };
  auto res = isl_pw_multi_aff_foreach_piece(get(), fn_lambda, &fn_p);
  return isl::stat(res);
}

isl::pw_multi_aff pw_multi_aff::from_domain(isl::set set) {
  auto res = isl_pw_multi_aff_from_domain(set.release());
  return manage(res);
}

isl::pw_multi_aff pw_multi_aff::from_map(isl::map map) {
  auto res = isl_pw_multi_aff_from_map(map.release());
  return manage(res);
}

isl::pw_multi_aff pw_multi_aff::from_multi_pw_aff(isl::multi_pw_aff mpa) {
  auto res = isl_pw_multi_aff_from_multi_pw_aff(mpa.release());
  return manage(res);
}

isl::pw_multi_aff pw_multi_aff::from_set(isl::set set) {
  auto res = isl_pw_multi_aff_from_set(set.release());
  return manage(res);
}

isl::space pw_multi_aff::get_domain_space() const {
  auto res = isl_pw_multi_aff_get_domain_space(get());
  return manage(res);
}

isl::pw_aff pw_multi_aff::get_pw_aff(int pos) const {
  auto res = isl_pw_multi_aff_get_pw_aff(get(), pos);
  return manage(res);
}

isl::space pw_multi_aff::get_space() const {
  auto res = isl_pw_multi_aff_get_space(get());
  return manage(res);
}

isl::id pw_multi_aff::get_tuple_id(isl::dim type) const {
  auto res = isl_pw_multi_aff_get_tuple_id(get(), static_cast<enum isl_dim_type>(type));
  return manage(res);
}

std::string pw_multi_aff::get_tuple_name(isl::dim type) const {
  auto res = isl_pw_multi_aff_get_tuple_name(get(), static_cast<enum isl_dim_type>(type));
  std::string tmp(res);
  return tmp;
}

isl::pw_multi_aff pw_multi_aff::gist(isl::set set) const {
  auto res = isl_pw_multi_aff_gist(copy(), set.release());
  return manage(res);
}

isl::pw_multi_aff pw_multi_aff::gist_params(isl::set set) const {
  auto res = isl_pw_multi_aff_gist_params(copy(), set.release());
  return manage(res);
}

isl::boolean pw_multi_aff::has_tuple_id(isl::dim type) const {
  auto res = isl_pw_multi_aff_has_tuple_id(get(), static_cast<enum isl_dim_type>(type));
  return manage(res);
}

isl::boolean pw_multi_aff::has_tuple_name(isl::dim type) const {
  auto res = isl_pw_multi_aff_has_tuple_name(get(), static_cast<enum isl_dim_type>(type));
  return manage(res);
}

isl::pw_multi_aff pw_multi_aff::identity(isl::space space) {
  auto res = isl_pw_multi_aff_identity(space.release());
  return manage(res);
}

isl::pw_multi_aff pw_multi_aff::intersect_domain(isl::set set) const {
  auto res = isl_pw_multi_aff_intersect_domain(copy(), set.release());
  return manage(res);
}

isl::pw_multi_aff pw_multi_aff::intersect_params(isl::set set) const {
  auto res = isl_pw_multi_aff_intersect_params(copy(), set.release());
  return manage(res);
}

isl::boolean pw_multi_aff::involves_nan() const {
  auto res = isl_pw_multi_aff_involves_nan(get());
  return manage(res);
}

isl::boolean pw_multi_aff::is_equal(const isl::pw_multi_aff &pma2) const {
  auto res = isl_pw_multi_aff_is_equal(get(), pma2.get());
  return manage(res);
}

isl::pw_multi_aff pw_multi_aff::multi_val_on_domain(isl::set domain, isl::multi_val mv) {
  auto res = isl_pw_multi_aff_multi_val_on_domain(domain.release(), mv.release());
  return manage(res);
}

isl::pw_multi_aff pw_multi_aff::neg() const {
  auto res = isl_pw_multi_aff_neg(copy());
  return manage(res);
}

isl::boolean pw_multi_aff::plain_is_equal(const isl::pw_multi_aff &pma2) const {
  auto res = isl_pw_multi_aff_plain_is_equal(get(), pma2.get());
  return manage(res);
}

isl::pw_multi_aff pw_multi_aff::product(isl::pw_multi_aff pma2) const {
  auto res = isl_pw_multi_aff_product(copy(), pma2.release());
  return manage(res);
}

isl::pw_multi_aff pw_multi_aff::project_domain_on_params() const {
  auto res = isl_pw_multi_aff_project_domain_on_params(copy());
  return manage(res);
}

isl::pw_multi_aff pw_multi_aff::project_out_map(isl::space space, isl::dim type, unsigned int first, unsigned int n) {
  auto res = isl_pw_multi_aff_project_out_map(space.release(), static_cast<enum isl_dim_type>(type), first, n);
  return manage(res);
}

isl::pw_multi_aff pw_multi_aff::pullback(isl::multi_aff ma) const {
  auto res = isl_pw_multi_aff_pullback_multi_aff(copy(), ma.release());
  return manage(res);
}

isl::pw_multi_aff pw_multi_aff::pullback(isl::pw_multi_aff pma2) const {
  auto res = isl_pw_multi_aff_pullback_pw_multi_aff(copy(), pma2.release());
  return manage(res);
}

isl::pw_multi_aff pw_multi_aff::range_map(isl::space space) {
  auto res = isl_pw_multi_aff_range_map(space.release());
  return manage(res);
}

isl::pw_multi_aff pw_multi_aff::range_product(isl::pw_multi_aff pma2) const {
  auto res = isl_pw_multi_aff_range_product(copy(), pma2.release());
  return manage(res);
}

isl::pw_multi_aff pw_multi_aff::reset_tuple_id(isl::dim type) const {
  auto res = isl_pw_multi_aff_reset_tuple_id(copy(), static_cast<enum isl_dim_type>(type));
  return manage(res);
}

isl::pw_multi_aff pw_multi_aff::reset_user() const {
  auto res = isl_pw_multi_aff_reset_user(copy());
  return manage(res);
}

isl::pw_multi_aff pw_multi_aff::scale_down_val(isl::val v) const {
  auto res = isl_pw_multi_aff_scale_down_val(copy(), v.release());
  return manage(res);
}

isl::pw_multi_aff pw_multi_aff::scale_multi_val(isl::multi_val mv) const {
  auto res = isl_pw_multi_aff_scale_multi_val(copy(), mv.release());
  return manage(res);
}

isl::pw_multi_aff pw_multi_aff::scale_val(isl::val v) const {
  auto res = isl_pw_multi_aff_scale_val(copy(), v.release());
  return manage(res);
}

isl::pw_multi_aff pw_multi_aff::set_dim_id(isl::dim type, unsigned int pos, isl::id id) const {
  auto res = isl_pw_multi_aff_set_dim_id(copy(), static_cast<enum isl_dim_type>(type), pos, id.release());
  return manage(res);
}

isl::pw_multi_aff pw_multi_aff::set_pw_aff(unsigned int pos, isl::pw_aff pa) const {
  auto res = isl_pw_multi_aff_set_pw_aff(copy(), pos, pa.release());
  return manage(res);
}

isl::pw_multi_aff pw_multi_aff::set_tuple_id(isl::dim type, isl::id id) const {
  auto res = isl_pw_multi_aff_set_tuple_id(copy(), static_cast<enum isl_dim_type>(type), id.release());
  return manage(res);
}

isl::pw_multi_aff pw_multi_aff::sub(isl::pw_multi_aff pma2) const {
  auto res = isl_pw_multi_aff_sub(copy(), pma2.release());
  return manage(res);
}

isl::pw_multi_aff pw_multi_aff::subtract_domain(isl::set set) const {
  auto res = isl_pw_multi_aff_subtract_domain(copy(), set.release());
  return manage(res);
}

isl::pw_multi_aff pw_multi_aff::union_add(isl::pw_multi_aff pma2) const {
  auto res = isl_pw_multi_aff_union_add(copy(), pma2.release());
  return manage(res);
}

isl::pw_multi_aff pw_multi_aff::union_lexmax(isl::pw_multi_aff pma2) const {
  auto res = isl_pw_multi_aff_union_lexmax(copy(), pma2.release());
  return manage(res);
}

isl::pw_multi_aff pw_multi_aff::union_lexmin(isl::pw_multi_aff pma2) const {
  auto res = isl_pw_multi_aff_union_lexmin(copy(), pma2.release());
  return manage(res);
}

isl::pw_multi_aff pw_multi_aff::zero(isl::space space) {
  auto res = isl_pw_multi_aff_zero(space.release());
  return manage(res);
}

// implementations for isl::schedule
isl::schedule manage(__isl_take isl_schedule *ptr) {
  return schedule(ptr);
}
isl::schedule give(__isl_take isl_schedule *ptr) {
  return manage(ptr);
}


schedule::schedule()
    : ptr(nullptr) {}

schedule::schedule(const isl::schedule &obj)
    : ptr(obj.copy()) {}
schedule::schedule(std::nullptr_t)
    : ptr(nullptr) {}


schedule::schedule(__isl_take isl_schedule *ptr)
    : ptr(ptr) {}

schedule::schedule(isl::ctx ctx, const std::string &str) {
  auto res = isl_schedule_read_from_str(ctx.release(), str.c_str());
  ptr = res;
}

schedule &schedule::operator=(isl::schedule obj) {
  std::swap(this->ptr, obj.ptr);
  return *this;
}

schedule::~schedule() {
  if (ptr)
    isl_schedule_free(ptr);
}

__isl_give isl_schedule *schedule::copy() const & {
  return isl_schedule_copy(ptr);
}

__isl_keep isl_schedule *schedule::get() const {
  return ptr;
}

__isl_give isl_schedule *schedule::release() {
  isl_schedule *tmp = ptr;
  ptr = nullptr;
  return tmp;
}

bool schedule::is_null() const {
  return ptr == nullptr;
}
__isl_keep isl_schedule *schedule::keep() const {
  return get();
}

__isl_give isl_schedule *schedule::take() {
  return release();
}

schedule::operator bool() const {
  return !is_null();
}

isl::ctx schedule::get_ctx() const {
  return isl::ctx(isl_schedule_get_ctx(ptr));
}


std::string schedule::to_str() const {
  char *Tmp = isl_schedule_to_str(get());
  if (!Tmp)
    return "";
  std::string S(Tmp);
  free(Tmp);
  return S;
}


void schedule::dump() const {
  isl_schedule_dump(get());
}


isl::schedule schedule::align_params(isl::space space) const {
  auto res = isl_schedule_align_params(copy(), space.release());
  return manage(res);
}

isl::schedule schedule::empty(isl::space space) {
  auto res = isl_schedule_empty(space.release());
  return manage(res);
}

isl::schedule schedule::from_domain(isl::union_set domain) {
  auto res = isl_schedule_from_domain(domain.release());
  return manage(res);
}

isl::union_set schedule::get_domain() const {
  auto res = isl_schedule_get_domain(get());
  return manage(res);
}

isl::union_map schedule::get_map() const {
  auto res = isl_schedule_get_map(get());
  return manage(res);
}

isl::schedule_node schedule::get_root() const {
  auto res = isl_schedule_get_root(get());
  return manage(res);
}

isl::schedule schedule::gist_domain_params(isl::set context) const {
  auto res = isl_schedule_gist_domain_params(copy(), context.release());
  return manage(res);
}

isl::schedule schedule::insert_context(isl::set context) const {
  auto res = isl_schedule_insert_context(copy(), context.release());
  return manage(res);
}

isl::schedule schedule::insert_guard(isl::set guard) const {
  auto res = isl_schedule_insert_guard(copy(), guard.release());
  return manage(res);
}

isl::schedule schedule::intersect_domain(isl::union_set domain) const {
  auto res = isl_schedule_intersect_domain(copy(), domain.release());
  return manage(res);
}

isl::boolean schedule::plain_is_equal(const isl::schedule &schedule2) const {
  auto res = isl_schedule_plain_is_equal(get(), schedule2.get());
  return manage(res);
}

isl::schedule schedule::pullback(isl::union_pw_multi_aff upma) const {
  auto res = isl_schedule_pullback_union_pw_multi_aff(copy(), upma.release());
  return manage(res);
}

isl::schedule schedule::reset_user() const {
  auto res = isl_schedule_reset_user(copy());
  return manage(res);
}

isl::schedule schedule::sequence(isl::schedule schedule2) const {
  auto res = isl_schedule_sequence(copy(), schedule2.release());
  return manage(res);
}

isl::schedule schedule::set(isl::schedule schedule2) const {
  auto res = isl_schedule_set(copy(), schedule2.release());
  return manage(res);
}

// implementations for isl::schedule_constraints
isl::schedule_constraints manage(__isl_take isl_schedule_constraints *ptr) {
  return schedule_constraints(ptr);
}
isl::schedule_constraints give(__isl_take isl_schedule_constraints *ptr) {
  return manage(ptr);
}


schedule_constraints::schedule_constraints()
    : ptr(nullptr) {}

schedule_constraints::schedule_constraints(const isl::schedule_constraints &obj)
    : ptr(obj.copy()) {}
schedule_constraints::schedule_constraints(std::nullptr_t)
    : ptr(nullptr) {}


schedule_constraints::schedule_constraints(__isl_take isl_schedule_constraints *ptr)
    : ptr(ptr) {}

schedule_constraints::schedule_constraints(isl::ctx ctx, const std::string &str) {
  auto res = isl_schedule_constraints_read_from_str(ctx.release(), str.c_str());
  ptr = res;
}

schedule_constraints &schedule_constraints::operator=(isl::schedule_constraints obj) {
  std::swap(this->ptr, obj.ptr);
  return *this;
}

schedule_constraints::~schedule_constraints() {
  if (ptr)
    isl_schedule_constraints_free(ptr);
}

__isl_give isl_schedule_constraints *schedule_constraints::copy() const & {
  return isl_schedule_constraints_copy(ptr);
}

__isl_keep isl_schedule_constraints *schedule_constraints::get() const {
  return ptr;
}

__isl_give isl_schedule_constraints *schedule_constraints::release() {
  isl_schedule_constraints *tmp = ptr;
  ptr = nullptr;
  return tmp;
}

bool schedule_constraints::is_null() const {
  return ptr == nullptr;
}
__isl_keep isl_schedule_constraints *schedule_constraints::keep() const {
  return get();
}

__isl_give isl_schedule_constraints *schedule_constraints::take() {
  return release();
}

schedule_constraints::operator bool() const {
  return !is_null();
}

isl::ctx schedule_constraints::get_ctx() const {
  return isl::ctx(isl_schedule_constraints_get_ctx(ptr));
}


std::string schedule_constraints::to_str() const {
  char *Tmp = isl_schedule_constraints_to_str(get());
  if (!Tmp)
    return "";
  std::string S(Tmp);
  free(Tmp);
  return S;
}


void schedule_constraints::dump() const {
  isl_schedule_constraints_dump(get());
}


isl::schedule_constraints schedule_constraints::apply(isl::union_map umap) const {
  auto res = isl_schedule_constraints_apply(copy(), umap.release());
  return manage(res);
}

isl::schedule schedule_constraints::compute_schedule() const {
  auto res = isl_schedule_constraints_compute_schedule(copy());
  return manage(res);
}

isl::union_map schedule_constraints::get_coincidence() const {
  auto res = isl_schedule_constraints_get_coincidence(get());
  return manage(res);
}

isl::union_map schedule_constraints::get_conditional_validity() const {
  auto res = isl_schedule_constraints_get_conditional_validity(get());
  return manage(res);
}

isl::union_map schedule_constraints::get_conditional_validity_condition() const {
  auto res = isl_schedule_constraints_get_conditional_validity_condition(get());
  return manage(res);
}

isl::set schedule_constraints::get_context() const {
  auto res = isl_schedule_constraints_get_context(get());
  return manage(res);
}

isl::union_set schedule_constraints::get_domain() const {
  auto res = isl_schedule_constraints_get_domain(get());
  return manage(res);
}

isl::union_map schedule_constraints::get_proximity() const {
  auto res = isl_schedule_constraints_get_proximity(get());
  return manage(res);
}

isl::union_map schedule_constraints::get_validity() const {
  auto res = isl_schedule_constraints_get_validity(get());
  return manage(res);
}

isl::schedule_constraints schedule_constraints::on_domain(isl::union_set domain) {
  auto res = isl_schedule_constraints_on_domain(domain.release());
  return manage(res);
}

isl::schedule_constraints schedule_constraints::set_coincidence(isl::union_map coincidence) const {
  auto res = isl_schedule_constraints_set_coincidence(copy(), coincidence.release());
  return manage(res);
}

isl::schedule_constraints schedule_constraints::set_conditional_validity(isl::union_map condition, isl::union_map validity) const {
  auto res = isl_schedule_constraints_set_conditional_validity(copy(), condition.release(), validity.release());
  return manage(res);
}

isl::schedule_constraints schedule_constraints::set_context(isl::set context) const {
  auto res = isl_schedule_constraints_set_context(copy(), context.release());
  return manage(res);
}

isl::schedule_constraints schedule_constraints::set_proximity(isl::union_map proximity) const {
  auto res = isl_schedule_constraints_set_proximity(copy(), proximity.release());
  return manage(res);
}

isl::schedule_constraints schedule_constraints::set_validity(isl::union_map validity) const {
  auto res = isl_schedule_constraints_set_validity(copy(), validity.release());
  return manage(res);
}

// implementations for isl::schedule_node
isl::schedule_node manage(__isl_take isl_schedule_node *ptr) {
  return schedule_node(ptr);
}
isl::schedule_node give(__isl_take isl_schedule_node *ptr) {
  return manage(ptr);
}


schedule_node::schedule_node()
    : ptr(nullptr) {}

schedule_node::schedule_node(const isl::schedule_node &obj)
    : ptr(obj.copy()) {}
schedule_node::schedule_node(std::nullptr_t)
    : ptr(nullptr) {}


schedule_node::schedule_node(__isl_take isl_schedule_node *ptr)
    : ptr(ptr) {}


schedule_node &schedule_node::operator=(isl::schedule_node obj) {
  std::swap(this->ptr, obj.ptr);
  return *this;
}

schedule_node::~schedule_node() {
  if (ptr)
    isl_schedule_node_free(ptr);
}

__isl_give isl_schedule_node *schedule_node::copy() const & {
  return isl_schedule_node_copy(ptr);
}

__isl_keep isl_schedule_node *schedule_node::get() const {
  return ptr;
}

__isl_give isl_schedule_node *schedule_node::release() {
  isl_schedule_node *tmp = ptr;
  ptr = nullptr;
  return tmp;
}

bool schedule_node::is_null() const {
  return ptr == nullptr;
}
__isl_keep isl_schedule_node *schedule_node::keep() const {
  return get();
}

__isl_give isl_schedule_node *schedule_node::take() {
  return release();
}

schedule_node::operator bool() const {
  return !is_null();
}

isl::ctx schedule_node::get_ctx() const {
  return isl::ctx(isl_schedule_node_get_ctx(ptr));
}


std::string schedule_node::to_str() const {
  char *Tmp = isl_schedule_node_to_str(get());
  if (!Tmp)
    return "";
  std::string S(Tmp);
  free(Tmp);
  return S;
}


void schedule_node::dump() const {
  isl_schedule_node_dump(get());
}


isl::schedule_node schedule_node::align_params(isl::space space) const {
  auto res = isl_schedule_node_align_params(copy(), space.release());
  return manage(res);
}

isl::schedule_node schedule_node::ancestor(int generation) const {
  auto res = isl_schedule_node_ancestor(copy(), generation);
  return manage(res);
}

isl::boolean schedule_node::band_member_get_coincident(int pos) const {
  auto res = isl_schedule_node_band_member_get_coincident(get(), pos);
  return manage(res);
}

isl::schedule_node schedule_node::band_member_set_coincident(int pos, int coincident) const {
  auto res = isl_schedule_node_band_member_set_coincident(copy(), pos, coincident);
  return manage(res);
}

isl::schedule_node schedule_node::child(int pos) const {
  auto res = isl_schedule_node_child(copy(), pos);
  return manage(res);
}

isl::set schedule_node::context_get_context() const {
  auto res = isl_schedule_node_context_get_context(get());
  return manage(res);
}

isl::schedule_node schedule_node::cut() const {
  auto res = isl_schedule_node_cut(copy());
  return manage(res);
}

isl::union_set schedule_node::domain_get_domain() const {
  auto res = isl_schedule_node_domain_get_domain(get());
  return manage(res);
}

isl::union_pw_multi_aff schedule_node::expansion_get_contraction() const {
  auto res = isl_schedule_node_expansion_get_contraction(get());
  return manage(res);
}

isl::union_map schedule_node::expansion_get_expansion() const {
  auto res = isl_schedule_node_expansion_get_expansion(get());
  return manage(res);
}

isl::union_map schedule_node::extension_get_extension() const {
  auto res = isl_schedule_node_extension_get_extension(get());
  return manage(res);
}

isl::union_set schedule_node::filter_get_filter() const {
  auto res = isl_schedule_node_filter_get_filter(get());
  return manage(res);
}

isl::schedule_node schedule_node::first_child() const {
  auto res = isl_schedule_node_first_child(copy());
  return manage(res);
}

isl::stat schedule_node::foreach_ancestor_top_down(const std::function<isl::stat(isl::schedule_node)> &fn) const {
  auto fn_p = &fn;
  auto fn_lambda = [](isl_schedule_node *arg_0, void *arg_1) -> isl_stat {
    auto *func = *static_cast<const std::function<isl::stat(isl::schedule_node)> **>(arg_1);
    stat ret = (*func)(isl::manage(arg_0));
    return isl_stat(ret);
  };
  auto res = isl_schedule_node_foreach_ancestor_top_down(get(), fn_lambda, &fn_p);
  return isl::stat(res);
}

isl::schedule_node schedule_node::from_domain(isl::union_set domain) {
  auto res = isl_schedule_node_from_domain(domain.release());
  return manage(res);
}

isl::schedule_node schedule_node::from_extension(isl::union_map extension) {
  auto res = isl_schedule_node_from_extension(extension.release());
  return manage(res);
}

int schedule_node::get_ancestor_child_position(const isl::schedule_node &ancestor) const {
  auto res = isl_schedule_node_get_ancestor_child_position(get(), ancestor.get());
  return res;
}

isl::schedule_node schedule_node::get_child(int pos) const {
  auto res = isl_schedule_node_get_child(get(), pos);
  return manage(res);
}

int schedule_node::get_child_position() const {
  auto res = isl_schedule_node_get_child_position(get());
  return res;
}

isl::union_set schedule_node::get_domain() const {
  auto res = isl_schedule_node_get_domain(get());
  return manage(res);
}

isl::multi_union_pw_aff schedule_node::get_prefix_schedule_multi_union_pw_aff() const {
  auto res = isl_schedule_node_get_prefix_schedule_multi_union_pw_aff(get());
  return manage(res);
}

isl::union_map schedule_node::get_prefix_schedule_relation() const {
  auto res = isl_schedule_node_get_prefix_schedule_relation(get());
  return manage(res);
}

isl::union_map schedule_node::get_prefix_schedule_union_map() const {
  auto res = isl_schedule_node_get_prefix_schedule_union_map(get());
  return manage(res);
}

isl::union_pw_multi_aff schedule_node::get_prefix_schedule_union_pw_multi_aff() const {
  auto res = isl_schedule_node_get_prefix_schedule_union_pw_multi_aff(get());
  return manage(res);
}

isl::schedule schedule_node::get_schedule() const {
  auto res = isl_schedule_node_get_schedule(get());
  return manage(res);
}

int schedule_node::get_schedule_depth() const {
  auto res = isl_schedule_node_get_schedule_depth(get());
  return res;
}

isl::schedule_node schedule_node::get_shared_ancestor(const isl::schedule_node &node2) const {
  auto res = isl_schedule_node_get_shared_ancestor(get(), node2.get());
  return manage(res);
}

isl::union_pw_multi_aff schedule_node::get_subtree_contraction() const {
  auto res = isl_schedule_node_get_subtree_contraction(get());
  return manage(res);
}

isl::union_map schedule_node::get_subtree_expansion() const {
  auto res = isl_schedule_node_get_subtree_expansion(get());
  return manage(res);
}

isl::union_map schedule_node::get_subtree_schedule_union_map() const {
  auto res = isl_schedule_node_get_subtree_schedule_union_map(get());
  return manage(res);
}

int schedule_node::get_tree_depth() const {
  auto res = isl_schedule_node_get_tree_depth(get());
  return res;
}

isl::union_set schedule_node::get_universe_domain() const {
  auto res = isl_schedule_node_get_universe_domain(get());
  return manage(res);
}

isl::schedule_node schedule_node::graft_after(isl::schedule_node graft) const {
  auto res = isl_schedule_node_graft_after(copy(), graft.release());
  return manage(res);
}

isl::schedule_node schedule_node::graft_before(isl::schedule_node graft) const {
  auto res = isl_schedule_node_graft_before(copy(), graft.release());
  return manage(res);
}

isl::schedule_node schedule_node::group(isl::id group_id) const {
  auto res = isl_schedule_node_group(copy(), group_id.release());
  return manage(res);
}

isl::set schedule_node::guard_get_guard() const {
  auto res = isl_schedule_node_guard_get_guard(get());
  return manage(res);
}

isl::boolean schedule_node::has_children() const {
  auto res = isl_schedule_node_has_children(get());
  return manage(res);
}

isl::boolean schedule_node::has_next_sibling() const {
  auto res = isl_schedule_node_has_next_sibling(get());
  return manage(res);
}

isl::boolean schedule_node::has_parent() const {
  auto res = isl_schedule_node_has_parent(get());
  return manage(res);
}

isl::boolean schedule_node::has_previous_sibling() const {
  auto res = isl_schedule_node_has_previous_sibling(get());
  return manage(res);
}

isl::schedule_node schedule_node::insert_context(isl::set context) const {
  auto res = isl_schedule_node_insert_context(copy(), context.release());
  return manage(res);
}

isl::schedule_node schedule_node::insert_filter(isl::union_set filter) const {
  auto res = isl_schedule_node_insert_filter(copy(), filter.release());
  return manage(res);
}

isl::schedule_node schedule_node::insert_guard(isl::set context) const {
  auto res = isl_schedule_node_insert_guard(copy(), context.release());
  return manage(res);
}

isl::schedule_node schedule_node::insert_mark(isl::id mark) const {
  auto res = isl_schedule_node_insert_mark(copy(), mark.release());
  return manage(res);
}

isl::schedule_node schedule_node::insert_sequence(isl::union_set_list filters) const {
  auto res = isl_schedule_node_insert_sequence(copy(), filters.release());
  return manage(res);
}

isl::schedule_node schedule_node::insert_set(isl::union_set_list filters) const {
  auto res = isl_schedule_node_insert_set(copy(), filters.release());
  return manage(res);
}

isl::boolean schedule_node::is_equal(const isl::schedule_node &node2) const {
  auto res = isl_schedule_node_is_equal(get(), node2.get());
  return manage(res);
}

isl::boolean schedule_node::is_subtree_anchored() const {
  auto res = isl_schedule_node_is_subtree_anchored(get());
  return manage(res);
}

isl::id schedule_node::mark_get_id() const {
  auto res = isl_schedule_node_mark_get_id(get());
  return manage(res);
}

isl::schedule_node schedule_node::next_sibling() const {
  auto res = isl_schedule_node_next_sibling(copy());
  return manage(res);
}

isl::schedule_node schedule_node::order_after(isl::union_set filter) const {
  auto res = isl_schedule_node_order_after(copy(), filter.release());
  return manage(res);
}

isl::schedule_node schedule_node::order_before(isl::union_set filter) const {
  auto res = isl_schedule_node_order_before(copy(), filter.release());
  return manage(res);
}

isl::schedule_node schedule_node::parent() const {
  auto res = isl_schedule_node_parent(copy());
  return manage(res);
}

isl::schedule_node schedule_node::previous_sibling() const {
  auto res = isl_schedule_node_previous_sibling(copy());
  return manage(res);
}

isl::schedule_node schedule_node::reset_user() const {
  auto res = isl_schedule_node_reset_user(copy());
  return manage(res);
}

isl::schedule_node schedule_node::root() const {
  auto res = isl_schedule_node_root(copy());
  return manage(res);
}

isl::schedule_node schedule_node::sequence_splice_child(int pos) const {
  auto res = isl_schedule_node_sequence_splice_child(copy(), pos);
  return manage(res);
}

// implementations for isl::set
isl::set manage(__isl_take isl_set *ptr) {
  return set(ptr);
}
isl::set give(__isl_take isl_set *ptr) {
  return manage(ptr);
}


set::set()
    : ptr(nullptr) {}

set::set(const isl::set &obj)
    : ptr(obj.copy()) {}
set::set(std::nullptr_t)
    : ptr(nullptr) {}


set::set(__isl_take isl_set *ptr)
    : ptr(ptr) {}

set::set(isl::union_set uset) {
  auto res = isl_set_from_union_set(uset.release());
  ptr = res;
}
set::set(isl::ctx ctx, const std::string &str) {
  auto res = isl_set_read_from_str(ctx.release(), str.c_str());
  ptr = res;
}
set::set(isl::basic_set bset) {
  auto res = isl_set_from_basic_set(bset.release());
  ptr = res;
}
set::set(isl::point pnt) {
  auto res = isl_set_from_point(pnt.release());
  ptr = res;
}

set &set::operator=(isl::set obj) {
  std::swap(this->ptr, obj.ptr);
  return *this;
}

set::~set() {
  if (ptr)
    isl_set_free(ptr);
}

__isl_give isl_set *set::copy() const & {
  return isl_set_copy(ptr);
}

__isl_keep isl_set *set::get() const {
  return ptr;
}

__isl_give isl_set *set::release() {
  isl_set *tmp = ptr;
  ptr = nullptr;
  return tmp;
}

bool set::is_null() const {
  return ptr == nullptr;
}
__isl_keep isl_set *set::keep() const {
  return get();
}

__isl_give isl_set *set::take() {
  return release();
}

set::operator bool() const {
  return !is_null();
}

isl::ctx set::get_ctx() const {
  return isl::ctx(isl_set_get_ctx(ptr));
}


std::string set::to_str() const {
  char *Tmp = isl_set_to_str(get());
  if (!Tmp)
    return "";
  std::string S(Tmp);
  free(Tmp);
  return S;
}


void set::dump() const {
  isl_set_dump(get());
}


isl::set set::add_constraint(isl::constraint constraint) const {
  auto res = isl_set_add_constraint(copy(), constraint.release());
  return manage(res);
}

isl::set set::add_dims(isl::dim type, unsigned int n) const {
  auto res = isl_set_add_dims(copy(), static_cast<enum isl_dim_type>(type), n);
  return manage(res);
}

isl::basic_set set::affine_hull() const {
  auto res = isl_set_affine_hull(copy());
  return manage(res);
}

isl::set set::align_params(isl::space model) const {
  auto res = isl_set_align_params(copy(), model.release());
  return manage(res);
}

isl::set set::apply(isl::map map) const {
  auto res = isl_set_apply(copy(), map.release());
  return manage(res);
}

isl::basic_set set::bounded_simple_hull() const {
  auto res = isl_set_bounded_simple_hull(copy());
  return manage(res);
}

isl::set set::box_from_points(isl::point pnt1, isl::point pnt2) {
  auto res = isl_set_box_from_points(pnt1.release(), pnt2.release());
  return manage(res);
}

isl::set set::coalesce() const {
  auto res = isl_set_coalesce(copy());
  return manage(res);
}

isl::basic_set set::coefficients() const {
  auto res = isl_set_coefficients(copy());
  return manage(res);
}

isl::set set::complement() const {
  auto res = isl_set_complement(copy());
  return manage(res);
}

isl::basic_set set::convex_hull() const {
  auto res = isl_set_convex_hull(copy());
  return manage(res);
}

isl::val set::count_val() const {
  auto res = isl_set_count_val(get());
  return manage(res);
}

isl::set set::detect_equalities() const {
  auto res = isl_set_detect_equalities(copy());
  return manage(res);
}

unsigned int set::dim(isl::dim type) const {
  auto res = isl_set_dim(get(), static_cast<enum isl_dim_type>(type));
  return res;
}

isl::boolean set::dim_has_any_lower_bound(isl::dim type, unsigned int pos) const {
  auto res = isl_set_dim_has_any_lower_bound(get(), static_cast<enum isl_dim_type>(type), pos);
  return manage(res);
}

isl::boolean set::dim_has_any_upper_bound(isl::dim type, unsigned int pos) const {
  auto res = isl_set_dim_has_any_upper_bound(get(), static_cast<enum isl_dim_type>(type), pos);
  return manage(res);
}

isl::boolean set::dim_has_lower_bound(isl::dim type, unsigned int pos) const {
  auto res = isl_set_dim_has_lower_bound(get(), static_cast<enum isl_dim_type>(type), pos);
  return manage(res);
}

isl::boolean set::dim_has_upper_bound(isl::dim type, unsigned int pos) const {
  auto res = isl_set_dim_has_upper_bound(get(), static_cast<enum isl_dim_type>(type), pos);
  return manage(res);
}

isl::boolean set::dim_is_bounded(isl::dim type, unsigned int pos) const {
  auto res = isl_set_dim_is_bounded(get(), static_cast<enum isl_dim_type>(type), pos);
  return manage(res);
}

isl::pw_aff set::dim_max(int pos) const {
  auto res = isl_set_dim_max(copy(), pos);
  return manage(res);
}

isl::pw_aff set::dim_min(int pos) const {
  auto res = isl_set_dim_min(copy(), pos);
  return manage(res);
}

isl::set set::drop_constraints_involving_dims(isl::dim type, unsigned int first, unsigned int n) const {
  auto res = isl_set_drop_constraints_involving_dims(copy(), static_cast<enum isl_dim_type>(type), first, n);
  return manage(res);
}

isl::set set::drop_constraints_not_involving_dims(isl::dim type, unsigned int first, unsigned int n) const {
  auto res = isl_set_drop_constraints_not_involving_dims(copy(), static_cast<enum isl_dim_type>(type), first, n);
  return manage(res);
}

isl::set set::eliminate(isl::dim type, unsigned int first, unsigned int n) const {
  auto res = isl_set_eliminate(copy(), static_cast<enum isl_dim_type>(type), first, n);
  return manage(res);
}

isl::set set::empty(isl::space dim) {
  auto res = isl_set_empty(dim.release());
  return manage(res);
}

isl::set set::equate(isl::dim type1, int pos1, isl::dim type2, int pos2) const {
  auto res = isl_set_equate(copy(), static_cast<enum isl_dim_type>(type1), pos1, static_cast<enum isl_dim_type>(type2), pos2);
  return manage(res);
}

int set::find_dim_by_id(isl::dim type, const isl::id &id) const {
  auto res = isl_set_find_dim_by_id(get(), static_cast<enum isl_dim_type>(type), id.get());
  return res;
}

int set::find_dim_by_name(isl::dim type, const std::string &name) const {
  auto res = isl_set_find_dim_by_name(get(), static_cast<enum isl_dim_type>(type), name.c_str());
  return res;
}

isl::set set::fix_si(isl::dim type, unsigned int pos, int value) const {
  auto res = isl_set_fix_si(copy(), static_cast<enum isl_dim_type>(type), pos, value);
  return manage(res);
}

isl::set set::fix_val(isl::dim type, unsigned int pos, isl::val v) const {
  auto res = isl_set_fix_val(copy(), static_cast<enum isl_dim_type>(type), pos, v.release());
  return manage(res);
}

isl::set set::flat_product(isl::set set2) const {
  auto res = isl_set_flat_product(copy(), set2.release());
  return manage(res);
}

isl::set set::flatten() const {
  auto res = isl_set_flatten(copy());
  return manage(res);
}

isl::map set::flatten_map() const {
  auto res = isl_set_flatten_map(copy());
  return manage(res);
}

int set::follows_at(const isl::set &set2, int pos) const {
  auto res = isl_set_follows_at(get(), set2.get(), pos);
  return res;
}

isl::stat set::foreach_basic_set(const std::function<isl::stat(isl::basic_set)> &fn) const {
  auto fn_p = &fn;
  auto fn_lambda = [](isl_basic_set *arg_0, void *arg_1) -> isl_stat {
    auto *func = *static_cast<const std::function<isl::stat(isl::basic_set)> **>(arg_1);
    stat ret = (*func)(isl::manage(arg_0));
    return isl_stat(ret);
  };
  auto res = isl_set_foreach_basic_set(get(), fn_lambda, &fn_p);
  return isl::stat(res);
}

isl::stat set::foreach_point(const std::function<isl::stat(isl::point)> &fn) const {
  auto fn_p = &fn;
  auto fn_lambda = [](isl_point *arg_0, void *arg_1) -> isl_stat {
    auto *func = *static_cast<const std::function<isl::stat(isl::point)> **>(arg_1);
    stat ret = (*func)(isl::manage(arg_0));
    return isl_stat(ret);
  };
  auto res = isl_set_foreach_point(get(), fn_lambda, &fn_p);
  return isl::stat(res);
}

isl::set set::from_multi_pw_aff(isl::multi_pw_aff mpa) {
  auto res = isl_set_from_multi_pw_aff(mpa.release());
  return manage(res);
}

isl::set set::from_params() const {
  auto res = isl_set_from_params(copy());
  return manage(res);
}

isl::set set::from_pw_aff(isl::pw_aff pwaff) {
  auto res = isl_set_from_pw_aff(pwaff.release());
  return manage(res);
}

isl::set set::from_pw_multi_aff(isl::pw_multi_aff pma) {
  auto res = isl_set_from_pw_multi_aff(pma.release());
  return manage(res);
}

isl::basic_set_list set::get_basic_set_list() const {
  auto res = isl_set_get_basic_set_list(get());
  return manage(res);
}

isl::space set::get_space() const {
  auto res = isl_set_get_space(get());
  return manage(res);
}

isl::id set::get_tuple_id() const {
  auto res = isl_set_get_tuple_id(get());
  return manage(res);
}

std::string set::get_tuple_name() const {
  auto res = isl_set_get_tuple_name(get());
  std::string tmp(res);
  return tmp;
}

isl::set set::gist(isl::set context) const {
  auto res = isl_set_gist(copy(), context.release());
  return manage(res);
}

isl::set set::gist_basic_set(isl::basic_set context) const {
  auto res = isl_set_gist_basic_set(copy(), context.release());
  return manage(res);
}

isl::set set::gist_params(isl::set context) const {
  auto res = isl_set_gist_params(copy(), context.release());
  return manage(res);
}

isl::boolean set::has_dim_id(isl::dim type, unsigned int pos) const {
  auto res = isl_set_has_dim_id(get(), static_cast<enum isl_dim_type>(type), pos);
  return manage(res);
}

isl::boolean set::has_dim_name(isl::dim type, unsigned int pos) const {
  auto res = isl_set_has_dim_name(get(), static_cast<enum isl_dim_type>(type), pos);
  return manage(res);
}

isl::boolean set::has_equal_space(const isl::set &set2) const {
  auto res = isl_set_has_equal_space(get(), set2.get());
  return manage(res);
}

isl::boolean set::has_tuple_id() const {
  auto res = isl_set_has_tuple_id(get());
  return manage(res);
}

isl::boolean set::has_tuple_name() const {
  auto res = isl_set_has_tuple_name(get());
  return manage(res);
}

isl::map set::identity() const {
  auto res = isl_set_identity(copy());
  return manage(res);
}

isl::pw_aff set::indicator_function() const {
  auto res = isl_set_indicator_function(copy());
  return manage(res);
}

isl::set set::insert_dims(isl::dim type, unsigned int pos, unsigned int n) const {
  auto res = isl_set_insert_dims(copy(), static_cast<enum isl_dim_type>(type), pos, n);
  return manage(res);
}

isl::set set::intersect(isl::set set2) const {
  auto res = isl_set_intersect(copy(), set2.release());
  return manage(res);
}

isl::set set::intersect_params(isl::set params) const {
  auto res = isl_set_intersect_params(copy(), params.release());
  return manage(res);
}

isl::boolean set::involves_dims(isl::dim type, unsigned int first, unsigned int n) const {
  auto res = isl_set_involves_dims(get(), static_cast<enum isl_dim_type>(type), first, n);
  return manage(res);
}

isl::boolean set::is_bounded() const {
  auto res = isl_set_is_bounded(get());
  return manage(res);
}

isl::boolean set::is_box() const {
  auto res = isl_set_is_box(get());
  return manage(res);
}

isl::boolean set::is_disjoint(const isl::set &set2) const {
  auto res = isl_set_is_disjoint(get(), set2.get());
  return manage(res);
}

isl::boolean set::is_empty() const {
  auto res = isl_set_is_empty(get());
  return manage(res);
}

isl::boolean set::is_equal(const isl::set &set2) const {
  auto res = isl_set_is_equal(get(), set2.get());
  return manage(res);
}

isl::boolean set::is_params() const {
  auto res = isl_set_is_params(get());
  return manage(res);
}

isl::boolean set::is_singleton() const {
  auto res = isl_set_is_singleton(get());
  return manage(res);
}

isl::boolean set::is_strict_subset(const isl::set &set2) const {
  auto res = isl_set_is_strict_subset(get(), set2.get());
  return manage(res);
}

isl::boolean set::is_subset(const isl::set &set2) const {
  auto res = isl_set_is_subset(get(), set2.get());
  return manage(res);
}

isl::boolean set::is_wrapping() const {
  auto res = isl_set_is_wrapping(get());
  return manage(res);
}

isl::map set::lex_ge_set(isl::set set2) const {
  auto res = isl_set_lex_ge_set(copy(), set2.release());
  return manage(res);
}

isl::map set::lex_gt_set(isl::set set2) const {
  auto res = isl_set_lex_gt_set(copy(), set2.release());
  return manage(res);
}

isl::map set::lex_le_set(isl::set set2) const {
  auto res = isl_set_lex_le_set(copy(), set2.release());
  return manage(res);
}

isl::map set::lex_lt_set(isl::set set2) const {
  auto res = isl_set_lex_lt_set(copy(), set2.release());
  return manage(res);
}

isl::set set::lexmax() const {
  auto res = isl_set_lexmax(copy());
  return manage(res);
}

isl::pw_multi_aff set::lexmax_pw_multi_aff() const {
  auto res = isl_set_lexmax_pw_multi_aff(copy());
  return manage(res);
}

isl::set set::lexmin() const {
  auto res = isl_set_lexmin(copy());
  return manage(res);
}

isl::pw_multi_aff set::lexmin_pw_multi_aff() const {
  auto res = isl_set_lexmin_pw_multi_aff(copy());
  return manage(res);
}

isl::set set::lower_bound_si(isl::dim type, unsigned int pos, int value) const {
  auto res = isl_set_lower_bound_si(copy(), static_cast<enum isl_dim_type>(type), pos, value);
  return manage(res);
}

isl::set set::lower_bound_val(isl::dim type, unsigned int pos, isl::val value) const {
  auto res = isl_set_lower_bound_val(copy(), static_cast<enum isl_dim_type>(type), pos, value.release());
  return manage(res);
}

isl::val set::max_val(const isl::aff &obj) const {
  auto res = isl_set_max_val(get(), obj.get());
  return manage(res);
}

isl::val set::min_val(const isl::aff &obj) const {
  auto res = isl_set_min_val(get(), obj.get());
  return manage(res);
}

isl::set set::move_dims(isl::dim dst_type, unsigned int dst_pos, isl::dim src_type, unsigned int src_pos, unsigned int n) const {
  auto res = isl_set_move_dims(copy(), static_cast<enum isl_dim_type>(dst_type), dst_pos, static_cast<enum isl_dim_type>(src_type), src_pos, n);
  return manage(res);
}

isl::set set::nat_universe(isl::space dim) {
  auto res = isl_set_nat_universe(dim.release());
  return manage(res);
}

isl::set set::neg() const {
  auto res = isl_set_neg(copy());
  return manage(res);
}

isl::set set::params() const {
  auto res = isl_set_params(copy());
  return manage(res);
}

int set::plain_cmp(const isl::set &set2) const {
  auto res = isl_set_plain_cmp(get(), set2.get());
  return res;
}

isl::val set::plain_get_val_if_fixed(isl::dim type, unsigned int pos) const {
  auto res = isl_set_plain_get_val_if_fixed(get(), static_cast<enum isl_dim_type>(type), pos);
  return manage(res);
}

isl::boolean set::plain_is_disjoint(const isl::set &set2) const {
  auto res = isl_set_plain_is_disjoint(get(), set2.get());
  return manage(res);
}

isl::boolean set::plain_is_empty() const {
  auto res = isl_set_plain_is_empty(get());
  return manage(res);
}

isl::boolean set::plain_is_equal(const isl::set &set2) const {
  auto res = isl_set_plain_is_equal(get(), set2.get());
  return manage(res);
}

isl::boolean set::plain_is_universe() const {
  auto res = isl_set_plain_is_universe(get());
  return manage(res);
}

isl::basic_set set::plain_unshifted_simple_hull() const {
  auto res = isl_set_plain_unshifted_simple_hull(copy());
  return manage(res);
}

isl::basic_set set::polyhedral_hull() const {
  auto res = isl_set_polyhedral_hull(copy());
  return manage(res);
}

isl::set set::preimage_multi_aff(isl::multi_aff ma) const {
  auto res = isl_set_preimage_multi_aff(copy(), ma.release());
  return manage(res);
}

isl::set set::preimage_multi_pw_aff(isl::multi_pw_aff mpa) const {
  auto res = isl_set_preimage_multi_pw_aff(copy(), mpa.release());
  return manage(res);
}

isl::set set::preimage_pw_multi_aff(isl::pw_multi_aff pma) const {
  auto res = isl_set_preimage_pw_multi_aff(copy(), pma.release());
  return manage(res);
}

isl::set set::product(isl::set set2) const {
  auto res = isl_set_product(copy(), set2.release());
  return manage(res);
}

isl::map set::project_onto_map(isl::dim type, unsigned int first, unsigned int n) const {
  auto res = isl_set_project_onto_map(copy(), static_cast<enum isl_dim_type>(type), first, n);
  return manage(res);
}

isl::set set::project_out(isl::dim type, unsigned int first, unsigned int n) const {
  auto res = isl_set_project_out(copy(), static_cast<enum isl_dim_type>(type), first, n);
  return manage(res);
}

isl::set set::remove_dims(isl::dim type, unsigned int first, unsigned int n) const {
  auto res = isl_set_remove_dims(copy(), static_cast<enum isl_dim_type>(type), first, n);
  return manage(res);
}

isl::set set::remove_divs() const {
  auto res = isl_set_remove_divs(copy());
  return manage(res);
}

isl::set set::remove_divs_involving_dims(isl::dim type, unsigned int first, unsigned int n) const {
  auto res = isl_set_remove_divs_involving_dims(copy(), static_cast<enum isl_dim_type>(type), first, n);
  return manage(res);
}

isl::set set::remove_redundancies() const {
  auto res = isl_set_remove_redundancies(copy());
  return manage(res);
}

isl::set set::remove_unknown_divs() const {
  auto res = isl_set_remove_unknown_divs(copy());
  return manage(res);
}

isl::set set::reset_space(isl::space dim) const {
  auto res = isl_set_reset_space(copy(), dim.release());
  return manage(res);
}

isl::set set::reset_tuple_id() const {
  auto res = isl_set_reset_tuple_id(copy());
  return manage(res);
}

isl::set set::reset_user() const {
  auto res = isl_set_reset_user(copy());
  return manage(res);
}

isl::basic_set set::sample() const {
  auto res = isl_set_sample(copy());
  return manage(res);
}

isl::point set::sample_point() const {
  auto res = isl_set_sample_point(copy());
  return manage(res);
}

isl::set set::set_dim_id(isl::dim type, unsigned int pos, isl::id id) const {
  auto res = isl_set_set_dim_id(copy(), static_cast<enum isl_dim_type>(type), pos, id.release());
  return manage(res);
}

isl::set set::set_tuple_id(isl::id id) const {
  auto res = isl_set_set_tuple_id(copy(), id.release());
  return manage(res);
}

isl::set set::set_tuple_name(const std::string &s) const {
  auto res = isl_set_set_tuple_name(copy(), s.c_str());
  return manage(res);
}

isl::basic_set set::simple_hull() const {
  auto res = isl_set_simple_hull(copy());
  return manage(res);
}

int set::size() const {
  auto res = isl_set_size(get());
  return res;
}

isl::basic_set set::solutions() const {
  auto res = isl_set_solutions(copy());
  return manage(res);
}

isl::set set::split_dims(isl::dim type, unsigned int first, unsigned int n) const {
  auto res = isl_set_split_dims(copy(), static_cast<enum isl_dim_type>(type), first, n);
  return manage(res);
}

isl::set set::subtract(isl::set set2) const {
  auto res = isl_set_subtract(copy(), set2.release());
  return manage(res);
}

isl::set set::sum(isl::set set2) const {
  auto res = isl_set_sum(copy(), set2.release());
  return manage(res);
}

isl::set set::unite(isl::set set2) const {
  auto res = isl_set_union(copy(), set2.release());
  return manage(res);
}

isl::set set::universe(isl::space dim) {
  auto res = isl_set_universe(dim.release());
  return manage(res);
}

isl::basic_set set::unshifted_simple_hull() const {
  auto res = isl_set_unshifted_simple_hull(copy());
  return manage(res);
}

isl::basic_set set::unshifted_simple_hull_from_set_list(isl::set_list list) const {
  auto res = isl_set_unshifted_simple_hull_from_set_list(copy(), list.release());
  return manage(res);
}

isl::map set::unwrap() const {
  auto res = isl_set_unwrap(copy());
  return manage(res);
}

isl::set set::upper_bound_si(isl::dim type, unsigned int pos, int value) const {
  auto res = isl_set_upper_bound_si(copy(), static_cast<enum isl_dim_type>(type), pos, value);
  return manage(res);
}

isl::set set::upper_bound_val(isl::dim type, unsigned int pos, isl::val value) const {
  auto res = isl_set_upper_bound_val(copy(), static_cast<enum isl_dim_type>(type), pos, value.release());
  return manage(res);
}

isl::map set::wrapped_domain_map() const {
  auto res = isl_set_wrapped_domain_map(copy());
  return manage(res);
}

// implementations for isl::set_list
isl::set_list manage(__isl_take isl_set_list *ptr) {
  return set_list(ptr);
}
isl::set_list give(__isl_take isl_set_list *ptr) {
  return manage(ptr);
}


set_list::set_list()
    : ptr(nullptr) {}

set_list::set_list(const isl::set_list &obj)
    : ptr(obj.copy()) {}
set_list::set_list(std::nullptr_t)
    : ptr(nullptr) {}


set_list::set_list(__isl_take isl_set_list *ptr)
    : ptr(ptr) {}


set_list &set_list::operator=(isl::set_list obj) {
  std::swap(this->ptr, obj.ptr);
  return *this;
}

set_list::~set_list() {
  if (ptr)
    isl_set_list_free(ptr);
}

__isl_give isl_set_list *set_list::copy() const & {
  return isl_set_list_copy(ptr);
}

__isl_keep isl_set_list *set_list::get() const {
  return ptr;
}

__isl_give isl_set_list *set_list::release() {
  isl_set_list *tmp = ptr;
  ptr = nullptr;
  return tmp;
}

bool set_list::is_null() const {
  return ptr == nullptr;
}
__isl_keep isl_set_list *set_list::keep() const {
  return get();
}

__isl_give isl_set_list *set_list::take() {
  return release();
}

set_list::operator bool() const {
  return !is_null();
}

isl::ctx set_list::get_ctx() const {
  return isl::ctx(isl_set_list_get_ctx(ptr));
}



void set_list::dump() const {
  isl_set_list_dump(get());
}



// implementations for isl::space
isl::space manage(__isl_take isl_space *ptr) {
  return space(ptr);
}
isl::space give(__isl_take isl_space *ptr) {
  return manage(ptr);
}


space::space()
    : ptr(nullptr) {}

space::space(const isl::space &obj)
    : ptr(obj.copy()) {}
space::space(std::nullptr_t)
    : ptr(nullptr) {}


space::space(__isl_take isl_space *ptr)
    : ptr(ptr) {}

space::space(isl::ctx ctx, unsigned int nparam, unsigned int n_in, unsigned int n_out) {
  auto res = isl_space_alloc(ctx.release(), nparam, n_in, n_out);
  ptr = res;
}
space::space(isl::ctx ctx, unsigned int nparam, unsigned int dim) {
  auto res = isl_space_set_alloc(ctx.release(), nparam, dim);
  ptr = res;
}

space &space::operator=(isl::space obj) {
  std::swap(this->ptr, obj.ptr);
  return *this;
}

space::~space() {
  if (ptr)
    isl_space_free(ptr);
}

__isl_give isl_space *space::copy() const & {
  return isl_space_copy(ptr);
}

__isl_keep isl_space *space::get() const {
  return ptr;
}

__isl_give isl_space *space::release() {
  isl_space *tmp = ptr;
  ptr = nullptr;
  return tmp;
}

bool space::is_null() const {
  return ptr == nullptr;
}
__isl_keep isl_space *space::keep() const {
  return get();
}

__isl_give isl_space *space::take() {
  return release();
}

space::operator bool() const {
  return !is_null();
}

isl::ctx space::get_ctx() const {
  return isl::ctx(isl_space_get_ctx(ptr));
}


std::string space::to_str() const {
  char *Tmp = isl_space_to_str(get());
  if (!Tmp)
    return "";
  std::string S(Tmp);
  free(Tmp);
  return S;
}


void space::dump() const {
  isl_space_dump(get());
}


isl::space space::add_dims(isl::dim type, unsigned int n) const {
  auto res = isl_space_add_dims(copy(), static_cast<enum isl_dim_type>(type), n);
  return manage(res);
}

isl::space space::align_params(isl::space dim2) const {
  auto res = isl_space_align_params(copy(), dim2.release());
  return manage(res);
}

isl::boolean space::can_curry() const {
  auto res = isl_space_can_curry(get());
  return manage(res);
}

isl::boolean space::can_range_curry() const {
  auto res = isl_space_can_range_curry(get());
  return manage(res);
}

isl::boolean space::can_uncurry() const {
  auto res = isl_space_can_uncurry(get());
  return manage(res);
}

isl::boolean space::can_zip() const {
  auto res = isl_space_can_zip(get());
  return manage(res);
}

isl::space space::curry() const {
  auto res = isl_space_curry(copy());
  return manage(res);
}

unsigned int space::dim(isl::dim type) const {
  auto res = isl_space_dim(get(), static_cast<enum isl_dim_type>(type));
  return res;
}

isl::space space::domain() const {
  auto res = isl_space_domain(copy());
  return manage(res);
}

isl::space space::domain_factor_domain() const {
  auto res = isl_space_domain_factor_domain(copy());
  return manage(res);
}

isl::space space::domain_factor_range() const {
  auto res = isl_space_domain_factor_range(copy());
  return manage(res);
}

isl::boolean space::domain_is_wrapping() const {
  auto res = isl_space_domain_is_wrapping(get());
  return manage(res);
}

isl::space space::domain_map() const {
  auto res = isl_space_domain_map(copy());
  return manage(res);
}

isl::space space::domain_product(isl::space right) const {
  auto res = isl_space_domain_product(copy(), right.release());
  return manage(res);
}

isl::space space::drop_dims(isl::dim type, unsigned int first, unsigned int num) const {
  auto res = isl_space_drop_dims(copy(), static_cast<enum isl_dim_type>(type), first, num);
  return manage(res);
}

isl::space space::factor_domain() const {
  auto res = isl_space_factor_domain(copy());
  return manage(res);
}

isl::space space::factor_range() const {
  auto res = isl_space_factor_range(copy());
  return manage(res);
}

int space::find_dim_by_id(isl::dim type, const isl::id &id) const {
  auto res = isl_space_find_dim_by_id(get(), static_cast<enum isl_dim_type>(type), id.get());
  return res;
}

int space::find_dim_by_name(isl::dim type, const std::string &name) const {
  auto res = isl_space_find_dim_by_name(get(), static_cast<enum isl_dim_type>(type), name.c_str());
  return res;
}

isl::space space::from_domain() const {
  auto res = isl_space_from_domain(copy());
  return manage(res);
}

isl::space space::from_range() const {
  auto res = isl_space_from_range(copy());
  return manage(res);
}

isl::id space::get_tuple_id(isl::dim type) const {
  auto res = isl_space_get_tuple_id(get(), static_cast<enum isl_dim_type>(type));
  return manage(res);
}

std::string space::get_tuple_name(isl::dim type) const {
  auto res = isl_space_get_tuple_name(get(), static_cast<enum isl_dim_type>(type));
  std::string tmp(res);
  return tmp;
}

isl::boolean space::has_dim_id(isl::dim type, unsigned int pos) const {
  auto res = isl_space_has_dim_id(get(), static_cast<enum isl_dim_type>(type), pos);
  return manage(res);
}

isl::boolean space::has_dim_name(isl::dim type, unsigned int pos) const {
  auto res = isl_space_has_dim_name(get(), static_cast<enum isl_dim_type>(type), pos);
  return manage(res);
}

isl::boolean space::has_equal_params(const isl::space &space2) const {
  auto res = isl_space_has_equal_params(get(), space2.get());
  return manage(res);
}

isl::boolean space::has_equal_tuples(const isl::space &space2) const {
  auto res = isl_space_has_equal_tuples(get(), space2.get());
  return manage(res);
}

isl::boolean space::has_tuple_id(isl::dim type) const {
  auto res = isl_space_has_tuple_id(get(), static_cast<enum isl_dim_type>(type));
  return manage(res);
}

isl::boolean space::has_tuple_name(isl::dim type) const {
  auto res = isl_space_has_tuple_name(get(), static_cast<enum isl_dim_type>(type));
  return manage(res);
}

isl::space space::insert_dims(isl::dim type, unsigned int pos, unsigned int n) const {
  auto res = isl_space_insert_dims(copy(), static_cast<enum isl_dim_type>(type), pos, n);
  return manage(res);
}

isl::boolean space::is_domain(const isl::space &space2) const {
  auto res = isl_space_is_domain(get(), space2.get());
  return manage(res);
}

isl::boolean space::is_equal(const isl::space &space2) const {
  auto res = isl_space_is_equal(get(), space2.get());
  return manage(res);
}

isl::boolean space::is_map() const {
  auto res = isl_space_is_map(get());
  return manage(res);
}

isl::boolean space::is_params() const {
  auto res = isl_space_is_params(get());
  return manage(res);
}

isl::boolean space::is_range(const isl::space &space2) const {
  auto res = isl_space_is_range(get(), space2.get());
  return manage(res);
}

isl::boolean space::is_set() const {
  auto res = isl_space_is_set(get());
  return manage(res);
}

isl::boolean space::is_wrapping() const {
  auto res = isl_space_is_wrapping(get());
  return manage(res);
}

isl::space space::join(isl::space right) const {
  auto res = isl_space_join(copy(), right.release());
  return manage(res);
}

isl::space space::map_from_domain_and_range(isl::space range) const {
  auto res = isl_space_map_from_domain_and_range(copy(), range.release());
  return manage(res);
}

isl::space space::map_from_set() const {
  auto res = isl_space_map_from_set(copy());
  return manage(res);
}

isl::space space::move_dims(isl::dim dst_type, unsigned int dst_pos, isl::dim src_type, unsigned int src_pos, unsigned int n) const {
  auto res = isl_space_move_dims(copy(), static_cast<enum isl_dim_type>(dst_type), dst_pos, static_cast<enum isl_dim_type>(src_type), src_pos, n);
  return manage(res);
}

isl::space space::params() const {
  auto res = isl_space_params(copy());
  return manage(res);
}

isl::space space::params_alloc(isl::ctx ctx, unsigned int nparam) {
  auto res = isl_space_params_alloc(ctx.release(), nparam);
  return manage(res);
}

isl::space space::product(isl::space right) const {
  auto res = isl_space_product(copy(), right.release());
  return manage(res);
}

isl::space space::range() const {
  auto res = isl_space_range(copy());
  return manage(res);
}

isl::space space::range_curry() const {
  auto res = isl_space_range_curry(copy());
  return manage(res);
}

isl::space space::range_factor_domain() const {
  auto res = isl_space_range_factor_domain(copy());
  return manage(res);
}

isl::space space::range_factor_range() const {
  auto res = isl_space_range_factor_range(copy());
  return manage(res);
}

isl::boolean space::range_is_wrapping() const {
  auto res = isl_space_range_is_wrapping(get());
  return manage(res);
}

isl::space space::range_map() const {
  auto res = isl_space_range_map(copy());
  return manage(res);
}

isl::space space::range_product(isl::space right) const {
  auto res = isl_space_range_product(copy(), right.release());
  return manage(res);
}

isl::space space::reset_tuple_id(isl::dim type) const {
  auto res = isl_space_reset_tuple_id(copy(), static_cast<enum isl_dim_type>(type));
  return manage(res);
}

isl::space space::reset_user() const {
  auto res = isl_space_reset_user(copy());
  return manage(res);
}

isl::space space::reverse() const {
  auto res = isl_space_reverse(copy());
  return manage(res);
}

isl::space space::set_dim_id(isl::dim type, unsigned int pos, isl::id id) const {
  auto res = isl_space_set_dim_id(copy(), static_cast<enum isl_dim_type>(type), pos, id.release());
  return manage(res);
}

isl::space space::set_from_params() const {
  auto res = isl_space_set_from_params(copy());
  return manage(res);
}

isl::space space::set_tuple_id(isl::dim type, isl::id id) const {
  auto res = isl_space_set_tuple_id(copy(), static_cast<enum isl_dim_type>(type), id.release());
  return manage(res);
}

isl::space space::set_tuple_name(isl::dim type, const std::string &s) const {
  auto res = isl_space_set_tuple_name(copy(), static_cast<enum isl_dim_type>(type), s.c_str());
  return manage(res);
}

isl::boolean space::tuple_is_equal(isl::dim type1, const isl::space &space2, isl::dim type2) const {
  auto res = isl_space_tuple_is_equal(get(), static_cast<enum isl_dim_type>(type1), space2.get(), static_cast<enum isl_dim_type>(type2));
  return manage(res);
}

isl::space space::uncurry() const {
  auto res = isl_space_uncurry(copy());
  return manage(res);
}

isl::space space::unwrap() const {
  auto res = isl_space_unwrap(copy());
  return manage(res);
}

isl::space space::wrap() const {
  auto res = isl_space_wrap(copy());
  return manage(res);
}

isl::space space::zip() const {
  auto res = isl_space_zip(copy());
  return manage(res);
}

// implementations for isl::union_access_info
isl::union_access_info manage(__isl_take isl_union_access_info *ptr) {
  return union_access_info(ptr);
}
isl::union_access_info give(__isl_take isl_union_access_info *ptr) {
  return manage(ptr);
}


union_access_info::union_access_info()
    : ptr(nullptr) {}

union_access_info::union_access_info(const isl::union_access_info &obj)
    : ptr(obj.copy()) {}
union_access_info::union_access_info(std::nullptr_t)
    : ptr(nullptr) {}


union_access_info::union_access_info(__isl_take isl_union_access_info *ptr)
    : ptr(ptr) {}

union_access_info::union_access_info(isl::union_map sink) {
  auto res = isl_union_access_info_from_sink(sink.release());
  ptr = res;
}

union_access_info &union_access_info::operator=(isl::union_access_info obj) {
  std::swap(this->ptr, obj.ptr);
  return *this;
}

union_access_info::~union_access_info() {
  if (ptr)
    isl_union_access_info_free(ptr);
}

__isl_give isl_union_access_info *union_access_info::copy() const & {
  return isl_union_access_info_copy(ptr);
}

__isl_keep isl_union_access_info *union_access_info::get() const {
  return ptr;
}

__isl_give isl_union_access_info *union_access_info::release() {
  isl_union_access_info *tmp = ptr;
  ptr = nullptr;
  return tmp;
}

bool union_access_info::is_null() const {
  return ptr == nullptr;
}
__isl_keep isl_union_access_info *union_access_info::keep() const {
  return get();
}

__isl_give isl_union_access_info *union_access_info::take() {
  return release();
}

union_access_info::operator bool() const {
  return !is_null();
}

isl::ctx union_access_info::get_ctx() const {
  return isl::ctx(isl_union_access_info_get_ctx(ptr));
}


std::string union_access_info::to_str() const {
  char *Tmp = isl_union_access_info_to_str(get());
  if (!Tmp)
    return "";
  std::string S(Tmp);
  free(Tmp);
  return S;
}



isl::union_flow union_access_info::compute_flow() const {
  auto res = isl_union_access_info_compute_flow(copy());
  return manage(res);
}

isl::union_access_info union_access_info::set_may_source(isl::union_map may_source) const {
  auto res = isl_union_access_info_set_may_source(copy(), may_source.release());
  return manage(res);
}

isl::union_access_info union_access_info::set_must_source(isl::union_map must_source) const {
  auto res = isl_union_access_info_set_must_source(copy(), must_source.release());
  return manage(res);
}

isl::union_access_info union_access_info::set_schedule(isl::schedule schedule) const {
  auto res = isl_union_access_info_set_schedule(copy(), schedule.release());
  return manage(res);
}

isl::union_access_info union_access_info::set_schedule_map(isl::union_map schedule_map) const {
  auto res = isl_union_access_info_set_schedule_map(copy(), schedule_map.release());
  return manage(res);
}

// implementations for isl::union_flow
isl::union_flow manage(__isl_take isl_union_flow *ptr) {
  return union_flow(ptr);
}
isl::union_flow give(__isl_take isl_union_flow *ptr) {
  return manage(ptr);
}


union_flow::union_flow()
    : ptr(nullptr) {}

union_flow::union_flow(const isl::union_flow &obj)
    : ptr(obj.copy()) {}
union_flow::union_flow(std::nullptr_t)
    : ptr(nullptr) {}


union_flow::union_flow(__isl_take isl_union_flow *ptr)
    : ptr(ptr) {}


union_flow &union_flow::operator=(isl::union_flow obj) {
  std::swap(this->ptr, obj.ptr);
  return *this;
}

union_flow::~union_flow() {
  if (ptr)
    isl_union_flow_free(ptr);
}

__isl_give isl_union_flow *union_flow::copy() const & {
  return isl_union_flow_copy(ptr);
}

__isl_keep isl_union_flow *union_flow::get() const {
  return ptr;
}

__isl_give isl_union_flow *union_flow::release() {
  isl_union_flow *tmp = ptr;
  ptr = nullptr;
  return tmp;
}

bool union_flow::is_null() const {
  return ptr == nullptr;
}
__isl_keep isl_union_flow *union_flow::keep() const {
  return get();
}

__isl_give isl_union_flow *union_flow::take() {
  return release();
}

union_flow::operator bool() const {
  return !is_null();
}

isl::ctx union_flow::get_ctx() const {
  return isl::ctx(isl_union_flow_get_ctx(ptr));
}


std::string union_flow::to_str() const {
  char *Tmp = isl_union_flow_to_str(get());
  if (!Tmp)
    return "";
  std::string S(Tmp);
  free(Tmp);
  return S;
}



isl::union_map union_flow::get_full_may_dependence() const {
  auto res = isl_union_flow_get_full_may_dependence(get());
  return manage(res);
}

isl::union_map union_flow::get_full_must_dependence() const {
  auto res = isl_union_flow_get_full_must_dependence(get());
  return manage(res);
}

isl::union_map union_flow::get_may_dependence() const {
  auto res = isl_union_flow_get_may_dependence(get());
  return manage(res);
}

isl::union_map union_flow::get_may_no_source() const {
  auto res = isl_union_flow_get_may_no_source(get());
  return manage(res);
}

isl::union_map union_flow::get_must_dependence() const {
  auto res = isl_union_flow_get_must_dependence(get());
  return manage(res);
}

isl::union_map union_flow::get_must_no_source() const {
  auto res = isl_union_flow_get_must_no_source(get());
  return manage(res);
}

// implementations for isl::union_map
isl::union_map manage(__isl_take isl_union_map *ptr) {
  return union_map(ptr);
}
isl::union_map give(__isl_take isl_union_map *ptr) {
  return manage(ptr);
}


union_map::union_map()
    : ptr(nullptr) {}

union_map::union_map(const isl::union_map &obj)
    : ptr(obj.copy()) {}
union_map::union_map(std::nullptr_t)
    : ptr(nullptr) {}


union_map::union_map(__isl_take isl_union_map *ptr)
    : ptr(ptr) {}

union_map::union_map(isl::union_pw_aff upa) {
  auto res = isl_union_map_from_union_pw_aff(upa.release());
  ptr = res;
}
union_map::union_map(isl::basic_map bmap) {
  auto res = isl_union_map_from_basic_map(bmap.release());
  ptr = res;
}
union_map::union_map(isl::map map) {
  auto res = isl_union_map_from_map(map.release());
  ptr = res;
}
union_map::union_map(isl::ctx ctx, const std::string &str) {
  auto res = isl_union_map_read_from_str(ctx.release(), str.c_str());
  ptr = res;
}

union_map &union_map::operator=(isl::union_map obj) {
  std::swap(this->ptr, obj.ptr);
  return *this;
}

union_map::~union_map() {
  if (ptr)
    isl_union_map_free(ptr);
}

__isl_give isl_union_map *union_map::copy() const & {
  return isl_union_map_copy(ptr);
}

__isl_keep isl_union_map *union_map::get() const {
  return ptr;
}

__isl_give isl_union_map *union_map::release() {
  isl_union_map *tmp = ptr;
  ptr = nullptr;
  return tmp;
}

bool union_map::is_null() const {
  return ptr == nullptr;
}
__isl_keep isl_union_map *union_map::keep() const {
  return get();
}

__isl_give isl_union_map *union_map::take() {
  return release();
}

union_map::operator bool() const {
  return !is_null();
}

isl::ctx union_map::get_ctx() const {
  return isl::ctx(isl_union_map_get_ctx(ptr));
}


std::string union_map::to_str() const {
  char *Tmp = isl_union_map_to_str(get());
  if (!Tmp)
    return "";
  std::string S(Tmp);
  free(Tmp);
  return S;
}


void union_map::dump() const {
  isl_union_map_dump(get());
}


isl::union_map union_map::add_map(isl::map map) const {
  auto res = isl_union_map_add_map(copy(), map.release());
  return manage(res);
}

isl::union_map union_map::affine_hull() const {
  auto res = isl_union_map_affine_hull(copy());
  return manage(res);
}

isl::union_map union_map::align_params(isl::space model) const {
  auto res = isl_union_map_align_params(copy(), model.release());
  return manage(res);
}

isl::union_map union_map::apply_domain(isl::union_map umap2) const {
  auto res = isl_union_map_apply_domain(copy(), umap2.release());
  return manage(res);
}

isl::union_map union_map::apply_range(isl::union_map umap2) const {
  auto res = isl_union_map_apply_range(copy(), umap2.release());
  return manage(res);
}

isl::union_map union_map::coalesce() const {
  auto res = isl_union_map_coalesce(copy());
  return manage(res);
}

isl::boolean union_map::contains(const isl::space &space) const {
  auto res = isl_union_map_contains(get(), space.get());
  return manage(res);
}

isl::union_map union_map::curry() const {
  auto res = isl_union_map_curry(copy());
  return manage(res);
}

isl::union_set union_map::deltas() const {
  auto res = isl_union_map_deltas(copy());
  return manage(res);
}

isl::union_map union_map::deltas_map() const {
  auto res = isl_union_map_deltas_map(copy());
  return manage(res);
}

isl::union_map union_map::detect_equalities() const {
  auto res = isl_union_map_detect_equalities(copy());
  return manage(res);
}

unsigned int union_map::dim(isl::dim type) const {
  auto res = isl_union_map_dim(get(), static_cast<enum isl_dim_type>(type));
  return res;
}

isl::union_set union_map::domain() const {
  auto res = isl_union_map_domain(copy());
  return manage(res);
}

isl::union_map union_map::domain_factor_domain() const {
  auto res = isl_union_map_domain_factor_domain(copy());
  return manage(res);
}

isl::union_map union_map::domain_factor_range() const {
  auto res = isl_union_map_domain_factor_range(copy());
  return manage(res);
}

isl::union_map union_map::domain_map() const {
  auto res = isl_union_map_domain_map(copy());
  return manage(res);
}

isl::union_pw_multi_aff union_map::domain_map_union_pw_multi_aff() const {
  auto res = isl_union_map_domain_map_union_pw_multi_aff(copy());
  return manage(res);
}

isl::union_map union_map::domain_product(isl::union_map umap2) const {
  auto res = isl_union_map_domain_product(copy(), umap2.release());
  return manage(res);
}

isl::union_map union_map::empty(isl::space dim) {
  auto res = isl_union_map_empty(dim.release());
  return manage(res);
}

isl::union_map union_map::eq_at_multi_union_pw_aff(isl::multi_union_pw_aff mupa) const {
  auto res = isl_union_map_eq_at_multi_union_pw_aff(copy(), mupa.release());
  return manage(res);
}

isl::map union_map::extract_map(isl::space dim) const {
  auto res = isl_union_map_extract_map(get(), dim.release());
  return manage(res);
}

isl::union_map union_map::factor_domain() const {
  auto res = isl_union_map_factor_domain(copy());
  return manage(res);
}

isl::union_map union_map::factor_range() const {
  auto res = isl_union_map_factor_range(copy());
  return manage(res);
}

int union_map::find_dim_by_name(isl::dim type, const std::string &name) const {
  auto res = isl_union_map_find_dim_by_name(get(), static_cast<enum isl_dim_type>(type), name.c_str());
  return res;
}

isl::union_map union_map::fixed_power(isl::val exp) const {
  auto res = isl_union_map_fixed_power_val(copy(), exp.release());
  return manage(res);
}

isl::union_map union_map::flat_domain_product(isl::union_map umap2) const {
  auto res = isl_union_map_flat_domain_product(copy(), umap2.release());
  return manage(res);
}

isl::union_map union_map::flat_range_product(isl::union_map umap2) const {
  auto res = isl_union_map_flat_range_product(copy(), umap2.release());
  return manage(res);
}

isl::stat union_map::foreach_map(const std::function<isl::stat(isl::map)> &fn) const {
  auto fn_p = &fn;
  auto fn_lambda = [](isl_map *arg_0, void *arg_1) -> isl_stat {
    auto *func = *static_cast<const std::function<isl::stat(isl::map)> **>(arg_1);
    stat ret = (*func)(isl::manage(arg_0));
    return isl_stat(ret);
  };
  auto res = isl_union_map_foreach_map(get(), fn_lambda, &fn_p);
  return isl::stat(res);
}

isl::union_map union_map::from(isl::union_pw_multi_aff upma) {
  auto res = isl_union_map_from_union_pw_multi_aff(upma.release());
  return manage(res);
}

isl::union_map union_map::from(isl::multi_union_pw_aff mupa) {
  auto res = isl_union_map_from_multi_union_pw_aff(mupa.release());
  return manage(res);
}

isl::union_map union_map::from_domain(isl::union_set uset) {
  auto res = isl_union_map_from_domain(uset.release());
  return manage(res);
}

isl::union_map union_map::from_domain_and_range(isl::union_set domain, isl::union_set range) {
  auto res = isl_union_map_from_domain_and_range(domain.release(), range.release());
  return manage(res);
}

isl::union_map union_map::from_range(isl::union_set uset) {
  auto res = isl_union_map_from_range(uset.release());
  return manage(res);
}

uint32_t union_map::get_hash() const {
  auto res = isl_union_map_get_hash(get());
  return res;
}

isl::space union_map::get_space() const {
  auto res = isl_union_map_get_space(get());
  return manage(res);
}

isl::union_map union_map::gist(isl::union_map context) const {
  auto res = isl_union_map_gist(copy(), context.release());
  return manage(res);
}

isl::union_map union_map::gist_domain(isl::union_set uset) const {
  auto res = isl_union_map_gist_domain(copy(), uset.release());
  return manage(res);
}

isl::union_map union_map::gist_params(isl::set set) const {
  auto res = isl_union_map_gist_params(copy(), set.release());
  return manage(res);
}

isl::union_map union_map::gist_range(isl::union_set uset) const {
  auto res = isl_union_map_gist_range(copy(), uset.release());
  return manage(res);
}

isl::union_map union_map::intersect(isl::union_map umap2) const {
  auto res = isl_union_map_intersect(copy(), umap2.release());
  return manage(res);
}

isl::union_map union_map::intersect_domain(isl::union_set uset) const {
  auto res = isl_union_map_intersect_domain(copy(), uset.release());
  return manage(res);
}

isl::union_map union_map::intersect_params(isl::set set) const {
  auto res = isl_union_map_intersect_params(copy(), set.release());
  return manage(res);
}

isl::union_map union_map::intersect_range(isl::union_set uset) const {
  auto res = isl_union_map_intersect_range(copy(), uset.release());
  return manage(res);
}

isl::boolean union_map::involves_dims(isl::dim type, unsigned int first, unsigned int n) const {
  auto res = isl_union_map_involves_dims(get(), static_cast<enum isl_dim_type>(type), first, n);
  return manage(res);
}

isl::boolean union_map::is_bijective() const {
  auto res = isl_union_map_is_bijective(get());
  return manage(res);
}

isl::boolean union_map::is_disjoint(const isl::union_map &umap2) const {
  auto res = isl_union_map_is_disjoint(get(), umap2.get());
  return manage(res);
}

isl::boolean union_map::is_empty() const {
  auto res = isl_union_map_is_empty(get());
  return manage(res);
}

isl::boolean union_map::is_equal(const isl::union_map &umap2) const {
  auto res = isl_union_map_is_equal(get(), umap2.get());
  return manage(res);
}

isl::boolean union_map::is_identity() const {
  auto res = isl_union_map_is_identity(get());
  return manage(res);
}

isl::boolean union_map::is_injective() const {
  auto res = isl_union_map_is_injective(get());
  return manage(res);
}

isl::boolean union_map::is_single_valued() const {
  auto res = isl_union_map_is_single_valued(get());
  return manage(res);
}

isl::boolean union_map::is_strict_subset(const isl::union_map &umap2) const {
  auto res = isl_union_map_is_strict_subset(get(), umap2.get());
  return manage(res);
}

isl::boolean union_map::is_subset(const isl::union_map &umap2) const {
  auto res = isl_union_map_is_subset(get(), umap2.get());
  return manage(res);
}

isl::union_map union_map::lex_ge_union_map(isl::union_map umap2) const {
  auto res = isl_union_map_lex_ge_union_map(copy(), umap2.release());
  return manage(res);
}

isl::union_map union_map::lex_gt_at_multi_union_pw_aff(isl::multi_union_pw_aff mupa) const {
  auto res = isl_union_map_lex_gt_at_multi_union_pw_aff(copy(), mupa.release());
  return manage(res);
}

isl::union_map union_map::lex_gt_union_map(isl::union_map umap2) const {
  auto res = isl_union_map_lex_gt_union_map(copy(), umap2.release());
  return manage(res);
}

isl::union_map union_map::lex_le_union_map(isl::union_map umap2) const {
  auto res = isl_union_map_lex_le_union_map(copy(), umap2.release());
  return manage(res);
}

isl::union_map union_map::lex_lt_at_multi_union_pw_aff(isl::multi_union_pw_aff mupa) const {
  auto res = isl_union_map_lex_lt_at_multi_union_pw_aff(copy(), mupa.release());
  return manage(res);
}

isl::union_map union_map::lex_lt_union_map(isl::union_map umap2) const {
  auto res = isl_union_map_lex_lt_union_map(copy(), umap2.release());
  return manage(res);
}

isl::union_map union_map::lexmax() const {
  auto res = isl_union_map_lexmax(copy());
  return manage(res);
}

isl::union_map union_map::lexmin() const {
  auto res = isl_union_map_lexmin(copy());
  return manage(res);
}

isl::set union_map::params() const {
  auto res = isl_union_map_params(copy());
  return manage(res);
}

isl::boolean union_map::plain_is_injective() const {
  auto res = isl_union_map_plain_is_injective(get());
  return manage(res);
}

isl::union_map union_map::polyhedral_hull() const {
  auto res = isl_union_map_polyhedral_hull(copy());
  return manage(res);
}

isl::union_map union_map::preimage_domain_multi_aff(isl::multi_aff ma) const {
  auto res = isl_union_map_preimage_domain_multi_aff(copy(), ma.release());
  return manage(res);
}

isl::union_map union_map::preimage_domain_multi_pw_aff(isl::multi_pw_aff mpa) const {
  auto res = isl_union_map_preimage_domain_multi_pw_aff(copy(), mpa.release());
  return manage(res);
}

isl::union_map union_map::preimage_domain_pw_multi_aff(isl::pw_multi_aff pma) const {
  auto res = isl_union_map_preimage_domain_pw_multi_aff(copy(), pma.release());
  return manage(res);
}

isl::union_map union_map::preimage_domain_union_pw_multi_aff(isl::union_pw_multi_aff upma) const {
  auto res = isl_union_map_preimage_domain_union_pw_multi_aff(copy(), upma.release());
  return manage(res);
}

isl::union_map union_map::preimage_range_multi_aff(isl::multi_aff ma) const {
  auto res = isl_union_map_preimage_range_multi_aff(copy(), ma.release());
  return manage(res);
}

isl::union_map union_map::preimage_range_pw_multi_aff(isl::pw_multi_aff pma) const {
  auto res = isl_union_map_preimage_range_pw_multi_aff(copy(), pma.release());
  return manage(res);
}

isl::union_map union_map::preimage_range_union_pw_multi_aff(isl::union_pw_multi_aff upma) const {
  auto res = isl_union_map_preimage_range_union_pw_multi_aff(copy(), upma.release());
  return manage(res);
}

isl::union_map union_map::product(isl::union_map umap2) const {
  auto res = isl_union_map_product(copy(), umap2.release());
  return manage(res);
}

isl::union_map union_map::project_out(isl::dim type, unsigned int first, unsigned int n) const {
  auto res = isl_union_map_project_out(copy(), static_cast<enum isl_dim_type>(type), first, n);
  return manage(res);
}

isl::union_set union_map::range() const {
  auto res = isl_union_map_range(copy());
  return manage(res);
}

isl::union_map union_map::range_curry() const {
  auto res = isl_union_map_range_curry(copy());
  return manage(res);
}

isl::union_map union_map::range_factor_domain() const {
  auto res = isl_union_map_range_factor_domain(copy());
  return manage(res);
}

isl::union_map union_map::range_factor_range() const {
  auto res = isl_union_map_range_factor_range(copy());
  return manage(res);
}

isl::union_map union_map::range_map() const {
  auto res = isl_union_map_range_map(copy());
  return manage(res);
}

isl::union_map union_map::range_product(isl::union_map umap2) const {
  auto res = isl_union_map_range_product(copy(), umap2.release());
  return manage(res);
}

isl::union_map union_map::remove_redundancies() const {
  auto res = isl_union_map_remove_redundancies(copy());
  return manage(res);
}

isl::union_map union_map::reset_user() const {
  auto res = isl_union_map_reset_user(copy());
  return manage(res);
}

isl::union_map union_map::reverse() const {
  auto res = isl_union_map_reverse(copy());
  return manage(res);
}

isl::basic_map union_map::sample() const {
  auto res = isl_union_map_sample(copy());
  return manage(res);
}

isl::union_map union_map::simple_hull() const {
  auto res = isl_union_map_simple_hull(copy());
  return manage(res);
}

isl::union_map union_map::subtract(isl::union_map umap2) const {
  auto res = isl_union_map_subtract(copy(), umap2.release());
  return manage(res);
}

isl::union_map union_map::subtract_domain(isl::union_set dom) const {
  auto res = isl_union_map_subtract_domain(copy(), dom.release());
  return manage(res);
}

isl::union_map union_map::subtract_range(isl::union_set dom) const {
  auto res = isl_union_map_subtract_range(copy(), dom.release());
  return manage(res);
}

isl::union_map union_map::uncurry() const {
  auto res = isl_union_map_uncurry(copy());
  return manage(res);
}

isl::union_map union_map::unite(isl::union_map umap2) const {
  auto res = isl_union_map_union(copy(), umap2.release());
  return manage(res);
}

isl::union_map union_map::universe() const {
  auto res = isl_union_map_universe(copy());
  return manage(res);
}

isl::union_set union_map::wrap() const {
  auto res = isl_union_map_wrap(copy());
  return manage(res);
}

isl::union_map union_map::zip() const {
  auto res = isl_union_map_zip(copy());
  return manage(res);
}

// implementations for isl::union_map_list
isl::union_map_list manage(__isl_take isl_union_map_list *ptr) {
  return union_map_list(ptr);
}
isl::union_map_list give(__isl_take isl_union_map_list *ptr) {
  return manage(ptr);
}


union_map_list::union_map_list()
    : ptr(nullptr) {}

union_map_list::union_map_list(const isl::union_map_list &obj)
    : ptr(obj.copy()) {}
union_map_list::union_map_list(std::nullptr_t)
    : ptr(nullptr) {}


union_map_list::union_map_list(__isl_take isl_union_map_list *ptr)
    : ptr(ptr) {}


union_map_list &union_map_list::operator=(isl::union_map_list obj) {
  std::swap(this->ptr, obj.ptr);
  return *this;
}

union_map_list::~union_map_list() {
  if (ptr)
    isl_union_map_list_free(ptr);
}

__isl_give isl_union_map_list *union_map_list::copy() const & {
  return isl_union_map_list_copy(ptr);
}

__isl_keep isl_union_map_list *union_map_list::get() const {
  return ptr;
}

__isl_give isl_union_map_list *union_map_list::release() {
  isl_union_map_list *tmp = ptr;
  ptr = nullptr;
  return tmp;
}

bool union_map_list::is_null() const {
  return ptr == nullptr;
}
__isl_keep isl_union_map_list *union_map_list::keep() const {
  return get();
}

__isl_give isl_union_map_list *union_map_list::take() {
  return release();
}

union_map_list::operator bool() const {
  return !is_null();
}

isl::ctx union_map_list::get_ctx() const {
  return isl::ctx(isl_union_map_list_get_ctx(ptr));
}



void union_map_list::dump() const {
  isl_union_map_list_dump(get());
}



// implementations for isl::union_pw_aff
isl::union_pw_aff manage(__isl_take isl_union_pw_aff *ptr) {
  return union_pw_aff(ptr);
}
isl::union_pw_aff give(__isl_take isl_union_pw_aff *ptr) {
  return manage(ptr);
}


union_pw_aff::union_pw_aff()
    : ptr(nullptr) {}

union_pw_aff::union_pw_aff(const isl::union_pw_aff &obj)
    : ptr(obj.copy()) {}
union_pw_aff::union_pw_aff(std::nullptr_t)
    : ptr(nullptr) {}


union_pw_aff::union_pw_aff(__isl_take isl_union_pw_aff *ptr)
    : ptr(ptr) {}

union_pw_aff::union_pw_aff(isl::pw_aff pa) {
  auto res = isl_union_pw_aff_from_pw_aff(pa.release());
  ptr = res;
}
union_pw_aff::union_pw_aff(isl::union_set domain, isl::val v) {
  auto res = isl_union_pw_aff_val_on_domain(domain.release(), v.release());
  ptr = res;
}
union_pw_aff::union_pw_aff(isl::ctx ctx, const std::string &str) {
  auto res = isl_union_pw_aff_read_from_str(ctx.release(), str.c_str());
  ptr = res;
}

union_pw_aff &union_pw_aff::operator=(isl::union_pw_aff obj) {
  std::swap(this->ptr, obj.ptr);
  return *this;
}

union_pw_aff::~union_pw_aff() {
  if (ptr)
    isl_union_pw_aff_free(ptr);
}

__isl_give isl_union_pw_aff *union_pw_aff::copy() const & {
  return isl_union_pw_aff_copy(ptr);
}

__isl_keep isl_union_pw_aff *union_pw_aff::get() const {
  return ptr;
}

__isl_give isl_union_pw_aff *union_pw_aff::release() {
  isl_union_pw_aff *tmp = ptr;
  ptr = nullptr;
  return tmp;
}

bool union_pw_aff::is_null() const {
  return ptr == nullptr;
}
__isl_keep isl_union_pw_aff *union_pw_aff::keep() const {
  return get();
}

__isl_give isl_union_pw_aff *union_pw_aff::take() {
  return release();
}

union_pw_aff::operator bool() const {
  return !is_null();
}

isl::ctx union_pw_aff::get_ctx() const {
  return isl::ctx(isl_union_pw_aff_get_ctx(ptr));
}


std::string union_pw_aff::to_str() const {
  char *Tmp = isl_union_pw_aff_to_str(get());
  if (!Tmp)
    return "";
  std::string S(Tmp);
  free(Tmp);
  return S;
}


void union_pw_aff::dump() const {
  isl_union_pw_aff_dump(get());
}


isl::union_pw_aff union_pw_aff::add(isl::union_pw_aff upa2) const {
  auto res = isl_union_pw_aff_add(copy(), upa2.release());
  return manage(res);
}

isl::union_pw_aff union_pw_aff::add_pw_aff(isl::pw_aff pa) const {
  auto res = isl_union_pw_aff_add_pw_aff(copy(), pa.release());
  return manage(res);
}

isl::union_pw_aff union_pw_aff::aff_on_domain(isl::union_set domain, isl::aff aff) {
  auto res = isl_union_pw_aff_aff_on_domain(domain.release(), aff.release());
  return manage(res);
}

isl::union_pw_aff union_pw_aff::align_params(isl::space model) const {
  auto res = isl_union_pw_aff_align_params(copy(), model.release());
  return manage(res);
}

isl::union_pw_aff union_pw_aff::coalesce() const {
  auto res = isl_union_pw_aff_coalesce(copy());
  return manage(res);
}

unsigned int union_pw_aff::dim(isl::dim type) const {
  auto res = isl_union_pw_aff_dim(get(), static_cast<enum isl_dim_type>(type));
  return res;
}

isl::union_set union_pw_aff::domain() const {
  auto res = isl_union_pw_aff_domain(copy());
  return manage(res);
}

isl::union_pw_aff union_pw_aff::drop_dims(isl::dim type, unsigned int first, unsigned int n) const {
  auto res = isl_union_pw_aff_drop_dims(copy(), static_cast<enum isl_dim_type>(type), first, n);
  return manage(res);
}

isl::union_pw_aff union_pw_aff::empty(isl::space space) {
  auto res = isl_union_pw_aff_empty(space.release());
  return manage(res);
}

isl::pw_aff union_pw_aff::extract_pw_aff(isl::space space) const {
  auto res = isl_union_pw_aff_extract_pw_aff(get(), space.release());
  return manage(res);
}

int union_pw_aff::find_dim_by_name(isl::dim type, const std::string &name) const {
  auto res = isl_union_pw_aff_find_dim_by_name(get(), static_cast<enum isl_dim_type>(type), name.c_str());
  return res;
}

isl::union_pw_aff union_pw_aff::floor() const {
  auto res = isl_union_pw_aff_floor(copy());
  return manage(res);
}

isl::stat union_pw_aff::foreach_pw_aff(const std::function<isl::stat(isl::pw_aff)> &fn) const {
  auto fn_p = &fn;
  auto fn_lambda = [](isl_pw_aff *arg_0, void *arg_1) -> isl_stat {
    auto *func = *static_cast<const std::function<isl::stat(isl::pw_aff)> **>(arg_1);
    stat ret = (*func)(isl::manage(arg_0));
    return isl_stat(ret);
  };
  auto res = isl_union_pw_aff_foreach_pw_aff(get(), fn_lambda, &fn_p);
  return isl::stat(res);
}

isl::space union_pw_aff::get_space() const {
  auto res = isl_union_pw_aff_get_space(get());
  return manage(res);
}

isl::union_pw_aff union_pw_aff::gist(isl::union_set context) const {
  auto res = isl_union_pw_aff_gist(copy(), context.release());
  return manage(res);
}

isl::union_pw_aff union_pw_aff::gist_params(isl::set context) const {
  auto res = isl_union_pw_aff_gist_params(copy(), context.release());
  return manage(res);
}

isl::union_pw_aff union_pw_aff::intersect_domain(isl::union_set uset) const {
  auto res = isl_union_pw_aff_intersect_domain(copy(), uset.release());
  return manage(res);
}

isl::union_pw_aff union_pw_aff::intersect_params(isl::set set) const {
  auto res = isl_union_pw_aff_intersect_params(copy(), set.release());
  return manage(res);
}

isl::boolean union_pw_aff::involves_nan() const {
  auto res = isl_union_pw_aff_involves_nan(get());
  return manage(res);
}

isl::union_pw_aff union_pw_aff::mod_val(isl::val f) const {
  auto res = isl_union_pw_aff_mod_val(copy(), f.release());
  return manage(res);
}

isl::union_pw_aff union_pw_aff::neg() const {
  auto res = isl_union_pw_aff_neg(copy());
  return manage(res);
}

isl::boolean union_pw_aff::plain_is_equal(const isl::union_pw_aff &upa2) const {
  auto res = isl_union_pw_aff_plain_is_equal(get(), upa2.get());
  return manage(res);
}

isl::union_pw_aff union_pw_aff::pullback(isl::union_pw_multi_aff upma) const {
  auto res = isl_union_pw_aff_pullback_union_pw_multi_aff(copy(), upma.release());
  return manage(res);
}

isl::union_pw_aff union_pw_aff::reset_user() const {
  auto res = isl_union_pw_aff_reset_user(copy());
  return manage(res);
}

isl::union_pw_aff union_pw_aff::scale_down_val(isl::val v) const {
  auto res = isl_union_pw_aff_scale_down_val(copy(), v.release());
  return manage(res);
}

isl::union_pw_aff union_pw_aff::scale_val(isl::val v) const {
  auto res = isl_union_pw_aff_scale_val(copy(), v.release());
  return manage(res);
}

isl::union_pw_aff union_pw_aff::sub(isl::union_pw_aff upa2) const {
  auto res = isl_union_pw_aff_sub(copy(), upa2.release());
  return manage(res);
}

isl::union_pw_aff union_pw_aff::subtract_domain(isl::union_set uset) const {
  auto res = isl_union_pw_aff_subtract_domain(copy(), uset.release());
  return manage(res);
}

isl::union_pw_aff union_pw_aff::union_add(isl::union_pw_aff upa2) const {
  auto res = isl_union_pw_aff_union_add(copy(), upa2.release());
  return manage(res);
}

isl::union_set union_pw_aff::zero_union_set() const {
  auto res = isl_union_pw_aff_zero_union_set(copy());
  return manage(res);
}

// implementations for isl::union_pw_aff_list
isl::union_pw_aff_list manage(__isl_take isl_union_pw_aff_list *ptr) {
  return union_pw_aff_list(ptr);
}
isl::union_pw_aff_list give(__isl_take isl_union_pw_aff_list *ptr) {
  return manage(ptr);
}


union_pw_aff_list::union_pw_aff_list()
    : ptr(nullptr) {}

union_pw_aff_list::union_pw_aff_list(const isl::union_pw_aff_list &obj)
    : ptr(obj.copy()) {}
union_pw_aff_list::union_pw_aff_list(std::nullptr_t)
    : ptr(nullptr) {}


union_pw_aff_list::union_pw_aff_list(__isl_take isl_union_pw_aff_list *ptr)
    : ptr(ptr) {}


union_pw_aff_list &union_pw_aff_list::operator=(isl::union_pw_aff_list obj) {
  std::swap(this->ptr, obj.ptr);
  return *this;
}

union_pw_aff_list::~union_pw_aff_list() {
  if (ptr)
    isl_union_pw_aff_list_free(ptr);
}

__isl_give isl_union_pw_aff_list *union_pw_aff_list::copy() const & {
  return isl_union_pw_aff_list_copy(ptr);
}

__isl_keep isl_union_pw_aff_list *union_pw_aff_list::get() const {
  return ptr;
}

__isl_give isl_union_pw_aff_list *union_pw_aff_list::release() {
  isl_union_pw_aff_list *tmp = ptr;
  ptr = nullptr;
  return tmp;
}

bool union_pw_aff_list::is_null() const {
  return ptr == nullptr;
}
__isl_keep isl_union_pw_aff_list *union_pw_aff_list::keep() const {
  return get();
}

__isl_give isl_union_pw_aff_list *union_pw_aff_list::take() {
  return release();
}

union_pw_aff_list::operator bool() const {
  return !is_null();
}

isl::ctx union_pw_aff_list::get_ctx() const {
  return isl::ctx(isl_union_pw_aff_list_get_ctx(ptr));
}



void union_pw_aff_list::dump() const {
  isl_union_pw_aff_list_dump(get());
}



// implementations for isl::union_pw_multi_aff
isl::union_pw_multi_aff manage(__isl_take isl_union_pw_multi_aff *ptr) {
  return union_pw_multi_aff(ptr);
}
isl::union_pw_multi_aff give(__isl_take isl_union_pw_multi_aff *ptr) {
  return manage(ptr);
}


union_pw_multi_aff::union_pw_multi_aff()
    : ptr(nullptr) {}

union_pw_multi_aff::union_pw_multi_aff(const isl::union_pw_multi_aff &obj)
    : ptr(obj.copy()) {}
union_pw_multi_aff::union_pw_multi_aff(std::nullptr_t)
    : ptr(nullptr) {}


union_pw_multi_aff::union_pw_multi_aff(__isl_take isl_union_pw_multi_aff *ptr)
    : ptr(ptr) {}

union_pw_multi_aff::union_pw_multi_aff(isl::pw_multi_aff pma) {
  auto res = isl_union_pw_multi_aff_from_pw_multi_aff(pma.release());
  ptr = res;
}
union_pw_multi_aff::union_pw_multi_aff(isl::union_set uset) {
  auto res = isl_union_pw_multi_aff_from_domain(uset.release());
  ptr = res;
}
union_pw_multi_aff::union_pw_multi_aff(isl::union_map umap) {
  auto res = isl_union_pw_multi_aff_from_union_map(umap.release());
  ptr = res;
}
union_pw_multi_aff::union_pw_multi_aff(isl::ctx ctx, const std::string &str) {
  auto res = isl_union_pw_multi_aff_read_from_str(ctx.release(), str.c_str());
  ptr = res;
}
union_pw_multi_aff::union_pw_multi_aff(isl::union_pw_aff upa) {
  auto res = isl_union_pw_multi_aff_from_union_pw_aff(upa.release());
  ptr = res;
}

union_pw_multi_aff &union_pw_multi_aff::operator=(isl::union_pw_multi_aff obj) {
  std::swap(this->ptr, obj.ptr);
  return *this;
}

union_pw_multi_aff::~union_pw_multi_aff() {
  if (ptr)
    isl_union_pw_multi_aff_free(ptr);
}

__isl_give isl_union_pw_multi_aff *union_pw_multi_aff::copy() const & {
  return isl_union_pw_multi_aff_copy(ptr);
}

__isl_keep isl_union_pw_multi_aff *union_pw_multi_aff::get() const {
  return ptr;
}

__isl_give isl_union_pw_multi_aff *union_pw_multi_aff::release() {
  isl_union_pw_multi_aff *tmp = ptr;
  ptr = nullptr;
  return tmp;
}

bool union_pw_multi_aff::is_null() const {
  return ptr == nullptr;
}
__isl_keep isl_union_pw_multi_aff *union_pw_multi_aff::keep() const {
  return get();
}

__isl_give isl_union_pw_multi_aff *union_pw_multi_aff::take() {
  return release();
}

union_pw_multi_aff::operator bool() const {
  return !is_null();
}

isl::ctx union_pw_multi_aff::get_ctx() const {
  return isl::ctx(isl_union_pw_multi_aff_get_ctx(ptr));
}


std::string union_pw_multi_aff::to_str() const {
  char *Tmp = isl_union_pw_multi_aff_to_str(get());
  if (!Tmp)
    return "";
  std::string S(Tmp);
  free(Tmp);
  return S;
}


void union_pw_multi_aff::dump() const {
  isl_union_pw_multi_aff_dump(get());
}


isl::union_pw_multi_aff union_pw_multi_aff::add(isl::union_pw_multi_aff upma2) const {
  auto res = isl_union_pw_multi_aff_add(copy(), upma2.release());
  return manage(res);
}

isl::union_pw_multi_aff union_pw_multi_aff::add_pw_multi_aff(isl::pw_multi_aff pma) const {
  auto res = isl_union_pw_multi_aff_add_pw_multi_aff(copy(), pma.release());
  return manage(res);
}

isl::union_pw_multi_aff union_pw_multi_aff::align_params(isl::space model) const {
  auto res = isl_union_pw_multi_aff_align_params(copy(), model.release());
  return manage(res);
}

isl::union_pw_multi_aff union_pw_multi_aff::coalesce() const {
  auto res = isl_union_pw_multi_aff_coalesce(copy());
  return manage(res);
}

unsigned int union_pw_multi_aff::dim(isl::dim type) const {
  auto res = isl_union_pw_multi_aff_dim(get(), static_cast<enum isl_dim_type>(type));
  return res;
}

isl::union_set union_pw_multi_aff::domain() const {
  auto res = isl_union_pw_multi_aff_domain(copy());
  return manage(res);
}

isl::union_pw_multi_aff union_pw_multi_aff::drop_dims(isl::dim type, unsigned int first, unsigned int n) const {
  auto res = isl_union_pw_multi_aff_drop_dims(copy(), static_cast<enum isl_dim_type>(type), first, n);
  return manage(res);
}

isl::union_pw_multi_aff union_pw_multi_aff::empty(isl::space space) {
  auto res = isl_union_pw_multi_aff_empty(space.release());
  return manage(res);
}

isl::pw_multi_aff union_pw_multi_aff::extract_pw_multi_aff(isl::space space) const {
  auto res = isl_union_pw_multi_aff_extract_pw_multi_aff(get(), space.release());
  return manage(res);
}

int union_pw_multi_aff::find_dim_by_name(isl::dim type, const std::string &name) const {
  auto res = isl_union_pw_multi_aff_find_dim_by_name(get(), static_cast<enum isl_dim_type>(type), name.c_str());
  return res;
}

isl::union_pw_multi_aff union_pw_multi_aff::flat_range_product(isl::union_pw_multi_aff upma2) const {
  auto res = isl_union_pw_multi_aff_flat_range_product(copy(), upma2.release());
  return manage(res);
}

isl::stat union_pw_multi_aff::foreach_pw_multi_aff(const std::function<isl::stat(isl::pw_multi_aff)> &fn) const {
  auto fn_p = &fn;
  auto fn_lambda = [](isl_pw_multi_aff *arg_0, void *arg_1) -> isl_stat {
    auto *func = *static_cast<const std::function<isl::stat(isl::pw_multi_aff)> **>(arg_1);
    stat ret = (*func)(isl::manage(arg_0));
    return isl_stat(ret);
  };
  auto res = isl_union_pw_multi_aff_foreach_pw_multi_aff(get(), fn_lambda, &fn_p);
  return isl::stat(res);
}

isl::union_pw_multi_aff union_pw_multi_aff::from_aff(isl::aff aff) {
  auto res = isl_union_pw_multi_aff_from_aff(aff.release());
  return manage(res);
}

isl::union_pw_multi_aff union_pw_multi_aff::from_multi_union_pw_aff(isl::multi_union_pw_aff mupa) {
  auto res = isl_union_pw_multi_aff_from_multi_union_pw_aff(mupa.release());
  return manage(res);
}

isl::union_pw_multi_aff union_pw_multi_aff::from_union_set(isl::union_set uset) {
  auto res = isl_union_pw_multi_aff_from_union_set(uset.release());
  return manage(res);
}

isl::space union_pw_multi_aff::get_space() const {
  auto res = isl_union_pw_multi_aff_get_space(get());
  return manage(res);
}

isl::union_pw_aff union_pw_multi_aff::get_union_pw_aff(int pos) const {
  auto res = isl_union_pw_multi_aff_get_union_pw_aff(get(), pos);
  return manage(res);
}

isl::union_pw_multi_aff union_pw_multi_aff::gist(isl::union_set context) const {
  auto res = isl_union_pw_multi_aff_gist(copy(), context.release());
  return manage(res);
}

isl::union_pw_multi_aff union_pw_multi_aff::gist_params(isl::set context) const {
  auto res = isl_union_pw_multi_aff_gist_params(copy(), context.release());
  return manage(res);
}

isl::union_pw_multi_aff union_pw_multi_aff::intersect_domain(isl::union_set uset) const {
  auto res = isl_union_pw_multi_aff_intersect_domain(copy(), uset.release());
  return manage(res);
}

isl::union_pw_multi_aff union_pw_multi_aff::intersect_params(isl::set set) const {
  auto res = isl_union_pw_multi_aff_intersect_params(copy(), set.release());
  return manage(res);
}

isl::boolean union_pw_multi_aff::involves_nan() const {
  auto res = isl_union_pw_multi_aff_involves_nan(get());
  return manage(res);
}

isl::union_pw_multi_aff union_pw_multi_aff::multi_val_on_domain(isl::union_set domain, isl::multi_val mv) {
  auto res = isl_union_pw_multi_aff_multi_val_on_domain(domain.release(), mv.release());
  return manage(res);
}

isl::union_pw_multi_aff union_pw_multi_aff::neg() const {
  auto res = isl_union_pw_multi_aff_neg(copy());
  return manage(res);
}

isl::boolean union_pw_multi_aff::plain_is_equal(const isl::union_pw_multi_aff &upma2) const {
  auto res = isl_union_pw_multi_aff_plain_is_equal(get(), upma2.get());
  return manage(res);
}

isl::union_pw_multi_aff union_pw_multi_aff::pullback(isl::union_pw_multi_aff upma2) const {
  auto res = isl_union_pw_multi_aff_pullback_union_pw_multi_aff(copy(), upma2.release());
  return manage(res);
}

isl::union_pw_multi_aff union_pw_multi_aff::reset_user() const {
  auto res = isl_union_pw_multi_aff_reset_user(copy());
  return manage(res);
}

isl::union_pw_multi_aff union_pw_multi_aff::scale_down_val(isl::val val) const {
  auto res = isl_union_pw_multi_aff_scale_down_val(copy(), val.release());
  return manage(res);
}

isl::union_pw_multi_aff union_pw_multi_aff::scale_multi_val(isl::multi_val mv) const {
  auto res = isl_union_pw_multi_aff_scale_multi_val(copy(), mv.release());
  return manage(res);
}

isl::union_pw_multi_aff union_pw_multi_aff::scale_val(isl::val val) const {
  auto res = isl_union_pw_multi_aff_scale_val(copy(), val.release());
  return manage(res);
}

isl::union_pw_multi_aff union_pw_multi_aff::sub(isl::union_pw_multi_aff upma2) const {
  auto res = isl_union_pw_multi_aff_sub(copy(), upma2.release());
  return manage(res);
}

isl::union_pw_multi_aff union_pw_multi_aff::subtract_domain(isl::union_set uset) const {
  auto res = isl_union_pw_multi_aff_subtract_domain(copy(), uset.release());
  return manage(res);
}

isl::union_pw_multi_aff union_pw_multi_aff::union_add(isl::union_pw_multi_aff upma2) const {
  auto res = isl_union_pw_multi_aff_union_add(copy(), upma2.release());
  return manage(res);
}

// implementations for isl::union_pw_multi_aff_list
isl::union_pw_multi_aff_list manage(__isl_take isl_union_pw_multi_aff_list *ptr) {
  return union_pw_multi_aff_list(ptr);
}
isl::union_pw_multi_aff_list give(__isl_take isl_union_pw_multi_aff_list *ptr) {
  return manage(ptr);
}


union_pw_multi_aff_list::union_pw_multi_aff_list()
    : ptr(nullptr) {}

union_pw_multi_aff_list::union_pw_multi_aff_list(const isl::union_pw_multi_aff_list &obj)
    : ptr(obj.copy()) {}
union_pw_multi_aff_list::union_pw_multi_aff_list(std::nullptr_t)
    : ptr(nullptr) {}


union_pw_multi_aff_list::union_pw_multi_aff_list(__isl_take isl_union_pw_multi_aff_list *ptr)
    : ptr(ptr) {}


union_pw_multi_aff_list &union_pw_multi_aff_list::operator=(isl::union_pw_multi_aff_list obj) {
  std::swap(this->ptr, obj.ptr);
  return *this;
}

union_pw_multi_aff_list::~union_pw_multi_aff_list() {
  if (ptr)
    isl_union_pw_multi_aff_list_free(ptr);
}

__isl_give isl_union_pw_multi_aff_list *union_pw_multi_aff_list::copy() const & {
  return isl_union_pw_multi_aff_list_copy(ptr);
}

__isl_keep isl_union_pw_multi_aff_list *union_pw_multi_aff_list::get() const {
  return ptr;
}

__isl_give isl_union_pw_multi_aff_list *union_pw_multi_aff_list::release() {
  isl_union_pw_multi_aff_list *tmp = ptr;
  ptr = nullptr;
  return tmp;
}

bool union_pw_multi_aff_list::is_null() const {
  return ptr == nullptr;
}
__isl_keep isl_union_pw_multi_aff_list *union_pw_multi_aff_list::keep() const {
  return get();
}

__isl_give isl_union_pw_multi_aff_list *union_pw_multi_aff_list::take() {
  return release();
}

union_pw_multi_aff_list::operator bool() const {
  return !is_null();
}

isl::ctx union_pw_multi_aff_list::get_ctx() const {
  return isl::ctx(isl_union_pw_multi_aff_list_get_ctx(ptr));
}



void union_pw_multi_aff_list::dump() const {
  isl_union_pw_multi_aff_list_dump(get());
}



// implementations for isl::union_set
isl::union_set manage(__isl_take isl_union_set *ptr) {
  return union_set(ptr);
}
isl::union_set give(__isl_take isl_union_set *ptr) {
  return manage(ptr);
}


union_set::union_set()
    : ptr(nullptr) {}

union_set::union_set(const isl::union_set &obj)
    : ptr(obj.copy()) {}
union_set::union_set(std::nullptr_t)
    : ptr(nullptr) {}


union_set::union_set(__isl_take isl_union_set *ptr)
    : ptr(ptr) {}

union_set::union_set(isl::basic_set bset) {
  auto res = isl_union_set_from_basic_set(bset.release());
  ptr = res;
}
union_set::union_set(isl::set set) {
  auto res = isl_union_set_from_set(set.release());
  ptr = res;
}
union_set::union_set(isl::point pnt) {
  auto res = isl_union_set_from_point(pnt.release());
  ptr = res;
}
union_set::union_set(isl::ctx ctx, const std::string &str) {
  auto res = isl_union_set_read_from_str(ctx.release(), str.c_str());
  ptr = res;
}

union_set &union_set::operator=(isl::union_set obj) {
  std::swap(this->ptr, obj.ptr);
  return *this;
}

union_set::~union_set() {
  if (ptr)
    isl_union_set_free(ptr);
}

__isl_give isl_union_set *union_set::copy() const & {
  return isl_union_set_copy(ptr);
}

__isl_keep isl_union_set *union_set::get() const {
  return ptr;
}

__isl_give isl_union_set *union_set::release() {
  isl_union_set *tmp = ptr;
  ptr = nullptr;
  return tmp;
}

bool union_set::is_null() const {
  return ptr == nullptr;
}
__isl_keep isl_union_set *union_set::keep() const {
  return get();
}

__isl_give isl_union_set *union_set::take() {
  return release();
}

union_set::operator bool() const {
  return !is_null();
}

isl::ctx union_set::get_ctx() const {
  return isl::ctx(isl_union_set_get_ctx(ptr));
}


std::string union_set::to_str() const {
  char *Tmp = isl_union_set_to_str(get());
  if (!Tmp)
    return "";
  std::string S(Tmp);
  free(Tmp);
  return S;
}


void union_set::dump() const {
  isl_union_set_dump(get());
}


isl::union_set union_set::add_set(isl::set set) const {
  auto res = isl_union_set_add_set(copy(), set.release());
  return manage(res);
}

isl::union_set union_set::affine_hull() const {
  auto res = isl_union_set_affine_hull(copy());
  return manage(res);
}

isl::union_set union_set::align_params(isl::space model) const {
  auto res = isl_union_set_align_params(copy(), model.release());
  return manage(res);
}

isl::union_set union_set::apply(isl::union_map umap) const {
  auto res = isl_union_set_apply(copy(), umap.release());
  return manage(res);
}

isl::union_set union_set::coalesce() const {
  auto res = isl_union_set_coalesce(copy());
  return manage(res);
}

isl::union_set union_set::coefficients() const {
  auto res = isl_union_set_coefficients(copy());
  return manage(res);
}

isl::schedule union_set::compute_schedule(isl::union_map validity, isl::union_map proximity) const {
  auto res = isl_union_set_compute_schedule(copy(), validity.release(), proximity.release());
  return manage(res);
}

isl::boolean union_set::contains(const isl::space &space) const {
  auto res = isl_union_set_contains(get(), space.get());
  return manage(res);
}

isl::union_set union_set::detect_equalities() const {
  auto res = isl_union_set_detect_equalities(copy());
  return manage(res);
}

unsigned int union_set::dim(isl::dim type) const {
  auto res = isl_union_set_dim(get(), static_cast<enum isl_dim_type>(type));
  return res;
}

isl::union_set union_set::empty(isl::space dim) {
  auto res = isl_union_set_empty(dim.release());
  return manage(res);
}

isl::set union_set::extract_set(isl::space dim) const {
  auto res = isl_union_set_extract_set(get(), dim.release());
  return manage(res);
}

isl::stat union_set::foreach_point(const std::function<isl::stat(isl::point)> &fn) const {
  auto fn_p = &fn;
  auto fn_lambda = [](isl_point *arg_0, void *arg_1) -> isl_stat {
    auto *func = *static_cast<const std::function<isl::stat(isl::point)> **>(arg_1);
    stat ret = (*func)(isl::manage(arg_0));
    return isl_stat(ret);
  };
  auto res = isl_union_set_foreach_point(get(), fn_lambda, &fn_p);
  return isl::stat(res);
}

isl::stat union_set::foreach_set(const std::function<isl::stat(isl::set)> &fn) const {
  auto fn_p = &fn;
  auto fn_lambda = [](isl_set *arg_0, void *arg_1) -> isl_stat {
    auto *func = *static_cast<const std::function<isl::stat(isl::set)> **>(arg_1);
    stat ret = (*func)(isl::manage(arg_0));
    return isl_stat(ret);
  };
  auto res = isl_union_set_foreach_set(get(), fn_lambda, &fn_p);
  return isl::stat(res);
}

uint32_t union_set::get_hash() const {
  auto res = isl_union_set_get_hash(get());
  return res;
}

isl::space union_set::get_space() const {
  auto res = isl_union_set_get_space(get());
  return manage(res);
}

isl::union_set union_set::gist(isl::union_set context) const {
  auto res = isl_union_set_gist(copy(), context.release());
  return manage(res);
}

isl::union_set union_set::gist_params(isl::set set) const {
  auto res = isl_union_set_gist_params(copy(), set.release());
  return manage(res);
}

isl::union_map union_set::identity() const {
  auto res = isl_union_set_identity(copy());
  return manage(res);
}

isl::union_pw_multi_aff union_set::identity_union_pw_multi_aff() const {
  auto res = isl_union_set_identity_union_pw_multi_aff(copy());
  return manage(res);
}

isl::union_set union_set::intersect(isl::union_set uset2) const {
  auto res = isl_union_set_intersect(copy(), uset2.release());
  return manage(res);
}

isl::union_set union_set::intersect_params(isl::set set) const {
  auto res = isl_union_set_intersect_params(copy(), set.release());
  return manage(res);
}

isl::boolean union_set::is_disjoint(const isl::union_set &uset2) const {
  auto res = isl_union_set_is_disjoint(get(), uset2.get());
  return manage(res);
}

isl::boolean union_set::is_empty() const {
  auto res = isl_union_set_is_empty(get());
  return manage(res);
}

isl::boolean union_set::is_equal(const isl::union_set &uset2) const {
  auto res = isl_union_set_is_equal(get(), uset2.get());
  return manage(res);
}

isl::boolean union_set::is_params() const {
  auto res = isl_union_set_is_params(get());
  return manage(res);
}

isl::boolean union_set::is_strict_subset(const isl::union_set &uset2) const {
  auto res = isl_union_set_is_strict_subset(get(), uset2.get());
  return manage(res);
}

isl::boolean union_set::is_subset(const isl::union_set &uset2) const {
  auto res = isl_union_set_is_subset(get(), uset2.get());
  return manage(res);
}

isl::union_map union_set::lex_ge_union_set(isl::union_set uset2) const {
  auto res = isl_union_set_lex_ge_union_set(copy(), uset2.release());
  return manage(res);
}

isl::union_map union_set::lex_gt_union_set(isl::union_set uset2) const {
  auto res = isl_union_set_lex_gt_union_set(copy(), uset2.release());
  return manage(res);
}

isl::union_map union_set::lex_le_union_set(isl::union_set uset2) const {
  auto res = isl_union_set_lex_le_union_set(copy(), uset2.release());
  return manage(res);
}

isl::union_map union_set::lex_lt_union_set(isl::union_set uset2) const {
  auto res = isl_union_set_lex_lt_union_set(copy(), uset2.release());
  return manage(res);
}

isl::union_set union_set::lexmax() const {
  auto res = isl_union_set_lexmax(copy());
  return manage(res);
}

isl::union_set union_set::lexmin() const {
  auto res = isl_union_set_lexmin(copy());
  return manage(res);
}

isl::multi_val union_set::min_multi_union_pw_aff(const isl::multi_union_pw_aff &obj) const {
  auto res = isl_union_set_min_multi_union_pw_aff(get(), obj.get());
  return manage(res);
}

isl::set union_set::params() const {
  auto res = isl_union_set_params(copy());
  return manage(res);
}

isl::union_set union_set::polyhedral_hull() const {
  auto res = isl_union_set_polyhedral_hull(copy());
  return manage(res);
}

isl::union_set union_set::preimage_multi_aff(isl::multi_aff ma) const {
  auto res = isl_union_set_preimage_multi_aff(copy(), ma.release());
  return manage(res);
}

isl::union_set union_set::preimage_pw_multi_aff(isl::pw_multi_aff pma) const {
  auto res = isl_union_set_preimage_pw_multi_aff(copy(), pma.release());
  return manage(res);
}

isl::union_set union_set::preimage_union_pw_multi_aff(isl::union_pw_multi_aff upma) const {
  auto res = isl_union_set_preimage_union_pw_multi_aff(copy(), upma.release());
  return manage(res);
}

isl::union_set union_set::product(isl::union_set uset2) const {
  auto res = isl_union_set_product(copy(), uset2.release());
  return manage(res);
}

isl::union_set union_set::project_out(isl::dim type, unsigned int first, unsigned int n) const {
  auto res = isl_union_set_project_out(copy(), static_cast<enum isl_dim_type>(type), first, n);
  return manage(res);
}

isl::union_set union_set::remove_redundancies() const {
  auto res = isl_union_set_remove_redundancies(copy());
  return manage(res);
}

isl::union_set union_set::reset_user() const {
  auto res = isl_union_set_reset_user(copy());
  return manage(res);
}

isl::basic_set union_set::sample() const {
  auto res = isl_union_set_sample(copy());
  return manage(res);
}

isl::point union_set::sample_point() const {
  auto res = isl_union_set_sample_point(copy());
  return manage(res);
}

isl::union_set union_set::simple_hull() const {
  auto res = isl_union_set_simple_hull(copy());
  return manage(res);
}

isl::union_set union_set::solutions() const {
  auto res = isl_union_set_solutions(copy());
  return manage(res);
}

isl::union_set union_set::subtract(isl::union_set uset2) const {
  auto res = isl_union_set_subtract(copy(), uset2.release());
  return manage(res);
}

isl::union_set union_set::unite(isl::union_set uset2) const {
  auto res = isl_union_set_union(copy(), uset2.release());
  return manage(res);
}

isl::union_set union_set::universe() const {
  auto res = isl_union_set_universe(copy());
  return manage(res);
}

isl::union_map union_set::unwrap() const {
  auto res = isl_union_set_unwrap(copy());
  return manage(res);
}

isl::union_map union_set::wrapped_domain_map() const {
  auto res = isl_union_set_wrapped_domain_map(copy());
  return manage(res);
}

// implementations for isl::union_set_list
isl::union_set_list manage(__isl_take isl_union_set_list *ptr) {
  return union_set_list(ptr);
}
isl::union_set_list give(__isl_take isl_union_set_list *ptr) {
  return manage(ptr);
}


union_set_list::union_set_list()
    : ptr(nullptr) {}

union_set_list::union_set_list(const isl::union_set_list &obj)
    : ptr(obj.copy()) {}
union_set_list::union_set_list(std::nullptr_t)
    : ptr(nullptr) {}


union_set_list::union_set_list(__isl_take isl_union_set_list *ptr)
    : ptr(ptr) {}


union_set_list &union_set_list::operator=(isl::union_set_list obj) {
  std::swap(this->ptr, obj.ptr);
  return *this;
}

union_set_list::~union_set_list() {
  if (ptr)
    isl_union_set_list_free(ptr);
}

__isl_give isl_union_set_list *union_set_list::copy() const & {
  return isl_union_set_list_copy(ptr);
}

__isl_keep isl_union_set_list *union_set_list::get() const {
  return ptr;
}

__isl_give isl_union_set_list *union_set_list::release() {
  isl_union_set_list *tmp = ptr;
  ptr = nullptr;
  return tmp;
}

bool union_set_list::is_null() const {
  return ptr == nullptr;
}
__isl_keep isl_union_set_list *union_set_list::keep() const {
  return get();
}

__isl_give isl_union_set_list *union_set_list::take() {
  return release();
}

union_set_list::operator bool() const {
  return !is_null();
}

isl::ctx union_set_list::get_ctx() const {
  return isl::ctx(isl_union_set_list_get_ctx(ptr));
}



void union_set_list::dump() const {
  isl_union_set_list_dump(get());
}



// implementations for isl::val
isl::val manage(__isl_take isl_val *ptr) {
  return val(ptr);
}
isl::val give(__isl_take isl_val *ptr) {
  return manage(ptr);
}


val::val()
    : ptr(nullptr) {}

val::val(const isl::val &obj)
    : ptr(obj.copy()) {}
val::val(std::nullptr_t)
    : ptr(nullptr) {}


val::val(__isl_take isl_val *ptr)
    : ptr(ptr) {}

val::val(isl::ctx ctx, long i) {
  auto res = isl_val_int_from_si(ctx.release(), i);
  ptr = res;
}
val::val(isl::ctx ctx, const std::string &str) {
  auto res = isl_val_read_from_str(ctx.release(), str.c_str());
  ptr = res;
}

val &val::operator=(isl::val obj) {
  std::swap(this->ptr, obj.ptr);
  return *this;
}

val::~val() {
  if (ptr)
    isl_val_free(ptr);
}

__isl_give isl_val *val::copy() const & {
  return isl_val_copy(ptr);
}

__isl_keep isl_val *val::get() const {
  return ptr;
}

__isl_give isl_val *val::release() {
  isl_val *tmp = ptr;
  ptr = nullptr;
  return tmp;
}

bool val::is_null() const {
  return ptr == nullptr;
}
__isl_keep isl_val *val::keep() const {
  return get();
}

__isl_give isl_val *val::take() {
  return release();
}

val::operator bool() const {
  return !is_null();
}

isl::ctx val::get_ctx() const {
  return isl::ctx(isl_val_get_ctx(ptr));
}


std::string val::to_str() const {
  char *Tmp = isl_val_to_str(get());
  if (!Tmp)
    return "";
  std::string S(Tmp);
  free(Tmp);
  return S;
}


void val::dump() const {
  isl_val_dump(get());
}


isl::val val::two_exp() const {
  auto res = isl_val_2exp(copy());
  return manage(res);
}

isl::val val::abs() const {
  auto res = isl_val_abs(copy());
  return manage(res);
}

isl::boolean val::abs_eq(const isl::val &v2) const {
  auto res = isl_val_abs_eq(get(), v2.get());
  return manage(res);
}

isl::val val::add(isl::val v2) const {
  auto res = isl_val_add(copy(), v2.release());
  return manage(res);
}

isl::val val::add_ui(unsigned long v2) const {
  auto res = isl_val_add_ui(copy(), v2);
  return manage(res);
}

isl::val val::ceil() const {
  auto res = isl_val_ceil(copy());
  return manage(res);
}

int val::cmp_si(long i) const {
  auto res = isl_val_cmp_si(get(), i);
  return res;
}

isl::val val::div(isl::val v2) const {
  auto res = isl_val_div(copy(), v2.release());
  return manage(res);
}

isl::boolean val::eq(const isl::val &v2) const {
  auto res = isl_val_eq(get(), v2.get());
  return manage(res);
}

isl::val val::floor() const {
  auto res = isl_val_floor(copy());
  return manage(res);
}

isl::val val::gcd(isl::val v2) const {
  auto res = isl_val_gcd(copy(), v2.release());
  return manage(res);
}

isl::boolean val::ge(const isl::val &v2) const {
  auto res = isl_val_ge(get(), v2.get());
  return manage(res);
}

uint32_t val::get_hash() const {
  auto res = isl_val_get_hash(get());
  return res;
}

long val::get_num_si() const {
  auto res = isl_val_get_num_si(get());
  return res;
}

isl::boolean val::gt(const isl::val &v2) const {
  auto res = isl_val_gt(get(), v2.get());
  return manage(res);
}

isl::val val::infty(isl::ctx ctx) {
  auto res = isl_val_infty(ctx.release());
  return manage(res);
}

isl::val val::int_from_ui(isl::ctx ctx, unsigned long u) {
  auto res = isl_val_int_from_ui(ctx.release(), u);
  return manage(res);
}

isl::val val::inv() const {
  auto res = isl_val_inv(copy());
  return manage(res);
}

isl::boolean val::is_divisible_by(const isl::val &v2) const {
  auto res = isl_val_is_divisible_by(get(), v2.get());
  return manage(res);
}

isl::boolean val::is_infty() const {
  auto res = isl_val_is_infty(get());
  return manage(res);
}

isl::boolean val::is_int() const {
  auto res = isl_val_is_int(get());
  return manage(res);
}

isl::boolean val::is_nan() const {
  auto res = isl_val_is_nan(get());
  return manage(res);
}

isl::boolean val::is_neg() const {
  auto res = isl_val_is_neg(get());
  return manage(res);
}

isl::boolean val::is_neginfty() const {
  auto res = isl_val_is_neginfty(get());
  return manage(res);
}

isl::boolean val::is_negone() const {
  auto res = isl_val_is_negone(get());
  return manage(res);
}

isl::boolean val::is_nonneg() const {
  auto res = isl_val_is_nonneg(get());
  return manage(res);
}

isl::boolean val::is_nonpos() const {
  auto res = isl_val_is_nonpos(get());
  return manage(res);
}

isl::boolean val::is_one() const {
  auto res = isl_val_is_one(get());
  return manage(res);
}

isl::boolean val::is_pos() const {
  auto res = isl_val_is_pos(get());
  return manage(res);
}

isl::boolean val::is_rat() const {
  auto res = isl_val_is_rat(get());
  return manage(res);
}

isl::boolean val::is_zero() const {
  auto res = isl_val_is_zero(get());
  return manage(res);
}

isl::boolean val::le(const isl::val &v2) const {
  auto res = isl_val_le(get(), v2.get());
  return manage(res);
}

isl::boolean val::lt(const isl::val &v2) const {
  auto res = isl_val_lt(get(), v2.get());
  return manage(res);
}

isl::val val::max(isl::val v2) const {
  auto res = isl_val_max(copy(), v2.release());
  return manage(res);
}

isl::val val::min(isl::val v2) const {
  auto res = isl_val_min(copy(), v2.release());
  return manage(res);
}

isl::val val::mod(isl::val v2) const {
  auto res = isl_val_mod(copy(), v2.release());
  return manage(res);
}

isl::val val::mul(isl::val v2) const {
  auto res = isl_val_mul(copy(), v2.release());
  return manage(res);
}

isl::val val::mul_ui(unsigned long v2) const {
  auto res = isl_val_mul_ui(copy(), v2);
  return manage(res);
}

isl::val val::nan(isl::ctx ctx) {
  auto res = isl_val_nan(ctx.release());
  return manage(res);
}

isl::boolean val::ne(const isl::val &v2) const {
  auto res = isl_val_ne(get(), v2.get());
  return manage(res);
}

isl::val val::neg() const {
  auto res = isl_val_neg(copy());
  return manage(res);
}

isl::val val::neginfty(isl::ctx ctx) {
  auto res = isl_val_neginfty(ctx.release());
  return manage(res);
}

isl::val val::negone(isl::ctx ctx) {
  auto res = isl_val_negone(ctx.release());
  return manage(res);
}

isl::val val::one(isl::ctx ctx) {
  auto res = isl_val_one(ctx.release());
  return manage(res);
}

isl::val val::set_si(long i) const {
  auto res = isl_val_set_si(copy(), i);
  return manage(res);
}

int val::sgn() const {
  auto res = isl_val_sgn(get());
  return res;
}

isl::val val::sub(isl::val v2) const {
  auto res = isl_val_sub(copy(), v2.release());
  return manage(res);
}

isl::val val::sub_ui(unsigned long v2) const {
  auto res = isl_val_sub_ui(copy(), v2);
  return manage(res);
}

isl::val val::trunc() const {
  auto res = isl_val_trunc(copy());
  return manage(res);
}

isl::val val::zero(isl::ctx ctx) {
  auto res = isl_val_zero(ctx.release());
  return manage(res);
}

// implementations for isl::val_list
isl::val_list manage(__isl_take isl_val_list *ptr) {
  return val_list(ptr);
}
isl::val_list give(__isl_take isl_val_list *ptr) {
  return manage(ptr);
}


val_list::val_list()
    : ptr(nullptr) {}

val_list::val_list(const isl::val_list &obj)
    : ptr(obj.copy()) {}
val_list::val_list(std::nullptr_t)
    : ptr(nullptr) {}


val_list::val_list(__isl_take isl_val_list *ptr)
    : ptr(ptr) {}


val_list &val_list::operator=(isl::val_list obj) {
  std::swap(this->ptr, obj.ptr);
  return *this;
}

val_list::~val_list() {
  if (ptr)
    isl_val_list_free(ptr);
}

__isl_give isl_val_list *val_list::copy() const & {
  return isl_val_list_copy(ptr);
}

__isl_keep isl_val_list *val_list::get() const {
  return ptr;
}

__isl_give isl_val_list *val_list::release() {
  isl_val_list *tmp = ptr;
  ptr = nullptr;
  return tmp;
}

bool val_list::is_null() const {
  return ptr == nullptr;
}
__isl_keep isl_val_list *val_list::keep() const {
  return get();
}

__isl_give isl_val_list *val_list::take() {
  return release();
}

val_list::operator bool() const {
  return !is_null();
}

isl::ctx val_list::get_ctx() const {
  return isl::ctx(isl_val_list_get_ctx(ptr));
}



void val_list::dump() const {
  isl_val_list_dump(get());
}


} // namespace noexceptions
} // namespace isl

#endif /* ISL_CPP_NOEXCEPTIONS */<|MERGE_RESOLUTION|>--- conflicted
+++ resolved
@@ -2898,10 +2898,6 @@
   inline isl::union_set unite(isl::union_set uset2) const;
   inline isl::union_set universe() const;
   inline isl::union_map unwrap() const;
-<<<<<<< HEAD
-
-  void dump() const { isl_union_set_dump(keep() ); }
-=======
   inline isl::union_map wrapped_domain_map() const;
 };
 
@@ -2934,7 +2930,6 @@
   inline isl::ctx get_ctx() const;
   inline void dump() const;
 
->>>>>>> 0424be77
 };
 
 // declarations for isl::val
