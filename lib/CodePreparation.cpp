--- conflicted
+++ resolved
@@ -126,16 +126,10 @@
   if (PNtoDelete.empty())
     return false;
 
-<<<<<<< HEAD
   // Eliminate the PHINodes that are not an induction variables.
-  while (!PNtoDel.empty()) {
-    PHINode *PN = PNtoDel.back();
-    PNtoDel.pop_back();
-=======
   while (!PNtoDelete.empty()) {
     PHINode *PN = PNtoDelete.back();
     PNtoDelete.pop_back();
->>>>>>> 0a0e588d
 
     DemotePHIToStack(PN);
   }
