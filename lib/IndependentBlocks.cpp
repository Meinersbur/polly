--- conflicted
+++ resolved
@@ -378,16 +378,9 @@
     return false;
 
   // Create the alloca.
-<<<<<<< HEAD
-  AllocaInst *Slot = new AllocaInst(Inst->getType(), 0,
-                                    Inst->getName() + ".s2a",
-                                    AllocaBlock->begin());
-  assert(!isa<InvokeInst>(Inst) && "Unexpected Invoke in Scop!");
-=======
   AllocaInst *Slot = new AllocaInst(
       Inst->getType(), 0, Inst->getName() + ".s2a", AllocaBlock->begin());
-  assert(!isa<InvokeInst>(Inst) && "Unexpect Invoke in Scop!");
->>>>>>> 0a0e588d
+  assert(!isa<InvokeInst>(Inst) && "Unexpected Invoke in Scop!");
   // Store right after Inst.
   BasicBlock::iterator StorePos = Inst;
   (void) new StoreInst(Inst, Slot, ++StorePos);
