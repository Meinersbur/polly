--- conflicted
+++ resolved
@@ -58,37 +58,6 @@
 
 namespace {
 
-<<<<<<< HEAD
-=======
-/// The state of whether an operand tree was/can be forwarded.
-///
-/// The items apply to an instructions and its operand tree with the instruction
-/// as the root element. If the value in question is not an instruction in the
-/// SCoP, it can be a leaf of an instruction's operand tree.
-enum ForwardingDecision {
-  /// The root instruction or value cannot be forwarded at all.
-  FD_CannotForward,
-
-  /// The root instruction or value can be forwarded as a leaf of a larger
-  /// operand tree.
-  /// It does not make sense to move the value itself, it would just replace it
-  /// by a use of itself. For instance, a constant "5" used in a statement can
-  /// be forwarded, but it would just replace it by the same constant "5".
-  /// However, it makes sense to move as an operand of
-  ///
-  ///   %add = add 5, 5
-  ///
-  /// where "5" is moved as part of a larger operand tree. "5" would be placed
-  /// (disregarding for a moment that literal constants don't have a location
-  /// and can be used anywhere) into the same statement as %add would.
-  FD_CanForwardLeaf,
-
-  /// The root instruction can be forwarded in a non-trivial way. This requires
-  /// the operand tree root to be an instruction in some statement.
-  FD_CanForwardTree,
-
-  /// Used to indicate that a forwarding has be carried out successfully.
-  FD_DidForward,
 
   /// A forwarding method cannot be applied to the operand tree.
   /// The difference to FD_CannotForward is that there might be other methods
@@ -97,9 +66,6 @@
   /// with DoIt==true because a method following the one that returned
   /// FD_NotApplicable might have returned FD_CanForwardTree.
   FD_NotApplicable
-};
-
->>>>>>> 65775bef
 /// Implementation of operand tree forwarding for a specific SCoP.
 ///
 /// For a statement that requires a scalar value (through a value read
@@ -107,22 +73,11 @@
 /// the MemoryAccess is removed and the all the operand tree instructions are
 /// moved into the statement. All original instructions are left in the source
 /// statements. The simplification pass can clean these up.
-<<<<<<< HEAD
-class ForwardOpTreeImpl : TryForward {
+class ForwardOpTreeImpl : ZoneAlgorithm {
 private:
-  /// The SCoP we are currently processing.
-  Scop *S;
-
-  /// LoopInfo is required for VirtualUse.
-  LoopInfo *LI;
-
   TryForward *KnownTryForward = nullptr;
   SmallVector<std::unique_ptr<TryForward>, 1> Forwarders;
 
-=======
-class ForwardOpTreeImpl : ZoneAlgorithm {
-private:
->>>>>>> 65775bef
   /// How many instructions have been copied to other statements.
   int NumInstructionsCopied = 0;
 
@@ -609,13 +564,6 @@
   ///
   /// @return If DoIt==false, return whether the operand tree can be forwarded.
   ///         If DoIt==true, return FD_DidForward.
-<<<<<<< HEAD
-  ForwardingDecision forwardTree(ScopStmt *TargetStmt, isl::map TargetSchedule,
-	  llvm::Value *UseVal,
-	  ScopStmt *UseStmt, llvm::Loop *UseLoop, isl::map UseSchedule, isl::map UseToTargetMapping,
-	  ScopStmt *DefStmt, llvm::Loop *DefLoop, isl::map DefSchedule, isl::map DefToTargetMapping,
-	  int Depth, bool DoIt) {
-=======
   ForwardingDecision forwardTree(ScopStmt *TargetStmt, llvm::Value *UseVal,
                                  ScopStmt *UseStmt, llvm::Loop *UseLoop,
                                  isl::map UseToTarget, bool DoIt) {
@@ -625,7 +573,6 @@
     // { DefDomain[] -> TargetDomain[] }
     isl::map DefToTarget;
 
->>>>>>> 65775bef
     VirtualUse VUse = VirtualUse::create(UseStmt, UseLoop, UseVal, true);
     switch (VUse.getKind()) {
     case VirtualUse::Constant:
@@ -682,7 +629,6 @@
       return FD_DidForward;
 
     case VirtualUse::Intra:
-<<<<<<< HEAD
 		DefStmt = UseStmt;
 		DefSchedule = give( UseStmt->getSchedule());
 		DefToTargetMapping = UseToTargetMapping;
@@ -772,27 +718,18 @@
       }
 
 
-=======
-      // Knowing that UseStmt and DefStmt are the same statement instance, just
-      // reuse the information about UseStmt for DefStmt
-      DefStmt = UseStmt;
-      DefToTarget = UseToTarget;
-
-      LLVM_FALLTHROUGH;
-    case VirtualUse::Inter:
-      Instruction *Inst = cast<Instruction>(UseVal);
-
-      if (!DefStmt)
-        DefStmt = S->getStmtFor(Inst);
-      assert(DefStmt && "Value must be defined somewhere");
-      DefLoop = LI->getLoopFor(Inst->getParent());
->>>>>>> 65775bef
-
-      if (DefToTarget.is_null() && !Known.is_null()) {
-        // { UseDomain[] -> DefDomain[] }
-        isl::map UseToDef = computeUseToDefFlowDependency(UseStmt, DefStmt);
-
-<<<<<<< HEAD
+
+      if (DoIt) {
+        // To ensure the right order, prepend this instruction before its
+        // operands. This ensures that its operands are inserted before the
+        // instruction using them.
+        // TODO: The operand tree is not really a tree, but a DAG. We should be
+        // able to handle DAGs without duplication.
+        TargetStmt->prependInstruction(Inst);
+        NumInstructionsCopied++;
+        TotalInstructionsCopied++;
+      }
+
       for (Value *OpVal : Inst->operand_values()) {
         ForwardingDecision OpDecision =   forwardTree(TargetStmt, TargetSchedule,
 			OpVal, 
@@ -808,37 +745,23 @@
         case FD_CanForwardTree:
           assert(!DoIt);
           break;
-
-        case FD_DidForward:
-          assert(DoIt);
-          break;
-
-        default:
-          llvm_unreachable("Shouldn't return this");
-        }
-=======
-        // { DefDomain[] -> UseDomain[] -> TargetDomain[] } shortened to
-        // { DefDomain[] -> TargetDomain[] }
-        DefToTarget = UseToTarget.apply_domain(UseToDef);
-        simplify(DefToTarget);
->>>>>>> 65775bef
-      }
-
       ForwardingDecision SpeculativeResult = forwardSpeculatable(
           TargetStmt, Inst, DefStmt, DefLoop, DefToTarget, DoIt);
       if (SpeculativeResult != FD_NotApplicable)
         return SpeculativeResult;
 
-      ForwardingDecision KnownResult =
-          forwardKnownLoad(TargetStmt, Inst, UseStmt, UseLoop, UseToTarget,
-                           DefStmt, DefLoop, DefToTarget, DoIt);
-      if (KnownResult != FD_NotApplicable)
-        return KnownResult;
-
-      // When no method is found to forward the operand tree, we effectively
-      // cannot handle it.
-      DEBUG(dbgs() << "    Cannot forward instruction: " << *Inst << "\n");
-      return FD_CannotForward;
+        case FD_DidForward:
+          assert(DoIt);
+          break;
+
+        default:
+          llvm_unreachable("Shouldn't return this");
+        }
+      }
+
+      if (DoIt)
+        return FD_DidForward;
+      return FD_CanForwardTree;
     }
 
     llvm_unreachable("Case unhandled");
@@ -852,7 +775,6 @@
     ScopStmt *Stmt = RA->getStatement();
     Loop *InLoop = Stmt->getSurroundingLoop();
 
-<<<<<<< HEAD
 	auto Schedule = give( Stmt->getSchedule());
 	auto DomSpace = give( Stmt->getDomainSpace());
 	auto TargetToUseMapping = give(isl_map_identity(	isl_space_map_from_domain_and_range(DomSpace.copy(), DomSpace.copy())));
@@ -863,22 +785,10 @@
 		Stmt, InLoop, Schedule, TargetToUseMapping,
 		nullptr, nullptr, nullptr, nullptr,
 		0, false);
-=======
-    isl::map TargetToUse;
-    if (!Known.is_null()) {
-      isl::space DomSpace = Stmt->getDomainSpace();
-      TargetToUse =
-          isl::map::identity(DomSpace.map_from_domain_and_range(DomSpace));
-    }
-
-    ForwardingDecision Assessment = forwardTree(
-        Stmt, RA->getAccessValue(), Stmt, InLoop, TargetToUse, false);
->>>>>>> 65775bef
     assert(Assessment != FD_DidForward);
     if (Assessment != FD_CanForwardTree)
       return false;
 
-<<<<<<< HEAD
     ForwardingDecision Execution =
         forwardTree(
 			Stmt, Schedule,
@@ -886,10 +796,6 @@
 			Stmt, InLoop, Schedule, TargetToUseMapping,
 			nullptr, nullptr, nullptr, nullptr,
 			0, true);
-=======
-    ForwardingDecision Execution = forwardTree(Stmt, RA->getAccessValue(), Stmt,
-                                               InLoop, TargetToUse, true);
->>>>>>> 65775bef
     assert(Execution == FD_DidForward &&
            "A previous positive assessment must also be executable");
     (void)Execution;
@@ -1007,15 +913,10 @@
     LoopInfo &LI = getAnalysis<LoopInfoWrapperPass>().getLoopInfo();
     Impl = make_unique<ForwardOpTreeImpl>(&S, &LI);
 
-<<<<<<< HEAD
-    DEBUG(dbgs() << "Prepare forwarders...\n");
-    Impl->prepareForwarders();
-=======
     if (AnalyzeKnown) {
       DEBUG(dbgs() << "Prepare forwarders...\n");
       Impl->computeKnownValues();
     }
->>>>>>> 65775bef
 
     DEBUG(dbgs() << "Forwarding operand trees...\n");
     Impl->forwardOperandTrees();
