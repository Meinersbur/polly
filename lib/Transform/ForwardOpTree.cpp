--- conflicted
+++ resolved
@@ -636,21 +636,11 @@
     case VirtualUse::Inter:
       auto Inst = cast<Instruction>(UseVal);
 
-<<<<<<< HEAD
       // PHIs, unless synthesizable, are not yet supported.
       if (isa<PHINode>(Inst)) {
         DEBUG(dbgs() << "    Cannot forward PHI: " << *UseVal << "\n");
         return FD_CannotForward;
       }
-=======
-      if (!DefStmt) {
-        DefStmt = S->getStmtFor(Inst);
-        if (!DefStmt)
-          return FD_CannotForward;
-      }
-
-      DefLoop = LI->getLoopFor(Inst->getParent());
->>>>>>> da144211
 
 	  
 	  if (!DefStmt) {
