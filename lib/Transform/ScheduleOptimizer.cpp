--- conflicted
+++ resolved
@@ -1281,19 +1281,12 @@
       isMatrMultPattern(isl::manage(isl_schedule_node_copy(Node)), OAI->D,
                         MMI)) {
     DEBUG(dbgs() << "The matrix multiplication pattern was detected\n");
-<<<<<<< HEAD
-    MatMuls++;
-    return optimizeMatMulPattern(Node, OAI->TTI, MMI);
+     MatMuls++;
+    return optimizeMatMulPattern(isl::manage(Node), OAI->TTI, MMI).release();
   }
 
   TiledLoops++;
-  return standardBandOpts(Node, User);
-=======
-    return optimizeMatMulPattern(isl::manage(Node), OAI->TTI, MMI).release();
-  }
-
   return standardBandOpts(isl::manage(Node), User).release();
->>>>>>> 3def0456
 }
 
 isl::schedule
