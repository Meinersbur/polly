--- conflicted
+++ resolved
@@ -921,13 +921,9 @@
   // originating statement is executed.
   auto *DomainId = isl_set_get_tuple_id(Domain);
   auto *NewStmt = Stmt->getParent()->addScopStmt(
-<<<<<<< HEAD
-      OldAcc, MemAccessA->getAccessRelation(), isl_set_copy(Domain), nullptr);
-=======
       OldAcc, MemAccessB->getAccessRelation(), isl_set_copy(Domain));
   ExtMap = isl_map_set_tuple_id(ExtMap, isl_dim_out, isl_id_copy(DomainId));
   ExtMap = isl_map_intersect_range(ExtMap, isl_set_copy(Domain));
->>>>>>> c397ad2f
   ExtMap = isl_map_set_tuple_id(ExtMap, isl_dim_out, NewStmt->getDomainId());
   Node = createExtensionNode(Node, ExtMap);
 
@@ -947,16 +943,12 @@
   isl_map_move_dims(ExtMap, isl_dim_out, 0, isl_dim_in, 0, 1);
   isl_map_move_dims(ExtMap, isl_dim_in, 2, isl_dim_out, 0, 1);
   NewStmt = Stmt->getParent()->addScopStmt(
-<<<<<<< HEAD
-      OldAcc, MemAccessB->getAccessRelation(), Domain, nullptr);
-=======
       OldAcc, MemAccessA->getAccessRelation(), isl_set_copy(Domain));
 
   // Restrict the domains of the copy statements to only execute when also its
   // originating statement is executed.
   ExtMap = isl_map_set_tuple_id(ExtMap, isl_dim_out, DomainId);
   ExtMap = isl_map_intersect_range(ExtMap, Domain);
->>>>>>> c397ad2f
   ExtMap = isl_map_set_tuple_id(ExtMap, isl_dim_out, NewStmt->getDomainId());
   Node = createExtensionNode(Node, ExtMap);
   Node = isl_schedule_node_child(isl_schedule_node_child(Node, 0), 0);
