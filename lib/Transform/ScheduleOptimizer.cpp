--- conflicted
+++ resolved
@@ -46,11 +46,11 @@
 //
 //===----------------------------------------------------------------------===//
 
+#include "polly/ScheduleOptimizer.h"
 #include "polly/CodeGen/CodeGeneration.h"
 #include "polly/DependenceInfo.h"
 #include "polly/LinkAllPasses.h"
 #include "polly/Options.h"
-#include "polly/ScheduleOptimizer.h"
 #include "polly/ScopInfo.h"
 #include "polly/ScopPass.h"
 #include "polly/Simplify.h"
@@ -83,7 +83,6 @@
 #include <string>
 #include <tuple>
 #include <vector>
-#include <tuple>
 
 using namespace llvm;
 using namespace polly;
@@ -1536,17 +1535,11 @@
 // returned. Unfortunately, isl keeps the access to the data structure private
 // and forces users to create copies of the complete isl::schedule when
 // modifiying it.
-<<<<<<< HEAD
-template <typename SC, typename... Args>
-struct ScheduleTreeRewriteVisitor
-    : public ScheduleTreeVisitor<SC, isl::schedule, Args...> {
-=======
 template <typename Derived, typename... Args>
 struct ScheduleTreeRewriteVisitor
     : public ScheduleTreeVisitor<Derived, isl::schedule, Args...> {
   Derived &getDerived() { return *static_cast<Derived *>(this); }
 
->>>>>>> e5abafc6
   isl::schedule visitDomain(const isl::schedule_node &Domain, Args... args) {
     return getDerived().visit(Domain.child(0), args...);
   }
@@ -1591,8 +1584,6 @@
   }
 };
 
-<<<<<<< HEAD
-=======
 class LoopRegistry {
   isl::ctx Ctx;
   DenseMap<MDNode *, Loop *> MetadataToLoop;
@@ -1781,7 +1772,6 @@
   return isl::id::alloc(Ctx, Name, Transform);
 }
 
->>>>>>> e5abafc6
 class LoopNestTransformation {
 public:
   isl::schedule Sched;
@@ -1792,9 +1782,6 @@
   StringMap<int> LoopNames;
 };
 
-<<<<<<< HEAD
-static isl::schedule applyLoopReversal(isl::schedule_node BandToReverse) {
-=======
 static isl::schedule_node moveToBandMark(isl::schedule_node Band) {
   if (isl_schedule_node_get_type(Band.get()) != isl_schedule_node_band)
     return Band;
@@ -1846,21 +1833,14 @@
 
   return Node.get_schedule();
 
->>>>>>> e5abafc6
   struct LoopReversalVisitor
       : public ScheduleTreeRewriteVisitor<LoopReversalVisitor> {
     typedef ScheduleTreeRewriteVisitor<LoopReversalVisitor> Super;
     isl::schedule_node ReverseBand;
-<<<<<<< HEAD
-    bool Applied = false;
-    LoopReversalVisitor(isl::schedule_node ReverseBand)
-        : ReverseBand(ReverseBand) {}
-=======
     isl::id NewBandId;
     bool Applied = false;
     LoopReversalVisitor(isl::schedule_node ReverseBand, isl::id NewBandId)
         : ReverseBand(ReverseBand), NewBandId(NewBandId) {}
->>>>>>> e5abafc6
 
     isl::schedule visitBand(const isl::schedule_node &OrigBand) {
       if (!OrigBand.is_equal(ReverseBand))
@@ -1883,11 +1863,6 @@
       auto MPA = PartialSched.get_union_pw_aff(0);
       auto Neg = MPA.neg();
 
-<<<<<<< HEAD
-      return NewChild.insert_partial_schedule(Neg);
-    }
-  } Visitor(BandToReverse);
-=======
       auto ReversedBand = NewChild.insert_partial_schedule(Neg);
       if (NewBandId.is_null())
         return ReversedBand;
@@ -1895,7 +1870,6 @@
       return ReverseBand.insert_mark(NewBandId).get_schedule();
     }
   } Visitor(BandToReverse, NewBandId);
->>>>>>> e5abafc6
   auto Result = Visitor.visit(BandToReverse.get_schedule().get_root());
   assert(Visitor.Applied && "Band must be in schedule tree");
   return Result;
@@ -1912,11 +1886,7 @@
   LoopNestTransformation Result = Trans;
 
   if (ApplyOnSchedule) {
-<<<<<<< HEAD
-    Result.Sched = applyLoopReversal(BandToReverse);
-=======
     Result.Sched = applyLoopReversal(BandToReverse, {});
->>>>>>> e5abafc6
   }
 
   if (RemoveContradictingConstraints) {
@@ -1962,15 +1932,9 @@
   if (!EnableReverse)
     return OrigBand;
 
-<<<<<<< HEAD
-  DEBUG(dbgs() << "Applying manual loop reversal\n");
-  Changed = true;
-  return applyLoopReversal(OrigBand.get_root());
-=======
   LLVM_DEBUG(dbgs() << "Applying manual loop reversal\n");
   Changed = true;
   return applyLoopReversal(OrigBand.get_root(), nullptr);
->>>>>>> e5abafc6
 }
 
 static isl::schedule applyTransformationHints(isl::schedule Band, Loop *Loop,
@@ -2031,26 +1995,16 @@
 
       auto BandSchedule = Super::visitBand(OrigBand, L);
 
-<<<<<<< HEAD
-    //  auto LoopId = L->getLoopID();
-     // auto LoopName = findStringMetadataForLoop(L, "llvm.loop.id");
-=======
       //  auto LoopId = L->getLoopID();
       // auto LoopName = findStringMetadataForLoop(L, "llvm.loop.id");
->>>>>>> e5abafc6
 
       /// FIXME: is this id sufficient?
       isl::id id = getIslLoopId(OrigBand.get_ctx(), L);
 
       auto Marked = BandSchedule.get_root().get_child(0).insert_mark(id);
-<<<<<<< HEAD
-		  
-		 // isl::manage(isl_schedule_node_insert_mark( BandSchedule.get_root().get_child(0).release(), id.copy()));
-=======
 
       // isl::manage(isl_schedule_node_insert_mark(
       // BandSchedule.get_root().get_child(0).release(), id.copy()));
->>>>>>> e5abafc6
 
       return Marked.get_schedule();
     }
@@ -2061,11 +2015,7 @@
 }
 
 static isl::schedule annotateBands(Scop &S, isl::schedule Sched) {
-<<<<<<< HEAD
-  DEBUG(dbgs() << "Mark named loops...\n");
-=======
   LLVM_DEBUG(dbgs() << "Mark named loops...\n");
->>>>>>> e5abafc6
 
   auto Root = Sched.get_root();
   // Root.insert_mark
@@ -2080,27 +2030,16 @@
                                      isl::schedule_constraints &SC) {
   bool Changed = false;
 
-<<<<<<< HEAD
-  DEBUG(dbgs() << "Looking for loop transformation metadata...\n");
-=======
   LLVM_DEBUG(dbgs() << "Looking for loop transformation metadata...\n");
->>>>>>> e5abafc6
 
   auto OuterL = getSurroundingLoop(S);
   auto Result =
       walkScheduleTreeForTransformationHints(Sched.get_root(), OuterL, Changed);
   if (Changed) {
-<<<<<<< HEAD
-    DEBUG(dbgs() << "At least one manual loop transformation applied\n");
-    Sched = Result;
-  } else {
-    DEBUG(dbgs() << "No loop transformation applied\n");
-=======
     LLVM_DEBUG(dbgs() << "At least one manual loop transformation applied\n");
     Sched = Result;
   } else {
     LLVM_DEBUG(dbgs() << "No loop transformation applied\n");
->>>>>>> e5abafc6
   }
 
   return Changed;
@@ -2148,13 +2087,6 @@
   return Result;
 }
 
-<<<<<<< HEAD
-static void applyLoopReversal(isl::schedule &Sched, StringRef ApplyOn) {
-  // TODO: Can do in a single traversal
-  // TODO: Remove mark?
-  auto Band = findBand(Sched, ApplyOn);
-  Sched = applyLoopReversal(Band);
-=======
 static bool isSameLoopId(isl::id LHS, isl::id RHS) {
   if (LHS.get() == RHS.get())
     return true;
@@ -2389,7 +2321,6 @@
   else if (!TransName.empty())
     TheName = TransName;
   return isl::id::alloc(Ctx, TheName, User.getOpaqueValue());
->>>>>>> e5abafc6
 }
 
 static isl::schedule applyManualTransformations(Scop &S, isl::schedule Sched,
@@ -2404,12 +2335,6 @@
     auto Which = OpMD->getOperand(0).get();
     auto WhichStr = cast<MDString>(Which)->getString();
     if (WhichStr == "llvm.loop.reverse") {
-<<<<<<< HEAD
-      auto ApplyOn = cast<MDString>(OpMD->getOperand(1).get())->getString();
-      applyLoopReversal(Sched, ApplyOn);
-	  Changed=true;
-    }
-=======
       auto ApplyOnArg = OpMD->getOperand(1).get();
 
       auto LoopToReverse = identifyLoopBy(ApplyOnArg);
@@ -2449,7 +2374,6 @@
     }
 
     llvm_unreachable("unknown loop transformation");
->>>>>>> e5abafc6
   }
   return Sched;
 }
@@ -2583,20 +2507,12 @@
   SC = SC.set_coincidence(Validity);
 
   auto ManualSchedule = S.getScheduleTree();
-<<<<<<< HEAD
-  auto AnnotatedSchedule = ManualSchedule;// annotateBands(S, ManualSchedule);
-
-  auto ManuallyTransformed = applyManualTransformations(S, AnnotatedSchedule, SC);
-  if (AnnotatedSchedule.plain_is_equal(ManuallyTransformed))
-	  ManuallyTransformed = nullptr;
-=======
   auto AnnotatedSchedule = ManualSchedule; // annotateBands(S, ManualSchedule);
 
   auto ManuallyTransformed =
       applyManualTransformations(S, AnnotatedSchedule, SC);
   if (AnnotatedSchedule.plain_is_equal(ManuallyTransformed))
     ManuallyTransformed = nullptr;
->>>>>>> e5abafc6
 
   isl::schedule Schedule;
   if (ManuallyTransformed) {
@@ -2627,21 +2543,12 @@
   isl::schedule NewSchedule;
 
   if (ManuallyTransformed) {
-<<<<<<< HEAD
-	  NewSchedule = Schedule;
-  } else {
-    Function &F = S.getFunction();
-	 auto *TTI = &getAnalysis<TargetTransformInfoWrapperPass>().getTTI(F);
-	  const OptimizerAdditionalInfoTy OAI = {TTI, const_cast<Dependences *>(&D)};
-	   NewSchedule = ScheduleTreeOptimizer::optimizeSchedule(Schedule, &OAI);
-=======
     NewSchedule = Schedule;
   } else {
     Function &F = S.getFunction();
     auto *TTI = &getAnalysis<TargetTransformInfoWrapperPass>().getTTI(F);
     const OptimizerAdditionalInfoTy OAI = {TTI, const_cast<Dependences *>(&D)};
     NewSchedule = ScheduleTreeOptimizer::optimizeSchedule(Schedule, &OAI);
->>>>>>> e5abafc6
   }
 
   walkScheduleTreeForStatistics(NewSchedule, 2);
