--- conflicted
+++ resolved
@@ -1601,11 +1601,7 @@
   S.markAsOptimized();
 
   if (OptimizedScops)
-<<<<<<< HEAD
-    S.print(llvm::outs());
-=======
     errs() << S;
->>>>>>> cb9cb038
 
   return false;
 }
