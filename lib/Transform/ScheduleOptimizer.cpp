--- conflicted
+++ resolved
@@ -2484,7 +2484,6 @@
 }
 
 static isl::schedule_node
-<<<<<<< HEAD
 distributeBand(Scop &S, isl::schedule_node Band, const Dependences &D) {
   auto Partial = isl::manage(isl_schedule_node_band_get_partial_schedule(Band.get()));
   auto Seq = isl::manage(isl_schedule_node_delete(Band.release()));
@@ -2500,8 +2499,6 @@
 }
 
 static isl::schedule_node
-=======
->>>>>>> 468f8a32
 interchangeBands(isl::schedule_node Band,
                  ArrayRef<LoopIdentification> NewOrder) {
   auto NumBands = NewOrder.size();
@@ -2565,11 +2562,7 @@
   auto Transformed = Result.get_schedule();
 
   if (!D.isValidSchedule(S, Transformed)) {
-<<<<<<< HEAD
     LLVM_DEBUG(dbgs() << "LoopInterchange not semantically legal\n");
-=======
-    LLVM_DEBUG(dbgs() << "LoopReversal not semantically legal\n");
->>>>>>> 468f8a32
     return;
   }
 
@@ -3991,8 +3984,6 @@
   SC = SC.set_proximity(Proximity);
   SC = SC.set_validity(Validity);
   SC = SC.set_coincidence(Validity);
-<<<<<<< HEAD
-=======
 
   auto ManualSchedule = S.getScheduleTree();
   auto AnnotatedSchedule = ManualSchedule; // annotateBands(S, ManualSchedule);
@@ -4010,24 +4001,8 @@
     Schedule = SC.compute_schedule();
     isl_options_set_on_error(Ctx, OnErrorStatus);
   }
->>>>>>> 468f8a32
-
-  auto ManualSchedule = S.getScheduleTree();
-  auto AnnotatedSchedule = ManualSchedule; // annotateBands(S, ManualSchedule);
-
-  auto ManuallyTransformed =
-      applyManualTransformations(S, AnnotatedSchedule, SC, D);
-  if (AnnotatedSchedule.plain_is_equal(ManuallyTransformed))
-    ManuallyTransformed = nullptr;
-
-  isl::schedule Schedule;
-  if (ManuallyTransformed) {
-    Schedule = ManuallyTransformed;
-  } else {
-    isl_options_set_on_error(Ctx, ISL_ON_ERROR_CONTINUE);
-    Schedule = SC.compute_schedule();
-    isl_options_set_on_error(Ctx, OnErrorStatus);
-  }
+
+  walkScheduleTreeForStatistics(Schedule, 1);
 
   // In cases the scheduler is not able to optimize the code, we just do not
   // touch the schedule.
