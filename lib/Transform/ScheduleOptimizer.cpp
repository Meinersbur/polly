--- conflicted
+++ resolved
@@ -1431,41 +1431,6 @@
   if (!Root)
     return;
 
-<<<<<<< HEAD
-  isl_schedule_node_foreach_descendant_top_down(Root.get(), [](__isl_keep isl_schedule_node* nodeptr, void *user) -> isl_bool {
-	  auto Node = isl::manage(isl_schedule_node_copy( nodeptr));
-	  auto Version = *((int*)user);
-
-    switch (isl_schedule_node_get_type(Node.get())) {
-    case isl_schedule_node_band: {
-      NumBands[Version]++;
-      if (isl_schedule_node_band_get_permutable(Node.get()) == isl_bool_true)
-        NumPermutable[Version]++;
-
-      int CountMembers = isl_schedule_node_band_n_member(Node.get());
-      NumBandMembers[Version] += CountMembers;
-      for (int i = 0; i < CountMembers; i += 1) {
-        if (Node.band_member_get_coincident(i))
-          NumCoincident[Version]++;
-      }
-      break;
-    }
-
-    case isl_schedule_node_filter:
-      NumFilters[Version]++;
-      break;
-
-    case isl_schedule_node_extension:
-      NumExtension[Version]++;
-      break;
-
-    default:
-      break;
-    }
-
-    return isl_bool_true;
-  }, &Version);
-=======
   isl_schedule_node_foreach_descendant_top_down(
       Root.get(),
       [](__isl_keep isl_schedule_node *nodeptr, void *user) -> isl_bool {
@@ -1503,7 +1468,6 @@
         return isl_bool_true;
       },
       &Version);
->>>>>>> e9272ed2
 }
 
 bool IslScheduleOptimizer::runOnScop(Scop &S) {
