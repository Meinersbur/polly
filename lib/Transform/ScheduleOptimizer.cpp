--- conflicted
+++ resolved
@@ -1175,17 +1175,13 @@
   if (!isTileableBandNode(Node))
     return Node;
 
-<<<<<<< HEAD
   TiledLoops++;
 
-  if (PMBasedOpts && User && isMatrMultPattern(Node)) {
-=======
   const OptimizerAdditionalInfoTy *OAI =
       static_cast<const OptimizerAdditionalInfoTy *>(User);
 
   MatMulInfoTy MMI;
   if (PMBasedOpts && User && isMatrMultPattern(Node, OAI->D, MMI)) {
->>>>>>> 7b4bdc84
     DEBUG(dbgs() << "The matrix multiplication pattern was detected\n");
     Node = optimizeMatMulPattern(Node, OAI->TTI, MMI);
   }
