//===------ Simplify.cpp ----------------------------------------*- C++ -*-===//
//
//                     The LLVM Compiler Infrastructure
//
// This file is distributed under the University of Illinois Open Source
// License. See LICENSE.TXT for details.
//
//===----------------------------------------------------------------------===//
//
// Simplify a SCoP by removing unnecessary statements and accesses.
//
//===----------------------------------------------------------------------===//

#include "polly/Simplify.h"
#include "polly/CodeGen/BlockGenerators.h"
#include "polly/ScopInfo.h"
#include "polly/ScopPass.h"
#include "polly/Support/GICHelper.h"
#include "polly/Support/ISLOStream.h"
#include "polly/Support/ISLTools.h"
#include "polly/Support/VirtualInstruction.h"
#include "llvm/ADT/STLExtras.h"
#include "llvm/ADT/Statistic.h"
#include "llvm/IR/Value.h"
#include "llvm/PassSupport.h"
#include "llvm/Support/Debug.h"
#define DEBUG_TYPE "polly-simplify"

using namespace llvm;
using namespace polly;

namespace {

/// Number of max disjuncts we allow in removeOverwrites(). This is to avoid
/// that the analysis of accesses in a statement is becoming too complex. Chosen
/// to be relatively small because all the common cases should access only few
/// array elements per statement.
static int const SimplifyMaxDisjuncts = 4;

STATISTIC(ScopsProcessed, "Number of SCoPs processed");
STATISTIC(ScopsModified, "Number of SCoPs simplified");

STATISTIC(TotalOverwritesRemoved, "Number of removed overwritten writes");
STATISTIC(TotalWritesCoalesced, "Number of writes coalesced with another");
STATISTIC(TotalRedundantWritesRemoved,
          "Number of writes of same value removed in any SCoP");

STATISTIC(TotalEmptyPartialAccessesRemoved,
          "Number of empty partial accesses removed");

STATISTIC(TotalDeadComputedPHIs, "Number of dead computed PHIs removed");

STATISTIC(TotalDeadAccessesRemoved, "Number of dead accesses removed");
STATISTIC(TotalDeadInstructionsRemoved,
          "Number of unused instructions removed");
STATISTIC(TotalStmtsRemoved, "Number of statements removed in any SCoP");

STATISTIC(UnusedAccs, "Number of unused accesses");
STATISTIC(UnusedInsts, "Number of unused instructions");

static bool isImplicitRead(MemoryAccess *MA) {
  return MA->isRead() && MA->isOriginalScalarKind();
}

static bool isExplicitAccess(MemoryAccess *MA) {
  return MA->isOriginalArrayKind();
}

static bool isImplicitWrite(MemoryAccess *MA) {
  return MA->isWrite() && MA->isOriginalScalarKind();
}

/// Like isl::union_map::add_map, but may also return an underapproximated
/// result if getting too complex.
///
/// This is implemented by adding disjuncts to the results until the limit is
/// reached.
static isl::union_map underapproximatedAddMap(isl::union_map UMap,
                                              isl::map Map) {
  if (UMap.is_null() || Map.is_null())
    return {};

  isl::map PrevMap = UMap.extract_map(Map.get_space());

  // Fast path: If known that we cannot exceed the disjunct limit, just add
  // them.
  if (isl_map_n_basic_map(PrevMap.get()) + isl_map_n_basic_map(Map.get()) <=
      SimplifyMaxDisjuncts)
    return UMap.add_map(Map);

  isl::map Result = isl::map::empty(PrevMap.get_space());
  PrevMap.foreach_basic_map([&Result](isl::basic_map BMap) -> isl::stat {
    if (isl_map_n_basic_map(Result.get()) > SimplifyMaxDisjuncts)
      return isl::stat::error;
    Result = Result.unite(BMap);
    return isl::stat::ok;
  });
  Map.foreach_basic_map([&Result](isl::basic_map BMap) -> isl::stat {
    if (isl_map_n_basic_map(Result.get()) > SimplifyMaxDisjuncts)
      return isl::stat::error;
    Result = Result.unite(BMap);
    return isl::stat::ok;
  });

  isl::union_map UResult =
      UMap.subtract(isl::map::universe(PrevMap.get_space()));
  UResult.add_map(Result);

  return UResult;
}

/// Return a vector that contains MemoryAccesses in the order in
/// which they are executed.
///
/// The order is:
/// - Implicit reads (BlockGenerator::generateScalarLoads)
/// - Explicit reads and writes (BlockGenerator::generateArrayLoad,
///   BlockGenerator::generateArrayStore)
///   - In block statements, the accesses are in order in which their
///     instructions are executed.
///   - In region statements, that order of execution is not predictable at
///     compile-time.
/// - Implicit writes (BlockGenerator::generateScalarStores)
///   The order in which implicit writes are executed relative to each other is
///   undefined.
static SmallVector<MemoryAccess *, 32> getAccessesInOrder(ScopStmt &Stmt) {

  SmallVector<MemoryAccess *, 32> Accesses;

  for (MemoryAccess *MemAcc : Stmt)
    if (isImplicitRead(MemAcc))
      Accesses.push_back(MemAcc);

  for (MemoryAccess *MemAcc : Stmt)
    if (isExplicitAccess(MemAcc))
      Accesses.push_back(MemAcc);

  for (MemoryAccess *MemAcc : Stmt)
    if (isImplicitWrite(MemAcc))
      Accesses.push_back(MemAcc);

  return Accesses;
}

static auto accessesInOrder(ScopStmt *Stmt) -> decltype(concat<MemoryAccess *>(
    make_filter_range(make_range(Stmt->begin(), Stmt->end()), isImplicitRead),
    make_filter_range(make_range(Stmt->begin(), Stmt->end()), isExplicitAccess),
    make_filter_range(make_range(Stmt->begin(), Stmt->end()),
                      isImplicitWrite))) {
  auto AllRange = make_range(Stmt->begin(), Stmt->end());
  return concat<MemoryAccess *>(make_filter_range(AllRange, isImplicitRead),
                                make_filter_range(AllRange, isExplicitAccess),
                                make_filter_range(AllRange, isImplicitWrite));
}

class Simplify : public ScopPass {
private:
  /// The last/current SCoP that is/has been processed.
  Scop *S;

  /// Number of writes that are overwritten anyway.
  int OverwritesRemoved = 0;

  /// Number of combined writes.
  int WritesCoalesced = 0;

  /// Number of redundant writes removed from this SCoP.
  int RedundantWritesRemoved = 0;

  /// Number of writes with empty access domain removed.
  int EmptyPartialAccessesRemoved = 0;

  /// Number of unused accesses removed from this SCoP.
  int DeadAccessesRemoved = 0;

  /// Number of unused instructions removed from this SCoP.
  int DeadInstructionsRemoved = 0;

  int DeadComputedPHIs = 0;

  /// Number of unnecessary statements removed from the SCoP.
  int StmtsRemoved = 0;

  /// Return whether at least one simplification has been applied.
  bool isModified() const {
    return OverwritesRemoved > 0 || WritesCoalesced > 0 ||
           RedundantWritesRemoved > 0 || EmptyPartialAccessesRemoved > 0 ||
           DeadAccessesRemoved > 0 || DeadInstructionsRemoved > 0 ||
           StmtsRemoved > 0;
  }

<<<<<<< HEAD
  MemoryAccess *getReadAccessForValue(ScopStmt *Stmt, llvm::Value *Val) {
    if (!isa<Instruction>(Val))
      return nullptr;

    for (auto *MA : *Stmt) {
      if (!MA->isRead())
        continue;
      if (MA->getAccessValue() != Val)
        continue;

      return MA;
    }

    return nullptr;
  }

  /// Return a write access that occurs between @p From and @p To.
  ///
  /// In region statements the order is ignored because we cannot predict it.
  ///
  /// @param Stmt    Statement of both writes.
  /// @param From    Start looking after this access.
  /// @param To      Stop looking at this access, with the access itself.
  /// @param Targets Look for an access that may wrote to one of these elements.
  ///
  /// @return A write access between @p From and @p To that writes to at least
  ///         one element in @p Targets.
  MemoryAccess *hasWriteBetween(ScopStmt *Stmt, MemoryAccess *From,
                                MemoryAccess *To, isl::map Targets) {
    auto TargetsSpace = Targets.get_space();

    bool Started = Stmt->isRegionStmt();
    auto Accesses = getAccessesInOrder(*Stmt);
    for (auto *Acc : Accesses) {
      if (Acc->isLatestScalarKind())
        continue;

      if (Stmt->isBlockStmt() && From == Acc) {
        assert(!Started);
        Started = true;
        continue;
      }
      if (Stmt->isBlockStmt() && To == Acc) {
        assert(Started);
        return nullptr;
      }
      if (!Started)
        continue;

      if (!Acc->isWrite())
        continue;

      isl::map AccRel = Acc->getAccessRelation();
      auto AccRelSpace = AccRel.get_space();

      // Spaces being different means that they access different arrays.
      if (!TargetsSpace.has_equal_tuples(AccRelSpace))
        continue;

      AccRel = AccRel.intersect_domain(give(Acc->getStatement()->getDomain()));
      AccRel = AccRel.intersect_params(give(S->getContext()));
      auto CommonElt = Targets.intersect(AccRel);
      if (!CommonElt.is_empty())
        return Acc;
    }
    assert(Stmt->isRegionStmt() &&
           "To must be encountered in block statements");
    return nullptr;
  }

  void backwardScan(ScopStmt &Stmt) {
    auto Domain = give(Stmt.getDomain());
    Domain = Domain.intersect_params(give(S->getContext()));
    isl::union_map WillBeOverwritten =
        isl::union_map::empty(give(S->getParamSpace()));
    isl::union_map MayBeOverwritten = WillBeOverwritten;
=======
  /// Remove writes that are overwritten unconditionally later in the same
  /// statement.
  ///
  /// There must be no read of the same value between the write (that is to be
  /// removed) and the overwrite.
  void removeOverwrites() {
    for (auto &Stmt : *S) {
      auto Domain = give(Stmt.getDomain());
      isl::union_map WillBeOverwritten =
          isl::union_map::empty(give(S->getParamSpace()));
>>>>>>> 6d755329

    // { [Domain[] -> Element[]] -> Val[] }
    isl::union_map WillBeOverwrittenVal = WillBeOverwritten;
    isl::union_map MayBeOverwrittenVal = WillBeOverwritten;

    // { [Domain[] -> Element[]] -> [Val[] -> MemoryAccess[]] }
    isl::union_map WillBeOverwrittenValAcc = WillBeOverwritten;

    // { [Domain[] -> Element[]] -> Val[] }
    isl::union_map FutureMustWrites = WillBeOverwritten;

    SmallVector<MemoryAccess *, 32> Accesses(getAccessesInOrder(Stmt));

<<<<<<< HEAD
    // Iterate in reverse order, so the overwrite comes before the write that
    // is to be removed.
    for (auto *MA : reverse(Accesses)) {
      // In region statements, the explicit accesses can be in blocks that are
      // can be executed in any order. We therefore process only the implicit
      // writes and stop after that.
      if (Stmt.isRegionStmt() && isExplicitAccess(MA))
        break;

      auto AccRel = MA->getLatestAccessRelation();
      AccRel = AccRel.intersect_domain(Domain);

      auto AccRelWrapped = AccRel.wrap();

      // If a value is read in-between, do not consider it as overwritten.
      if (MA->isRead()) {
        WillBeOverwritten = WillBeOverwritten.subtract(AccRel);
        WillBeOverwrittenVal =
            WillBeOverwrittenVal.subtract_domain(AccRelWrapped);
        // WillBeOverwrittenValAcc =
        // WillBeOverwrittenValAcc.subtract_domain(AccRelWrapped);

        // Completely remove touched MemoryAccesses from WillBeOverwrittenValAcc
        // { MemoryAccess[] }
        auto TouchedAccesses =
            WillBeOverwrittenValAcc.intersect_domain(AccRelWrapped)
                .range()
                .unwrap()
                .range();
        WillBeOverwrittenValAcc = WillBeOverwrittenValAcc.uncurry()
                                      .subtract_range(TouchedAccesses)
                                      .curry();

        MayBeOverwritten = MayBeOverwritten.subtract(AccRel);
        MayBeOverwrittenVal =
            MayBeOverwrittenVal.subtract_domain(AccRelWrapped);
        continue;
      }

      // If all of a write's elements are overwritten, remove it.
      isl::union_map AccRelUnion = AccRel;
      if (AccRelUnion.is_subset(WillBeOverwritten)) {
        DEBUG(dbgs() << "Removing " << MA
                     << " which will be overwritten anyway\n");
=======
        // If a value is read in-between, do not consider it as overwritten.
        if (MA->isRead()) {
          // Invalidate all overwrites for the array it accesses to avoid too
          // complex isl sets.
          isl::map AccRelUniv = isl::map::universe(AccRel.get_space());
          WillBeOverwritten = WillBeOverwritten.subtract(AccRelUniv);
          continue;
        }
>>>>>>> 6d755329

        Stmt.removeSingleMemoryAccess(MA);
        OverwritesRemoved++;
        TotalOverwritesRemoved++;
        continue;
      }

      // getAccessValue rather than tryGetValueStored is ok (We only ever
      // compare writes to each other)
      Value *StoredVal = MA->getAccessValue();
      assert(StoredVal);
      auto ValSet = makeValueSet(StoredVal);
      auto AccSet =
          isl::set::universe(isl::space(S->getIslCtx(), 0, 0)
                                 .set_tuple_id(isl::dim::set, MA->getId()));

      // { Val[] -> MemoryAccess[] }
      auto ValAccSet = isl::map::from_domain_and_range(ValSet, AccSet);

      // { [Domain[] -> Element[]] -> Val[] }
      isl::map AccRelStoredVal =
          isl::map::from_domain_and_range(AccRelWrapped, ValSet);

      // { [Domain[] -> Element[]] -> [Val[] -> MemoryAccess[]] }
      isl::map AccRelValAcc =
          isl::map::from_domain_and_range(AccRelWrapped, ValAccSet.wrap());

      // Look for mergeable writes.
      auto AccDomain = AccRel.domain();
      auto UndefDomain = Domain.subtract(AccDomain);
      auto ElementUniverse = isl::set::universe(AccRel.get_space().range());
      auto UndefAnything =
          isl::map::from_domain_and_range(UndefDomain, ElementUniverse);
      auto AllowedAccesses = AccRel.unite(UndefAnything);

      // { [Domain[] -> Element[]] -> Val[] }
      auto Filter =
          isl::map::from_domain_and_range(AllowedAccesses.wrap(), ValSet);
      auto Filtered =
          WillBeOverwrittenValAcc.uncurry().intersect_domain(Filter.wrap());

      if (Filtered.foreach_map([&AccRel, &Stmt, MA, &Domain, &AllowedAccesses,
                                this](isl::map Map) -> isl::stat {
            auto OtherMA = (MemoryAccess *)Map.get_space()
                               .get_tuple_id(isl::dim::out)
                               .get_user();
            // auto NewAccRel =
            // Map.domain().unwrap().domain().unwrap().unite(AccRel);
            assert(MA->getAccessValue() == OtherMA->getAccessValue());

            auto OtherAccRel =
                OtherMA->getLatestAccessRelation().intersect_domain(Domain);
            if (!OtherAccRel.is_subset(AllowedAccesses).is_true())
              return isl::stat::ok;

            auto NewAccRel = AccRel.unite(OtherAccRel);
            simplify(NewAccRel);

            auto CommonDomain = AccRel.domain().intersect(OtherAccRel.domain());

            OtherMA->setNewAccessRelation(NewAccRel.copy());
            Stmt.removeSingleMemoryAccess(MA);

            TotalWritesCoalesced++;
            WritesCoalesced++;

            return isl::stat::error;
          }) == isl::stat::error)
        continue;

      MayBeOverwritten = MayBeOverwritten.add_map(AccRel);
      MayBeOverwrittenVal = MayBeOverwrittenVal.add_map(AccRelStoredVal);
      if (MA->isMustWrite()) {
        WillBeOverwritten = WillBeOverwritten.add_map(AccRel);
        WillBeOverwrittenVal = WillBeOverwrittenVal.add_map(AccRelStoredVal);
        WillBeOverwrittenValAcc = WillBeOverwrittenValAcc.add_map(AccRelValAcc);
        FutureMustWrites = FutureMustWrites.add_map(AccRelStoredVal);
      }
    }
  }

  DenseMap<Value *, isl::id> ValueIds;

  /// Create an isl_id that represents @p V.
  isl::id makeValueId(Value *V) {
    // TODO: Refactor with DeLICM::makeValueId()
    if (!V)
      return nullptr;

    auto &Id = ValueIds[V];
    if (Id.is_null()) {
      std::string Name = getIslCompatibleName(
          "Val_", V, ValueIds.size() - 1, std::string(), UseInstructionNames);
      Id = give(isl_id_alloc(S->getIslCtx(), Name.c_str(), V));
    }
    return Id;
  }

  /// Create the space for an llvm::Value that is available everywhere.
  isl::space makeValueSpace(Value *V) {
    auto Result = isl::space(S->getIslCtx(), 0, 0);
    return give(isl_space_set_tuple_id(Result.take(), isl_dim_set,
                                       makeValueId(V).take()));
  }

  /// Create a set with the llvm::Value @p V which is available everywhere.
  isl::set makeValueSet(Value *V) {
    auto Space = makeValueSpace(V);
    return give(isl_set_universe(Space.take()));
  }

  void forwardScan(ScopStmt &Stmt) {
    if (Stmt.isRegionStmt())
      return;

    isl::set Domain = give(Stmt.getDomain());
    Domain = Domain.intersect_params(give(S->getContext()));

    // { [Domain[] -> Element[]] -> Val[] }
    isl::union_map GuaranteedReads =
        isl::union_map::empty(give(S->getParamSpace()));
    isl::union_map PossibleReads = GuaranteedReads;

    SmallVector<MemoryAccess *, 32> Accesses(getAccessesInOrder(Stmt));
    for (MemoryAccess *MA : Accesses) {
      isl::map AccRel = MA->getAccessRelation();
      AccRel = AccRel.intersect_domain(Domain);

      isl::set AccRelWrapped = AccRel.wrap();

      if (MA->isRead()) {
        Value *LoadedVal = MA->getAccessValue();
        isl::map AccRelVal = isl::map::from_domain_and_range(
            AccRelWrapped, makeValueSet(LoadedVal));

        GuaranteedReads = GuaranteedReads.add_map(AccRelVal);
        PossibleReads = PossibleReads.add_map(AccRelVal);
      }

      if (MA->isMustWrite()) {
        auto *StoredVal = MA->tryGetValueStored();
        if (StoredVal) {
          isl::map AccRelStoredVal = isl::map::from_domain_and_range(
              AccRelWrapped, makeValueSet(StoredVal));
          if (isl::union_map(AccRelStoredVal).is_subset(GuaranteedReads)) {
            DEBUG(dbgs() << "Cleanup of " << MA << ":\n");
            DEBUG(dbgs() << "      Scalar: " << *StoredVal << "\n");
            DEBUG(dbgs() << "      AccRel: " << AccRel << "\n");

            Stmt.removeSingleMemoryAccess(MA);

            RedundantWritesRemoved++;
            TotalRedundantWritesRemoved++;
          }
        }
      }

<<<<<<< HEAD
      if (MA->isWrite()) {
        GuaranteedReads = GuaranteedReads.subtract_domain(AccRelWrapped);
        if (MA->isMustWrite())
          PossibleReads = PossibleReads.subtract_domain(AccRelWrapped);
=======
        // Unconditional writes overwrite other values.
        if (MA->isMustWrite()) {
          // Avoid too complex isl sets. If necessary, throw away some of the
          // knowledge.
          WillBeOverwritten =
              underapproximatedAddMap(WillBeOverwritten, AccRel);
        }
>>>>>>> 6d755329
      }
    }
  }

  /// Remove writes that are overwritten unconditionally later in the same
  /// statement.
  ///
  /// There must be no read of the same value between the write (that is to be
  /// removed) and the overwrite.
  void removeOverwrites() {
    for (auto &Stmt : *S) {
      backwardScan(Stmt);
      forwardScan(Stmt);
    }
  }

  /// Combine writes that write the same value if possible.
  ///
  /// This function is able to combine:
  /// - Partial writes with disjoint domain.
  /// - Writes that write to the same array element.
  ///
  /// In all cases, both writes must write the same values.
  void coalesceWrites() {
    for (auto &Stmt : *S) {
      isl::set Domain =
          give(Stmt.getDomain()).intersect_params(give(S->getContext()));

      // We let isl do the lookup for the same-value condition. For this, we
      // wrap llvm::Value into an isl::set such that isl can do the lookup in
      // its hashtable implementation. llvm::Values are only compared within a
      // ScopStmt, so the map can be local to this scope. TODO: Refactor with
      // ZoneAlgorithm::makeValueSet()
      SmallDenseMap<Value *, isl::set> ValueSets;
      auto makeValueSet = [&ValueSets, this](Value *V) -> isl::set {
        assert(V);
        isl::set &Result = ValueSets[V];
        if (Result.is_null()) {
          isl_ctx *Ctx = S->getIslCtx();
          std::string Name =
              getIslCompatibleName("Val", V, ValueSets.size() - 1,
                                   std::string(), UseInstructionNames);
          isl::id Id = give(isl_id_alloc(Ctx, Name.c_str(), V));
          Result = isl::set::universe(
              isl::space(Ctx, 0, 0).set_tuple_id(isl::dim::set, Id));
        }
        return Result;
      };

      // List of all eligible (for coalescing) writes of the future.
      // { [Domain[] -> Element[]] -> [Value[] -> MemoryAccess[]] }
      isl::union_map FutureWrites =
          isl::union_map::empty(give(S->getParamSpace()));

      // Iterate over accesses from the last to the first.
      SmallVector<MemoryAccess *, 32> Accesses(getAccessesInOrder(Stmt));
      for (MemoryAccess *MA : reverse(Accesses)) {
        // In region statements, the explicit accesses can be in blocks that can
        // be executed in any order. We therefore process only the implicit
        // writes and stop after that.
        if (Stmt.isRegionStmt() && isExplicitAccess(MA))
          break;

        // { Domain[] -> Element[] }
        isl::map AccRel =
            MA->getLatestAccessRelation().intersect_domain(Domain);

        // { [Domain[] -> Element[]] }
        isl::set AccRelWrapped = AccRel.wrap();

        // { Value[] }
        isl::set ValSet;

        if (MA->isMustWrite() && (MA->isOriginalScalarKind() ||
                                  isa<StoreInst>(MA->getAccessInstruction()))) {
          // Normally, tryGetValueStored() should be used to determine which
          // element is written, but it can return nullptr; For PHI accesses,
          // getAccessValue() returns the PHI instead of the PHI's incoming
          // value. In this case, where we only compare values of a single
          // statement, this is fine, because within a statement, a PHI in a
          // successor block has always the same value as the incoming write. We
          // still preferably use the incoming value directly so we also catch
          // direct uses of that.
          Value *StoredVal = MA->tryGetValueStored();
          if (!StoredVal)
            StoredVal = MA->getAccessValue();
          ValSet = makeValueSet(StoredVal);

          // { Domain[] }
          isl::set AccDomain = AccRel.domain();

          // Parts of the statement's domain that is not written by this access.
          isl::set UndefDomain = Domain.subtract(AccDomain);

          // { Element[] }
          isl::set ElementUniverse =
              isl::set::universe(AccRel.get_space().range());

          // { Domain[] -> Element[] }
          isl::map UndefAnything =
              isl::map::from_domain_and_range(UndefDomain, ElementUniverse);

          // We are looking a compatible write access. The other write can
          // access these elements...
          isl::map AllowedAccesses = AccRel.unite(UndefAnything);

          // ... and must write the same value.
          // { [Domain[] -> Element[]] -> Value[] }
          isl::map Filter =
              isl::map::from_domain_and_range(AllowedAccesses.wrap(), ValSet);

          // Lookup future write that fulfills these conditions.
          // { [[Domain[] -> Element[]] -> Value[]] -> MemoryAccess[] }
          isl::union_map Filtered =
              FutureWrites.uncurry().intersect_domain(Filter.wrap());

          // Iterate through the candidates.
          Filtered.foreach_map([&, this](isl::map Map) -> isl::stat {
            MemoryAccess *OtherMA = (MemoryAccess *)Map.get_space()
                                        .get_tuple_id(isl::dim::out)
                                        .get_user();

            isl::map OtherAccRel =
                OtherMA->getLatestAccessRelation().intersect_domain(Domain);

            // The filter only guaranteed that some of OtherMA's accessed
            // elements are allowed. Verify that it only accesses allowed
            // elements. Otherwise, continue with the next candidate.
            if (!OtherAccRel.is_subset(AllowedAccesses).is_true())
              return isl::stat::ok;

            // The combined access relation.
            // { Domain[] -> Element[] }
            isl::map NewAccRel = AccRel.unite(OtherAccRel);
            simplify(NewAccRel);

            // Carry out the coalescing.
            Stmt.removeSingleMemoryAccess(MA);
            OtherMA->setNewAccessRelation(NewAccRel);

            // We removed MA, OtherMA takes its role.
            MA = OtherMA;

            TotalWritesCoalesced++;
            WritesCoalesced++;

            // Don't look for more candidates.
            return isl::stat::error;
          });
        }

        // Two writes cannot be coalesced if there is another access (to some of
        // the written elements) between them. Remove all visited write accesses
        // from the list of eligible writes. Don't just remove the accessed
        // elements, but any MemoryAccess that touches any of the invalidated
        // elements.
        SmallPtrSet<MemoryAccess *, 2> TouchedAccesses;
        FutureWrites.intersect_domain(AccRelWrapped)
            .foreach_map([&TouchedAccesses](isl::map Map) -> isl::stat {
              MemoryAccess *MA = (MemoryAccess *)Map.get_space()
                                     .range()
                                     .unwrap()
                                     .get_tuple_id(isl::dim::out)
                                     .get_user();
              TouchedAccesses.insert(MA);
              return isl::stat::ok;
            });
        isl::union_map NewFutureWrites =
            isl::union_map::empty(FutureWrites.get_space());
        FutureWrites.foreach_map([&TouchedAccesses, &NewFutureWrites](
                                     isl::map FutureWrite) -> isl::stat {
          MemoryAccess *MA = (MemoryAccess *)FutureWrite.get_space()
                                 .range()
                                 .unwrap()
                                 .get_tuple_id(isl::dim::out)
                                 .get_user();
          if (!TouchedAccesses.count(MA))
            NewFutureWrites = NewFutureWrites.add_map(FutureWrite);
          return isl::stat::ok;
        });
        FutureWrites = NewFutureWrites;

        if (MA->isMustWrite() && !ValSet.is_null()) {
          // { MemoryAccess[] }
          auto AccSet =
              isl::set::universe(isl::space(S->getIslCtx(), 0, 0)
                                     .set_tuple_id(isl::dim::set, MA->getId()));

          // { Val[] -> MemoryAccess[] }
          isl::map ValAccSet = isl::map::from_domain_and_range(ValSet, AccSet);

          // { [Domain[] -> Element[]] -> [Value[] -> MemoryAccess[]] }
          isl::map AccRelValAcc =
              isl::map::from_domain_and_range(AccRelWrapped, ValAccSet.wrap());
          FutureWrites = FutureWrites.add_map(AccRelValAcc);
        }
      }
    }
  }

  /// Remove writes that just write the same value already stored in the
  /// element.
  void removeRedundantWrites() {
    for (auto &Stmt : *S) {
      SmallDenseMap<Value *, isl::set> ValueSets;
      auto makeValueSet = [&ValueSets, this](Value *V) -> isl::set {
        assert(V);
        isl::set &Result = ValueSets[V];
        if (Result.is_null()) {
          isl_ctx *Ctx = S->getIslCtx();
          std::string Name =
              getIslCompatibleName("Val", V, ValueSets.size() - 1,
                                   std::string(), UseInstructionNames);
          isl::id Id = give(isl_id_alloc(Ctx, Name.c_str(), V));
          Result = isl::set::universe(
              isl::space(Ctx, 0, 0).set_tuple_id(isl::dim::set, Id));
        }
        return Result;
      };

      isl::set Domain = give(Stmt.getDomain());
      Domain = Domain.intersect_params(give(S->getContext()));

      // List of element reads that still have the same value while iterating
      // through the MemoryAccesses.
      // { [Domain[] -> Element[]] -> Val[] }
      isl::union_map Known = isl::union_map::empty(give(S->getParamSpace()));

      SmallVector<MemoryAccess *, 32> Accesses(getAccessesInOrder(Stmt));
      for (MemoryAccess *MA : Accesses) {
        // Is the memory access in a defined order relative to the other
        // accesses? In region statements, only the first and the last accesses
        // have defined order. Execution of those in the middle may depend on
        // runtime conditions an therefore cannot be modified.
        bool IsOrdered =
            Stmt.isBlockStmt() || MA->isOriginalScalarKind() ||
            (!S->getBoxedLoops().size() && MA->getAccessInstruction() &&
             Stmt.getEntryBlock() == MA->getAccessInstruction()->getParent());

        isl::map AccRel = MA->getAccessRelation();
        AccRel = AccRel.intersect_domain(Domain);
        isl::set AccRelWrapped = AccRel.wrap();

        // Determine whether a write is redundant (stores only values that are
        // already present in the written array elements) and remove it if this
        // is the case.
        if (IsOrdered && MA->isMustWrite() &&
            (isa<StoreInst>(MA->getAccessInstruction()) ||
             MA->isOriginalScalarKind())) {
          Value *StoredVal = MA->tryGetValueStored();
          if (!StoredVal)
            StoredVal = MA->getAccessValue();

          if (StoredVal) {
            // Lookup in the set of known values.
            isl::map AccRelStoredVal = isl::map::from_domain_and_range(
                AccRelWrapped, makeValueSet(StoredVal));
            if (isl::union_map(AccRelStoredVal).is_subset(Known)) {
              DEBUG(dbgs() << "Cleanup of " << MA << ":\n");
              DEBUG(dbgs() << "      Scalar: " << *StoredVal << "\n");
              DEBUG(dbgs() << "      AccRel: " << AccRel << "\n");

              Stmt.removeSingleMemoryAccess(MA);

              RedundantWritesRemoved++;
              TotalRedundantWritesRemoved++;
            }
          }
        }

        // Update the know values set.
        if (MA->isRead()) {
          // Loaded values are the currently known values of the array element
          // it was loaded from.
          Value *LoadedVal = MA->getAccessValue();
          if (LoadedVal && IsOrdered) {
            isl::map AccRelVal = isl::map::from_domain_and_range(
                AccRelWrapped, makeValueSet(LoadedVal));

            Known = Known.add_map(AccRelVal);
          }
        } else if (MA->isWrite()) {
          // Remove (possibly) overwritten values from the known elements set.
          // We remove all elements of the accessed array to avoid too complex
          // isl sets.
          isl::set AccRelUniv = isl::set::universe(AccRelWrapped.get_space());
          Known = Known.subtract_domain(AccRelUniv);

          // At this point, we could add the written value of must-writes.
          // However, writing same values is already handled by
          // coalesceWrites().
        }
      }
    }
  }

  // TODO: Merge with removeDoubleWrites()
  void coalescePartialWrites(ScopStmt *Stmt) {
    auto Domain = isl::manage(Stmt->getDomain());
    SmallVector<MemoryAccess *, 8> StoresToRemove;
    DenseMap<llvm::Value *, SmallVector<MemoryAccess *, 2>> WrittenBy;
    // DenseMap<llvm::Value*, isl::union_map > WrittenTo;

    for (auto *MA : *Stmt) {
      // We currently only handle implicit writes so we don't have to look reads
      // between them. All implicit writes take place at the end of a statement.
      if (!(MA->isImplicit() && MA->isMustWrite()))
        continue;

      // TODO: The same value can have multiple names if used in a PHINode. Try
      // to find all alternative names.
      WrittenBy[MA->getAccessValue()].push_back(MA);
    }

    for (auto &Pair : WrittenBy) {
      auto &MAList = Pair.second;
      auto Count = MAList.size();

      // Nothing to coalesce if there is just a single access.
      if (Count <= 1)
        continue;

      for (size_t i = 0; i < Count; i += 1) {
        if (!MAList[i])
          continue;

        for (size_t j = i; j < Count; j += 1) {
          if (!MAList[j])
            continue;

          // Cannot coalesce if they access two different arrays.
          if (MAList[i]->getLatestScopArrayInfo() !=
              MAList[j]->getLatestScopArrayInfo())
            continue;

          auto IAccRel = MAList[i]->getAccessRelation();
          auto JAccRel = MAList[j]->getAccessRelation();
          auto CommonDomain = isl::manage(isl_set_intersect(
              isl_set_intersect(isl_map_domain(IAccRel.copy()),
                                isl_map_domain(JAccRel.copy())),
              Domain.copy()));

          // Cannot coalesce if the common parts access different elements.
          if (!IAccRel.intersect_domain(CommonDomain)
                   .is_equal(JAccRel.intersect_domain(CommonDomain))
                   .is_true())
            continue;

          // Coalesce: Combine both accesses into a single.
          auto NewAccRel = IAccRel.unite(JAccRel);
          MAList[i]->setNewAccessRelation(NewAccRel.take());

          Stmt->removeSingleMemoryAccess(MAList[j]);
          MAList[j] = nullptr;

          WritesCoalesced++;
          TotalWritesCoalesced++;
        }
      }
    }
  }

  void coalescePartialWrites() {
    for (auto &Stmt : *S)
      coalescePartialWrites(&Stmt);
  }

  /// Remove statements without side effects.
  void removeUnnecessaryStmts() {
    auto NumStmtsBefore = S->getSize();
    S->simplifySCoP(true);
    assert(NumStmtsBefore >= S->getSize());
    StmtsRemoved = NumStmtsBefore - S->getSize();
    DEBUG(dbgs() << "Removed " << StmtsRemoved << " (of " << NumStmtsBefore
                 << ") statements\n");
    TotalStmtsRemoved += StmtsRemoved;
  }

  /// Remove accesses that have an empty domain.
  void removeEmptyPartialAccesses() {
    for (ScopStmt &Stmt : *S) {
      // Defer the actual removal to not invalidate iterators.
      SmallVector<MemoryAccess *, 8> DeferredRemove;

      for (MemoryAccess *MA : Stmt) {
        if (!MA->isWrite())
          continue;

        isl::map AccRel = MA->getAccessRelation();
        if (!AccRel.is_empty().is_true())
          continue;

        DEBUG(dbgs() << "Removing " << MA
                     << " because it's a partial access that never occurs\n");
        DeferredRemove.push_back(MA);
      }

      for (MemoryAccess *MA : DeferredRemove) {
        Stmt.removeSingleMemoryAccess(MA);
        EmptyPartialAccessesRemoved++;
        TotalEmptyPartialAccessesRemoved++;
      }
    }
  }

  /// Mark all reachable instructions and access, and sweep those that are not
  /// reachable.
  void markAndSweep(LoopInfo *LI) {
    DenseSet<MemoryAccess *> UsedMA;
    DenseSet<VirtualInstruction> UsedInsts;

    // Get all reachable instructions and accesses.
    markReachable(S, LI, UsedInsts, UsedMA);

    // Remove all non-reachable accesses.
    // We need get all MemoryAccesses first, in order to not invalidate the
    // iterators when removing them.
    SmallVector<MemoryAccess *, 64> AllMAs;
    for (ScopStmt &Stmt : *S)
      AllMAs.append(Stmt.begin(), Stmt.end());

    for (MemoryAccess *MA : AllMAs) {
      if (UsedMA.count(MA))
        continue;
      DEBUG(dbgs() << "Removing " << MA << " because its value is not used\n");
      ScopStmt *Stmt = MA->getStatement();
      Stmt->removeSingleMemoryAccess(MA);

      DeadAccessesRemoved++;
      TotalDeadAccessesRemoved++;
    }

    // Remove all non-reachable instructions.
    for (ScopStmt &Stmt : *S) {
      if (!Stmt.isBlockStmt())
        continue;

      SmallVector<Instruction *, 32> AllInsts(Stmt.insts_begin(),
                                              Stmt.insts_end());
      SmallVector<Instruction *, 32> RemainInsts;

      for (Instruction *Inst : AllInsts) {
        auto It = UsedInsts.find({&Stmt, Inst});
        if (It == UsedInsts.end()) {
          DEBUG(dbgs() << "Removing "; Inst->print(dbgs());
                dbgs() << " because it is not used\n");
          DeadInstructionsRemoved++;
          TotalDeadInstructionsRemoved++;
          continue;
        }

        RemainInsts.push_back(Inst);

        // If instructions appear multiple times, keep only the first.
        UsedInsts.erase(It);
      }

      // Set the new instruction list to be only those we did not remove.
      Stmt.setInstructions(RemainInsts);
    }

#if 0
    for (auto &Stmt : *S) {
      decltype(Stmt.ComputedPHIs) UsedComputedPHIs;

      for (auto &VInst : InstList) {
        if (&Stmt != VInst.getStmt())
          continue;

        auto *Inst = VInst.getInstruction();
        auto *PHI = dyn_cast<PHINode>(Inst);
        if (!PHI)
          continue;

        auto CompPHI = Stmt.ComputedPHIs.lookup(PHI);
        if (!CompPHI)
          continue;
        UsedComputedPHIs[PHI] = CompPHI;
      }
      if (Stmt.ComputedPHIs.size() != UsedComputedPHIs.size()) {
        DEBUG(dbgs() << "Removed "
                     << (Stmt.ComputedPHIs.size() - UsedComputedPHIs.size())
                     << " ComputedPHI(s) which are not used\n");
        DeadComputedPHIs += Stmt.ComputedPHIs.size() - UsedComputedPHIs.size();
        TotalDeadComputedPHIs +=
            Stmt.ComputedPHIs.size() - UsedComputedPHIs.size();
      }
      Stmt.ComputedPHIs = std::move(UsedComputedPHIs);
    }
#endif
  }

  /// Print simplification statistics to @p OS.
  void printStatistics(llvm::raw_ostream &OS, int Indent = 0) const {
    OS.indent(Indent) << "Statistics {\n";
    OS.indent(Indent + 4) << "Overwrites removed: " << OverwritesRemoved
                          << '\n';
    OS.indent(Indent + 4) << "Partial writes coalesced: " << WritesCoalesced
                          << "\n";
    OS.indent(Indent + 4) << "Redundant writes removed: "
                          << RedundantWritesRemoved << "\n";
    OS.indent(Indent + 4) << "Accesses with empty domains removed: "
                          << EmptyPartialAccessesRemoved << "\n";

    OS.indent(Indent + 4) << "Empty partial access removed: "
                          << EmptyPartialAccessesRemoved << "\n";
    OS.indent(Indent + 4) << "Partial writes coalesced: " << WritesCoalesced
                          << "\n";
    OS.indent(Indent + 4) << "Dead accesses removed: " << DeadAccessesRemoved
                          << "\n";
    OS.indent(Indent + 4) << "Dead instructions removed: "
                          << DeadInstructionsRemoved << '\n';
    OS.indent(Indent + 4) << "Dead computed PHIs removed: " << DeadComputedPHIs
                          << "\n";
    OS.indent(Indent + 4) << "Stmts removed: " << StmtsRemoved << "\n";
    OS.indent(Indent) << "}\n";
  }

  /// Print the current state of all MemoryAccesses to @p OS.
  void printAccesses(llvm::raw_ostream &OS, int Indent = 0) const {
    OS.indent(Indent) << "After accesses {\n";
    for (auto &Stmt : *S) {
      OS.indent(Indent + 4) << Stmt.getBaseName() << "\n";
      for (auto *MA : Stmt)
        MA->print(OS);
    }
    OS.indent(Indent) << "}\n";
  }

public:
  static char ID;
  explicit Simplify() : ScopPass(ID) {}

  virtual void getAnalysisUsage(AnalysisUsage &AU) const override {
    AU.addRequiredTransitive<ScopInfoRegionPass>();
    AU.addRequired<LoopInfoWrapperPass>();
    AU.setPreservesAll();
  }

  virtual bool runOnScop(Scop &S) override {
    // Reset statistics of last processed SCoP.
    releaseMemory();
    assert(!isModified());

    // Prepare processing of this SCoP.
    this->S = &S;
    ScopsProcessed++;

    DEBUG(dbgs() << "Removing partial writes that never happen...\n");
    removeEmptyPartialAccesses();

    DEBUG(dbgs() << "Removing overwrites...\n");
    removeOverwrites();

    DEBUG(dbgs() << "Coalesce partial writes...\n");
    coalesceWrites();

    DEBUG(dbgs() << "Removing redundant writes...\n");
    removeRedundantWrites();

    // DEBUG(dbgs() << "Coalesce partial writes...\n");
    // coalescePartialWrites();

    DEBUG(dbgs() << "Cleanup unused accesses...\n");
    LoopInfo *LI = &getAnalysis<LoopInfoWrapperPass>().getLoopInfo();
    markAndSweep(LI);

    DEBUG(dbgs() << "Removing statements without side effects...\n");
    removeUnnecessaryStmts();

    if (isModified())
      ScopsModified++;
    DEBUG(dbgs() << "\nFinal Scop:\n");
    DEBUG(dbgs() << S);

    ValueIds.clear();
    return false;
  }

  virtual void printScop(raw_ostream &OS, Scop &S) const override {
    assert(&S == this->S &&
           "Can only print analysis for the last processed SCoP");
    printStatistics(OS);

    if (!isModified()) {
      OS << "SCoP could not be simplified\n";
      return;
    }
    printAccesses(OS);
  }

  virtual void releaseMemory() override {
    S = nullptr;

    OverwritesRemoved = 0;
    WritesCoalesced = 0;
    RedundantWritesRemoved = 0;
    EmptyPartialAccessesRemoved = 0;
    DeadAccessesRemoved = 0;
    DeadInstructionsRemoved = 0;
    WritesCoalesced = 0;
    EmptyPartialAccessesRemoved = 0;
    DeadAccessesRemoved = 0;
    DeadInstructionsRemoved = 0;
    DeadComputedPHIs = 0;
    StmtsRemoved = 0;
    assert(!isModified());
  }
};

char Simplify::ID;
} // anonymous namespace

Pass *polly::createSimplifyPass() { return new Simplify(); }

INITIALIZE_PASS_BEGIN(Simplify, "polly-simplify", "Polly - Simplify", false,
                      false)
INITIALIZE_PASS_DEPENDENCY(LoopInfoWrapperPass)
INITIALIZE_PASS_END(Simplify, "polly-simplify", "Polly - Simplify", false,
                    false)<|MERGE_RESOLUTION|>--- conflicted
+++ resolved
@@ -189,95 +189,12 @@
            StmtsRemoved > 0;
   }
 
-<<<<<<< HEAD
-  MemoryAccess *getReadAccessForValue(ScopStmt *Stmt, llvm::Value *Val) {
-    if (!isa<Instruction>(Val))
-      return nullptr;
-
-    for (auto *MA : *Stmt) {
-      if (!MA->isRead())
-        continue;
-      if (MA->getAccessValue() != Val)
-        continue;
-
-      return MA;
-    }
-
-    return nullptr;
-  }
-
-  /// Return a write access that occurs between @p From and @p To.
-  ///
-  /// In region statements the order is ignored because we cannot predict it.
-  ///
-  /// @param Stmt    Statement of both writes.
-  /// @param From    Start looking after this access.
-  /// @param To      Stop looking at this access, with the access itself.
-  /// @param Targets Look for an access that may wrote to one of these elements.
-  ///
-  /// @return A write access between @p From and @p To that writes to at least
-  ///         one element in @p Targets.
-  MemoryAccess *hasWriteBetween(ScopStmt *Stmt, MemoryAccess *From,
-                                MemoryAccess *To, isl::map Targets) {
-    auto TargetsSpace = Targets.get_space();
-
-    bool Started = Stmt->isRegionStmt();
-    auto Accesses = getAccessesInOrder(*Stmt);
-    for (auto *Acc : Accesses) {
-      if (Acc->isLatestScalarKind())
-        continue;
-
-      if (Stmt->isBlockStmt() && From == Acc) {
-        assert(!Started);
-        Started = true;
-        continue;
-      }
-      if (Stmt->isBlockStmt() && To == Acc) {
-        assert(Started);
-        return nullptr;
-      }
-      if (!Started)
-        continue;
-
-      if (!Acc->isWrite())
-        continue;
-
-      isl::map AccRel = Acc->getAccessRelation();
-      auto AccRelSpace = AccRel.get_space();
-
-      // Spaces being different means that they access different arrays.
-      if (!TargetsSpace.has_equal_tuples(AccRelSpace))
-        continue;
-
-      AccRel = AccRel.intersect_domain(give(Acc->getStatement()->getDomain()));
-      AccRel = AccRel.intersect_params(give(S->getContext()));
-      auto CommonElt = Targets.intersect(AccRel);
-      if (!CommonElt.is_empty())
-        return Acc;
-    }
-    assert(Stmt->isRegionStmt() &&
-           "To must be encountered in block statements");
-    return nullptr;
-  }
-
   void backwardScan(ScopStmt &Stmt) {
     auto Domain = give(Stmt.getDomain());
     Domain = Domain.intersect_params(give(S->getContext()));
     isl::union_map WillBeOverwritten =
         isl::union_map::empty(give(S->getParamSpace()));
     isl::union_map MayBeOverwritten = WillBeOverwritten;
-=======
-  /// Remove writes that are overwritten unconditionally later in the same
-  /// statement.
-  ///
-  /// There must be no read of the same value between the write (that is to be
-  /// removed) and the overwrite.
-  void removeOverwrites() {
-    for (auto &Stmt : *S) {
-      auto Domain = give(Stmt.getDomain());
-      isl::union_map WillBeOverwritten =
-          isl::union_map::empty(give(S->getParamSpace()));
->>>>>>> 6d755329
 
     // { [Domain[] -> Element[]] -> Val[] }
     isl::union_map WillBeOverwrittenVal = WillBeOverwritten;
@@ -291,7 +208,6 @@
 
     SmallVector<MemoryAccess *, 32> Accesses(getAccessesInOrder(Stmt));
 
-<<<<<<< HEAD
     // Iterate in reverse order, so the overwrite comes before the write that
     // is to be removed.
     for (auto *MA : reverse(Accesses)) {
@@ -336,16 +252,6 @@
       if (AccRelUnion.is_subset(WillBeOverwritten)) {
         DEBUG(dbgs() << "Removing " << MA
                      << " which will be overwritten anyway\n");
-=======
-        // If a value is read in-between, do not consider it as overwritten.
-        if (MA->isRead()) {
-          // Invalidate all overwrites for the array it accesses to avoid too
-          // complex isl sets.
-          isl::map AccRelUniv = isl::map::universe(AccRel.get_space());
-          WillBeOverwritten = WillBeOverwritten.subtract(AccRelUniv);
-          continue;
-        }
->>>>>>> 6d755329
 
         Stmt.removeSingleMemoryAccess(MA);
         OverwritesRemoved++;
@@ -503,20 +409,10 @@
         }
       }
 
-<<<<<<< HEAD
       if (MA->isWrite()) {
         GuaranteedReads = GuaranteedReads.subtract_domain(AccRelWrapped);
         if (MA->isMustWrite())
           PossibleReads = PossibleReads.subtract_domain(AccRelWrapped);
-=======
-        // Unconditional writes overwrite other values.
-        if (MA->isMustWrite()) {
-          // Avoid too complex isl sets. If necessary, throw away some of the
-          // knowledge.
-          WillBeOverwritten =
-              underapproximatedAddMap(WillBeOverwritten, AccRel);
-        }
->>>>>>> 6d755329
       }
     }
   }
