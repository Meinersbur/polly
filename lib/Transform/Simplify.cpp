//===------ Simplify.cpp ----------------------------------------*- C++ -*-===//
//
//                     The LLVM Compiler Infrastructure
//
// This file is distributed under the University of Illinois Open Source
// License. See LICENSE.TXT for details.
//
//===----------------------------------------------------------------------===//
//
// Simplify a SCoP by removing unnecessary statements and accesses.
//
//===----------------------------------------------------------------------===//

#include "polly/Simplify.h"
#include "polly/CodeGen/BlockGenerators.h"
#include "polly/ScopInfo.h"
#include "polly/ScopPass.h"
#include "polly/Support/GICHelper.h"
#include "polly/Support/ISLOStream.h"
#include "polly/Support/VirtualInstruction.h"
<<<<<<< HEAD
#include "llvm/ADT/STLExtras.h"
=======
>>>>>>> b73dbb47
#include "llvm/ADT/Statistic.h"
#include "llvm/IR/Value.h"
#include "llvm/PassSupport.h"
#include "llvm/Support/Debug.h"
#define DEBUG_TYPE "polly-simplify"

using namespace llvm;
using namespace polly;

namespace {

STATISTIC(ScopsProcessed, "Number of SCoPs processed");
STATISTIC(ScopsModified, "Number of SCoPs simplified");

STATISTIC(PairUnequalAccRels, "Number of Load-Store pairs NOT removed because "
                              "of different access relations");
STATISTIC(InBetweenStore, "Number of Load-Store pairs NOT removed because "
                          "there is another store between them");
STATISTIC(TotalOverwritesRemoved, "Number of removed overwritten writes");
STATISTIC(TotalRedundantWritesRemoved,
          "Number of writes of same value removed in any SCoP");
<<<<<<< HEAD

STATISTIC(TotalWritesCoalesced, "Number of writes coalesced with another");

STATISTIC(TotalEmptyPartialAccessesRemoved,
          "Number of empty partial accesses removed");
STATISTIC(TotalDeadAccessesRemoved, "Number of dead accesses removed");
STATISTIC(TotalDeadComputedPHIs, "Number of dead computed PHIs removed");
=======
STATISTIC(TotalDeadAccessesRemoved, "Number of dead accesses removed");
STATISTIC(TotalDeadInstructionsRemoved,
          "Number of unused instructions removed");
>>>>>>> b73dbb47
STATISTIC(TotalStmtsRemoved, "Number of statements removed in any SCoP");
STATISTIC(UnusedAccs, "Number of unused accesses");
STATISTIC(UnusedInsts, "Number of unused instructions");

static bool isImplicitRead(MemoryAccess *MA) {
  return MA->isRead() && MA->isOriginalScalarKind();
}

static bool isExplicitAccess(MemoryAccess *MA) {
  return MA->isOriginalArrayKind();
}

static bool isImplicitWrite(MemoryAccess *MA) {
  return MA->isWrite() && MA->isOriginalScalarKind();
}

/// Return a vector that contains MemoryAccesses in the order in
/// which they are executed.
///
/// The order is:
/// - Implicit reads (BlockGenerator::generateScalarLoads)
/// - Explicit reads and writes (BlockGenerator::generateArrayLoad,
///   BlockGenerator::generateArrayStore)
///   - In block statements, the accesses are in order in which their
///     instructions are executed.
///   - In region statements, that order of execution is not predictable at
///     compile-time.
/// - Implicit writes (BlockGenerator::generateScalarStores)
///   The order in which implicit writes are executed relative to each other is
///   undefined.
static SmallVector<MemoryAccess *, 32> getAccessesInOrder(ScopStmt &Stmt) {

  SmallVector<MemoryAccess *, 32> Accesses;

  for (MemoryAccess *MemAcc : Stmt)
    if (isImplicitRead(MemAcc))
      Accesses.push_back(MemAcc);

  for (MemoryAccess *MemAcc : Stmt)
    if (isExplicitAccess(MemAcc))
      Accesses.push_back(MemAcc);

  for (MemoryAccess *MemAcc : Stmt)
    if (isImplicitWrite(MemAcc))
      Accesses.push_back(MemAcc);

  return Accesses;
}

static auto accessesInOrder(ScopStmt *Stmt) -> decltype(concat<MemoryAccess *>(
    make_filter_range(make_range(Stmt->begin(), Stmt->end()), isImplicitRead),
    make_filter_range(make_range(Stmt->begin(), Stmt->end()), isExplicitAccess),
    make_filter_range(make_range(Stmt->begin(), Stmt->end()),
                      isImplicitWrite))) {
  auto AllRange = make_range(Stmt->begin(), Stmt->end());
  return concat<MemoryAccess *>(make_filter_range(AllRange, isImplicitRead),
                                make_filter_range(AllRange, isExplicitAccess),
                                make_filter_range(AllRange, isImplicitWrite));
}

class Simplify : public ScopPass {
private:
  /// The last/current SCoP that is/has been processed.
  Scop *S;

  /// Number of writes that are overwritten anyway.
  int OverwritesRemoved = 0;

  /// Number of redundant writes removed from this SCoP.
  int RedundantWritesRemoved = 0;

<<<<<<< HEAD
  int WritesCoalesced = 0;

  int EmptyPartialAccessesRemoved = 0;

  int DeadAccessesRemoved = 0;

  int DeadInstructionsRemoved = 0;

  int DeadComputedPHIs = 0;

=======
  /// Number of unused accesses removed from this SCoP.
  int DeadAccessesRemoved = 0;

  /// Number of unused instructions removed from this SCoP.
  int DeadInstructionsRemoved = 0;

>>>>>>> b73dbb47
  /// Number of unnecessary statements removed from the SCoP.
  int StmtsRemoved = 0;

  /// Return whether at least one simplification has been applied.
  bool isModified() const {
    return OverwritesRemoved > 0 || RedundantWritesRemoved > 0 ||
<<<<<<< HEAD
           WritesCoalesced > 0 || StmtsRemoved > 0 ||
           EmptyPartialAccessesRemoved > 0 || DeadComputedPHIs > 0 ||
           DeadAccessesRemoved > 0 || DeadInstructionsRemoved > 0;
=======
           DeadAccessesRemoved > 0 || DeadInstructionsRemoved > 0 ||
           StmtsRemoved > 0;
>>>>>>> b73dbb47
  }

  MemoryAccess *getReadAccessForValue(ScopStmt *Stmt, llvm::Value *Val) {
    if (!isa<Instruction>(Val))
      return nullptr;

    for (auto *MA : *Stmt) {
      if (!MA->isRead())
        continue;
      if (MA->getAccessValue() != Val)
        continue;

      return MA;
    }

    return nullptr;
  }

  /// Return a write access that occurs between @p From and @p To.
  ///
  /// In region statements the order is ignored because we cannot predict it.
  ///
  /// @param Stmt    Statement of both writes.
  /// @param From    Start looking after this access.
  /// @param To      Stop looking at this access, with the access itself.
  /// @param Targets Look for an access that may wrote to one of these elements.
  ///
  /// @return A write access between @p From and @p To that writes to at least
  ///         one element in @p Targets.
  MemoryAccess *hasWriteBetween(ScopStmt *Stmt, MemoryAccess *From,
                                MemoryAccess *To, isl::map Targets) {
    auto TargetsSpace = Targets.get_space();

    bool Started = Stmt->isRegionStmt();
    auto Accesses = getAccessesInOrder(*Stmt);
    for (auto *Acc : Accesses) {
      if (Acc->isLatestScalarKind())
        continue;

      if (Stmt->isBlockStmt() && From == Acc) {
        assert(!Started);
        Started = true;
        continue;
      }
      if (Stmt->isBlockStmt() && To == Acc) {
        assert(Started);
        return nullptr;
      }
      if (!Started)
        continue;

      if (!Acc->isWrite())
        continue;

      auto AccRel = give(Acc->getAccessRelation());
      auto AccRelSpace = AccRel.get_space();

      // Spaces being different means that they access different arrays.
      if (!TargetsSpace.has_equal_tuples(AccRelSpace))
        continue;

      AccRel = AccRel.intersect_domain(give(Acc->getStatement()->getDomain()));
      AccRel = AccRel.intersect_params(give(S->getContext()));
      auto CommonElt = Targets.intersect(AccRel);
      if (!CommonElt.is_empty())
        return Acc;
    }
    assert(Stmt->isRegionStmt() &&
           "To must be encountered in block statements");
    return nullptr;
  }

  /// Remove writes that are overwritten unconditionally later in the same
  /// statement.
  ///
  /// There must be no read of the same value between the write (that is to be
  /// removed) and the overwrite.
  void removeOverwrites() {
    for (auto &Stmt : *S) {
      auto Domain = give(Stmt.getDomain());
      isl::union_map WillBeOverwritten =
          isl::union_map::empty(give(S->getParamSpace()));

      SmallVector<MemoryAccess *, 32> Accesses(getAccessesInOrder(Stmt));

      // Iterate in reverse order, so the overwrite comes before the write that
      // is to be removed.
      for (auto *MA : reverse(Accesses)) {

        // In region statements, the explicit accesses can be in blocks that are
        // can be executed in any order. We therefore process only the implicit
        // writes and stop after that.
        if (Stmt.isRegionStmt() && isExplicitAccess(MA))
          break;

        auto AccRel = give(MA->getAccessRelation());
        AccRel = AccRel.intersect_domain(Domain);
        AccRel = AccRel.intersect_params(give(S->getContext()));

        // If a value is read in-between, do not consider it as overwritten.
        if (MA->isRead()) {
          WillBeOverwritten = WillBeOverwritten.subtract(AccRel);
          continue;
        }

        // If all of a write's elements are overwritten, remove it.
        isl::union_map AccRelUnion = AccRel;
        if (AccRelUnion.is_subset(WillBeOverwritten)) {
          DEBUG(dbgs() << "Removing " << MA
                       << " which will be overwritten anyway\n");

          Stmt.removeSingleMemoryAccess(MA);
          OverwritesRemoved++;
          TotalOverwritesRemoved++;
        }

        // Unconditional writes overwrite other values.
        if (MA->isMustWrite())
          WillBeOverwritten = WillBeOverwritten.add_map(AccRel);
      }
    }
  }

  /// Remove writes that just write the same value already stored in the
  /// element.
  void removeRedundantWrites() {
    // Delay actual removal to not invalidate iterators.
    SmallVector<MemoryAccess *, 8> StoresToRemove;

    for (auto &Stmt : *S) {
      for (auto *WA : Stmt) {
        if (!WA->isMustWrite())
          continue;
        if (!WA->isLatestArrayKind())
          continue;
        if (!isa<StoreInst>(WA->getAccessInstruction()) && !WA->isPHIKind())
          continue;

        llvm::Value *ReadingValue = WA->tryGetValueStored();

        if (!ReadingValue)
          continue;

        auto RA = getReadAccessForValue(&Stmt, ReadingValue);
        if (!RA)
          continue;
        if (!RA->isLatestArrayKind())
          continue;

        auto WARel = give(WA->getLatestAccessRelation());
        WARel = WARel.intersect_domain(give(WA->getStatement()->getDomain()));
        WARel = WARel.intersect_params(give(S->getContext()));
        auto RARel = give(RA->getLatestAccessRelation());
        RARel = RARel.intersect_domain(give(RA->getStatement()->getDomain()));
        RARel = RARel.intersect_params(give(S->getContext()));

        if (!RARel.is_equal(WARel)) {
          PairUnequalAccRels++;
          DEBUG(dbgs() << "Not cleaning up " << WA
                       << " because of unequal access relations:\n");
          DEBUG(dbgs() << "      RA: " << RARel << "\n");
          DEBUG(dbgs() << "      WA: " << WARel << "\n");
          continue;
        }

        if (auto *Conflicting = hasWriteBetween(&Stmt, RA, WA, WARel)) {
          (void)Conflicting;
          InBetweenStore++;
          DEBUG(dbgs() << "Not cleaning up " << WA
                       << " because there is another store to the same element "
                          "between\n");
          DEBUG(Conflicting->print(dbgs()));
          continue;
        }

        StoresToRemove.push_back(WA);
      }
    }

    for (auto *WA : StoresToRemove) {
      auto Stmt = WA->getStatement();
      auto AccRel = give(WA->getAccessRelation());
      auto AccVal = WA->getAccessValue();

      DEBUG(dbgs() << "Cleanup of " << WA << ":\n");
      DEBUG(dbgs() << "      Scalar: " << *AccVal << "\n");
      DEBUG(dbgs() << "      AccRel: " << AccRel << "\n");
      (void)AccVal;
      (void)AccRel;

      Stmt->removeSingleMemoryAccess(WA);

      RedundantWritesRemoved++;
      TotalRedundantWritesRemoved++;
    }
  }

  // TODO: Merge with removeDoubleWrites()
  void coalescePartialWrites(ScopStmt *Stmt) {
    auto Domain = isl::manage(Stmt->getDomain());
    SmallVector<MemoryAccess *, 8> StoresToRemove;
    DenseMap<llvm::Value *, SmallVector<MemoryAccess *, 2>> WrittenBy;
    // DenseMap<llvm::Value*, isl::union_map > WrittenTo;

    for (auto *MA : *Stmt) {
      // We currently only handle implicit writes so we don't have to look reads
      // between them. All implicit writes take place at the end of a statement.
      if (!(MA->isImplicit() && MA->isMustWrite()))
        continue;

      // TODO: The same value can have multiple names if used in a PHINode. Try
      // to find all alternative names.
      WrittenBy[MA->getAccessValue()].push_back(MA);
    }

    for (auto &Pair : WrittenBy) {
      auto &MAList = Pair.second;
      auto Count = MAList.size();

      // Nothing to coalesce if there is just a single access.
      if (Count <= 1)
        continue;

      for (size_t i = 0; i < Count; i += 1) {
        if (!MAList[i])
          continue;

        for (size_t j = i; j < Count; j += 1) {
          if (!MAList[j])
            continue;

          // Cannot coalesce if they access two different arrays.
          if (MAList[i]->getLatestScopArrayInfo() !=
              MAList[j]->getLatestScopArrayInfo())
            continue;

          auto IAccRel = isl::manage(MAList[i]->getAccessRelation());
          auto JAccRel = isl::manage(MAList[j]->getAccessRelation());
          auto CommonDomain = isl::manage(isl_set_intersect(
              isl_set_intersect(isl_map_domain(IAccRel.copy()),
                                isl_map_domain(JAccRel.copy())),
              Domain.copy()));

          // Cannot coalesce if the common parts access different elements.
          if (!IAccRel.intersect_domain(CommonDomain)
                   .is_equal(JAccRel.intersect_domain(CommonDomain))
                   .is_true())
            continue;

          // Coalesce: Combine both accesses into a single.
          auto NewAccRel = IAccRel.unite(JAccRel);
          MAList[i]->setNewAccessRelation(NewAccRel.take());

          Stmt->removeSingleMemoryAccess(MAList[j]);
          MAList[j] = nullptr;

          WritesCoalesced++;
          TotalWritesCoalesced++;
        }
      }
    }
  }

  void coalescePartialWrites() {
    for (auto &Stmt : *S)
      coalescePartialWrites(&Stmt);
  }

  /// Remove statements without side effects.
  void removeUnnecessaryStmts() {
    auto NumStmtsBefore = S->getSize();
    S->simplifySCoP(true);
    assert(NumStmtsBefore >= S->getSize());
    StmtsRemoved = NumStmtsBefore - S->getSize();
    DEBUG(dbgs() << "Removed " << StmtsRemoved << " (of " << NumStmtsBefore
                 << ") statements\n");
    TotalStmtsRemoved += StmtsRemoved;
  }

<<<<<<< HEAD
  void removeEmptyPartialAccesses() {
    for (auto &Stmt : *S) {
      SmallVector<MemoryAccess *, 8> Accs{Stmt.begin(), Stmt.end()};
      for (auto *MA : Accs) {
        auto AccRel = give(MA->getAccessRelation());
        if (isl_map_is_empty(AccRel.keep()) == isl_bool_true) {
          DEBUG(dbgs() << "Removing " << MA
                       << " because it's a partial access that never occurs\n");
          Stmt.removeSingleMemoryAccess(MA);
          EmptyPartialAccessesRemoved++;
          TotalEmptyPartialAccessesRemoved++;
        }
      }
    }
  }

  void markAndSweep(LoopInfo *LI) {
#if 0
    if (!UseVirtualStmts) {
      DEBUG(dbgs()
            << "Mark-and-sweep simplifier needs -polly-codegen-virtual-stmts");
      return;
    }
#endif

    //  DenseSet<VirtualInstruction > Used;
    DenseSet<MemoryAccess *> UsedMA;
    // std::vector<VirtualInstruction> InstList;
    DenseSet<VirtualInstruction> UsedInsts;

    // markReachableGlobal(S, InstList, UsedMA, LI);
    markReachable(S, LI, UsedInsts, UsedMA, nullptr);

    SmallVector<MemoryAccess *, 64> AllMAs;
    for (auto &Stmt : *S)
      AllMAs.append(Stmt.begin(), Stmt.end());

    for (auto *MA : AllMAs) {
      if (UsedMA.count(MA))
        continue;
      DEBUG(dbgs() << "Removing " << MA << " because its value is not used\n");
      auto Stmt = MA->getStatement();
      Stmt->removeSingleMemoryAccess(MA);

      UnusedAccs++;
      DeadAccessesRemoved++;
    }

    for (auto &Stmt : *S) {
      SmallVector<Instruction *, 32> AllInsts(Stmt.inst_begin(),
                                              Stmt.inst_end());
      SmallVector<Instruction *, 32> RemainInsts;
      auto Size = AllInsts.size();
      for (auto *Inst : AllInsts) {
        auto It = UsedInsts.find({&Stmt, Inst});
        if (It == UsedInsts.end()) {
          DEBUG(dbgs() << "Removing "; Inst->print(dbgs());
                dbgs() << " because it's not used\n");
          UnusedInsts++;
          DeadInstructionsRemoved++;
=======
  /// Mark all reachable instructions and access, and sweep those that are not
  /// reachable.
  void markAndSweep(LoopInfo *LI) {
    DenseSet<MemoryAccess *> UsedMA;
    DenseSet<VirtualInstruction> UsedInsts;

    // Get all reachable instructions and accesses.
    markReachable(S, LI, UsedInsts, UsedMA);

    // Remove all non-reachable accesses.
    // We need get all MemoryAccesses first, in order to not invalidate the
    // iterators when removing them.
    SmallVector<MemoryAccess *, 64> AllMAs;
    for (ScopStmt &Stmt : *S)
      AllMAs.append(Stmt.begin(), Stmt.end());

    for (MemoryAccess *MA : AllMAs) {
      if (UsedMA.count(MA))
        continue;
      DEBUG(dbgs() << "Removing " << MA << " because its value is not used\n");
      ScopStmt *Stmt = MA->getStatement();
      Stmt->removeSingleMemoryAccess(MA);

      DeadAccessesRemoved++;
      TotalDeadAccessesRemoved++;
    }

    // Remove all non-reachable instructions.
    for (ScopStmt &Stmt : *S) {
      SmallVector<Instruction *, 32> AllInsts(Stmt.insts_begin(),
                                              Stmt.insts_end());
      SmallVector<Instruction *, 32> RemainInsts;

      for (Instruction *Inst : AllInsts) {
        auto It = UsedInsts.find({&Stmt, Inst});
        if (It == UsedInsts.end()) {
          DEBUG(dbgs() << "Removing "; Inst->print(dbgs());
                dbgs() << " because it is not used\n");
          DeadInstructionsRemoved++;
          TotalDeadInstructionsRemoved++;
>>>>>>> b73dbb47
          continue;
        }

        RemainInsts.push_back(Inst);

        // If instructions appear multiple times, keep only the first.
        UsedInsts.erase(It);
      }
<<<<<<< HEAD
      Stmt.setInstructions(RemainInsts);
    }

#if 0
    for (auto &Stmt : *S) {
      decltype(Stmt.ComputedPHIs) UsedComputedPHIs;

      for (auto &VInst : InstList) {
        if (&Stmt != VInst.getStmt())
          continue;

        auto *Inst = VInst.getInstruction();
        auto *PHI = dyn_cast<PHINode>(Inst);
        if (!PHI)
          continue;

        auto CompPHI = Stmt.ComputedPHIs.lookup(PHI);
        if (!CompPHI)
          continue;
        UsedComputedPHIs[PHI] = CompPHI;
      }
      if (Stmt.ComputedPHIs.size() != UsedComputedPHIs.size()) {
        DEBUG(dbgs() << "Removed "
                     << (Stmt.ComputedPHIs.size() - UsedComputedPHIs.size())
                     << " ComputedPHI(s) which are not used\n");
        DeadComputedPHIs += Stmt.ComputedPHIs.size() - UsedComputedPHIs.size();
        TotalDeadComputedPHIs +=
            Stmt.ComputedPHIs.size() - UsedComputedPHIs.size();
      }
      Stmt.ComputedPHIs = std::move(UsedComputedPHIs);
    }
#endif
=======

      // Set the new instruction list to be only those we did not remove.
      Stmt.setInstructions(RemainInsts);
    }
>>>>>>> b73dbb47
  }

  /// Print simplification statistics to @p OS.
  void printStatistics(llvm::raw_ostream &OS, int Indent = 0) const {
    OS.indent(Indent) << "Statistics {\n";
    OS.indent(Indent + 4) << "Overwrites removed: " << OverwritesRemoved
                          << '\n';
    OS.indent(Indent + 4) << "Redundant writes removed: "
                          << RedundantWritesRemoved << "\n";
<<<<<<< HEAD
    OS.indent(Indent + 4) << "Empty partial access removed: "
                          << EmptyPartialAccessesRemoved << "\n";
    OS.indent(Indent + 4) << "Partial writes coalesced: " << WritesCoalesced
                          << "\n";
    OS.indent(Indent + 4) << "Dead accesses removed: " << DeadAccessesRemoved
                          << "\n";
    OS.indent(Indent + 4) << "Dead computed PHIs removed: " << DeadComputedPHIs
                          << "\n";
=======
    OS.indent(Indent + 4) << "Dead accesses removed: " << DeadAccessesRemoved
                          << '\n';
    OS.indent(Indent + 4) << "Dead instructions removed: "
                          << DeadInstructionsRemoved << '\n';
>>>>>>> b73dbb47
    OS.indent(Indent + 4) << "Stmts removed: " << StmtsRemoved << "\n";
    OS.indent(Indent) << "}\n";
  }

  /// Print the current state of all MemoryAccesses to @p OS.
  void printAccesses(llvm::raw_ostream &OS, int Indent = 0) const {
    OS.indent(Indent) << "After accesses {\n";
    for (auto &Stmt : *S) {
      OS.indent(Indent + 4) << Stmt.getBaseName() << "\n";
      for (auto *MA : Stmt)
        MA->print(OS);
    }
    OS.indent(Indent) << "}\n";
  }

public:
  static char ID;
  explicit Simplify() : ScopPass(ID) {}

  virtual void getAnalysisUsage(AnalysisUsage &AU) const override {
    AU.addRequiredTransitive<ScopInfoRegionPass>();
    AU.addRequired<LoopInfoWrapperPass>();
    AU.setPreservesAll();
  }

  virtual bool runOnScop(Scop &S) override {
    // Reset statistics of last processed SCoP.
    releaseMemory();
    assert(!isModified());

    // Prepare processing of this SCoP.
    this->S = &S;
    ScopsProcessed++;

    DEBUG(dbgs() << "Removing overwrites...\n");
    removeOverwrites();

    DEBUG(dbgs() << "Removing redundant writes...\n");
    removeRedundantWrites();

<<<<<<< HEAD
    DEBUG(dbgs() << "Removing partial writes that never happen...\n");
    removeEmptyPartialAccesses();

    DEBUG(dbgs() << "Coalesce partial writes...\n");
    coalescePartialWrites();

    DEBUG(dbgs() << "Cleanup unused accesses...\n");
    markAndSweep(&getAnalysis<LoopInfoWrapperPass>().getLoopInfo());
=======
    DEBUG(dbgs() << "Cleanup unused accesses...\n");
    LoopInfo *LI = &getAnalysis<LoopInfoWrapperPass>().getLoopInfo();
    markAndSweep(LI);
>>>>>>> b73dbb47

    DEBUG(dbgs() << "Removing statements without side effects...\n");
    removeUnnecessaryStmts();

    if (isModified())
      ScopsModified++;
    DEBUG(dbgs() << "\nFinal Scop:\n");
    DEBUG(S.print(dbgs()));

    return false;
  }

  virtual void printScop(raw_ostream &OS, Scop &S) const override {
    assert(&S == this->S &&
           "Can only print analysis for the last processed SCoP");
    printStatistics(OS);

    if (!isModified()) {
      OS << "SCoP could not be simplified\n";
      return;
    }
    printAccesses(OS);
  }

  virtual void releaseMemory() override {
    S = nullptr;

    OverwritesRemoved = 0;
    RedundantWritesRemoved = 0;
<<<<<<< HEAD
    WritesCoalesced = 0;
    EmptyPartialAccessesRemoved = 0;
    DeadAccessesRemoved = 0;
    DeadInstructionsRemoved = 0;
    DeadComputedPHIs = 0;
=======
    DeadAccessesRemoved = 0;
    DeadInstructionsRemoved = 0;
>>>>>>> b73dbb47
    StmtsRemoved = 0;
    assert(!isModified());
  }
};

char Simplify::ID;
} // anonymous namespace

Pass *polly::createSimplifyPass() { return new Simplify(); }

INITIALIZE_PASS_BEGIN(Simplify, "polly-simplify", "Polly - Simplify", false,
                      false)
INITIALIZE_PASS_DEPENDENCY(LoopInfoWrapperPass)
INITIALIZE_PASS_END(Simplify, "polly-simplify", "Polly - Simplify", false,
                    false)<|MERGE_RESOLUTION|>--- conflicted
+++ resolved
@@ -18,10 +18,7 @@
 #include "polly/Support/GICHelper.h"
 #include "polly/Support/ISLOStream.h"
 #include "polly/Support/VirtualInstruction.h"
-<<<<<<< HEAD
 #include "llvm/ADT/STLExtras.h"
-=======
->>>>>>> b73dbb47
 #include "llvm/ADT/Statistic.h"
 #include "llvm/IR/Value.h"
 #include "llvm/PassSupport.h"
@@ -43,19 +40,16 @@
 STATISTIC(TotalOverwritesRemoved, "Number of removed overwritten writes");
 STATISTIC(TotalRedundantWritesRemoved,
           "Number of writes of same value removed in any SCoP");
-<<<<<<< HEAD
 
 STATISTIC(TotalWritesCoalesced, "Number of writes coalesced with another");
 
+STATISTIC(TotalDeadAccessesRemoved, "Number of dead accesses removed");
+STATISTIC(TotalDeadInstructionsRemoved,
+          "Number of unused instructions removed");
 STATISTIC(TotalEmptyPartialAccessesRemoved,
           "Number of empty partial accesses removed");
 STATISTIC(TotalDeadAccessesRemoved, "Number of dead accesses removed");
 STATISTIC(TotalDeadComputedPHIs, "Number of dead computed PHIs removed");
-=======
-STATISTIC(TotalDeadAccessesRemoved, "Number of dead accesses removed");
-STATISTIC(TotalDeadInstructionsRemoved,
-          "Number of unused instructions removed");
->>>>>>> b73dbb47
 STATISTIC(TotalStmtsRemoved, "Number of statements removed in any SCoP");
 STATISTIC(UnusedAccs, "Number of unused accesses");
 STATISTIC(UnusedInsts, "Number of unused instructions");
@@ -127,39 +121,31 @@
   /// Number of redundant writes removed from this SCoP.
   int RedundantWritesRemoved = 0;
 
-<<<<<<< HEAD
   int WritesCoalesced = 0;
 
   int EmptyPartialAccessesRemoved = 0;
 
   int DeadAccessesRemoved = 0;
-
-  int DeadInstructionsRemoved = 0;
-
-  int DeadComputedPHIs = 0;
-
-=======
+  
   /// Number of unused accesses removed from this SCoP.
   int DeadAccessesRemoved = 0;
 
   /// Number of unused instructions removed from this SCoP.
   int DeadInstructionsRemoved = 0;
 
->>>>>>> b73dbb47
+  int DeadInstructionsRemoved = 0;
+
+  int DeadComputedPHIs = 0;
+
   /// Number of unnecessary statements removed from the SCoP.
   int StmtsRemoved = 0;
 
   /// Return whether at least one simplification has been applied.
   bool isModified() const {
     return OverwritesRemoved > 0 || RedundantWritesRemoved > 0 ||
-<<<<<<< HEAD
-           WritesCoalesced > 0 || StmtsRemoved > 0 ||
+           WritesCoalesced > 0 || 
            EmptyPartialAccessesRemoved > 0 || DeadComputedPHIs > 0 ||
-           DeadAccessesRemoved > 0 || DeadInstructionsRemoved > 0;
-=======
-           DeadAccessesRemoved > 0 || DeadInstructionsRemoved > 0 ||
-           StmtsRemoved > 0;
->>>>>>> b73dbb47
+           DeadAccessesRemoved > 0 || DeadInstructionsRemoved > 0 || StmtsRemoved > 0;
   }
 
   MemoryAccess *getReadAccessForValue(ScopStmt *Stmt, llvm::Value *Val) {
@@ -438,9 +424,8 @@
                  << ") statements\n");
     TotalStmtsRemoved += StmtsRemoved;
   }
-
-<<<<<<< HEAD
-  void removeEmptyPartialAccesses() {
+  
+    void removeEmptyPartialAccesses() {
     for (auto &Stmt : *S) {
       SmallVector<MemoryAccess *, 8> Accs{Stmt.begin(), Stmt.end()};
       for (auto *MA : Accs) {
@@ -456,51 +441,7 @@
     }
   }
 
-  void markAndSweep(LoopInfo *LI) {
-#if 0
-    if (!UseVirtualStmts) {
-      DEBUG(dbgs()
-            << "Mark-and-sweep simplifier needs -polly-codegen-virtual-stmts");
-      return;
-    }
-#endif
-
-    //  DenseSet<VirtualInstruction > Used;
-    DenseSet<MemoryAccess *> UsedMA;
-    // std::vector<VirtualInstruction> InstList;
-    DenseSet<VirtualInstruction> UsedInsts;
-
-    // markReachableGlobal(S, InstList, UsedMA, LI);
-    markReachable(S, LI, UsedInsts, UsedMA, nullptr);
-
-    SmallVector<MemoryAccess *, 64> AllMAs;
-    for (auto &Stmt : *S)
-      AllMAs.append(Stmt.begin(), Stmt.end());
-
-    for (auto *MA : AllMAs) {
-      if (UsedMA.count(MA))
-        continue;
-      DEBUG(dbgs() << "Removing " << MA << " because its value is not used\n");
-      auto Stmt = MA->getStatement();
-      Stmt->removeSingleMemoryAccess(MA);
-
-      UnusedAccs++;
-      DeadAccessesRemoved++;
-    }
-
-    for (auto &Stmt : *S) {
-      SmallVector<Instruction *, 32> AllInsts(Stmt.inst_begin(),
-                                              Stmt.inst_end());
-      SmallVector<Instruction *, 32> RemainInsts;
-      auto Size = AllInsts.size();
-      for (auto *Inst : AllInsts) {
-        auto It = UsedInsts.find({&Stmt, Inst});
-        if (It == UsedInsts.end()) {
-          DEBUG(dbgs() << "Removing "; Inst->print(dbgs());
-                dbgs() << " because it's not used\n");
-          UnusedInsts++;
-          DeadInstructionsRemoved++;
-=======
+
   /// Mark all reachable instructions and access, and sweep those that are not
   /// reachable.
   void markAndSweep(LoopInfo *LI) {
@@ -541,7 +482,6 @@
                 dbgs() << " because it is not used\n");
           DeadInstructionsRemoved++;
           TotalDeadInstructionsRemoved++;
->>>>>>> b73dbb47
           continue;
         }
 
@@ -550,7 +490,26 @@
         // If instructions appear multiple times, keep only the first.
         UsedInsts.erase(It);
       }
-<<<<<<< HEAD
+
+      // Set the new instruction list to be only those we did not remove.
+      Stmt.setInstructions(RemainInsts);
+    }
+  }
+
+        auto It = UsedInsts.find({&Stmt, Inst});
+        if (It == UsedInsts.end()) {
+          DEBUG(dbgs() << "Removing "; Inst->print(dbgs());
+                dbgs() << " because it's not used\n");
+          UnusedInsts++;
+          DeadInstructionsRemoved++;
+          continue;
+        }
+
+        RemainInsts.push_back(Inst);
+
+        // If instructions appear multiple times, keep only the first.
+        UsedInsts.erase(It);
+      }
       Stmt.setInstructions(RemainInsts);
     }
 
@@ -583,12 +542,6 @@
       Stmt.ComputedPHIs = std::move(UsedComputedPHIs);
     }
 #endif
-=======
-
-      // Set the new instruction list to be only those we did not remove.
-      Stmt.setInstructions(RemainInsts);
-    }
->>>>>>> b73dbb47
   }
 
   /// Print simplification statistics to @p OS.
@@ -598,7 +551,10 @@
                           << '\n';
     OS.indent(Indent + 4) << "Redundant writes removed: "
                           << RedundantWritesRemoved << "\n";
-<<<<<<< HEAD
+    OS.indent(Indent + 4) << "Dead accesses removed: " << DeadAccessesRemoved
+                          << '\n';
+    OS.indent(Indent + 4) << "Dead instructions removed: "
+                          << DeadInstructionsRemoved << '\n';
     OS.indent(Indent + 4) << "Empty partial access removed: "
                           << EmptyPartialAccessesRemoved << "\n";
     OS.indent(Indent + 4) << "Partial writes coalesced: " << WritesCoalesced
@@ -607,12 +563,6 @@
                           << "\n";
     OS.indent(Indent + 4) << "Dead computed PHIs removed: " << DeadComputedPHIs
                           << "\n";
-=======
-    OS.indent(Indent + 4) << "Dead accesses removed: " << DeadAccessesRemoved
-                          << '\n';
-    OS.indent(Indent + 4) << "Dead instructions removed: "
-                          << DeadInstructionsRemoved << '\n';
->>>>>>> b73dbb47
     OS.indent(Indent + 4) << "Stmts removed: " << StmtsRemoved << "\n";
     OS.indent(Indent) << "}\n";
   }
@@ -653,20 +603,15 @@
     DEBUG(dbgs() << "Removing redundant writes...\n");
     removeRedundantWrites();
 
-<<<<<<< HEAD
     DEBUG(dbgs() << "Removing partial writes that never happen...\n");
     removeEmptyPartialAccesses();
 
     DEBUG(dbgs() << "Coalesce partial writes...\n");
     coalescePartialWrites();
 
-    DEBUG(dbgs() << "Cleanup unused accesses...\n");
-    markAndSweep(&getAnalysis<LoopInfoWrapperPass>().getLoopInfo());
-=======
-    DEBUG(dbgs() << "Cleanup unused accesses...\n");
+       DEBUG(dbgs() << "Cleanup unused accesses...\n");
     LoopInfo *LI = &getAnalysis<LoopInfoWrapperPass>().getLoopInfo();
     markAndSweep(LI);
->>>>>>> b73dbb47
 
     DEBUG(dbgs() << "Removing statements without side effects...\n");
     removeUnnecessaryStmts();
@@ -696,16 +641,13 @@
 
     OverwritesRemoved = 0;
     RedundantWritesRemoved = 0;
-<<<<<<< HEAD
+    DeadAccessesRemoved = 0;
+    DeadInstructionsRemoved = 0;
     WritesCoalesced = 0;
     EmptyPartialAccessesRemoved = 0;
     DeadAccessesRemoved = 0;
     DeadInstructionsRemoved = 0;
     DeadComputedPHIs = 0;
-=======
-    DeadAccessesRemoved = 0;
-    DeadInstructionsRemoved = 0;
->>>>>>> b73dbb47
     StmtsRemoved = 0;
     assert(!isModified());
   }
