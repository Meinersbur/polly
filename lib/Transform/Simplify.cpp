--- conflicted
+++ resolved
@@ -40,19 +40,16 @@
 STATISTIC(TotalOverwritesRemoved, "Number of removed overwritten writes");
 STATISTIC(TotalRedundantWritesRemoved,
           "Number of writes of same value removed in any SCoP");
-<<<<<<< HEAD
-
-STATISTIC(TotalWritesCoalesced, "Number of writes coalesced with another");
-
 STATISTIC(TotalEmptyPartialAccessesRemoved,
           "Number of empty partial accesses removed");
 
-STATISTIC(TotalDeadComputedPHIs, "Number of dead computed PHIs removed");
-
-=======
+STATISTIC(TotalWritesCoalesced, "Number of writes coalesced with another");
+
 STATISTIC(TotalEmptyPartialAccessesRemoved,
           "Number of empty partial accesses removed");
->>>>>>> 6dfe9bce
+
+STATISTIC(TotalDeadComputedPHIs, "Number of dead computed PHIs removed");
+
 STATISTIC(TotalDeadAccessesRemoved, "Number of dead accesses removed");
 STATISTIC(TotalDeadInstructionsRemoved,
           "Number of unused instructions removed");
@@ -128,12 +125,11 @@
   /// Number of redundant writes removed from this SCoP.
   int RedundantWritesRemoved = 0;
 
-<<<<<<< HEAD
+  /// Number of writes with empty access domain removed.
+  int EmptyPartialAccessesRemoved = 0;
+
   int WritesCoalesced = 0;
 
-=======
-  /// Number of writes with empty access domain removed.
->>>>>>> 6dfe9bce
   int EmptyPartialAccessesRemoved = 0;
 
   /// Number of unused accesses removed from this SCoP.
@@ -150,12 +146,8 @@
   /// Return whether at least one simplification has been applied.
   bool isModified() const {
     return OverwritesRemoved > 0 || RedundantWritesRemoved > 0 ||
-<<<<<<< HEAD
            WritesCoalesced > 0 || EmptyPartialAccessesRemoved > 0 ||
            DeadComputedPHIs > 0 || DeadAccessesRemoved > 0 ||
-=======
-           EmptyPartialAccessesRemoved > 0 || DeadAccessesRemoved > 0 ||
->>>>>>> 6dfe9bce
            DeadInstructionsRemoved > 0 || StmtsRemoved > 0;
   }
 
@@ -436,20 +428,6 @@
     TotalStmtsRemoved += StmtsRemoved;
   }
 
-<<<<<<< HEAD
-  void removeEmptyPartialAccesses() {
-    for (auto &Stmt : *S) {
-      SmallVector<MemoryAccess *, 8> Accs{Stmt.begin(), Stmt.end()};
-      for (auto *MA : Accs) {
-        auto AccRel = give(MA->getAccessRelation());
-        if (isl_map_is_empty(AccRel.keep()) == isl_bool_true) {
-          DEBUG(dbgs() << "Removing " << MA
-                       << " because it's a partial access that never occurs\n");
-          Stmt.removeSingleMemoryAccess(MA);
-          EmptyPartialAccessesRemoved++;
-          TotalEmptyPartialAccessesRemoved++;
-        }
-=======
   /// Remove accesses that have an empty domain.
   void removeEmptyPartialAccesses() {
     for (ScopStmt &Stmt : *S) {
@@ -473,7 +451,6 @@
         Stmt.removeSingleMemoryAccess(MA);
         EmptyPartialAccessesRemoved++;
         TotalEmptyPartialAccessesRemoved++;
->>>>>>> 6dfe9bce
       }
     }
   }
@@ -617,12 +594,9 @@
     DEBUG(dbgs() << "Removing partial writes that never happen...\n");
     removeEmptyPartialAccesses();
 
-<<<<<<< HEAD
     DEBUG(dbgs() << "Coalesce partial writes...\n");
     coalescePartialWrites();
 
-=======
->>>>>>> 6dfe9bce
     DEBUG(dbgs() << "Cleanup unused accesses...\n");
     LoopInfo *LI = &getAnalysis<LoopInfoWrapperPass>().getLoopInfo();
     markAndSweep(LI);
