//===------ Simplify.cpp ----------------------------------------*- C++ -*-===//
//
//                     The LLVM Compiler Infrastructure
//
// This file is distributed under the University of Illinois Open Source
// License. See LICENSE.TXT for details.
//
//===----------------------------------------------------------------------===//
//
// Simplify a SCoP by removing unnecessary statements and accesses.
//
//===----------------------------------------------------------------------===//

#include "polly/Simplify.h"
#include "polly/CodeGen/BlockGenerators.h"
#include "polly/ScopInfo.h"
#include "polly/ScopPass.h"
#include "polly/Support/GICHelper.h"
<<<<<<< HEAD
#include "polly/Support/VirtualInstruction.h"
#include "llvm/ADT/STLExtras.h"
=======
#include "polly/Support/ISLOStream.h"
>>>>>>> 0424be77
#include "llvm/ADT/Statistic.h"
#include "llvm/IR/Value.h"
#include "llvm/PassSupport.h"
#include "llvm/Support/Debug.h"
#define DEBUG_TYPE "polly-simplify"

using namespace llvm;
using namespace polly;

namespace {

STATISTIC(ScopsProcessed, "Number of SCoPs processed");
STATISTIC(ScopsModified, "Number of SCoPs simplified");

STATISTIC(PairUnequalAccRels, "Number of Load-Store pairs NOT removed because "
                              "of different access relations");
STATISTIC(InBetweenStore, "Number of Load-Store pairs NOT removed because "
                          "there is another store between them");
STATISTIC(TotalIdenticalWritesRemoved,
          "Number of double writes removed in any SCoP");
STATISTIC(TotalOverwritesRemoved, "Number of overwrites removed in any SCoP");
STATISTIC(TotalRedundantWritesRemoved,
          "Number of writes of same value removed in any SCoP");
STATISTIC(TotalDoubleWritesRemoved, "Number of writes removed that are "
                                    "overwritten without being read first in "
                                    "any SCoP");
STATISTIC(TotalWritesCoalesced, "Number of writes coalesced with another");

STATISTIC(TotalDeadAccessesRemoved, "Number of partial accesses removed");
STATISTIC(TotalDeadComputedPHIs, "Number of dead computed PHIs removed");
STATISTIC(TotalStmtsRemoved, "Number of statements removed in any SCoP");

STATISTIC(PairsCleaned, "Number of Load-Store pairs cleaned");
STATISTIC(UnusedAccs, "Number of unused accesses");

/// Find the llvm::Value that is written by a MemoryAccess. Return nullptr if
/// there is no such unique value.
static Value *getWrittenScalar(MemoryAccess *WA) {
  assert(WA->isWrite());

  if (WA->isOriginalAnyPHIKind()) {
    Value *Result = nullptr;
    for (auto Incoming : WA->getIncoming()) {
      assert(Incoming.second);

      if (!Result) {
        Result = Incoming.second;
        continue;
      }

      if (Result == Incoming.second)
        continue;

      return nullptr;
    }
    return Result;
  }

  return WA->getAccessInstruction();
}

static void
visitInOrder(ScopStmt *Stmt, bool VisitImplicitReads, bool VisitExplicit,
             bool VisitImplicitWrites,
             const std::function<void(MemoryAccess *, bool)> &Func) {
  if (VisitImplicitReads) {
    for (auto *MA : *Stmt)
      if (MA->isRead() && MA->isOriginalScalarKind())
        Func(MA, true);
  }

  if (VisitExplicit) {
    for (auto *MA : *Stmt)
      if (MA->isOriginalArrayKind())
        Func(MA, false);
  }

  if (VisitImplicitWrites) {
    for (auto *MA : *Stmt)
      if (MA->isWrite() && MA->isOriginalScalarKind())
        Func(MA, true);
  }
}

static void sortByExecutionOrder(ScopStmt *Stmt,
                                 SmallVectorImpl<MemoryAccess *> &Accesses) {
  Accesses.clear();

  for (auto *MA : *Stmt)
    if (MA->isRead() && MA->isOriginalScalarKind())
      Accesses.push_back(MA);

  for (auto *MA : *Stmt)
    if (MA->isOriginalArrayKind())
      Accesses.push_back(MA);

  for (auto *MA : *Stmt)
    if (MA->isWrite() && MA->isOriginalScalarKind())
      Accesses.push_back(MA);
}

static void sortByExecutionOrder2(ScopStmt *Stmt,
                                  SmallVectorImpl<MemoryAccess *> &Accesses) {
  Accesses.clear();

  for (auto *MA : *Stmt)
    if (MA->isRead() && MA->isOriginalScalarKind())
      Accesses.push_back(MA);

  for (auto *MA : *Stmt)
    if (MA->isOriginalArrayKind())
      Accesses.push_back(MA);

  for (auto *MA : *Stmt)
    if (MA->isWrite() && MA->isOriginalScalarKind())
      Accesses.push_back(MA);
}

struct CleanupReport {
  std::string StmtBaseName;
  Value *Scalar;
  isl::map AccRel;

  CleanupReport(std::string Stmt, Value *Scalar, isl::map AccRel)
      : StmtBaseName(Stmt), Scalar(Scalar), AccRel(std::move(AccRel)) {
    DEBUG(print(llvm::dbgs(), 0));
  }

  CleanupReport(const CleanupReport &That) = delete;
  CleanupReport(CleanupReport &&That)
      : StmtBaseName(std::move(That.StmtBaseName)), Scalar(That.Scalar),
        AccRel(That.AccRel) {
    That.AccRel = nullptr;
  }

  void print(llvm::raw_ostream &OS, int Indent = 0) const {
    OS.indent(Indent) << "Cleanup {\n";
    OS.indent(Indent + 4) << "Stmt: " << StmtBaseName << "\n";
    if (Scalar)
      OS.indent(Indent + 4) << "Scalar: " << *Scalar << "\n";
    OS.indent(Indent + 4) << "AccRel: " << AccRel << "\n";
    OS.indent(Indent) << "}\n";
  }
};

class Simplify : public ScopPass {
private:
  /// The last/current SCoP that is/has been processed.
  Scop *S;

  /// Number of double writes removed from this SCoP.
  int IdenticalWritesRemoved = 0;

  int OverwritesRemoved = 0;

  /// Number of redundant writes removed from this SCoP.
  int RedundantWritesRemoved = 0;

  int DoubleWritesRemoved = 0;

  int WritesCoalesced = 0;

  int EmptyPartialAccessesRemoved = 0;

  int DeadAccessesRemoved = 0;

  int DeadComputedPHIs = 0;

  /// Number of unnecessary statements removed from the SCoP.
  int StmtsRemoved = 0;

  /// Return whether at least one simplification has been applied.
  bool isModified() const {
    return IdenticalWritesRemoved > 0 || OverwritesRemoved > 0 ||
           RedundantWritesRemoved > 0 || DoubleWritesRemoved > 0 ||
           WritesCoalesced > 0 || StmtsRemoved > 0 ||
           EmptyPartialAccessesRemoved > 0 || DeadComputedPHIs > 0 ||
           DeadAccessesRemoved > 0;
  }

  /// Hold a reference to the isl_ctx to avoid it being freed before we released
  /// all of the ISL objects.
  std::shared_ptr<isl_ctx> IslCtx;

  SmallVector<CleanupReport, 8> CleanupReports;

  void printCleanups(llvm::raw_ostream &OS, int Indent = 0) const {
    OS.indent(Indent) << "Cleanups {\n";
    for (auto &Report : CleanupReports)
      Report.print(OS, Indent + 4);
    OS.indent(Indent) << "}\n";
  }
  Value *getUniqueIncoming(MemoryAccess *MA) {
    assert(MA->isAnyPHIKind());
    assert(MA->isWrite());

    Value *IncomingValue = nullptr;
    for (auto Incoming : MA->getIncoming()) {
      auto Val = Incoming.second;
      assert(Val);

      // Handle undef values as if they don't exist.
      if (isa<UndefValue>(Val))
        continue;

      if (IncomingValue && Val != IncomingValue)
        return nullptr;

      IncomingValue = Val;
    }
    return IncomingValue;
  }
  Value *getUsedValue(MemoryAccess *MA) {
    if (MA->isWrite() && (MA->isValueKind() || MA->isArrayKind()))
      return MA->getAccessValue();

    if (MA->isWrite() && MA->isAnyPHIKind())
      return getUniqueIncoming(MA);

    return nullptr;
  }

  static bool isImplicitRead(MemoryAccess *MA) {
    return MA->isRead() && MA->isOriginalScalarKind();
  }
  static bool isExplicitAccess(MemoryAccess *MA) {
    return MA->isOriginalArrayKind();
  }
  static bool isImplicitWrite(MemoryAccess *MA) {
    return MA->isWrite() && MA->isOriginalScalarKind();
  }

  static auto
  accessesInOrder(ScopStmt *Stmt) -> decltype(concat<MemoryAccess *>(
      make_filter_range(make_range(Stmt->begin(), Stmt->end()), isImplicitRead),
      make_filter_range(make_range(Stmt->begin(), Stmt->end()),
                        isExplicitAccess),
      make_filter_range(make_range(Stmt->begin(), Stmt->end()),
                        isImplicitWrite))) {
    auto AllRange = make_range(Stmt->begin(), Stmt->end());
    return concat<MemoryAccess *>(make_filter_range(AllRange, isImplicitRead),
                                  make_filter_range(AllRange, isExplicitAccess),
                                  make_filter_range(AllRange, isImplicitWrite));
  }

  static void
  getAccessesBetween(ScopStmt *Stmt, MemoryAccess *MA1, MemoryAccess *MA2,
                     const std::function<bool(MemoryAccess *)> &Pred,
                     SmallVectorImpl<MemoryAccess *> &Accesses) {
    assert(MA1 && MA2);
    Accesses.clear();

    auto IsImplictRead1 = isImplicitRead(MA1);
    auto IsImplictRead2 = isImplicitRead(MA2);
    auto IsImplictWrite1 = isImplicitWrite(MA1);
    auto IsImplictWrite2 = isImplicitWrite(MA2);

    if (MA1 == MA2)
      return;
    if (IsImplictRead1 && IsImplictRead2)
      return;
    if (IsImplictWrite1 && IsImplictWrite2)
      return;

    bool OpenStart = IsImplictRead1 || IsImplictRead2;
    auto OpenEnd = IsImplictWrite1 || IsImplictWrite2;

    auto AllRange = make_range(Stmt->begin(), Stmt->end());
    auto ExplicitRange = make_filter_range(AllRange, isExplicitAccess);

    if (Stmt->isRegionStmt() || (OpenStart && OpenEnd)) {
      auto PredRange = make_filter_range(AllRange, Pred);
      Accesses.append(PredRange.begin(), PredRange.end());
      return;
    }

    assert(Stmt->isBlockStmt());

    bool Started = OpenStart;
    for (auto *MA : ExplicitRange) {
      if (!Started) {
        if (MA1 == MA || MA2 == MA)
          Started = true;
        continue;
      }

      if (MA1 == MA || MA2 == MA) {
        assert(!OpenEnd);
        return;
      }

      if (Pred(MA))
        Accesses.push_back(MA);
    }

    assert(OpenEnd && "End not encountered");
  }

  static void getAccessesBetween(ScopStmt *Stmt, MemoryAccess *MA1,
                                 MemoryAccess *MA2, bool Reads, bool MustWrites,
                                 bool MayWrites, isl::union_map Targets,
                                 SmallVectorImpl<MemoryAccess *> &Accesses) {
    getAccessesBetween(
        Stmt, MA1, MA2,
        [=](MemoryAccess *MA) {
          if (MA->isRead() && !Reads)
            return false;
          if (MA->isMustWrite() && !MustWrites)
            return false;
          if (MA->isMayWrite() && !MayWrites)
            return false;

          auto AccRel = give(MA->getAccessRelation());
          AccRel = give(isl_map_intersect_domain(
              AccRel.take(), MA->getStatement()->getDomain()));
          AccRel = give(isl_map_intersect_params(
              AccRel.take(), MA->getStatement()->getParent()->getContext()));

          return isl_union_map_is_disjoint(isl::union_map(AccRel).keep(),
                                           Targets.keep()) != isl_bool_true;
        },
        Accesses);
  }

  static MemoryAccess *hasReadBetween(ScopStmt *Stmt, MemoryAccess *MA1,
                                      MemoryAccess *MA2,
                                      isl::union_map Targets) {
    SmallVector<MemoryAccess *, 4> Accesses;
    getAccessesBetween(Stmt, MA1, MA2, true, false, false, Targets, Accesses);
    if (Accesses.empty())
      return nullptr;
    return Accesses.front();
  }

  /// Return a write access that occurs between @p From and @p To.
  ///
  /// In region statements the order is ignored because we cannot predict it.
  ///
  /// @param Stmt    Statement of both writes.
  /// @param From    Start looking after this access.
  /// @param To      Stop looking at this access, with the access itself.
  /// @param Targets Look for an access that may wrote to one of these elements.
  ///
  /// @return A write access between @p From and @p To that writes to at least
  ///         one element in @p Targets.
<<<<<<< HEAD
  static MemoryAccess *hasWriteBetween(ScopStmt *Stmt, MemoryAccess *MA1,
                                       MemoryAccess *MA2,
                                       isl::union_map Targets) {
    SmallVector<MemoryAccess *, 4> Accesses;
    getAccessesBetween(Stmt, MA1, MA2, false, true, true, Targets, Accesses);
    if (Accesses.empty())
      return nullptr;
    return Accesses.front();
  }
=======
  MemoryAccess *hasWriteBetween(ScopStmt *Stmt, MemoryAccess *From,
                                MemoryAccess *To, isl::map Targets) {
    auto TargetsSpace = Targets.get_space();
>>>>>>> 0424be77

  MemoryAccess *getReadAccessForValue(ScopStmt *Stmt, llvm::Value *Val) {
    if (!isa<Instruction>(Val))
      return nullptr;

    for (auto *MA : *Stmt) {
      if (!MA->isRead())
        continue;
      if (MA->getAccessValue() != Val)
        continue;

      return MA;
    }

<<<<<<< HEAD
    return nullptr;
  }

  /// If there are two writes in the same statement that write the same value to
  /// the same location, remove one of them.
  ///
  /// This currently handles only implicit writes (writes which logically occur
  /// at the end of a statement when all StoreInst and LoadInst have been
  /// executed), to avoid interference with other memory accesses.
  ///
  /// Two implicit writes have no defined order. It can be produced by DeLICM
  /// when it determined that both write the same value.
  void removeIdenticalWrites() {
    for (auto &Stmt : *S) {
      // Delay actual removal to not invalidate iterators.
      SmallPtrSet<MemoryAccess *, 4> StoresToRemove;

      auto Domain = give(Stmt.getDomain());
      auto AccRange = accessesInOrder(&Stmt);

      // TODO: This has quadratic runtime. Accesses could be grouped by
      // getAccessValue() to avoid.
      for (auto It1 = AccRange.begin(); It1 != AccRange.end(); ++It1) {
        MemoryAccess *WA1 = *It1;

        if (!WA1->isMustWrite())
          continue;
        if (!WA1->isOriginalScalarKind())
          continue;
        if (StoresToRemove.count(WA1))
          continue;

        auto *WrittenScalar1 = getWrittenScalar(WA1);
        if (!WrittenScalar1)
          continue;

        auto Next = It1;
        ++Next;
        for (auto It2 = Next; It2 != AccRange.end(); ++It2) {
          MemoryAccess *WA2 = *It2;

          if (!WA2->isMustWrite())
            continue;
          if (!WA2->isOriginalScalarKind())
            continue;
          if (StoresToRemove.count(WA2))
            continue;

          auto *WrittenScalar2 = getWrittenScalar(WA2);
          if (WrittenScalar1 != WrittenScalar2)
            continue;

          auto AccRel1 = give(isl_map_intersect_domain(WA1->getAccessRelation(),
                                                       Domain.copy()));
          AccRel1 =
              give(isl_map_intersect_params(AccRel1.take(), S->getContext()));
          auto AccRel2 = give(isl_map_intersect_domain(WA2->getAccessRelation(),
                                                       Domain.copy()));
          AccRel2 =
              give(isl_map_intersect_params(AccRel2.take(), S->getContext()));
          if (isl_map_is_equal(AccRel1.keep(), AccRel2.keep()) != isl_bool_true)
            continue;

          if (auto *Conflicting = hasReadBetween(&Stmt, WA1, WA2, AccRel1)) {
            DEBUG(
                dbgs() << "Not removing identical writes " << WA2 << " and "
                       << WA2
                       << " because there is another load to the same element "
                          "between\n");
            DEBUG(Conflicting->print(dbgs()));
            continue;
          }

          DEBUG(dbgs() << "Remove identical writes:\n");
          DEBUG(dbgs() << "  First write  (kept)   : " << WA1 << '\n');
          DEBUG(dbgs() << "  Second write (removed): " << WA2 << '\n');
          StoresToRemove.insert(WA2);
        }
      }

      for (auto *WA : StoresToRemove) {
        auto *Stmt = WA->getStatement();

        Stmt->removeSingleMemoryAccess(WA);

        IdenticalWritesRemoved++;
        TotalIdenticalWritesRemoved++;
      }
=======
      auto AccRel = give(Acc->getAccessRelation());
      auto AccRelSpace = AccRel.get_space();

      // Spaces being different means that they access different arrays.
      if (!TargetsSpace.has_equal_tuples(AccRelSpace))
        continue;

      AccRel = AccRel.intersect_domain(give(Acc->getStatement()->getDomain()));
      AccRel = AccRel.intersect_params(give(S->getContext()));
      auto CommonElt = Targets.intersect(AccRel);
      if (!CommonElt.is_empty())
        return Acc;
>>>>>>> 0424be77
    }
  }

  void removeOverwrites() {
    for (auto &Stmt : *S) {
      //  if (!Stmt.isBlockStmt())
      //	   continue;
      auto Domain = give(Stmt.getDomain());

      auto AccRange = accessesInOrder(&Stmt);
      SmallVector<MemoryAccess *, 32> Accesses{AccRange.begin(),
                                               AccRange.end()};

      isl::union_map WillBeOverwritten =
          isl::union_map::empty(give(S->getParamSpace()));
      // isl::union_map WillBeOverwrittenBy = isl::union_map::empty(  give(
      // S->getParamSpace() ));

      for (auto *MA : reverse(Accesses)) {
        auto AccRel = give(MA->getAccessRelation());
        AccRel = AccRel.intersect_domain(Domain);
        AccRel = AccRel.intersect_params(give(S->getContext()));

        // auto Wrapped =  give( isl_map_wrap( AccRel.copy()) );

        if (MA->isRead()) {
          WillBeOverwritten = WillBeOverwritten.subtract(AccRel);
          // WillBeOverwrittenBy = WillBeOverwrittenBy.subtract_domain(
          // Wrapped);
          continue;
        }

        // auto AccId = give( MA->getId());
        // auto AccSpace = isl::space::space()
        // auto WrittenBy = give(isl_map_from_domain_and_range(Wrapped.copy(),
        // ));

        isl::union_map AccRelUnion = AccRel;
        if (AccRelUnion.is_subset(WillBeOverwritten)) {
          DEBUG(dbgs() << "Removing " << MA
                       << " which will be overwritten anyway\n");

          Stmt.removeSingleMemoryAccess(MA);
          OverwritesRemoved++;
          TotalOverwritesRemoved++;
        }

        if (MA->isMustWrite())
          WillBeOverwritten = WillBeOverwritten.add_map(AccRel);
      }
    }
  }

  /// Remove writes that just write the same value already stored in the
  /// element.
  void removeRedundantWrites() {
    assert(S);
    bool Modified = false;

    SmallVector<MemoryAccess *, 8> StoresToRemove;

    for (auto &Stmt : *S) {
      for (auto *WA : Stmt) {
        if (!WA->isMustWrite())
          continue;
        if (!WA->isLatestArrayKind())
          continue;
        if (!isa<StoreInst>(WA->getAccessInstruction()))
          continue;

        auto ReadingValue = WA->getAccessValue();
        if (!ReadingValue)
          continue;

        auto RA = getReadAccessForValue(&Stmt, ReadingValue);
        if (!RA)
          continue;
        if (!RA->isLatestArrayKind())
          continue;

        auto WARel = give(WA->getLatestAccessRelation());
        WARel = WARel.intersect_domain(give(WA->getStatement()->getDomain()));
        WARel = WARel.intersect_params(give(S->getContext()));
        auto RARel = give(RA->getLatestAccessRelation());
        RARel = RARel.intersect_domain(give(RA->getStatement()->getDomain()));
        RARel = RARel.intersect_params(give(S->getContext()));

        if (!RARel.is_equal(WARel)) {
          PairUnequalAccRels++;
          DEBUG(dbgs() << "Not cleaning up " << WA
                       << " because of unequal access relations:\n");
          DEBUG(dbgs() << "      RA: " << RARel << "\n");
          DEBUG(dbgs() << "      WA: " << WARel << "\n");
          continue;
        }

        if (auto *Conflicting = hasWriteBetween(&Stmt, RA, WA, WARel)) {
          (void)Conflicting;
          InBetweenStore++;
          DEBUG(dbgs() << "Not cleaning up " << WA
                       << " because there is another store to the same element "
                          "between\n");
          DEBUG(Conflicting->print(dbgs()));
          continue;
        }

        StoresToRemove.push_back(WA);
      }
    }

    for (auto *WA : StoresToRemove) {
      auto Stmt = WA->getStatement();
      auto AccRel = give(WA->getAccessRelation());
      auto AccVal = WA->getAccessValue();

      DEBUG(dbgs() << "Cleanup of " << WA << ":\n");
      DEBUG(dbgs() << "      Scalar: " << *AccVal << "\n");
      DEBUG(dbgs() << "      AccRel: " << AccRel << "\n");
      (void)AccVal;
      (void)AccRel;

      CleanupReports.emplace_back(Stmt->getBaseName(), AccVal, AccRel);

      Stmt->removeSingleMemoryAccess(WA);
      // TODO: Also remove read accesses when not used anymore
      PairsCleaned++;
      Modified = true;

      RedundantWritesRemoved++;
      TotalRedundantWritesRemoved++;
    }
  }

  void removeDoubleWrites(ScopStmt *Stmt) {
    auto Domain = isl::manage(Stmt->getDomain());
    auto ParamSpace =
        isl::manage(isl_space_params(isl_set_get_space(Domain.keep())));
    isl::union_map Overwritten = isl::union_map::empty(ParamSpace);

    SmallVector<MemoryAccess *, 8> StoresToRemove;

    for (auto *MA : reverse(*Stmt)) {
      if (!MA->isExplicit())
        continue;

      auto AccRel = isl ::manage(MA->getAccessRelation());
      AccRel =
          AccRel.intersect_domain(isl::manage(MA->getStatement()->getDomain()));

      if (MA->isRead()) {
        Overwritten = Overwritten.subtract(AccRel);
        continue;
      }

      if (isl::union_map(AccRel).is_subset(Overwritten)) {
        StoresToRemove.push_back(MA);
        continue;
      }

      if (!MA->isMustWrite())
        continue;

      Overwritten = Overwritten.add_map(AccRel);
    }

    for (auto *WA : StoresToRemove) {
      Stmt->removeSingleMemoryAccess(WA);

      DoubleWritesRemoved++;
      TotalDoubleWritesRemoved++;
    }
  }

  void removeDoubleWrites() {
    for (auto &Stmt : *S)
      removeDoubleWrites(&Stmt);
  }

  // TODO: Merge with removeDoubleWrites()
  void coalescePartialWrites(ScopStmt *Stmt) {
    auto Domain = isl::manage(Stmt->getDomain());
    SmallVector<MemoryAccess *, 8> StoresToRemove;
    DenseMap<llvm::Value *, SmallVector<MemoryAccess *, 2>> WrittenBy;
    // DenseMap<llvm::Value*, isl::union_map > WrittenTo;

    for (auto *MA : *Stmt) {
      // We currently only handle implicit writes so we don't have to look reads
      // between them. All implicit writes take place at the end of a statement.
      if (!(MA->isImplicit() && MA->isMustWrite()))
        continue;

      // TODO: The same value can have multiple names if used in a PHINode. Try
      // to find all alternative names.
      WrittenBy[MA->getAccessValue()].push_back(MA);
    }

    for (auto &Pair : WrittenBy) {
      auto &MAList = Pair.second;
      auto Count = MAList.size();

      // Nothing to coalesce if there is just a single access.
      if (Count <= 1)
        continue;

      for (int i = 0; i < Count; i += 1) {
        if (!MAList[i])
          continue;

        for (int j = i; j < Count; j += 1) {
          if (!MAList[j])
            continue;

          // Cannot coalesce if they access two different arrays.
          if (MAList[i]->getLatestScopArrayInfo() !=
              MAList[j]->getLatestScopArrayInfo())
            continue;

          auto IAccRel = isl::manage(MAList[i]->getAccessRelation());
          auto JAccRel = isl::manage(MAList[j]->getAccessRelation());
          auto CommonDomain = isl::manage(isl_set_intersect(
              isl_set_intersect(isl_map_domain(IAccRel.copy()),
                                isl_map_domain(JAccRel.copy())),
              Domain.copy()));

          // Cannot coalesce if the common parts access different elements.
          if (!IAccRel.intersect_domain(CommonDomain)
                   .is_equal(JAccRel.intersect_domain(CommonDomain))
                   .is_true())
            continue;

          // Coalesce: Combine both accesses into a single.
          auto NewAccRel = IAccRel.unite(JAccRel);
          MAList[i]->setNewAccessRelation(NewAccRel.take());

          Stmt->removeSingleMemoryAccess(MAList[j]);
          MAList[j] = nullptr;

          WritesCoalesced++;
          TotalWritesCoalesced++;
        }
      }
    }
  }

  void coalescePartialWrites() {
    for (auto &Stmt : *S)
      coalescePartialWrites(&Stmt);
  }

  /// Remove statements without side effects.
  void removeUnnecessayStmts() {
    auto NumStmtsBefore = S->getSize();
    S->simplifySCoP(true);
    assert(NumStmtsBefore >= S->getSize());
    StmtsRemoved = NumStmtsBefore - S->getSize();
    DEBUG(dbgs() << "Removed " << StmtsRemoved << " (of " << NumStmtsBefore
                 << ") statements\n");
    TotalStmtsRemoved += StmtsRemoved;
  }

  void removeEmptyPartialAccesses() {
    for (auto &Stmt : *S) {
      SmallVector<MemoryAccess *, 8> Accs{Stmt.begin(), Stmt.end()};
      for (auto *MA : Accs) {
        auto AccRel = give(MA->getAccessRelation());
        if (isl_map_is_empty(AccRel.keep()) == isl_bool_true) {
          DEBUG(dbgs() << "Removing " << MA
                       << " because it's a partial access that never occurs\n");
          Stmt.removeSingleMemoryAccess(MA);
          DeadAccessesRemoved++;
          TotalDeadAccessesRemoved++;
        }
      }
    }
  }

  void markAndSweep(LoopInfo *LI) {
    if (!UseVirtualStmts) {
      DEBUG(dbgs()
            << "Mark-and-sweep simplifier needs -polly-codegen-virtual-stmts");
      return;
    }

    //  DenseSet<VirtualInstruction > Used;
    DenseSet<MemoryAccess *> UsedMA;
    std::vector<VirtualInstruction> InstList;

    markReachableGlobal(S, InstList, UsedMA, LI);

    SmallVector<MemoryAccess *, 64> AllMAs;
    for (auto &Stmt : *S)
      AllMAs.append(Stmt.begin(), Stmt.end());

    for (auto *MA : AllMAs) {
      if (UsedMA.count(MA))
        continue;
      DEBUG(dbgs() << "Removing " << MA << " because it's value is not used\n");
      auto Stmt = MA->getStatement();
      Stmt->removeSingleMemoryAccess(MA);

      UnusedAccs++;
      DeadAccessesRemoved++;
    }

    for (auto &Stmt : *S) {
      decltype(Stmt.ComputedPHIs) UsedComputedPHIs;

      for (auto &VInst : InstList) {
        if (&Stmt != VInst.getStmt())
          continue;

        auto *Inst = VInst.getInstruction();
        auto *PHI = dyn_cast<PHINode>(Inst);
        if (!PHI)
          continue;

        auto CompPHI = Stmt.ComputedPHIs.lookup(PHI);
        if (!CompPHI)
          continue;
        UsedComputedPHIs[PHI] = CompPHI;
      }
      if (Stmt.ComputedPHIs.size() != UsedComputedPHIs.size()) {
        DEBUG(dbgs() << "Removed "
                     << (Stmt.ComputedPHIs.size() - UsedComputedPHIs.size())
                     << " ComputedPHI(s) which are not used\n");
        DeadComputedPHIs += Stmt.ComputedPHIs.size() - UsedComputedPHIs.size();
        TotalDeadComputedPHIs +=
            Stmt.ComputedPHIs.size() - UsedComputedPHIs.size();
      }
      Stmt.ComputedPHIs = std::move(UsedComputedPHIs);
    }
  }

  /// Print simplification statistics to @p OS.
  void printStatistics(llvm::raw_ostream &OS, int Indent = 0) const {
    OS.indent(Indent) << "Statistics {\n";
    OS.indent(Indent + 4) << "Identical writes removed: "
                          << IdenticalWritesRemoved << '\n';
    OS.indent(Indent + 4) << "Overwrites removed: " << OverwritesRemoved
                          << '\n';
    OS.indent(Indent + 4) << "Double writes removed: " << DoubleWritesRemoved
                          << "\n";
    OS.indent(Indent + 4) << "Partial writes coalesced: " << WritesCoalesced
                          << "\n";
    OS.indent(Indent + 4) << "Empty partial access removed: "
                          << EmptyPartialAccessesRemoved << "\n";
    OS.indent(Indent + 4) << "Dead accesses removed: " << DeadAccessesRemoved
                          << "\n";
    OS.indent(Indent + 4) << "Dead computed PHIs removed: " << DeadComputedPHIs
                          << "\n";
    OS.indent(Indent + 4) << "Stmts removed: " << StmtsRemoved << "\n";
    OS.indent(Indent) << "}\n";
  }

  /// Print the current state of all MemoryAccesses to @p OS.
  void printAccesses(llvm::raw_ostream &OS, int Indent = 0) const {
    OS.indent(Indent) << "After accesses {\n";
    for (auto &Stmt : *S) {
      OS.indent(Indent + 4) << Stmt.getBaseName() << "\n";
      for (auto *MA : Stmt)
        MA->print(OS);
    }
    OS.indent(Indent) << "}\n";
  }

public:
  static char ID;
  explicit Simplify() : ScopPass(ID) {}

  virtual void getAnalysisUsage(AnalysisUsage &AU) const override {
    AU.addRequiredTransitive<ScopInfoRegionPass>();
    AU.addRequired<LoopInfoWrapperPass>();
    AU.setPreservesAll();
  }

  virtual bool runOnScop(Scop &S) override {
    // Reset statistics of last processed SCoP.
    releaseMemory();

    // Prepare processing of this SCoP.
    this->S = &S;
    IslCtx = S.getSharedIslCtx();
    ScopsProcessed++;

    DEBUG(dbgs() << "Removing identical writes...\n");
    removeIdenticalWrites();

    DEBUG(dbgs() << "Removing identical writes...\n");
    removeIdenticalWrites();

    DEBUG(dbgs() << "Removing overwrites...\n");
    removeOverwrites();

    DEBUG(dbgs() << "Removing redundant writes...\n");
    removeRedundantWrites();

    DEBUG(dbgs() << "Removing double writes...\n");
    removeDoubleWrites();

    DEBUG(dbgs() << "Coalesce partial writes...\n");
    coalescePartialWrites();

    DEBUG(dbgs() << "Removing partial writes that never happen...\n");
    removeEmptyPartialAccesses();

    DEBUG(dbgs() << "Cleanup unused accesses...\n");
    markAndSweep(&getAnalysis<LoopInfoWrapperPass>().getLoopInfo());

    DEBUG(dbgs() << "Removing statements without side effects...\n");
    removeUnnecessayStmts();

    if (isModified())
      ScopsModified++;
    DEBUG(dbgs() << "\nFinal Scop:\n");
    DEBUG(S.print(dbgs()));

    return false;
  }

  virtual void printScop(raw_ostream &OS, Scop &S) const override {
    assert(&S == this->S &&
           "Can only print analysis for the last processed SCoP");
    printStatistics(OS);

    if (!isModified()) {
      OS << "SCoP could not be simplified\n";
      return;
    }

    printCleanups(OS);
    printAccesses(OS);
  }

  virtual void releaseMemory() override {
    S = nullptr;
    IdenticalWritesRemoved = 0;
    OverwritesRemoved = 0;
    RedundantWritesRemoved = 0;
    DoubleWritesRemoved = 0;
    WritesCoalesced = 0;
    EmptyPartialAccessesRemoved = 0;
    DeadAccessesRemoved = 0;
    DeadComputedPHIs = 0;
    StmtsRemoved = 0;
    assert(!isModified());

    // DefUse.reset();
    CleanupReports.clear();
    IslCtx.reset();
  }
};

char Simplify::ID;
} // anonymous namespace

Pass *polly::createSimplifyPass() { return new Simplify(); }

INITIALIZE_PASS_BEGIN(Simplify, "polly-simplify", "Polly - Simplify", false,
                      false)
INITIALIZE_PASS_END(Simplify, "polly-simplify", "Polly - Simplify", false,
                    false)<|MERGE_RESOLUTION|>--- conflicted
+++ resolved
@@ -16,12 +16,9 @@
 #include "polly/ScopInfo.h"
 #include "polly/ScopPass.h"
 #include "polly/Support/GICHelper.h"
-<<<<<<< HEAD
 #include "polly/Support/VirtualInstruction.h"
+#include "polly/Support/ISLOStream.h"
 #include "llvm/ADT/STLExtras.h"
-=======
-#include "polly/Support/ISLOStream.h"
->>>>>>> 0424be77
 #include "llvm/ADT/Statistic.h"
 #include "llvm/IR/Value.h"
 #include "llvm/PassSupport.h"
@@ -367,7 +364,6 @@
   ///
   /// @return A write access between @p From and @p To that writes to at least
   ///         one element in @p Targets.
-<<<<<<< HEAD
   static MemoryAccess *hasWriteBetween(ScopStmt *Stmt, MemoryAccess *MA1,
                                        MemoryAccess *MA2,
                                        isl::union_map Targets) {
@@ -377,11 +373,6 @@
       return nullptr;
     return Accesses.front();
   }
-=======
-  MemoryAccess *hasWriteBetween(ScopStmt *Stmt, MemoryAccess *From,
-                                MemoryAccess *To, isl::map Targets) {
-    auto TargetsSpace = Targets.get_space();
->>>>>>> 0424be77
 
   MemoryAccess *getReadAccessForValue(ScopStmt *Stmt, llvm::Value *Val) {
     if (!isa<Instruction>(Val))
@@ -396,7 +387,6 @@
       return MA;
     }
 
-<<<<<<< HEAD
     return nullptr;
   }
 
@@ -485,20 +475,6 @@
         IdenticalWritesRemoved++;
         TotalIdenticalWritesRemoved++;
       }
-=======
-      auto AccRel = give(Acc->getAccessRelation());
-      auto AccRelSpace = AccRel.get_space();
-
-      // Spaces being different means that they access different arrays.
-      if (!TargetsSpace.has_equal_tuples(AccRelSpace))
-        continue;
-
-      AccRel = AccRel.intersect_domain(give(Acc->getStatement()->getDomain()));
-      AccRel = AccRel.intersect_params(give(S->getContext()));
-      auto CommonElt = Targets.intersect(AccRel);
-      if (!CommonElt.is_empty())
-        return Acc;
->>>>>>> 0424be77
     }
   }
 
