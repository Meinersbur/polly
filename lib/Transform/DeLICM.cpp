//===------ DeLICM.cpp -----------------------------------------*- C++ -*-===//
//
//                     The LLVM Compiler Infrastructure
//
// This file is distributed under the University of Illinois Open Source
// License. See LICENSE.TXT for details.
//
//===----------------------------------------------------------------------===//
//
// Undo the effect of Loop Invariant Code Motion (LICM) and
// GVN Partial Redundancy Elimination (PRE) on SCoP-level.
//
// Namely, remove register/scalar dependencies by mapping them back to array
// elements.
//
//===----------------------------------------------------------------------===//

#include "polly/DeLICM.h"
#include "polly/CodeGen/BlockGenerators.h"
#include "polly/ForwardOpTree.h"
#include "polly/Options.h"
#include "polly/ScopBuilder.h"
#include "polly/ScopInfo.h"
#include "polly/ScopPass.h"
#include "polly/Support/ISLOStream.h"
#include "polly/Support/ISLTools.h"
#include "polly/ZoneAlgo.h"
#include "llvm/ADT/Statistic.h"
#define DEBUG_TYPE "polly-delicm"

using namespace polly;
using namespace llvm;

static void foreachPoint(const isl::union_set &USet,
                         const std::function<void(isl::point P)> &F) {
  isl_union_set_foreach_point(
      USet.keep(),
      [](__isl_take isl_point *p, void *User) -> isl_stat {
        auto &F = *static_cast<const std::function<void(isl::point)> *>(User);
        F(give(p));
        return isl_stat_ok;
      },
      const_cast<void *>(static_cast<const void *>(&F)));
}

static void foreachPoint(const isl::set &Set,
                         const std::function<void(isl::point P)> &F) {
  isl_set_foreach_point(
      Set.keep(),
      [](__isl_take isl_point *p, void *User) -> isl_stat {
        auto &F = *static_cast<const std::function<void(isl::point)> *>(User);
        F(give(p));
        return isl_stat_ok;
      },
      const_cast<void *>(static_cast<const void *>(&F)));
}

void foreachPoint(isl::basic_set BSet,
                  const std::function<void(isl::point P)> &F) {
  foreachPoint(give(isl_set_from_basic_set(BSet.take())), F);
}

static isl::union_set expand(const isl::union_set &Arg) {
  auto USet = Arg;
  simplify(USet);
  isl::union_set Expanded =
      give(isl_union_set_empty(isl_union_set_get_space(USet.keep())));
  USet.foreach_set([&](isl::set Set) -> isl::stat {
    Set.foreach_basic_set([&](isl::basic_set BSet) -> isl::stat {
      bool IsBounded = isl_basic_set_is_bounded(BSet.keep());
      if (IsBounded) {
        foreachPoint(Set, [&](isl::point P) {
          Expanded = give(isl_union_set_add_set(Expanded.take(),
                                                isl_set_from_point(P.copy())));
        });
      } else {
        Expanded = give(isl_union_set_add_set(
            Expanded.take(), isl_set_from_basic_set(BSet.copy())));
      }
      return isl::stat::ok;
    });
    return isl::stat::ok;
  });
  return Expanded;
  // foreachPoint(USet, [] (isl::point P) { llvm::errs().indent(2)  << P
  // << '\n'; });
}

void expandDump(const isl::union_set &Arg) { expand(Arg).dump(); }

isl::union_map expand(const isl::union_map &Map) {
  auto USet = expand(give(isl_union_map_wrap(Map.copy())));
  return give(isl_union_set_unwrap(USet.copy()));
}

void expandDump(const isl::union_map &Arg) { expand(Arg).dump(); }

namespace {

cl::opt<int>
    DelicmMaxOps("polly-delicm-max-ops",
                 cl::desc("Maximum number of isl operations to invest for "
                          "lifetime analysis; 0=no limit"),
                 cl::init(1000000), cl::cat(PollyCategory));

cl::opt<unsigned long>
    KnownMaxOps("polly-known-max-ops",
                cl::desc("Maximum number of ISL operations to invest for known "
                         "analysis; 0=no limit"),
                cl::init(1000000), cl::cat(PollyCategory));

cl::opt<bool> DelicmOverapproximateWrites(
    "polly-delicm-overapproximate-writes",
    cl::desc(
        "Do more PHI writes than necessary in order to avoid partial accesses"),
    cl::init(false), cl::Hidden, cl::cat(PollyCategory));

cl::opt<bool> DelicmPartialWrites("polly-delicm-partial-writes",
                                  cl::desc("Allow partial writes"),
                                  cl::init(true), cl::Hidden,
                                  cl::cat(PollyCategory));

cl::opt<bool>
    DelicmComputeKnown("polly-delicm-compute-known",
                       cl::desc("Compute known content of array elements"),
                       cl::init(true), cl::Hidden, cl::cat(PollyCategory));

cl::opt<bool> DelicmMapPHI("polly-delicm-map-phi",
                           cl::desc("Map PHI to array elements"),
                           cl::init(true), cl::Hidden, cl::cat(PollyCategory));

cl::opt<bool> DelicmComputePHI("polly-delicm-compute-phi",
                               cl::desc("Compute PHI value"), cl::init(false),
                               cl::Hidden, cl::cat(PollyCategory));

STATISTIC(DeLICMAnalyzed, "Number of successfully analyzed SCoPs");
STATISTIC(DeLICMOutOfQuota,
          "Analyses aborted because max_operations was reached");
STATISTIC(DeLICMIncompatible, "Number of SCoPs incompatible for analysis");
STATISTIC(MappedValueScalars, "Number of mapped Value scalars");
STATISTIC(MappedPHIScalars, "Number of mapped PHI scalars");
STATISTIC(ComputedPHIScalars, "Number of computed PHI scalars");
STATISTIC(TargetsMapped, "Number of stores used for at least one mapping");
STATISTIC(DeLICMScopsModified, "Number of SCoPs optimized");
STATISTIC(MapRequiredUndefined,
          "Number of value maps that read an arbitrary element");
STATISTIC(MapUndefinedReject,
          "Number of value maps that would require a partial access");

STATISTIC(BeforeDeLICMScalarAccesses, "Number of scalar accesses");
STATISTIC(AfterDeLICMScalarAccesses, "Number of scalar accesses");

STATISTIC(BeforeDeLICMScalarWritesInLoop, "Number of scalar writes in loops");
STATISTIC(AfterDeLICMScalarWritesInLoop, "Number of scalar writes in loops");

#undef DEBUG_TYPE
#define DEBUG_TYPE "polly-optree"

STATISTIC(KnownAnalyzed, "Number of successfully analyzed SCoPs");
STATISTIC(KnownOutOfQuota,
          "Analyses aborted because max_operations was reached");
STATISTIC(KnownIncompatible, "Number of SCoPs incompatible for analysis");
STATISTIC(MappedKnown, "Number of deviated scalar loads to known content");
STATISTIC(MappedReadOnly, "Number of rematerialized read-only vars");
STATISTIC(KnownScopsModified, "Number of SCoPs optimized");

STATISTIC(ForwardedReadOnly, "Number of forwarded Read-Only accesses");
STATISTIC(ForwardedInsts, "Number of forwarded instructions");
STATISTIC(ForwardedLoads, "Number of forwarded LoadInsts");
STATISTIC(ForwardedTrees, "Number of forwarded operand trees");

STATISTIC(BeforeKnownScalarAccesses, "Number of scalar accesses");
STATISTIC(AfterKnownScalarAccesses, "Number of scalar accesses");

STATISTIC(BeforeKnownScalarWritesInLoop, "Number of scalar writes in loops");
STATISTIC(AfterKnownScalarWritesInLoop, "Number of scalar writes in loops");

STATISTIC(TotalInstructionsCopied, "Number of copied instructions");

#undef DEBUG_TYPE
#define DEBUG_TYPE "polly-delicm"

isl::union_map computeReachingOverwrite(isl::union_map Schedule,
                                        isl::union_map Writes,
                                        bool InclPrevWrite,
                                        bool InclOverwrite) {
  return computeReachingWrite(Schedule, Writes, true, InclPrevWrite,
                              InclOverwrite);
}

bool isRecursiveValInstMap(const isl::union_map &UMap) {
  SmallPtrSet<Value *, 8> LHSVals;
  SmallPtrSet<Value *, 8> RHSVals;
  UMap.foreach_map([&](isl::map Map) -> isl::stat {
    auto Space = give(isl_map_get_space(Map.keep()));
    auto DomainSpace = give(isl_space_domain(Space.copy()));
    auto DomainMapSpace = give(isl_space_unwrap(DomainSpace.copy()));
    auto LHId =
        give(isl_space_get_tuple_id(DomainMapSpace.keep(), isl_dim_out));
    auto *LVal = static_cast<Value *>(isl_id_get_user(LHId.keep()));
    LHSVals.insert(LVal);

    auto RangeSpace = give(isl_space_range(Space.copy()));
    if (isl_space_is_wrapping(RangeSpace.keep()) == isl_bool_true) {
      auto RangeMapSpace = give(isl_space_unwrap(RangeSpace.copy()));
      auto RHId =
          give(isl_space_get_tuple_id(RangeMapSpace.keep(), isl_dim_out));
      auto *RVal = static_cast<Value *>(isl_id_get_user(RHId.keep()));
      RHSVals.insert(RVal);
    }
    return isl::stat::ok;
  });
  for (auto *LHVal : LHSVals) {
    if (RHSVals.count(LHVal))
      return true;
  }
  return false;
}

/// Compute the next overwrite for a scalar.
///
/// @param Schedule      { DomainWrite[] -> Scatter[] }
///                      Schedule of (at least) all writes. Instances not in @p
///                      Writes are ignored.
/// @param Writes        { DomainWrite[] }
///                      The element instances that write to the scalar.
/// @param InclPrevWrite Whether to extend the timepoints to include
///                      the timepoint where the previous write happens.
/// @param InclOverwrite Whether the reaching overwrite includes the timepoint
///                      of the overwrite itself.
///
/// @return { Scatter[] -> DomainDef[] }
isl::union_map computeScalarReachingOverwrite(isl::union_map Schedule,
                                              isl::union_set Writes,
                                              bool InclPrevWrite,
                                              bool InclOverwrite) {

  // { DomainWrite[] }
  auto WritesMap = give(isl_union_map_from_domain(Writes.take()));

  // { [Element[] -> Scatter[]] -> DomainWrite[] }
  auto Result = computeReachingOverwrite(
      std::move(Schedule), std::move(WritesMap), InclPrevWrite, InclOverwrite);

  return give(isl_union_map_domain_factor_range(Result.take()));
}

/// Overload of computeScalarReachingOverwrite, with only one writing statement.
/// Consequently, the result consists of only one map space.
///
/// @param Schedule      { DomainWrite[] -> Scatter[] }
/// @param Writes        { DomainWrite[] }
/// @param InclPrevWrite Include the previous write to result.
/// @param InclOverwrite Include the overwrite to the result.
///
/// @return { Scatter[] -> DomainWrite[] }
isl::map computeScalarReachingOverwrite(isl::union_map Schedule,
                                        isl::set Writes, bool InclPrevWrite,
                                        bool InclOverwrite) {
  auto ScatterSpace = getScatterSpace(Schedule);
  auto DomSpace = give(isl_set_get_space(Writes.keep()));

  auto ReachOverwrite = computeScalarReachingOverwrite(
      Schedule, give(isl_union_set_from_set(Writes.take())), InclPrevWrite,
      InclOverwrite);

  auto ResultSpace = give(isl_space_map_from_domain_and_range(
      ScatterSpace.take(), DomSpace.take()));
  return singleton(std::move(ReachOverwrite), ResultSpace);
}

<<<<<<< HEAD
/// Compute the reaching definition of a scalar.
///
/// Compared to computeReachingDefinition, there is just one element which is
/// accessed and therefore only a set if instances that accesses that element is
/// required.
///
/// @param Schedule  { DomainWrite[] -> Scatter[] }
/// @param Writes    { DomainWrite[] }
/// @param InclDef   Include the timepoint of the definition to the result.
/// @param InclRedef Include the timepoint of the overwrite into the result.
///
/// @return { Scatter[] -> DomainWrite[] }
isl::union_map computeScalarReachingDefinition(isl::union_map Schedule,
                                               isl::union_set Writes,
                                               bool InclDef, bool InclRedef) {

  // { DomainWrite[] -> Element[] }
  auto Defs = give(isl_union_map_from_domain(Writes.take()));

  // { [Element[] -> Scatter[]] -> DomainWrite[] }
  auto ReachDefs =
      computeReachingDefinition(Schedule, Defs, InclDef, InclRedef);

  // { Scatter[] -> DomainWrite[] }
  return give(isl_union_set_unwrap(
      isl_union_map_range(isl_union_map_curry(ReachDefs.take()))));
}

/// Compute the reaching definition of a scalar.
///
/// This overload accepts only a single writing statement as an isl_map,
/// consequently the result also is only a single isl_map.
///
/// @param Schedule  { DomainWrite[] -> Scatter[] }
/// @param Writes    { DomainWrite[] }
/// @param InclDef   Include the timepoint of the definition to the result.
/// @param InclRedef Include the timepoint of the overwrite into the result.
///
/// @return { Scatter[] -> DomainWrite[] }
isl::map computeScalarReachingDefinition( // { Domain[] -> Zone[] }
    isl::union_map Schedule, isl::set Writes, bool InclDef, bool InclRedef) {
  auto DomainSpace = give(isl_set_get_space(Writes.keep()));
  auto ScatterSpace = getScatterSpace(Schedule);

  //  { Scatter[] -> DomainWrite[] }
  auto UMap = computeScalarReachingDefinition(
      Schedule, give(isl_union_set_from_set(Writes.take())), InclDef,
      InclRedef);

  auto ResultSpace = give(isl_space_map_from_domain_and_range(
      ScatterSpace.take(), DomainSpace.take()));
  return singleton(UMap, ResultSpace);
}

/// Create a domain-to-unknown value mapping.
///
/// Value instances that do not represent a specific value are represented by an
/// unnamed tuple of 0 dimensions. Its meaning depends on the context. It can
/// either mean a specific but unknown value which cannot be represented by
/// other means. It conflicts with itself because those two unknown ValInsts may
/// have different concrete values at runtime.
///
/// The other meaning is an arbitrary or wildcard value that can be chosen
/// freely, like LLVM's undef. If matched with an unknown ValInst, there is no
/// conflict.
///
/// @param Domain { Domain[] }
///
/// @return { Domain[] -> ValInst[] }
isl::union_map makeUnknownForDomain(isl::union_set Domain) {
  return give(isl_union_map_from_domain(Domain.take()));
}

/// Create a domain-to-unknown value mapping.
///
/// @see makeUnknownForDomain(isl::union_set)
///
/// @param Domain { Domain[] }
///
/// @return { Domain[] -> ValInst[] }
isl::map makeUnknownForDomain(isl::set Domain) {
  return give(isl_map_from_domain(Domain.take()));
}

/// Return whether @p Map maps to an unknown value.
///
/// @param { [] -> ValInst[] }
bool isMapToUnknown(const isl::map &Map) {
  auto Space = give(isl_space_range(isl_map_get_space(Map.keep())));
  return !isl_map_has_tuple_id(Map.keep(), isl_dim_set) &&
         !isl_space_is_wrapping(Space.keep()) &&
         isl_map_dim(Map.keep(), isl_dim_out) == 0;
}

/// Return only the mappings that map to known values.
///
/// @param UMap { [] -> ValInst[] }
///
/// @return { [] -> ValInst[] }
isl::union_map filterKnownValInst(const isl::union_map &UMap) {
  auto Result = give(isl_union_map_empty(isl_union_map_get_space(UMap.keep())));
  UMap.foreach_map([=, &Result](isl::map Map) -> isl::stat {
    if (!isMapToUnknown(Map))
      Result = give(isl_union_map_add_map(Result.take(), Map.take()));
    return isl::stat::ok;
  });
  return Result;
}

/// Input: { Domain[] -> [Range1[] -> Range2[]] }
/// Output: { [Domain[] -> Range1[]] -> [Domain[] -> Range2[]] }
isl::map isl_map_distribute_domain(isl::map Map) {
  auto Space = give(isl_map_get_space(Map.keep()));
  auto DomainSpace = give(isl_space_domain(Space.copy()));
  assert(DomainSpace);
  auto DomainDims = isl_space_dim(DomainSpace.keep(), isl_dim_set);
  auto RangeSpace = give(isl_space_unwrap(isl_space_range(Space.copy())));
  auto Range1Space = give(isl_space_domain(RangeSpace.copy()));
  assert(Range1Space);
  auto Range1Dims = isl_space_dim(Range1Space.keep(), isl_dim_set);
  auto Range2Space = give(isl_space_range(RangeSpace.copy()));
  assert(Range2Space);
  auto Range2Dims = isl_space_dim(Range2Space.keep(), isl_dim_set);

  auto OutputSpace = give(isl_space_map_from_domain_and_range(
      isl_space_wrap(isl_space_map_from_domain_and_range(DomainSpace.copy(),
                                                         Range1Space.copy())),
      isl_space_wrap(isl_space_map_from_domain_and_range(DomainSpace.copy(),
                                                         Range2Space.copy()))));

  auto Translator =
      give(isl_basic_map_universe(isl_space_map_from_domain_and_range(
          isl_space_wrap(Space.copy()), isl_space_wrap(OutputSpace.copy()))));

  for (unsigned i = 0; i < DomainDims; i += 1) {
    Translator = give(
        isl_basic_map_equate(Translator.take(), isl_dim_in, i, isl_dim_out, i));
    Translator =
        give(isl_basic_map_equate(Translator.take(), isl_dim_in, i, isl_dim_out,
                                  DomainDims + Range1Dims + i));
  }
  for (unsigned i = 0; i < Range1Dims; i += 1) {
    Translator =
        give(isl_basic_map_equate(Translator.take(), isl_dim_in, DomainDims + i,
                                  isl_dim_out, DomainDims + i));
  }
  for (unsigned i = 0; i < Range2Dims; i += 1) {
    Translator = give(isl_basic_map_equate(
        Translator.take(), isl_dim_in, DomainDims + Range1Dims + i, isl_dim_out,
        DomainDims + Range1Dims + DomainDims + i));
  }

  return give(isl_set_unwrap(isl_set_apply(
      isl_map_wrap(Map.copy()), isl_map_from_basic_map(Translator.copy()))));
}

isl::union_map isl_union_map_distribute_domain(isl::union_map UMap) {
  auto Result = give(isl_union_map_empty(isl_union_map_get_space(UMap.keep())));
  UMap.foreach_map([=, &Result](isl::map Map) -> isl::stat {
    auto Distributed = isl_map_distribute_domain(Map);
    Result = give(isl_union_map_add_map(Result.take(), Distributed.copy()));
    return isl::stat::ok;
  });
  return Result;
}

/// Remove unknown values from the mapping, leaving only mappings to
/// llvm::Value's and llvm::Undef.
///
/// @param UMap { [] -> ValInst[] }
///
/// @return { [] -> ValInst[] }
isl::union_map removeUnknownValInst(const isl::union_map &UMap) {
  auto Result = give(isl_union_map_empty(isl_union_map_get_space(UMap.keep())));
  UMap.foreach_map([=, &Result](isl::map Map) -> isl::stat {
    if (!isMapToUnknown(Map))
      Result = give(isl_union_map_add_map(Result.take(), Map.take()));
    return isl::stat::ok;
  });
  return Result;
}

isl::union_map applyRangeIfDefined(isl::union_map UMap,
                                   isl::union_map PartialFn) {
  auto Mapped = give(isl_union_map_apply_range(UMap.copy(), PartialFn.copy()));

  auto Defined = give(isl_union_map_domain(PartialFn.take()));
  auto NotMapped =
      give(isl_union_map_subtract_range(UMap.take(), Defined.take()));

  return give(isl_union_map_union(Mapped.take(), NotMapped.take()));
}

=======
>>>>>>> 65775bef
/// Try to find a 'natural' extension of a mapped to elements outside its
/// domain.
///
/// @param Relevant The map with mapping that may not be modified.
/// @param Universe The domain to which @p Relevant needs to be extended.
///
/// @return A map with that associates the domain elements of @p Relevant to the
///         same elements and in addition the elements of @p Universe to some
///         undefined elements. The function prefers to return simple maps.
isl::union_map expandMapping(isl::union_map Relevant, isl::union_set Universe) {
  Relevant = give(isl_union_map_coalesce(Relevant.take()));
  auto RelevantDomain = give(isl_union_map_domain(Relevant.copy()));
  auto Simplified =
      give(isl_union_map_gist_domain(Relevant.take(), RelevantDomain.take()));
  Simplified = give(isl_union_map_coalesce(Simplified.take()));
  return give(
      isl_union_map_intersect_domain(Simplified.take(), Universe.take()));
}

/// Represent the knowledge of the contents of any array elements in any zone or
/// the knowledge we would add when mapping a scalar to an array element.
///
/// Every array element at every zone unit has one of two states:
///
/// - Unused: Not occupied by any value so a transformation can change it to
///   other values.
///
/// - Occupied: The element contains a value that is still needed.
///
/// The union of Unused and Unknown zones forms the universe, the set of all
/// elements at every timepoint. The universe can easily be derived from the
/// array elements that are accessed someway. Arrays that are never accessed
/// also never play a role in any computation and can hence be ignored. With a
/// given universe, only one of the sets needs to stored implicitly. Computing
/// the complement is also an expensive operation, hence this class has been
/// designed that only one of sets is needed while the other is assumed to be
/// implicit. It can still be given, but is mostly ignored.
///
/// There are two use cases for the Knowledge class:
///
/// 1) To represent the knowledge of the current state of ScopInfo. The unused
///    state means that an element is currently unused: there is no read of it
///    before the next overwrite. Also called 'Existing'.
///
/// 2) To represent the requirements for mapping a scalar to array elements. The
///    unused state means that there is no change/requirement. Also called
///    'Proposed'.
///
/// In addition to these states at unit zones, Knowledge needs to know when
/// values are written. This is because written values may have no lifetime (one
/// reason is that the value is never read). Such writes would therefore never
/// conflict, but overwrite values that might still be required. Another source
/// of problems are multiple writes to the same element at the same timepoint,
/// because their order is undefined.
class Knowledge {
private:
  /// { [Element[] -> Zone[]] }
  /// Set of array elements and when they are alive.
  /// Can contain a nullptr; in this case the set is implicitly defined as the
  /// complement of #Unused.
  ///
  /// The set of alive array elements is represented as zone, as the set of live
  /// values can differ depending on how the elements are interpreted.
  /// Assuming a value X is written at timestep [0] and read at timestep [1]
  /// without being used at any later point, then the value is alive in the
  /// interval ]0,1[. This interval cannot be represented by an integer set, as
  /// it does not contain any integer point. Zones allow us to represent this
  /// interval and can be converted to sets of timepoints when needed (e.g., in
  /// isConflicting when comparing to the write sets).
  /// @see convertZoneToTimepoints and this file's comment for more details.
  isl::union_set Occupied;

  /// { [Element[] -> Zone[]] }
  /// Set of array elements when they are not alive, i.e. their memory can be
  /// used for other purposed. Can contain a nullptr; in this case the set is
  /// implicitly defined as the complement of #Occupied.
  isl::union_set Unused;

  /// { [Element[] -> Zone[]] -> ValInst[] }
  /// Maps to the known content for each array element at any interval.
  ///
  /// Any element/interval can map to multiple known elements. This is due to
  /// multiple llvm::Value referring to the same content. Examples are
  ///
  /// - A value stored and loaded again. The LoadInst represents the same value
  /// as the StoreInst's value operand.
  ///
  /// - A PHINode is equal to any one of the incoming values. In case of
  /// LCSSA-form, it is always equal to its single incoming value.
  ///
  /// Two Knowledges are considered not conflicting if at least one of the known
  /// values match. Not known values are not stored as an unnamed tuple (as
  /// #Written does), but maps to nothing.
  ///
  ///  Known values are usually just defined for #Occupied elements. Knowing
  ///  #Unused contents has no advantage as it can be overwritten.
  isl::union_map Known;

  /// { [Element[] -> Scatter[]] -> ValInst[] }
  /// The write actions currently in the scop or that would be added when
  /// mapping a scalar. Maps to the value that is written.
  ///
  /// Written values that cannot be identified are represented by an unknown
  /// ValInst[] (an unnamed tuple of 0 dimension). It conflicts with itself.
  isl::union_map Written;

  /// Check whether this Knowledge object is well-formed.
  void checkConsistency() const {
#ifndef NDEBUG
    // Default-initialized object
    if (!Occupied && !Unused && !Known && !Written)
      return;

    assert(Occupied || Unused);
    assert(Known);
    assert(Written);

    // If not all fields are defined, we cannot derived the universe.
    if (!Occupied || !Unused)
      return;

    assert(isl_union_set_is_disjoint(Occupied.keep(), Unused.keep()) ==
           isl_bool_true);
    auto Universe = give(isl_union_set_union(Occupied.copy(), Unused.copy()));

    assert(!Known.domain().is_subset(Universe).is_false());
    assert(!Written.domain().is_subset(Universe).is_false());
#endif
  }

public:
  /// Initialize a nullptr-Knowledge. This is only provided for convenience; do
  /// not use such an object.
  Knowledge() {}

  /// Create a new object with the given members.
  Knowledge(isl::union_set Occupied, isl::union_set Unused,
            isl::union_map Known, isl::union_map Written)
      : Occupied(std::move(Occupied)), Unused(std::move(Unused)),
        Known(std::move(Known)), Written(std::move(Written)) {
    checkConsistency();
  }

  /// Return whether this object was not default-constructed.
  bool isUsable() const { return (Occupied || Unused) && Known && Written; }

  isl::union_map getWritten() const { return Written; }

  /// Print the content of this object to @p OS.
  void print(llvm::raw_ostream &OS, unsigned Indent = 0) const {
    if (isUsable()) {
      if (Occupied)
        OS.indent(Indent) << "Occupied: " << Occupied << "\n";
      else
        OS.indent(Indent) << "Occupied: <Everything else not in Unused>\n";
      if (Unused)
        OS.indent(Indent) << "Unused:   " << Unused << "\n";
      else
        OS.indent(Indent) << "Unused:   <Everything else not in Occupied>\n";
      OS.indent(Indent) << "Known:    " << Known << "\n";
      OS.indent(Indent) << "Written : " << Written << '\n';
    } else {
      OS.indent(Indent) << "Invalid knowledge\n";
    }
  }

  void applyIfDefined_inplace(isl::union_map Translator) {
    Known = applyRangeIfDefined(Known, Translator);
    Written = applyRangeIfDefined(Written, Translator);
  }

  /// Combine two knowledges, this and @p That.
  void learnFrom(Knowledge That) {
    assert(!isConflicting(*this, That));
    assert(Unused && That.Occupied);
    assert(
        !That.Unused &&
        "This function is only prepared to learn occupied elements from That");
    assert(!Occupied && "This function does not implement "
                        "`this->Occupied = "
                        "give(isl_union_set_union(this->Occupied.take(), "
                        "That.Occupied.copy()));`");

    Unused = give(isl_union_set_subtract(Unused.take(), That.Occupied.copy()));
    Known = give(isl_union_map_union(Known.take(), That.Known.copy()));
    Written = give(isl_union_map_union(Written.take(), That.Written.take()));

    checkConsistency();
  }

  /// Determine whether two Knowledges conflict with each other.
  ///
  /// In theory @p Existing and @p Proposed are symmetric, but the
  /// implementation is constrained by the implicit interpretation. That is, @p
  /// Existing must have #Unused defined (use case 1) and @p Proposed must have
  /// #Occupied defined (use case 1).
  ///
  /// A conflict is defined as non-preserved semantics when they are merged. For
  /// instance, when for the same array and zone they assume different
  /// llvm::Values.
  ///
  /// @param Existing One of the knowledges with #Unused defined.
  /// @param Proposed One of the knowledges with #Occupied defined.
  /// @param OS       Dump the conflict reason to this output stream; use
  ///                 nullptr to not output anything.
  /// @param Indent   Indention for the conflict reason.
  ///
  /// @return True, iff the two knowledges are conflicting.
  static bool isConflicting(const Knowledge &Existing,
                            const Knowledge &Proposed,
                            llvm::raw_ostream *OS = nullptr,
                            unsigned Indent = 0) {
    assert(Existing.Unused);
    assert(Proposed.Occupied);

#ifndef NDEBUG
    if (Existing.Occupied && Proposed.Unused) {
      auto ExistingUniverse = give(isl_union_set_union(Existing.Occupied.copy(),
                                                       Existing.Unused.copy()));
      auto ProposedUniverse = give(isl_union_set_union(Proposed.Occupied.copy(),
                                                       Proposed.Unused.copy()));
      assert(isl_union_set_is_equal(ExistingUniverse.keep(),
                                    ProposedUniverse.keep()) == isl_bool_true &&
             "Both inputs' Knowledges must be over the same universe");
    }
#endif

    // Do the Existing and Proposed lifetimes conflict?
    //
    // Lifetimes are described as the cross-product of array elements and zone
    // intervals in which they are alive (the space { [Element[] -> Zone[]] }).
    // In the following we call this "element/lifetime interval".
    //
    // In order to not conflict, one of the following conditions must apply for
    // each element/lifetime interval:
    //
    // 1. If occupied in one of the knowledges, it is unused in the other.
    //
    //   - or -
    //
    // 2. Both contain the same value.
    //
    // Instead of partitioning the element/lifetime intervals into a part that
    // both Knowledges occupy (which requires an expensive subtraction) and for
    // these to check whether they are known to be the same value, we check only
    // the second condition and ensure that it also applies when then first
    // condition is true. This is done by adding a wildcard value to
    // Proposed.Known and Existing.Unused such that they match as a common known
    // value. We use the "unknown ValInst" for this purpose. Every
    // Existing.Unused may match with an unknown Proposed.Occupied because these
    // never are in conflict with each other.
    auto ProposedOccupiedAnyVal = makeUnknownForDomain(Proposed.Occupied);
    auto ProposedValues = Proposed.Known.unite(ProposedOccupiedAnyVal);

    auto ExistingUnusedAnyVal = makeUnknownForDomain(Existing.Unused);
    auto ExistingValues = Existing.Known.unite(ExistingUnusedAnyVal);

    auto MatchingVals = ExistingValues.intersect(ProposedValues);
    auto Matches = MatchingVals.domain();

    // Any Proposed.Occupied must either have a match between the known values
    // of Existing and Occupied, or be in Existing.Unused. In the latter case,
    // the previously added "AnyVal" will match each other.
    if (!Proposed.Occupied.is_subset(Matches)) {
      if (OS) {
        auto Conflicting = Proposed.Occupied.subtract(Matches);
        auto ExistingConflictingKnown =
            Existing.Known.intersect_domain(Conflicting);
        auto ProposedConflictingKnown =
            Proposed.Known.intersect_domain(Conflicting);

        OS->indent(Indent) << "Proposed lifetime conflicting with Existing's\n";
        OS->indent(Indent) << "Conflicting occupied: " << Conflicting << "\n";
        if (!ExistingConflictingKnown.is_empty())
          OS->indent(Indent)
              << "Existing Known:       " << ExistingConflictingKnown << "\n";
        if (!ProposedConflictingKnown.is_empty())
          OS->indent(Indent)
              << "Proposed Known:       " << ProposedConflictingKnown << "\n";
      }
      return true;
    }

    // Do the writes in Existing conflict with occupied values in Proposed?
    //
    // In order to not conflict, it must either write to unused lifetime or
    // write the same value. To check, we remove the writes that write into
    // Proposed.Unused (they never conflict) and then see whether the written
    // value is already in Proposed.Known. If there are multiple known values
    // and a written value is known under different names, it is enough when one
    // of the written values (assuming that they are the same value under
    // different names, e.g. a PHINode and one of the incoming values) matches
    // one of the known names.
    //
    // We convert here the set of lifetimes to actual timepoints. A lifetime is
    // in conflict with a set of write timepoints, if either a live timepoint is
    // clearly within the lifetime or if a write happens at the beginning of the
    // lifetime (where it would conflict with the value that actually writes the
    // value alive). There is no conflict at the end of a lifetime, as the alive
    // value will always be read, before it is overwritten again. The last
    // property holds in Polly for all scalar values and we expect all users of
    // Knowledge to check this property also for accesses to MemoryKind::Array.
    auto ProposedFixedDefs =
        convertZoneToTimepoints(Proposed.Occupied, true, false);
    auto ProposedFixedKnown =
        convertZoneToTimepoints(Proposed.Known, isl::dim::in, true, false);

    auto ExistingConflictingWrites =
        Existing.Written.intersect_domain(ProposedFixedDefs);
    auto ExistingConflictingWritesDomain = ExistingConflictingWrites.domain();

    auto CommonWrittenVal =
        ProposedFixedKnown.intersect(ExistingConflictingWrites);
    auto CommonWrittenValDomain = CommonWrittenVal.domain();

    if (!ExistingConflictingWritesDomain.is_subset(CommonWrittenValDomain)) {
      if (OS) {
        auto ExistingConflictingWritten =
            ExistingConflictingWrites.subtract_domain(CommonWrittenValDomain);
        auto ProposedConflictingKnown = ProposedFixedKnown.subtract_domain(
            ExistingConflictingWritten.domain());

        OS->indent(Indent)
            << "Proposed a lifetime where there is an Existing write into it\n";
        OS->indent(Indent) << "Existing conflicting writes: "
                           << ExistingConflictingWritten << "\n";
        if (!ProposedConflictingKnown.is_empty())
          OS->indent(Indent)
              << "Proposed conflicting known:  " << ProposedConflictingKnown
              << "\n";
      }
      return true;
    }

    // Do the writes in Proposed conflict with occupied values in Existing?
    auto ExistingAvailableDefs =
        convertZoneToTimepoints(Existing.Unused, true, false);
    auto ExistingKnownDefs =
        convertZoneToTimepoints(Existing.Known, isl::dim::in, true, false);

    auto ProposedWrittenDomain = Proposed.Written.domain();
    auto KnownIdentical = ExistingKnownDefs.intersect(Proposed.Written);
    auto IdenticalOrUnused =
        ExistingAvailableDefs.unite(KnownIdentical.domain());
    if (!ProposedWrittenDomain.is_subset(IdenticalOrUnused)) {
      if (OS) {
        auto Conflicting = ProposedWrittenDomain.subtract(IdenticalOrUnused);
        auto ExistingConflictingKnown =
            ExistingKnownDefs.intersect_domain(Conflicting);
        auto ProposedConflictingWritten =
            Proposed.Written.intersect_domain(Conflicting);

        OS->indent(Indent) << "Proposed writes into range used by Existing\n";
        OS->indent(Indent) << "Proposed conflicting writes: "
                           << ProposedConflictingWritten << "\n";
        if (!ExistingConflictingKnown.is_empty())
          OS->indent(Indent)
              << "Existing conflicting known: " << ExistingConflictingKnown
              << "\n";
      }
      return true;
    }

    // Does Proposed write at the same time as Existing already does (order of
    // writes is undefined)? Writing the same value is permitted.
    auto ExistingWrittenDomain =
        isl::manage(isl_union_map_domain(Existing.Written.copy()));
    auto BothWritten =
        Existing.Written.domain().intersect(Proposed.Written.domain());
    auto ExistingKnownWritten = filterKnownValInst(Existing.Written);
    auto ProposedKnownWritten = filterKnownValInst(Proposed.Written);
    auto CommonWritten =
        ExistingKnownWritten.intersect(ProposedKnownWritten).domain();

    if (!BothWritten.is_subset(CommonWritten)) {
      if (OS) {
        auto Conflicting = BothWritten.subtract(CommonWritten);
        auto ExistingConflictingWritten =
            Existing.Written.intersect_domain(Conflicting);
        auto ProposedConflictingWritten =
            Proposed.Written.intersect_domain(Conflicting);

        OS->indent(Indent) << "Proposed writes at the same time as an already "
                              "Existing write\n";
        OS->indent(Indent) << "Conflicting writes: " << Conflicting << "\n";
        if (!ExistingConflictingWritten.is_empty())
          OS->indent(Indent)
              << "Exiting write:      " << ExistingConflictingWritten << "\n";
        if (!ProposedConflictingWritten.is_empty())
          OS->indent(Indent)
              << "Proposed write:     " << ProposedConflictingWritten << "\n";
      }
      return true;
    }

    return false;
  }
};

<<<<<<< HEAD
std::string printIntruction(Instruction *Instr, bool IsForDebug = false) {
  std::string Result;
  raw_string_ostream OS(Result);
  Instr->print(OS, IsForDebug);
  OS.flush();
  size_t i = 0;
  while (i < Result.size() && Result[i] == ' ')
    i += 1;
  return Result.substr(i);
}

/// Base class for algorithms based on zones, like DeLICM.
class ZoneAlgorithm {
protected:
  /// Hold a reference to the isl_ctx to avoid it being freed before we released
  /// all of the isl objects.
  ///
  /// This must be declared before any other member that holds an isl object.
  /// This guarantees that the shared_ptr and its isl_ctx is destructed last,
  /// after all other members free'd the isl objects they were holding.
  std::shared_ptr<isl_ctx> IslCtx;

  /// Cached reaching definitions for each ScopStmt.
  ///
  /// Use getScalarReachingDefinition() to get its contents.
  DenseMap<ScopStmt *, isl::map> ScalarReachDefZone;

  /// The analyzed Scop.
  Scop *S;

  /// LoopInfo analysis used to determine whether values are synthesizable.
  LoopInfo *LI;

  /// Parameter space that does not need realignment.
  isl::space ParamSpace;

  /// Space the schedule maps to.
  isl::space ScatterSpace;

  /// Cached version of the schedule and domains.
  isl::union_map Schedule;

  /// Combined access relations of all MemoryKind::Array READ accesses.
  /// { DomainRead[] -> Element[] }
  isl::union_map AllReads;

  /// Combined access relations of all MemoryKind::Array, MAY_WRITE accesses.
  /// { DomainMayWrite[] -> Element[] }
  isl::union_map AllMayWrites;

  /// Combined access relations of all MemoryKind::Array, MUST_WRITE accesses.
  /// { DomainMustWrite[] -> Element[] }
  isl::union_map AllMustWrites;

  /// The value instances written to array elements of all write accesses.
  /// { [Element[] -> DomainWrite[]] -> ValInst[] }
  isl::union_map AllWriteValInst;

  /// All reaching definitions for MemoryKind::Array writes.
  /// { [Element[] -> Zone[]] -> DomainWrite[] }
  isl::union_map WriteReachDefZone;

  /// Map llvm::Values to an isl identifier.
  /// Used with -polly-use-llvm-names=false as an alternative method to get
  /// unique ids that do not depend on pointer values.
  DenseMap<Value *, isl::id> ValueIds;

  ///  Combined access relations of all MK_Array write accesses (union of
  ///  AllMayWrites and AllMustWrites).
  /// { DomainWrite[] -> Element[] }
  isl::union_map AllWrites;

  // { [Element[] -> DomainRead[]] -> ValInst[] }
  isl::union_map AllReadValInst;

  /// Prepare the object before computing the zones of @p S.
  ZoneAlgorithm(Scop *S, LoopInfo *LI)
      : IslCtx(S->getSharedIslCtx()), S(S), LI(LI),
        Schedule(give(S->getSchedule())) {

    auto Domains = give(S->getDomains());

    Schedule =
        give(isl_union_map_intersect_domain(Schedule.take(), Domains.take()));
    ParamSpace = give(isl_union_map_get_space(Schedule.keep()));
    ScatterSpace = getScatterSpace(Schedule);
  }

private:
  /// Of all the llvm::Values that represent the same content, try to find an
  /// unique one.
  ///
  /// PHI nodes with just one incoming block are introduced by LCSSA. All other
  /// exact copy instructions (eg. bitwise 'or' with zero) should be removed by
  /// InstCombine.
  ///
  /// Without this normalization, the two values would be considered different,
  /// leading to less optimization opportunities.
  Value *deLCSSA(Value *Val) {
    if (!Val)
      return Val;

    if (auto *PHI = dyn_cast<PHINode>(Val)) {
      Value *NormVal = nullptr;
      for (auto &Use : PHI->incoming_values()) {
        auto InVal = Use.get();
        assert(InVal);

        if (isa<UndefValue>(InVal))
          continue;

        if (NormVal && NormVal != InVal)
          return Val;

        NormVal = Val;
      }
      if (NormVal)
        return NormVal;
    }

    return Val;
  }

  /// Check whether @p Stmt can be accurately analyzed by zones.
  ///
  /// What violates our assumptions:
  /// - A load after a write of the same location; we assume that all reads
  ///   occur before the writes.
  /// - Two writes to the same location; we cannot model the order in which
  ///   these occur.
  ///
  /// Scalar reads implicitly always occur before other accesses therefore never
  /// violate the first condition. There is also at most one write to a scalar,
  /// satisfying the second condition.
  bool isCompatibleStmt(ScopStmt *Stmt) {
    auto Stores = makeEmptyUnionMap();
    auto Loads = makeEmptyUnionMap();

    // This assumes that the MemoryKind::Array MemoryAccesses are iterated in
    // order.
    for (auto *MA : *Stmt) {
      if (!MA->isLatestArrayKind())
        continue;

      auto AccRel =
          give(isl_union_map_from_map(getAccessRelationFor(MA).take()));

      if (MA->isRead()) {
        // Reject load after store to same location.
        if (!isl_union_map_is_disjoint(Stores.keep(), AccRel.keep())) {
          OptimizationRemarkMissed R(DEBUG_TYPE, "LoadAfterStore",
                                     MA->getAccessInstruction());
          R << "load after store of same element in same statement";
          R << " (previous stores: " << Stores;
          R << ", loading: " << AccRel << ")";
          S->getFunction().getContext().diagnose(R);
          return false;
        }

        Loads = give(isl_union_map_union(Loads.take(), AccRel.take()));

        continue;
      }

      if (!isa<StoreInst>(MA->getAccessInstruction())) {
        DEBUG(dbgs() << "WRITE that is not a StoreInst not supported\n");
        OptimizationRemarkMissed R(DEBUG_TYPE, "UnusualStore",
                                   MA->getAccessInstruction());
        R << "encountered write that is not a StoreInst: "
          << printIntruction(MA->getAccessInstruction());
        S->getFunction().getContext().diagnose(R);
        return false;
      }

      // In region statements the order is less clear, eg. the load and store
      // might be in a boxed loop.
      if (Stmt->isRegionStmt() &&
          !isl_union_map_is_disjoint(Loads.keep(), AccRel.keep())) {
        OptimizationRemarkMissed R(DEBUG_TYPE, "StoreInSubregion",
                                   MA->getAccessInstruction());
        R << "store is in a non-affine subregion";
        S->getFunction().getContext().diagnose(R);
        return false;
      }

      // Do not allow more than one store to the same location.
      if (!isl_union_map_is_disjoint(Stores.keep(), AccRel.keep())) {
        OptimizationRemarkMissed R(DEBUG_TYPE, "StoreAfterStore",
                                   MA->getAccessInstruction());
        R << "store after store of same element in same statement";
        R << " (previous stores: " << Stores;
        R << ", storing: " << AccRel << ")";
        S->getFunction().getContext().diagnose(R);
        return false;
      }

      Stores = give(isl_union_map_union(Stores.take(), AccRel.take()));
    }

    return true;
  }

  void addArrayReadAccess(MemoryAccess *MA) {
    assert(MA->isLatestArrayKind());
    assert(MA->isRead());
    auto *Stmt = MA->getStatement();

    // { DomainRead[] -> Element[] }
    auto AccRel = getAccessRelationFor(MA);
    AllReads = give(isl_union_map_add_map(AllReads.take(), AccRel.copy()));

    auto *LI = dyn_cast_or_null<LoadInst>(MA->getAccessInstruction());
    if (LI) {
      // { DomainRead[] -> ValInst[] }
      auto LoadValInst = makeValInst(
          LI, Stmt, this->LI->getLoopFor(LI->getParent()), Stmt->isBlockStmt());

      // { DomainRead[] -> [Element[] -> DomainRead[]] }
      auto IncludeElement =
          give(isl_map_curry(isl_map_domain_map(AccRel.take())));

      // { [Element[] -> DomainRead[]] -> ValInst[] }
      auto EltLoadValInst =
          give(isl_map_apply_domain(LoadValInst.take(), IncludeElement.take()));

      AllReadValInst = give(
          isl_union_map_add_map(AllReadValInst.take(), EltLoadValInst.take()));
    }
  }

  void addArrayWriteAccess(MemoryAccess *MA) {
    assert(MA->isLatestArrayKind());
    assert(MA->isWrite());
    auto *Stmt = MA->getStatement();

    // { Domain[] -> Element[] }
    auto AccRel = getAccessRelationFor(MA);

    if (MA->isMustWrite())
      AllMustWrites =
          give(isl_union_map_add_map(AllMustWrites.take(), AccRel.copy()));

    if (MA->isMayWrite())
      AllMayWrites =
          give(isl_union_map_add_map(AllMayWrites.take(), AccRel.copy()));

    // { Domain[] -> ValInst[] }
    auto WriteValInstance =
        makeValInst(MA->getAccessValue(), Stmt,
                    LI->getLoopFor(MA->getAccessInstruction()->getParent()),
                    MA->isMustWrite());

    // { Domain[] -> [Element[] -> Domain[]] }
    auto IncludeElement =
        give(isl_map_curry(isl_map_domain_map(AccRel.copy())));

    // { [Element[] -> DomainWrite[]] -> ValInst[] }
    auto EltWriteValInst = give(
        isl_map_apply_domain(WriteValInstance.take(), IncludeElement.take()));

    AllWriteValInst = give(
        isl_union_map_add_map(AllWriteValInst.take(), EltWriteValInst.take()));
  }

protected:
  isl::union_set makeEmptyUnionSet() const {
    return give(isl_union_set_empty(ParamSpace.copy()));
  }

  isl::union_map makeEmptyUnionMap() const {
    return give(isl_union_map_empty(ParamSpace.copy()));
  }

  /// Check whether @p S can be accurately analyzed by zones.
  bool isCompatibleScop() {
    for (auto &Stmt : *S) {
      if (!isCompatibleStmt(&Stmt))
        return false;
    }
    return true;
  }

  /// Get the schedule for @p Stmt.
  ///
  /// The domain of the result is as narrow as possible.
  isl::map getScatterFor(ScopStmt *Stmt) const {
    auto ResultSpace = give(isl_space_map_from_domain_and_range(
        Stmt->getDomainSpace(), ScatterSpace.copy()));
    return give(isl_union_map_extract_map(Schedule.keep(), ResultSpace.take()));
  }

  /// Get the schedule of @p MA's parent statement.
  isl::map getScatterFor(MemoryAccess *MA) const {
    return getScatterFor(MA->getStatement());
  }

  /// Get the schedule for the statement instances of @p Domain.
  isl::union_map getScatterFor(isl::union_set Domain) const {
    return give(isl_union_map_intersect_domain(Schedule.copy(), Domain.take()));
  }

  /// Get the schedule for the statement instances of @p Domain.
  isl::map getScatterFor(isl::set Domain) const {
    auto ResultSpace = give(isl_space_map_from_domain_and_range(
        isl_set_get_space(Domain.keep()), ScatterSpace.copy()));
    auto UDomain = give(isl_union_set_from_set(Domain.copy()));
    auto UResult = getScatterFor(std::move(UDomain));
    auto Result = singleton(std::move(UResult), std::move(ResultSpace));
    assert(!Result ||
           isl_set_is_equal(give(isl_map_domain(Result.copy())).keep(),
                            Domain.keep()) == isl_bool_true);
    return Result;
  }

  /// Get the domain of @p Stmt.
  isl::set getDomainFor(ScopStmt *Stmt) const {
    return give(isl_set_remove_redundancies(Stmt->getDomain()));
  }

  /// Get the domain @p MA's parent statement.
  isl::set getDomainFor(MemoryAccess *MA) const {
    return getDomainFor(MA->getStatement());
  }

  /// Get the access relation of @p MA.
  ///
  /// The domain of the result is as narrow as possible.
  isl::map getAccessRelationFor(MemoryAccess *MA) const {
    auto Domain = getDomainFor(MA);
    auto AccRel = MA->getLatestAccessRelation();
    return give(isl_map_intersect_domain(AccRel.take(), Domain.take()));
  }

  /// Get the reaching definition of a scalar defined in @p Stmt.
  ///
  /// Note that this does not depend on the llvm::Instruction, only on the
  /// statement it is defined in. Therefore the same computation can be reused.
  ///
  /// @param Stmt The statement in which a scalar is defined.
  ///
  /// @return { Scatter[] -> DomainDef[] }
  isl::map getScalarReachingDefinition(ScopStmt *Stmt) {
    auto &Result = ScalarReachDefZone[Stmt];
    if (Result)
      return Result;

    auto Domain = getDomainFor(Stmt);
    Result = computeScalarReachingDefinition(Schedule, Domain, false, true);
    simplify(Result);

    return Result;
  }

  /// Get the reaching definition of a scalar defined in @p DefDomain.
  ///
  /// @param DomainDef { DomainDef[] }
  ///              The write statements to get the reaching definition for.
  ///
  /// @return { Scatter[] -> DomainDef[] }
  isl::map getScalarReachingDefinition(isl::set DomainDef) {
    auto DomId = give(isl_set_get_tuple_id(DomainDef.keep()));
    auto *Stmt = static_cast<ScopStmt *>(isl_id_get_user(DomId.keep()));

    auto StmtResult = getScalarReachingDefinition(Stmt);

    return give(isl_map_intersect_range(StmtResult.take(), DomainDef.take()));
  }

  /// Create a statement-to-unknown value mapping.
  ///
  /// @param Stmt The statement whose instances are mapped to unknown.
  ///
  /// @return { Domain[] -> ValInst[] }
  isl::map makeUnknownForDomain(ScopStmt *Stmt) const {
    return ::makeUnknownForDomain(getDomainFor(Stmt));
  }

  /// Create an isl_id that represents 'unused storage'.
  isl::id makeUndefId() const {
    auto &LLVMContext = S->getFunction().getContext();
    auto Ty = IntegerType::get(LLVMContext, 1);
    auto Val = UndefValue::get(Ty);
    return give(isl_id_alloc(IslCtx.get(), "Undef", Val));
  }

  /// Create an isl_space for an undefined value.
  isl::space makeUndefSpace() const {
    auto Result = give(isl_space_set_from_params(ParamSpace.copy()));
    return give(isl_space_set_tuple_id(Result.take(), isl_dim_set,
                                       makeUndefId().take()));
  }

  /// Create a set with an undefined value in it.
  isl::set makeUndefSet() const {
    auto Space = makeUndefSpace();
    return give(isl_set_universe(Space.take()));
  }

  /// Create a union set with an undefined value in it.
  isl::union_set makeUndefUSet() const {
    return give(isl_union_set_from_set(makeUndefSet().take()));
  }

  /// Create an isl_id that represents @p V.
  isl::id makeValueId(Value *V) {
    if (!V)
      return nullptr;

    auto &Id = ValueIds[V];
    if (Id.is_null()) {
      auto Name = getIslCompatibleName("Val_", V, ValueIds.size() - 1,
                                       std::string(), UseInstructionNames);
      Id = give(isl_id_alloc(IslCtx.get(), Name.c_str(), V));
    }
    return Id;
  }

  /// Create the space for an llvm::Value that is available everywhere.
  isl::space makeValueSpace(Value *V) {
    auto Result = give(isl_space_set_from_params(ParamSpace.copy()));
    return give(isl_space_set_tuple_id(Result.take(), isl_dim_set,
                                       makeValueId(V).take()));
  }

  /// Create a set with the llvm::Value @p V which is available everywhere.
  isl::set makeValueSet(Value *V) {
    auto Space = makeValueSpace(V);
    return give(isl_set_universe(Space.take()));
  }

  /// Create a mapping from a statement instance to the instance of an
  /// llvm::Value that can be used in there.
  ///
  /// Although LLVM IR uses single static assignment, llvm::Values can have
  /// different contents in loops, when they get redefined in the last
  /// iteration. This function tries to get the statement instance of the
  /// previous definition, relative to a user.
  ///
  /// Example:
  /// for (int i = 0; i < N; i += 1) {
  /// DEF:
  ///    int v = A[i];
  /// USE:
  ///    use(v);
  ///  }
  ///
  /// The value instance used by statement instance USE[i] is DEF[i]. Hence,
  /// makeValInst returns:
  ///
  /// { USE[i] -> [DEF[i] -> v[]] : 0 <= i < N }
  ///
  /// @param Val       The value to get the instance of.
  /// @param UserStmt  The statement that uses @p Val. Can be nullptr.
  /// @param Scope     Loop the using instruction resides in.
  /// @param IsCertain Pass true if the definition of @p Val is a
  ///                  MUST_WRITE or false if the write is conditional.
  ///
  /// @return { DomainUse[] -> ValInst[] }
  isl::map makeValInst(Value *Val, ScopStmt *UserStmt, Loop *Scope,
                       bool IsCertain = true) {
    // When known knowledge is disabled, just return the unknown value. It will
    // either get filtered out or conflict with itself.
    if (!DelicmComputeKnown)
      return makeUnknownForDomain(UserStmt);

    // If the definition/write is conditional, the value at the location could
    // be either the written value or the old value. Since we cannot know which
    // one, consider the value to be unknown.
    if (!IsCertain)
      return makeUnknownForDomain(UserStmt);

    auto DomainUse = getDomainFor(UserStmt);
    auto VUse = VirtualUse::create(S, UserStmt, Scope, Val, true);
    switch (VUse.getKind()) {
    case VirtualUse::Constant:
    case VirtualUse::Block:
    case VirtualUse::Hoisted:
    case VirtualUse::ReadOnly: {
      // The definition does not depend on the statement which uses it.
      auto ValSet = makeValueSet(Val);
      return give(
          isl_map_from_domain_and_range(DomainUse.take(), ValSet.take()));
    }

    case VirtualUse::Synthesizable: {
      auto *ScevExpr = VUse.getScevExpr();
      auto UseDomainSpace = give(isl_set_get_space(DomainUse.keep()));

      // Construct the SCEV space.
      // TODO: Add only the induction variables referenced in SCEVAddRecExpr
      // expressions, not just all of them.
      auto ScevId = give(isl_id_alloc(UseDomainSpace.get_ctx().get(), nullptr,
                                      const_cast<SCEV *>(ScevExpr)));
      auto ScevSpace =
          give(isl_space_drop_dims(UseDomainSpace.copy(), isl_dim_set, 0, 0));
      ScevSpace = give(
          isl_space_set_tuple_id(ScevSpace.take(), isl_dim_set, ScevId.copy()));

      // { DomainUse[] -> ScevExpr[] }
      auto ValInst = give(isl_map_identity(isl_space_map_from_domain_and_range(
          UseDomainSpace.copy(), ScevSpace.copy())));
      return ValInst;
    }

    case VirtualUse::Intra: {
      // Definition and use is in the same statement. We do not need to compute
      // a reaching definition.

      // { llvm::Value }
      auto ValSet = makeValueSet(Val);

      // {  UserDomain[] -> llvm::Value }
      auto ValInstSet =
          give(isl_map_from_domain_and_range(DomainUse.take(), ValSet.take()));

      // { UserDomain[] -> [UserDomain[] - >llvm::Value] }
      auto Result =
          give(isl_map_reverse(isl_map_domain_map(ValInstSet.take())));
      simplify(Result);
      return Result;
    }

    case VirtualUse::Inter: {
      // The value is defined in a different statement.

      auto *Inst = cast<Instruction>(Val);
      auto *ValStmt = S->getStmtFor(Inst);

      // If the llvm::Value is defined in a removed Stmt, we cannot derive its
      // domain. We could use an arbitrary statement, but this could result in
      // different ValInst[] for the same llvm::Value.
      if (!ValStmt)
        return ::makeUnknownForDomain(DomainUse);

      // { DomainDef[] }
      auto DomainDef = getDomainFor(ValStmt);

      // { Scatter[] -> DomainDef[] }
      auto ReachDef = getScalarReachingDefinition(DomainDef);

      // { DomainUse[] -> Scatter[] }
      auto UserSched = getScatterFor(DomainUse);

      // { DomainUse[] -> DomainDef[] }
      auto UsedInstance =
          give(isl_map_apply_range(UserSched.take(), ReachDef.take()));

      // { llvm::Value }
      auto ValSet = makeValueSet(Val);

      // { DomainUse[] -> llvm::Value[] }
      auto ValInstSet =
          give(isl_map_from_domain_and_range(DomainUse.take(), ValSet.take()));

      // { DomainUse[] -> [DomainDef[] -> llvm::Value]  }
      auto Result =
          give(isl_map_range_product(UsedInstance.take(), ValInstSet.take()));

      simplify(Result);
      return Result;
    }
    }
    llvm_unreachable("Unhandled use type");
  }

  /// Compute the different zones.
  void computeCommon() {
    AllReads = makeEmptyUnionMap();
    AllMayWrites = makeEmptyUnionMap();
    AllMustWrites = makeEmptyUnionMap();
    AllWriteValInst = makeEmptyUnionMap();
    AllReadValInst = makeEmptyUnionMap();
    for (auto &Stmt : *S) {
      for (auto *MA : Stmt) {
        if (!MA->isLatestArrayKind())
          continue;

        if (MA->isRead())
          addArrayReadAccess(MA);

        if (MA->isWrite())
          addArrayWriteAccess(MA);
      }
    }

    // { DomainWrite[] -> Element[] }
    AllWrites =
        give(isl_union_map_union(AllMustWrites.copy(), AllMayWrites.copy()));

    // { [Element[] -> Zone[]] -> DomainWrite[] }
    WriteReachDefZone =
        computeReachingDefinition(Schedule, AllWrites, false, true);
    simplify(WriteReachDefZone);
  }

  /// For each 'execution' of a PHINode, get the incoming block that was
  /// executed before.
  ///
  /// For each PHI instance we can directly determine which was the incoming
  /// block, and hence derive which value the PHI will have.
  ///
  /// @param SAI The ScopArrayInfo representing the PHI's storage.
  ///
  /// @return { DomainPHIRead[] -> DomainPHIWrite[] }
  isl::union_map computePerPHI(const ScopArrayInfo *SAI) {
    assert(SAI->isPHIKind());

    // { DomainPHIWrite[] -> Scatter[] }
    auto PHIWriteScatter = makeEmptyUnionMap();

    // Collect all incoming block timepoint.
    for (auto *MA : S->getPHIIncomings(SAI)) {
      auto Scatter = getScatterFor(MA);
      PHIWriteScatter =
          give(isl_union_map_add_map(PHIWriteScatter.take(), Scatter.take()));
    }

    // { DomainPHIRead[] -> Scatter[] }
    auto PHIReadScatter = getScatterFor(S->getPHIRead(SAI));

    // { DomainPHIRead[] -> Scatter[] }
    auto BeforeRead = beforeScatter(PHIReadScatter, true);

    // { Scatter[] }
    auto WriteTimes = singleton(
        give(isl_union_map_range(PHIWriteScatter.copy())), ScatterSpace);

    // { DomainPHIRead[] -> Scatter[] }
    auto PHIWriteTimes =
        give(isl_map_intersect_range(BeforeRead.take(), WriteTimes.take()));
    simplify(PHIWriteTimes);
    auto LastPerPHIWrites = give(isl_map_lexmax(PHIWriteTimes.take()));

    // { DomainPHIRead[] -> DomainPHIWrite[] }
    auto Result = give(isl_union_map_apply_range(
        isl_union_map_from_map(LastPerPHIWrites.take()),
        isl_union_map_reverse(PHIWriteScatter.take())));
    assert(isl_union_map_is_single_valued(Result.keep()) == isl_bool_true);
    assert(isl_union_map_is_injective(Result.keep()) == isl_bool_true);
    return Result;
  }

  /// Print the current state of all MemoryAccesses to @p.
  void printAccesses(llvm::raw_ostream &OS, int Indent = 0) const {
    OS.indent(Indent) << "After accesses {\n";
    for (auto &Stmt : *S) {
      OS.indent(Indent + 4) << Stmt.getBaseName() << "\n";
      for (auto *MA : Stmt)
        MA->print(OS);
    }
    OS.indent(Indent) << "}\n";
  }

public:
  /// Return the SCoP this object is analyzing.
  Scop *getScop() const { return S; }

  /// A reaching definition zone is known to have the definition's written value
  /// if the definition is a MUST_WRITE.
  ///
  /// @return { [Element[] -> Zone[]] -> ValInst[] }
  isl::union_map computeKnownFromMustWrites() const {
    // { [Element[] -> Zone[]] -> [Element[] -> DomainWrite[]] }
    auto EltReachdDef =
        distributeDomain(give(isl_union_map_curry(WriteReachDefZone.copy())));

    // { [Element[] -> DomainWrite[]] -> ValInst[] }
    auto AllKnownWriteValInst = filterKnownValInst(AllWriteValInst);

    // TODO: need to Filter-away may-writes?

    // { [Element[] -> Zone[]] -> ValInst[] }
    return EltReachdDef.apply_range(AllKnownWriteValInst);
  }

  /// A reaching definition zone is known to be the same value as any load that
  /// reads from that array element in that period.
  ///
  /// @return { [Element[] -> Zone[]] -> ValInst[] }
  isl::union_map computeKnownFromLoad() const {

    // { Scatter[] }
    auto ScatterUniverse =
        give(isl_union_set_from_set(isl_set_universe(ScatterSpace.copy())));

    // { Element[] }
    auto AllAccessedElts =
        give(isl_union_set_union(isl_union_map_range(AllReads.copy()),
                                 isl_union_map_range(AllWrites.copy())));

    // { Element[] -> Scatter[] }
    auto EltZoneUniverse = give(isl_union_map_from_domain_and_range(
        AllAccessedElts.copy(), ScatterUniverse.copy()));

    // This assumes there are no "holes" in
    // isl_union_map_domain(WriteReachDefZone); alternatively, compute the zone
    // before the first write or that are not written at all.
    // { Element[] -> Scatter[] }
    auto NonReachDef = give(
        isl_union_set_subtract(isl_union_map_wrap(EltZoneUniverse.copy()),
                               isl_union_map_domain(WriteReachDefZone.copy())));

    // { [Element[] -> Zone[]] -> ReachDefId[] }
    auto DefZone = give(
        isl_union_map_union(WriteReachDefZone.copy(),
                            isl_union_map_from_domain(NonReachDef.copy())));

    // { [Element[] -> Scatter[]] -> Element[] }
    auto EltZoneElt = give(isl_union_map_domain_map(EltZoneUniverse.copy()));

    // { [Element[] -> Zone[]] -> [Element[] -> ReachDefId[]] }
    auto DefZoneEltDefId =
        give(isl_union_map_range_product(EltZoneElt.copy(), DefZone.copy()));

    // { [Element[] -> Zone[]] -> [ReachDefId[] -> Element[]] }
    auto DefZoneDefidElt =
        give(isl_union_map_range_product(DefZone.copy(), EltZoneElt.copy()));

    // { Element[] -> [Zone[] -> ReachDefId[]] }
    auto EltDefZone = give(isl_union_map_curry(DefZone.copy()));

    // { [Element[] -> Zone[] -> [Element[] -> ReachDefId[]] }
    auto EltZoneEltDefid = isl_union_map_distribute_domain(EltDefZone);

    // { [Element[] -> Scatter[]] -> DomainRead[] }
    auto Reads = give(isl_union_map_reverse(
        isl_union_map_range_product(AllReads.copy(), Schedule.copy())));

    // { [Element[] -> Scatter[]] -> [Element[] -> DomainRead[]] }
    auto ReadsElt =
        give(isl_union_map_range_product(EltZoneElt.copy(), Reads.copy()));

    // { [Element[] -> Scatter[]] -> ValInst[] }
    auto ScatterKnown =
        give(isl_union_map_apply_range(ReadsElt.copy(), AllReadValInst.copy()));

    // { [Element[] -> ReachDefId[]] -> ValInst[] }
    auto DefidKnown = give(isl_union_map_reverse(isl_union_map_apply_domain(
        DefZoneEltDefId.copy(), ScatterKnown.copy())));

    // { [Element[] -> Zone[]] -> ValInst[] }
    auto DefZoneKnown = give(
        isl_union_map_apply_range(DefZoneEltDefId.copy(), DefidKnown.copy()));
    return DefZoneKnown;
  }

  /// If there are loads of an array element before the first write, use these
  /// loaded value as known.
  ///
  /// @return { [Element[] -> Zone[]] -> ValInst[] }
  isl::union_map computeKnownFromInit() const {
    // { Element[] }
    auto NotWrittenElts =
        give(isl_union_set_subtract(isl_union_map_range(AllReads.copy()),
                                    isl_union_map_range(AllWrites.copy())));

    // { Element[] -> Zone[] }
    auto NeverWritten = give(isl_union_map_from_domain_and_range(
        NotWrittenElts.take(),
        isl_union_set_from_set(isl_set_universe(ScatterSpace.copy()))));

    // { Element[] -> Scatter[] }
    auto WriteSched = give(isl_union_map_apply_range(
        isl_union_map_reverse(AllWrites.copy()), Schedule.copy()));
    auto FirstWrites = give(isl_union_map_lexmin(WriteSched.take()));

    // { Element[] -> Zone[] }
    // Reinterpretation of Scatter[] as Zone[]: The unit-zone before the write
    // timepoint is before the write.
    auto BeforeFirstWrite = beforeScatter(FirstWrites, false);

    // { Element[] -> Zone[] }
    auto BeforeAnyWrite =
        give(isl_union_map_union(BeforeFirstWrite.take(), NeverWritten.take()));

    // { [Element[] -> Zone[]] -> ValInst[] }
    // The ValInst[] of an initial value is the value itself.
    // auto Result = give( isl_union_map_domain_map(BeforeAnyWrite.take()));

    // { [Element[] -> Zone[]] -> Zone[] }
    // auto ZoneScatter = give(isl_union_map_range_map(BeforeAnyWrite.take()));

    // { [Element[] -> Zone[]] -> Scatter[] }
    // auto LoadInitVals = convertZoneToTimepoints(ZoneScatter, isl::dim::out,
    // true, true);

    // { [Element[] -> Zone[]] -> [Element[] -> Scatter[]] }
    auto LoadInitVals2 =
        convertZoneToTimepoints(makeIdentityMap(BeforeAnyWrite.wrap(), true),
                                isl::dim::out, true, true);

    // { [Element[] -> Scatter[]] -> ValInst[] }
    auto AllReadScatterValInst = applyDomainRange(AllReadValInst, Schedule);

    // { [Element[] -> Zone[]] -> ValInst[] }
    auto Result = LoadInitVals2.apply_range(AllReadScatterValInst);

    return Result;

#if 0
    // { [Element[] -> Zone[]] -> Zone[] }
    auto BeforeFirstWriteZone = give(isl_union_map_range_map(BeforeAnyWrite.copy()));
    // give(isl_union_map_uncurry(isl_union_map_range_product(
    // BeforeAnyWrite.copy(), BeforeAnyWrite.copy())));

    // { [Element[] -> Zone[]] -> Domain[] }
    // Reinterpretation of Zone[] as Scatter[]: get the writes at the end of
    // before-write zones.
    // TODO: Might avoid the double reconversion by keeping the DomainWrite[] in
    // FirstWrites.
    auto BeforeFirstWriteDom = give(isl_union_map_apply_range(BeforeFirstWriteZone.copy(), isl_union_map_reverse(Schedule.copy())));

    // { [Element[] -> Zone[]] -> [Element[] -> Domain[]] }
    auto BeforeFirstWriteEltDom = give(isl_union_map_range_product(isl_union_map_domain_map(BeforeAnyWrite.take()), BeforeFirstWriteDom.take()));

    // { [Element[] -> Zone[]] -> ValInst[] }
    return give(isl_union_map_apply_range(BeforeFirstWriteEltDom.take(), AllReadValInst.copy()));
#endif
  }

  /// Compute which value an array element stores at every instant.
  ///
  /// @return { [Element[] -> Zone[]] -> ValInst[] }
  isl::union_map computeKnownMap(bool FromWrite, bool FromRead,
                                 bool FromInit) const {
    auto Result = makeEmptyUnionMap();

    if (FromWrite)
      Result = Result.unite(computeKnownFromMustWrites());

    if (FromRead)
      Result = Result.unite(computeKnownFromLoad());

    if (FromInit)
      Result = Result.unite(computeKnownFromInit());

    return Result;
  }
};

/// Class to remember a scalar-to-array element transformation for printing by
/// opt -analyze.
class MapReport {
private:
  /// The scalar that was mapped.
  const ScopArrayInfo *SAI;

  /// The definition of an MK_Value or read of an MK_PHI having been mapped.
  MemoryAccess *PrimaryAcc;

  /// The uses of an MK_Value or incoming writes of an MK_Value having been
  /// mapped.
  SmallVector<MemoryAccess *, 4> SecondaryAccs;

  /// Target mapping for the MK_Value write or MK_PHI read.
  /// { Domain[] -> Element[] }
  isl::map Target;

  /// Lifetime expressed from the MK_Value write or MK_PHI read.
  /// { Domain[] -> Zone[] }
  isl::map Lifetime;

  /// The constants that were checked before the transformation/applied to the
  /// common knowledge after the transformation.
  Knowledge Proposed;

public:
  MapReport(const ScopArrayInfo *SAI, MemoryAccess *PrimaryAcc,
            ArrayRef<MemoryAccess *> SecondaryAccs, isl::map Target,
            isl::map Lifetime, Knowledge Zone)
      : SAI(SAI), PrimaryAcc(PrimaryAcc),
        SecondaryAccs(SecondaryAccs.begin(), SecondaryAccs.end()),
        Target(std::move(Target)), Lifetime(std::move(Lifetime)),
        Proposed(std::move(Zone)) {
    assert(SAI);
    DEBUG(print(llvm::dbgs(), 0));
  }

  /// Print this transformation report to @p OS.
  void print(llvm::raw_ostream &OS, int Indent = 0) const {
    OS.indent(Indent) << "Mapping of " << SAI->getName() << " {\n";
    if (PrimaryAcc) {
      OS.indent(Indent + 4) << "Primary:\n";
      PrimaryAcc->print(OS);
    }
    for (auto *MA : SecondaryAccs) {
      OS.indent(Indent + 4) << "Secondary:\n";
      MA->print(OS);
    }
    OS.indent(Indent + 4) << "Target:    " << Target << "\n";
    OS.indent(Indent + 4) << "Lifetime:  " << Lifetime << "\n";
    OS.indent(Indent + 4) << "Zone:\n";
    Proposed.print(OS, Indent + 8);
    OS.indent(Indent) << "}\n";
  }
};

=======
>>>>>>> 65775bef
/// Implementation of the DeLICM/DePRE transformation.
class DeLICMImpl : public ZoneAlgorithm {
private:
  /// Knowledge before any transformation took place.
  Knowledge OriginalZone;

  /// Current knowledge of the SCoP including all already applied
  /// transformations.
  Knowledge Zone;

  /// Log of every applied mapping transformations.
  SmallVector<MapReport, 8> MapReports;

  /// Number of StoreInsts something can be mapped to.
  int NumberOfCompatibleTargets = 0;

  /// The number of StoreInsts to which at least one value or PHI has been
  /// mapped to.
  int NumberOfTargetsMapped = 0;

  /// The number of llvm::Value mapped to some array element.
  int NumberOfMappedValueScalars = 0;

  /// The number of PHIs mapped to some array element.
  int NumberOfMappedPHIScalars = 0;

  /// Determine whether two knowledges are conflicting with each other.
  ///
  /// @see Knowledge::isConflicting
  bool isConflicting(const Knowledge &Proposed) {
    raw_ostream *OS = nullptr;
    DEBUG(OS = &llvm::dbgs());
    return Knowledge::isConflicting(Zone, Proposed, OS, 4);
  }

  /// Determine whether @p SAI is a scalar that can be mapped to an array
  /// element.
  bool isMappable(const ScopArrayInfo *SAI) {
    assert(SAI);

    if (SAI->isValueKind()) {
      auto *MA = S->getValueDef(SAI);
      if (!MA) {
        DEBUG(dbgs()
              << "    Reject because value is read-only within the scop\n");
        return false;
      }

      // Mapping if value is used after scop is not supported. The code
      // generator would need to reload the scalar after the scop, but it
      // does not have the information to where it is mapped to. Only the
      // MemoryAccesses have that information, not the ScopArrayInfo.
      auto Inst = MA->getAccessInstruction();
      for (auto User : Inst->users()) {
        if (!isa<Instruction>(User))
          return false;
        auto UserInst = cast<Instruction>(User);

        if (!S->contains(UserInst)) {
          DEBUG(dbgs() << "    Reject because value is escaping\n");
          return false;
        }
      }

      return true;
    }

    if (SAI->isPHIKind()) {
      auto *MA = S->getPHIRead(SAI);
      assert(MA);

      // Mapping of an incoming block from before the SCoP is not supported by
      // the code generator.
      auto PHI = cast<PHINode>(MA->getAccessInstruction());
      for (auto Incoming : PHI->blocks()) {
        if (!S->contains(Incoming)) {
          DEBUG(dbgs() << "    Reject because at least one incoming block is "
                          "not in the scop region\n");
          return false;
        }
      }

      return true;
    }

    DEBUG(dbgs() << "    Reject ExitPHI or other non-value\n");
    return false;
  }

  /// Compute the uses of a MemoryKind::Value and its lifetime (from its
  /// definition to the last use).
  ///
  /// @param SAI The ScopArrayInfo representing the value's storage.
  ///
  /// @return { DomainDef[] -> DomainUse[] }, { DomainDef[] -> Zone[] }
  ///         First element is the set of uses for each definition.
  ///         The second is the lifetime of each definition.
  std::tuple<isl::union_map, isl::map>
  computeValueUses(const ScopArrayInfo *SAI) {
    assert(SAI->isValueKind());

    // { DomainRead[] }
    auto Reads = makeEmptyUnionSet();

    // Find all uses.
    for (auto *MA : S->getValueUses(SAI))
      Reads =
          give(isl_union_set_add_set(Reads.take(), getDomainFor(MA).take()));

    // { DomainRead[] -> Scatter[] }
    auto ReadSchedule = getScatterFor(Reads);

    auto *DefMA = S->getValueDef(SAI);
    assert(DefMA);

    // { DomainDef[] }
    auto Writes = getDomainFor(DefMA);

    // { DomainDef[] -> Scatter[] }
    auto WriteScatter = getScatterFor(Writes);

    // { Scatter[] -> DomainDef[] }
    auto ReachDef = getScalarReachingDefinition(DefMA->getStatement());

    // { [DomainDef[] -> Scatter[]] -> DomainUse[] }
    auto Uses = give(
        isl_union_map_apply_range(isl_union_map_from_map(isl_map_range_map(
                                      isl_map_reverse(ReachDef.take()))),
                                  isl_union_map_reverse(ReadSchedule.take())));

    // { DomainDef[] -> Scatter[] }
    auto UseScatter =
        singleton(give(isl_union_set_unwrap(isl_union_map_domain(Uses.copy()))),
                  give(isl_space_map_from_domain_and_range(
                      isl_set_get_space(Writes.keep()), ScatterSpace.copy())));

    // { DomainDef[] -> Zone[] }
    auto Lifetime = betweenScatter(WriteScatter, UseScatter, false, true);

    // { DomainDef[] -> DomainRead[] }
    auto DefUses = give(isl_union_map_domain_factor_domain(Uses.take()));

    return std::make_pair(DefUses, Lifetime);
  }

  /// Try to map a MemoryKind::Value to a given array element.
  ///
  /// @param SAI       Representation of the scalar's memory to map.
  /// @param TargetElt { Scatter[] -> Element[] }
  ///                  Suggestion where to map a scalar to when at a timepoint.
  ///
  /// @return true if the scalar was successfully mapped.
  bool tryMapValue(const ScopArrayInfo *SAI, isl::map TargetElt) {
    assert(SAI->isValueKind());

    auto *DefMA = S->getValueDef(SAI);
    assert(DefMA->isValueKind());
    assert(DefMA->isMustWrite());
    auto *V = DefMA->getAccessValue();
    auto *DefInst = DefMA->getAccessInstruction();

    // Stop if the scalar has already been mapped.
    if (!DefMA->getLatestScopArrayInfo()->isValueKind())
      return false;

    // { DomainDef[] -> Scatter[] }
    auto DefSched = getScatterFor(DefMA);

    // Where each write is mapped to, according to the suggestion.
    // { DomainDef[] -> Element[] }
    auto DefTarget = give(isl_map_apply_domain(
        TargetElt.copy(), isl_map_reverse(DefSched.copy())));
    simplify(DefTarget);
    DEBUG(dbgs() << "    Def Mapping: " << DefTarget << '\n');

    auto OrigDomain = getDomainFor(DefMA);
    auto MappedDomain = give(isl_map_domain(DefTarget.copy()));
    if (!isl_set_is_subset(OrigDomain.keep(), MappedDomain.keep())) {
      DEBUG(dbgs()
            << "    Reject because mapping does not encompass all instances\n");
      return false;
    }

    // { DomainDef[] -> Zone[] }
    isl::map Lifetime;

    // { DomainDef[] -> DomainUse[] }
    isl::union_map DefUses;

    std::tie(DefUses, Lifetime) = computeValueUses(SAI);
    simplify(Lifetime);
    DEBUG(dbgs() << "    Lifetime: " << Lifetime << '\n');

    // { DomainDef[] -> [Element[] -> Zone[]] }
    auto EltLifetimeTranslator =
        give(isl_map_range_product(DefTarget.copy(), Lifetime.copy()));

    /// { [Element[] -> Zone[]] }
    auto EltZone = give(
        isl_map_wrap(isl_map_apply_domain(Lifetime.copy(), DefTarget.copy())));
    simplify(EltZone);

    // When known knowledge is disabled, just return the unknown value. It will
    // either get filtered out or conflict with itself.
    // { DomainDef[] -> ValInst[] }
<<<<<<< HEAD
    auto ValInst = translateComputedPHI(makeValInst(
        V, DefMA->getStatement(), LI->getLoopFor(DefInst->getParent())));
=======
    isl::map ValInst;
    if (DelicmComputeKnown)
      ValInst = makeValInst(V, DefMA->getStatement(),
                            LI->getLoopFor(DefInst->getParent()));
    else
      ValInst = makeUnknownForDomain(DefMA->getStatement());
>>>>>>> 65775bef

    // { DomainDef[] -> [Element[] -> Zone[]] }
    auto EltKnownTranslator = give(isl_union_map_from_map(
        isl_map_range_product(DefTarget.copy(), Lifetime.copy())));

    // { [Element[] -> Zone[]] -> ValInst[] }
    auto EltKnown = give(
        isl_union_map_apply_domain(ValInst.copy(), EltKnownTranslator.take()));
    simplify(EltKnown);

    // { DomainDef[] -> [Element[] -> Scatter[]] }
    auto WrittenTranslator = give(isl_union_map_from_map(
        isl_map_range_product(DefTarget.copy(), DefSched.take())));

    // { [Element[] -> Scatter[]] -> ValInst[] }
    auto DefEltSched = give(
        isl_union_map_apply_domain(ValInst.copy(), WrittenTranslator.take()));
    simplify(DefEltSched);

    // { [Element[] -> Zone[]] -> ValInst[] }
    auto EltLifetime = give(isl_union_map_apply_domain(
        ValInst.copy(), isl_union_map_from_map(EltLifetimeTranslator.take())));

    // { [Element[] -> Scatter[]] -> ValInst[] }
    auto EltWriteAction = give(
        isl_union_map_apply_domain(ValInst.copy(), WrittenTranslator.take()));

    Knowledge Proposed(EltZone, nullptr, filterKnownValInst(EltKnown),
                       DefEltSched);
    if (isConflicting(Proposed))
      return false;

    // { DomainUse[] -> Element[] }
    auto UseTarget = give(
        isl_union_map_apply_range(isl_union_map_reverse(DefUses.take()),
                                  isl_union_map_from_map(DefTarget.copy())));

    bool isValid =
        mapValue(SAI, DefTarget, UseTarget, Lifetime, Proposed, false);
    if (!isValid) {
      MapUndefinedReject++;
      return false;
    }

    isValid = mapValue(SAI, std::move(DefTarget), std::move(UseTarget),
                       std::move(Lifetime), std::move(Proposed), true);
    assert(isValid);

    return true;
  }

  /// After a scalar has been mapped, update the global knowledge.
  void applyLifetime(Knowledge Proposed) {
    Zone.learnFrom(std::move(Proposed));
  }

  /// Map a MemoryKind::Value scalar to an array element.
  ///
  /// Callers must have ensured that the mapping is valid and not conflicting.
  ///
  /// @param SAI       The ScopArrayInfo representing the scalar's memory to
  ///                  map.
  /// @param DefTarget { DomainDef[] -> Element[] }
  ///                  The array element to map the scalar to.
  /// @param UseTarget { DomainUse[] -> Element[] }
  ///                  The array elements the uses are mapped to.
  /// @param Lifetime  { DomainDef[] -> Zone[] }
  ///                  The lifetime of each llvm::Value definition for
  ///                  reporting.
  /// @param Proposed  Mapping constraints for reporting.
  /// @param DoIt      True if action should be executed; false to only check
  /// whether it can be done.
  ///
  /// @return          True if the transformation is valid.
  bool mapValue(const ScopArrayInfo *SAI, isl::map DefTarget,
                isl::union_map UseTarget, isl::map Lifetime, Knowledge Proposed,
                bool DoIt) {

    // { Element[] }
    auto EltSpace = give(isl_space_range(isl_map_get_space(DefTarget.keep())));

    bool RequiresUndefined = false;

    // Redirect the use accesses.
    SmallVector<MemoryAccess *, 4> SecondaryAccs;
    for (auto *MA : S->getValueUses(SAI)) {
      // { DomainUse[] }
      auto Domain = getDomainFor(MA);
      auto DomainSpace = give(isl_set_get_space(Domain.keep()));
      auto NewAccRelSpace = give(isl_space_map_from_domain_and_range(
          DomainSpace.copy(), EltSpace.copy()));

      // { DomainUse[] -> Element[] }
      auto NewAccRel = give(isl_union_map_intersect_domain(
          UseTarget.copy(), isl_union_set_from_set(Domain.copy())));
      auto NewAccRelMap = singleton(NewAccRel, NewAccRelSpace);

      auto DefinedDomain = give(isl_map_domain(NewAccRelMap.copy()));
      if (isl_set_is_subset(Domain.keep(), DefinedDomain.keep()) !=
          isl_bool_true)
        return false;

      if (!DoIt)
        continue;

      simplify(NewAccRelMap);
      MA->setNewAccessRelation(NewAccRelMap);
      SecondaryAccs.push_back(MA);
    }

    if (!DoIt)
      return true;

    if (RequiresUndefined)
      MapRequiredUndefined++;

    auto *WA = S->getValueDef(SAI);

    applyLifetime(Proposed);

    MappedValueScalars++;
    NumberOfMappedValueScalars += 1;
    MapReports.emplace_back(SAI, WA, SecondaryAccs, DefTarget, Lifetime,
                            std::move(Proposed));
    return true;
  }

  isl::map makeValInst(Value *Val, ScopStmt *UserStmt, Loop *Scope,
                       bool IsCertain = true) {
    // When known knowledge is disabled, just return the unknown value. It will
    // either get filtered out or conflict with itself.
    if (!DelicmComputeKnown)
      return makeUnknownForDomain(UserStmt);
    return ZoneAlgorithm::makeValInst(Val, UserStmt, Scope, IsCertain);
  }

  /// Express the incoming values of a PHI for each incoming statement in an
  /// isl_union_map.
  ///
  /// @param SAI The PHI scalar represented by a ScopArrayInfo.
  ///
  /// @return { PHIWriteDomain[] -> ValInst[] }
  isl::union_map determinePHIWrittenValues(const ScopArrayInfo *SAI) {
    auto Result = makeEmptyUnionMap();

    // Collect the incoming values.
    for (auto *MA : S->getPHIIncomings(SAI)) {
      // { DomainWrite[] -> ValInst[] }
      isl::union_map ValInst;
      auto *WriteStmt = MA->getStatement();

      auto Incoming = MA->getIncoming();
      assert(!Incoming.empty());
      if (Incoming.size() == 1) {
        ValInst = translateComputedPHI(
            makeValInst(Incoming[0].second, WriteStmt,
                        LI->getLoopFor(Incoming[0].first), true));
      } else {
        // If the PHI is in a subregion's exit node it can have multiple
        // incoming values (+ maybe another incoming edge from an unrelated
        // block). Since we cannot directly represent it as a single
        // llvm::Value from multiple exiting block, it is represented using
        // the PHI itself.
        // We currently model it as unknown value, but modeling as the PHIInst
        // itself could be OK, too.
        ValInst = give(
            isl_union_map_from_map(makeUnknownForDomain(WriteStmt).take()));
      }

      Result = give(isl_union_map_union(Result.take(), ValInst.take()));
    }

    assert(isl_union_map_is_single_valued(Result.keep()) == isl_bool_true &&
           "Cannot have multiple incoming values for same incoming statement");
    return Result;
  }

  /// Try to map a MemoryKind::PHI scalar to a given array element.
  ///
  /// @param SAI       Representation of the scalar's memory to map.
  /// @param TargetElt { Scatter[] -> Element[] }
  ///                  Suggestion where to map the scalar to when at a
  ///                  timepoint.
  ///
  /// @return true if the PHI scalar has been mapped.
  bool tryMapPHI(const ScopArrayInfo *SAI, isl::map TargetElt) {
    if (!DelicmMapPHI)
      return false;

    auto *PHIRead = S->getPHIRead(SAI);
    assert(PHIRead->isPHIKind());
    assert(PHIRead->isRead());

    // Skip if already been mapped.
    if (!PHIRead->getLatestScopArrayInfo()->isPHIKind())
      return false;

    // { DomainRead[] -> Scatter[] }
    auto PHISched = getScatterFor(PHIRead);

    // { DomainRead[] -> Element[] }
    auto PHITarget =
        give(isl_map_apply_range(PHISched.copy(), TargetElt.copy()));
    simplify(PHITarget);
    DEBUG(dbgs() << "    Mapping: " << PHITarget << '\n');

    auto OrigDomain = getDomainFor(PHIRead);
    auto MappedDomain = give(isl_map_domain(PHITarget.copy()));
    if (!isl_set_is_subset(OrigDomain.keep(), MappedDomain.keep())) {
      DEBUG(dbgs()
            << "    Reject because mapping does not encompass all instances\n");
      return false;
    }

    // { DomainRead[] -> DomainWrite[] }
    auto PerPHIWrites = computePerPHI(SAI);

    // { DomainWrite[] -> Element[] }
    auto WritesTarget = give(isl_union_map_reverse(isl_union_map_apply_domain(
        PerPHIWrites.copy(), isl_union_map_from_map(PHITarget.copy()))));
    simplify(WritesTarget);

    // { DomainWrite[] }
    auto UniverseWritesDom = give(isl_union_set_empty(ParamSpace.copy()));

    for (auto *MA : S->getPHIIncomings(SAI))
      UniverseWritesDom = give(isl_union_set_add_set(UniverseWritesDom.take(),
                                                     getDomainFor(MA).take()));

    auto RelevantWritesTarget = WritesTarget;
    if (DelicmOverapproximateWrites)
      WritesTarget = expandMapping(WritesTarget, UniverseWritesDom);

    auto ExpandedWritesDom = give(isl_union_map_domain(WritesTarget.copy()));
    if (!DelicmPartialWrites &&
        !isl_union_set_is_subset(UniverseWritesDom.keep(),
                                 ExpandedWritesDom.keep())) {
      DEBUG(dbgs() << "    Reject because did not find PHI write mapping for "
                      "all instances\n");
      if (DelicmOverapproximateWrites)
        DEBUG(dbgs() << "      Relevant Mapping:    " << RelevantWritesTarget
                     << '\n');
      DEBUG(dbgs() << "      Deduced Mapping:     " << WritesTarget << '\n');
      DEBUG(dbgs() << "      Missing instances:    "
                   << give(isl_union_set_subtract(UniverseWritesDom.copy(),
                                                  ExpandedWritesDom.copy()))
                   << '\n');
      return false;
    }

    //  { DomainRead[] -> Scatter[] }
    auto PerPHIWriteScatter = give(isl_map_from_union_map(
        isl_union_map_apply_range(PerPHIWrites.copy(), Schedule.copy())));

    // { DomainRead[] -> Zone[] }
    auto Lifetime = betweenScatter(PerPHIWriteScatter, PHISched, false, true);
    simplify(Lifetime);
    DEBUG(dbgs() << "    Lifetime: " << Lifetime << "\n");

    // { DomainWrite[] -> Zone[] }
    auto WriteLifetime = give(isl_union_map_apply_domain(
        isl_union_map_from_map(Lifetime.copy()), PerPHIWrites.copy()));

    // { DomainWrite[] -> ValInst[] }
    auto WrittenValue = determinePHIWrittenValues(SAI);

    // { DomainWrite[] -> [Element[] -> Scatter[]] }
    auto WrittenTranslator =
        give(isl_union_map_range_product(WritesTarget.copy(), Schedule.copy()));

    // { [Element[] -> Scatter[]] -> ValInst[] }
    auto Written = give(isl_union_map_apply_domain(WrittenValue.copy(),
                                                   WrittenTranslator.copy()));
    simplify(Written);

    // { DomainWrite[] -> [Element[] -> Zone[]] }
    auto LifetimeTranslator = give(
        isl_union_map_range_product(WritesTarget.copy(), WriteLifetime.copy()));

    // { DomainWrite[] -> ValInst[] }
    auto WrittenKnownValue = filterKnownValInst(WrittenValue);

    // { [Element[] -> Zone[]] -> ValInst[] }
    auto EltLifetimeInst = give(isl_union_map_apply_domain(
        WrittenKnownValue.copy(), LifetimeTranslator.copy()));
    simplify(EltLifetimeInst);

    // { [Element[] -> Zone[] }
    auto Occupied = give(isl_union_map_range(LifetimeTranslator.copy()));
    simplify(Occupied);

    Knowledge Proposed(Occupied, nullptr, EltLifetimeInst, Written);
    if (isConflicting(Proposed))
      return false;

    mapPHI(SAI, std::move(PHITarget), std::move(WritesTarget),
           std::move(Lifetime), std::move(Proposed));
    return true;
  }

  bool tryComputePHI(const ScopArrayInfo *SAI) {
    if (!DelicmComputePHI)
      return false;

    auto *PHIRead = S->getPHIRead(SAI);
    assert(PHIRead->isPHIKind());
    assert(PHIRead->isRead());
    auto *PHI = cast<PHINode>(PHIRead->getAccessInstruction());
    auto *ReadStmt = PHIRead->getStatement();
    // Do no support non-affine subregion's exit phis
    for (auto PHIWrite : S->getPHIIncomings(SAI)) {
      if (PHIWrite->getIncoming().size() != 1)
        return false;
    }

    // { DomainPHIRead[] -> DomainPHIWrite[] }
    auto IncomingWrites = computePerPHI(SAI);

    // { PHIValInst[] -> ValInst[] }
    auto ComputedPHITranslator = makeEmptyUnionMap();

    // { DomainPHIRead[] -> Value[] }
    auto IncomingValues = makeEmptyUnionMap();
    IncomingWrites.foreach_map([&, this](isl::map Map) -> isl::stat {
      auto Space = give(isl_map_get_space(Map.keep()));
      auto RangeSpace = give(isl_space_range(Space.copy()));
      auto RangeId = give(isl_space_get_tuple_id(Space.keep(), isl_dim_out));
      auto *IncomingStmt =
          static_cast<ScopStmt *>(isl_id_get_user(RangeId.keep()));
      auto *IncomingVal =
          PHI->getIncomingValueForBlock(IncomingStmt->getBasicBlock());
      assert(IncomingVal &&
             "TODO: exit block if predecessor is non-affine subregion");

      // { DomainPHIRead[] }
      auto PHIDomain = give(isl_map_domain(Map.copy()));

      // { PHIValue[] }
      auto PHISet = makeValueSet(PHI);

      // { DomainPHIRead[] -> PHIValue[] } == { PHIValueInst[] }
      auto PHIMap =
          give(isl_map_from_domain_and_range(PHIDomain.copy(), PHISet.copy()));

      // { DomainPHIRead[] -> PHIValueInst[] }
      auto ReadToPHIInst =
          give(isl_map_reverse(isl_map_domain_map(PHIMap.copy())));

      // { DomainPHIWrite[] }
      auto IncomingDomain = give(isl_map_range(Map.copy()));

      // { IncomingValue[] }
      auto ValSet = makeValueSet(IncomingVal);

      // { DomainPHIRead[] -> IncomingValue[] }
      auto SelectVal =
          give(isl_map_from_domain_and_range(PHIDomain.copy(), ValSet.copy()));
      IncomingValues =
          give(isl_union_map_add_map(IncomingValues.take(), SelectVal.copy()));

      // { PHIWriteDomain[] -> IncomingValInst[] }
      auto IncomingValInst = makeValInst(IncomingVal, IncomingStmt,
                                         IncomingStmt->getSurroundingLoop());

      // { PHIWriteRead[] -> IncomingValInst[] }
      auto PHIWriteInst =
          give(isl_map_apply_range(Map.copy(), IncomingValInst.copy()));

      // { PHIValueInst[] -> IncomingValueInst[] }
      auto Translator =
          give(isl_map_apply_domain(PHIWriteInst.copy(), ReadToPHIInst.copy()));
      ComputedPHITranslator = give(isl_union_map_add_map(
          ComputedPHITranslator.take(), Translator.copy()));

      // { IncomingValInst[] }
      auto ValInstSpace =
          give(isl_space_range(isl_map_get_space(IncomingValInst.keep())));

      ScopStmt *DefStmt = nullptr;
      if (isl_space_is_wrapping(ValInstSpace.keep())) {
        auto Unwrapped = give(isl_space_unwrap(ValInstSpace.copy()));
        // ValSpace = give(isl_space_range(Unwrapped.copy()));
        // auto DefStmtSpace = give(isl_space_domain(Unwrapped.copy()));
        auto DefStmtId =
            give(isl_space_get_tuple_id(Unwrapped.keep(), isl_dim_in));
        DefStmt = static_cast<ScopStmt *>(isl_id_get_user(DefStmtId.keep()));
        assert(DefStmt);

        auto ValId =
            give(isl_space_get_tuple_id(Unwrapped.keep(), isl_dim_out));
        assert(IncomingVal ==
               static_cast<Value *>(isl_id_get_user(ValId.keep())));
      }

      // IncomingVal might be available in multiple Stmts: The Stmt it is
      // originally defined in and those it is has been rematerialized (e.g. by
      // polly-known pass). makeValInst will prefer the rematerialized one so
      // inter-stmt dependencies are avoided. Indeed, the original defining
      // might not even exist anymore and been removed (by polly-simplify pass).
      // If that happens we have no other choice than to use the scop where it
      // has been rematerialized. There might be multiple such stmts and we risk
      // that the rematerialization is only done after use in this statement
      // (FIXME: Have to think about whether this is even possible)
      ScopStmt *DefStmt2 = S->getStmtFor(IncomingVal);
      if (DefStmt2) {
        assert(DefStmt && "Contradicting information on whether the value is "
                          "defined within the SCoP");
        DefStmt = DefStmt2;
      }

      // TODO: Refactor with ScopBuilder
      bool NeedAccess;
      if (canSynthesize(IncomingVal, *S, S->getSE(),
                        ReadStmt->getSurroundingLoop()))
        NeedAccess = false;
      else if (DefStmt) {
        NeedAccess = true;
      } else {
        NeedAccess = !isa<Constant>(IncomingVal) && ModelReadOnlyScalars;
      }

      // Ensure read of value in the BB we add a use to.
      if (NeedAccess && !ReadStmt->lookupValueReadOf(IncomingVal)) {
        auto *ValSAI = S->getOrCreateScopArrayInfo(
            IncomingVal, IncomingVal->getType(), {}, MemoryKind::Value);

        // ScopStmt *DefStmt2 =  S->getStmtFor( IncomingVal );
        // assert(DefStmt == S->getStmtFor(IncomingVal));
        // if (!DefStmt)
        // DefStmt = IncomingStmt;

        // Ensure write of value if it does not exist yet.
        if (!S->getValueDef(ValSAI) && DefStmt) {
          auto *WA = new MemoryAccess(
              IncomingStmt, cast<Instruction>(IncomingVal),
              MemoryAccess::MUST_WRITE, IncomingVal, IncomingVal->getType(),
              true, {}, {}, IncomingVal, MemoryKind::Value, true);
          WA->buildAccessRelation(ValSAI);
          IncomingStmt->addAccess(WA);
          S->addAccessFunction(WA);
          // assert(S->ValueDefAccs.find(SAI) == S->ValueDefAccs.end());
          // S->ValueDefAccs[ValSAI] = WA;
          // assert(S->getValueDef(ValSAI)->getStatement() == DefStmt);
        }

        auto *RA =
            new MemoryAccess(ReadStmt, PHI, MemoryAccess::READ, IncomingVal,
                             IncomingVal->getType(), true, {}, {}, IncomingVal,
                             MemoryKind::Value, true);
        RA->buildAccessRelation(ValSAI);
        ReadStmt->addAccess(RA);
        S->addAccessFunction(RA);
        S->ValueUseAccs[ValSAI].push_back(RA);
      }

      return isl::stat::ok;
    });

#if 0
    // Remove accesses entirely so codegen will generate on demand.
    for (auto PHIWrite : DefUse.getPHIIncomings(SAI)) {
      auto *WriteStmt = PHIWrite->getStatement();
      auto *Val = PHIWrite->getIncoming().front().second;

      auto *Inst = dyn_cast<Instruction>(Val);
      if (Inst) {
        auto InstStmt = S->getStmtFor(Inst);
        if (!InstStmt)
          InstStmt = WriteStmt;

		 auto *ValSAI = S->getOrCreateScopArrayInfo(Val, Val->getType(), {},MemoryKind::Value);
		auto *WA = DefUse.getValueDef(ValSAI);
		      if (WA)
          InstStmt = WA->getStatement();

			  auto InScop = S->contains(Inst);
        if (InScop && !InstStmt->lookupValueWriteOf(Inst)) {
          WA = new MemoryAccess(InstStmt, Inst, MemoryAccess::MUST_WRITE, Val,
                                Val->getType(), true, {}, {}, Val,
                                MemoryKind::Value,
                                getIslCompatibleName("MemRef_", Val, ""));
          WA->buildAccessRelation(ValSAI);
          InstStmt->addAccess(WA);
          S->addAccessFunction(WA);
          assert(DefUse.ValueDefAccs.find(SAI) == DefUse.ValueDefAccs.end());
          DefUse.ValueDefAccs[ValSAI] = WA;
        }

        if (!ReadStmt->lookupValueReadOf(Val)) {
          auto *RA = new MemoryAccess(ReadStmt, PHI, MemoryAccess::READ, Val,
                                      Val->getType(), true, {}, {}, Val,
                                      MemoryKind::Value,
                                      getIslCompatibleName("MemRef_", Val, ""));
          RA->buildAccessRelation(ValSAI);
          ReadStmt->addAccess(RA);
          S->addAccessFunction(RA);
          DefUse.ValueUseAccs[ValSAI].push_back(RA);
        }
      }

    }
#endif
    // Remove ExitPHI accesses
    for (auto PHIWrite : S->getPHIIncomings(SAI)) {
      auto *WriteStmt = PHIWrite->getStatement();
      WriteStmt->removeSingleMemoryAccess(PHIWrite);
    }

    ReadStmt->removeSingleMemoryAccess(PHIRead);
    ReadStmt->ComputedPHIs[PHI] = IncomingValues;
    ReadStmt->prependInstruction(PHI);
    ComputedPHIScalars++;
    applyComputedPHI(ComputedPHITranslator);
    return true;
  }

  isl::union_map ComputedPHIs = makeEmptyUnionMap();
  isl::union_map translateComputedPHI(isl::union_map UMap) {
    // auto Untranslatable = give(isl_union_map_subtract_range(
    //   UMap.copy(), isl_union_map_domain(ComputedPHIs.copy())));

    // auto Translated =
    //    give(isl_union_map_apply_range(UMap.copy(), ComputedPHIs.copy()));

    auto Result = applyRangeIfDefined(UMap, ComputedPHIs);
    //    give(isl_union_map_union(Translated.copy(), Untranslatable.copy()));
    simplify(Result);
    return Result;
  }
  isl::union_map translateComputedPHI(isl::map Map) {
    return translateComputedPHI(give(isl_union_map_from_map(Map.take())));
  }

  bool applyComputedPHI(isl::union_map ValInstTranslator) {
    auto Fn = applyRangeIfDefined(ValInstTranslator, ComputedPHIs);
    auto NewComputedPHIs = give(isl_union_map_union(
        Fn.copy(), applyRangeIfDefined(ComputedPHIs, Fn).take()));
    if (isRecursiveValInstMap(NewComputedPHIs))
      return false;

    Zone.applyIfDefined_inplace(Fn);
    ComputedPHIs = std::move(NewComputedPHIs);
    return true;
  }

  // MemoryAccess *findExistingWrite(ScopStmt *Stmt) {}

  /// Map a MemoryKind::PHI scalar to an array element.
  ///
  /// Callers must have ensured that the mapping is valid and not conflicting
  /// with the common knowledge.
  ///
  /// @param SAI         The ScopArrayInfo representing the scalar's memory to
  ///                    map.
  /// @param ReadTarget  { DomainRead[] -> Element[] }
  ///                    The array element to map the scalar to.
  /// @param WriteTarget { DomainWrite[] -> Element[] }
  ///                    New access target for each PHI incoming write.
  /// @param Lifetime    { DomainRead[] -> Zone[] }
  ///                    The lifetime of each PHI for reporting.
  /// @param Proposed    Mapping constraints for reporting.
  /// @param WrittenValue { DomainWrite[] -> ValInst[] }
  void mapPHI(const ScopArrayInfo *SAI, isl::map ReadTarget,
              isl::union_map WriteTarget, isl::map Lifetime,
              Knowledge Proposed) {
<<<<<<< HEAD

    auto ElementSpace =
        give(isl_space_range(isl_map_get_space(ReadTarget.keep())));
=======
    // { Element[] }
    isl::space ElementSpace = ReadTarget.get_space().range();
>>>>>>> 65775bef

    // Redirect the PHI incoming writes.
    SmallVector<MemoryAccess *, 4> SecondaryAccs;
    for (auto *MA : S->getPHIIncomings(SAI)) {
      // { DomainWrite[] }
      auto Domain = getDomainFor(MA);
      auto DomainSpace = give(isl_set_get_space(Domain.keep()));

      // { DomainWrite[] -> Scatter[] }
      auto Schedule = getScatterFor(Domain);

      // { DomainWrite[] -> Element[] }
      auto NewAccRel = give(isl_union_map_intersect_domain(
<<<<<<< HEAD
          WriteTarget.copy(), isl_union_set_from_set(Domain.take())));

      // assert(isl_union_map_n_map(NewAccRel.keep()) == 1);
      auto ExpectedSpace = give(isl_space_map_from_domain_and_range(
          DomainSpace.copy(), ElementSpace.copy()));

      auto NewAccRelMap = singleton(NewAccRel, ExpectedSpace);

      simplify(NewAccRelMap);
      MA->setNewAccessRelation(NewAccRelMap);
      SecondaryAccs.push_back(MA);
=======
          WriteTarget.copy(), isl_union_set_from_set(Domain.copy())));
      simplify(NewAccRel);

      isl::space NewAccRelSpace =
          Domain.get_space().map_from_domain_and_range(ElementSpace);
      isl::map NewAccRelMap = singleton(NewAccRel, NewAccRelSpace);
      MA->setNewAccessRelation(NewAccRelMap);
>>>>>>> 65775bef
    }

    // Redirect the PHI read.
    auto *PHIRead = S->getPHIRead(SAI);
    PHIRead->setNewAccessRelation(ReadTarget);
    applyLifetime(Proposed);

    MappedPHIScalars++;
    NumberOfMappedPHIScalars++;
    MapReports.emplace_back(SAI, PHIRead, SecondaryAccs, std::move(ReadTarget),
                            std::move(Lifetime), std::move(Proposed));
  }

  /// Search and map scalars to memory overwritten by @p TargetStoreMA.
  ///
  /// Start trying to map scalars that are used in the same statement as the
  /// store. For every successful mapping, try to also map scalars of the
  /// statements where those are written. Repeat, until no more mapping
  /// opportunity is found.
  ///
  /// There is currently no preference in which order scalars are tried.
  /// Ideally, we would direct it towards a load instruction of the same array
  /// element.
  bool collapseScalarsToStore(MemoryAccess *TargetStoreMA) {
    assert(TargetStoreMA->isLatestArrayKind());
    assert(TargetStoreMA->isMustWrite());

    auto TargetStmt = TargetStoreMA->getStatement();

    // { DomTarget[] }
    auto TargetDom = getDomainFor(TargetStmt);

    // { DomTarget[] -> Element[] }
    auto TargetAccRel = getAccessRelationFor(TargetStoreMA);

    // { Zone[] -> DomTarget[] }
    // For each point in time, find the next target store instance.
    auto Target =
        computeScalarReachingOverwrite(Schedule, TargetDom, false, true);

    // { Zone[] -> Element[] }
    // Use the target store's write location as a suggestion to map scalars to.
    auto EltTarget =
        give(isl_map_apply_range(Target.take(), TargetAccRel.take()));
    simplify(EltTarget);
    DEBUG(dbgs() << "    Target mapping is " << EltTarget << '\n');

    // Stack of elements not yet processed.
    SmallVector<MemoryAccess *, 16> Worklist;

    // Set of scalars already tested.
    SmallPtrSet<const ScopArrayInfo *, 16> Closed;

    // Lambda to add all scalar reads to the work list.
    auto ProcessAllIncoming = [&](ScopStmt *Stmt) {
      for (auto *MA : *Stmt) {
        if (!MA->isLatestScalarKind())
          continue;
        if (!MA->isRead())
          continue;

        Worklist.push_back(MA);
      }
    };

    auto *WrittenVal = TargetStoreMA->getAccessInstruction()->getOperand(0);
    if (auto *WrittenValInputMA = TargetStmt->lookupInputAccessOf(WrittenVal))
      Worklist.push_back(WrittenValInputMA);
    else
      ProcessAllIncoming(TargetStmt);

    auto AnyMapped = false;
    auto &DL = S->getRegion().getEntry()->getModule()->getDataLayout();
    auto StoreSize =
        DL.getTypeAllocSize(TargetStoreMA->getAccessValue()->getType());

    while (!Worklist.empty()) {
      auto *MA = Worklist.pop_back_val();

      auto *SAI = MA->getScopArrayInfo();
      if (Closed.count(SAI))
        continue;
      Closed.insert(SAI);
      DEBUG(dbgs() << "\n    Trying to map " << MA << " (SAI: " << SAI
                   << ")\n");

      // Skip non-mappable scalars.
      if (!isMappable(SAI))
        continue;

      auto MASize = DL.getTypeAllocSize(MA->getAccessValue()->getType());
      if (MASize > StoreSize) {
        DEBUG(dbgs() << "    Reject because storage size is insufficient\n");
        continue;
      }

      // Try to map MemoryKind::Value scalars.
      if (SAI->isValueKind()) {
        if (!tryMapValue(SAI, EltTarget))
          continue;

        auto *DefAcc = S->getValueDef(SAI);
        ProcessAllIncoming(DefAcc->getStatement());

        AnyMapped = true;
        continue;
      }

      // Try to map MemoryKind::PHI scalars.
      if (SAI->isPHIKind()) {
        if (tryMapPHI(SAI, EltTarget)) {

          // Add inputs of all incoming statements to the worklist. Prefer the
          // input accesses of the incoming blocks.
          for (auto *PHIWrite : S->getPHIIncomings(SAI)) {
            auto *PHIWriteStmt = PHIWrite->getStatement();
            bool FoundAny = false;
            for (auto Incoming : PHIWrite->getIncoming()) {
              auto *IncomingInputMA =
                  PHIWriteStmt->lookupInputAccessOf(Incoming.second);
              if (!IncomingInputMA)
                continue;

              Worklist.push_back(IncomingInputMA);
              FoundAny = true;
            }

            if (!FoundAny)
              ProcessAllIncoming(PHIWrite->getStatement());
          }
          AnyMapped = true;
        } else if (tryComputePHI(SAI)) {
          auto *PHIAcc = S->getPHIRead(SAI);
          ProcessAllIncoming(PHIAcc->getStatement());
        }
      }
    }

    if (AnyMapped) {
      TargetsMapped++;
      NumberOfTargetsMapped++;
    }
    return AnyMapped;
  }

  /// Print the knowledge before any transformation has been applied to @p OS.
  void printBefore(llvm::raw_ostream &OS, int Indent = 0) {
    OS.indent(Indent) << "Original knowledge {\n";
    OriginalZone.print(OS, Indent + 4);
    OS.indent(Indent) << "}\n";
  }

  /// Print the report about all executions transformations to @p OS.
  void printMappedScalars(llvm::raw_ostream &OS, int Indent = 0) {
    OS.indent(Indent) << "Mapped scalars {\n";
    for (auto &Report : MapReports)
      Report.print(OS, Indent + 4);
    OS.indent(Indent) << "}\n";
  }

  /// Print the knowledge from after transformations have been applied to @p OS.
  void printAfter(llvm::raw_ostream &OS, int Indent = 0) {
    OS.indent(Indent) << "After knowledge {\n";
    Zone.print(OS, Indent + 4);
    OS.indent(Indent) << "}\n";
  }

  /// Compute when an array element is unused.
  ///
  /// @return { [Element[] -> Zone[]] }
  isl::union_set computeLifetime() const {
    // { Element[] -> Zone[] }
    auto ArrayUnused = computeArrayUnused(Schedule, AllMustWrites, AllReads,
                                          false, false, true);

    auto Result = give(isl_union_map_wrap(ArrayUnused.copy()));

    simplify(Result);
    return Result;
  }

  /// Determine when an array element is written to, and which value instance is
  /// written.
  ///
  /// @return { [Element[] -> Scatter[]] -> ValInst[] }
  isl::union_map computeWritten() const {
    // { [Element[] -> Scatter[]] -> ValInst[] }
    auto EltWritten = applyDomainRange(AllWriteValInst, Schedule);

    simplify(EltWritten);
    return EltWritten;
  }

  /// Determine whether an access touches at most one element.
  ///
  /// The accessed element could be a scalar or accessing an array with constant
  /// subscript, such that all instances access only that element.
  ///
  /// @param MA The access to test.
  ///
  /// @return True, if zero or one elements are accessed; False if at least two
  ///         different elements are accessed.
  bool isScalarAccess(MemoryAccess *MA) {
    auto Map = getAccessRelationFor(MA);
    auto Set = give(isl_map_range(Map.take()));
    return isl_set_is_singleton(Set.keep()) == isl_bool_true;
  }

  /// Print mapping statistics to @p OS.
  void printStatistics(llvm::raw_ostream &OS, int Indent = 0) const {
    OS.indent(Indent) << "Statistics {\n";
    OS.indent(Indent + 4) << "Compatible overwrites: "
                          << NumberOfCompatibleTargets << "\n";
    OS.indent(Indent + 4) << "Overwrites mapped to:  " << NumberOfTargetsMapped
                          << '\n';
    OS.indent(Indent + 4) << "Value scalars mapped:  "
                          << NumberOfMappedValueScalars << '\n';
    OS.indent(Indent + 4) << "PHI scalars mapped:    "
                          << NumberOfMappedPHIScalars << '\n';
    OS.indent(Indent) << "}\n";
  }

  /// Return whether at least one transformation been applied.
  bool isModified() const { return NumberOfTargetsMapped > 0; }

public:
  DeLICMImpl(Scop *S, LoopInfo *LI) : ZoneAlgorithm("polly-delicm", S, LI) {}

  /// Calculate the lifetime (definition to last use) of every array element.
  ///
  /// @return True if the computed lifetimes (#Zone) is usable.
  bool computeZone() {
    // Check that nothing strange occurs.
    if (!isCompatibleScop()) {
      DeLICMIncompatible++;
      return false;
    }

    isl::union_set EltUnused;
    isl::union_map EltKnown, EltWritten;

    {
      IslMaxOperationsGuard MaxOpGuard(IslCtx.get(), DelicmMaxOps);

      computeCommon();

      EltUnused = computeLifetime();
<<<<<<< HEAD
      EltKnown = computeKnownMap(true, false, false);
=======
      EltKnown = computeKnown(true, false);
>>>>>>> 65775bef
      EltWritten = computeWritten();
    }
    DeLICMAnalyzed++;

    if (!EltUnused || !EltKnown || !EltWritten) {
      assert(isl_ctx_last_error(IslCtx.get()) == isl_error_quota &&
             "The only reason that these things have not been computed should "
             "be if the max-operations limit hit");
      DeLICMOutOfQuota++;
      DEBUG(dbgs() << "DeLICM analysis exceeded max_operations\n");
      DebugLoc Begin, End;
      getDebugLocations(getBBPairForRegion(&S->getRegion()), Begin, End);
      OptimizationRemarkAnalysis R(DEBUG_TYPE, "OutOfQuota", Begin,
                                   S->getEntry());
      R << "maximal number of operations exceeded during zone analysis";
      S->getFunction().getContext().diagnose(R);
      return false;
    }

    Zone = OriginalZone = Knowledge(nullptr, EltUnused, EltKnown, EltWritten);
    DEBUG(dbgs() << "Computed Zone:\n"; OriginalZone.print(dbgs(), 4));

    assert(Zone.isUsable() && OriginalZone.isUsable());
    return true;
  }

  /// Try to map as many scalars to unused array elements as possible.
  ///
  /// Multiple scalars might be mappable to intersecting unused array element
  /// zones, but we can only chose one. This is a greedy algorithm, therefore
  /// the first processed element claims it.
  void greedyCollapse() {
    bool Modified = false;

    for (auto &Stmt : *S) {
      // collapseScalarsToStore() can add more MemoryAccesses (tryComputedPHI),
      // which can cause the vector that stores the accesses to grow,
      // invalidating the iterators.
      SmallVector<MemoryAccess *, 16> Accs(Stmt.begin(), Stmt.end());

      for (auto *MA : Accs) {
        if (!MA->isLatestArrayKind())
          continue;
        if (!MA->isWrite())
          continue;

        if (MA->isMayWrite()) {
          DEBUG(dbgs() << "Access " << MA
                       << " pruned because it is a MAY_WRITE\n");
          OptimizationRemarkMissed R(DEBUG_TYPE, "TargetMayWrite",
                                     MA->getAccessInstruction());
          R << "Skipped possible mapping target because it is not an "
               "unconditional overwrite";
          S->getFunction().getContext().diagnose(R);
          continue;
        }

        if (Stmt.getNumIterators() == 0) {
          DEBUG(dbgs() << "Access " << MA
                       << " pruned because it is not in a loop\n");
          OptimizationRemarkMissed R(DEBUG_TYPE, "WriteNotInLoop",
                                     MA->getAccessInstruction());
          R << "skipped possible mapping target because it is not in a loop";
          S->getFunction().getContext().diagnose(R);
          continue;
        }

        if (isScalarAccess(MA)) {
          DEBUG(dbgs() << "Access " << MA
                       << " pruned because it writes only a single element\n");
          OptimizationRemarkMissed R(DEBUG_TYPE, "ScalarWrite",
                                     MA->getAccessInstruction());
          R << "skipped possible mapping target because the memory location "
               "written to does not depend on its outer loop";
          S->getFunction().getContext().diagnose(R);
          continue;
        }

        NumberOfCompatibleTargets++;
        // WriteAccesses[&Stmt] = MA;
        DEBUG(dbgs() << "Analyzing target access " << MA << "\n");
        if (collapseScalarsToStore(MA))
          Modified = true;
      }
    }

    if (Modified)
      DeLICMScopsModified++;
  }

  /// Dump the internal information about a performed DeLICM to @p OS.
  void print(llvm::raw_ostream &OS, int Indent = 0) {
    if (!Zone.isUsable()) {
      OS.indent(Indent) << "Zone not computed\n";
      return;
    }

    printStatistics(OS, Indent);
    if (!isModified()) {
      OS.indent(Indent) << "No modification has been made\n";
      return;
    }
    printBefore(OS, Indent);
    printMappedScalars(OS, Indent);
    printAfter(OS, Indent);
    printAccesses(OS, Indent);
  }
};

class DeLICM : public ScopPass {
private:
  DeLICM(const DeLICM &) = delete;
  const DeLICM &operator=(const DeLICM &) = delete;

  /// The pass implementation, also holding per-scop data.
  std::unique_ptr<DeLICMImpl> Impl;

  void collapseToUnused(Scop &S) {
    auto &LI = getAnalysis<LoopInfoWrapperPass>().getLoopInfo();
    Impl = make_unique<DeLICMImpl>(&S, &LI);

    if (!Impl->computeZone()) {
      DEBUG(dbgs() << "Abort because cannot reliably compute lifetimes\n");
      return;
    }

    DEBUG(dbgs() << "Collapsing scalars to unused array elements...\n");
    Impl->greedyCollapse();

    DEBUG(dbgs() << "\nFinal Scop:\n");
    DEBUG(dbgs() << S);
  }

public:
  static char ID;
  explicit DeLICM() : ScopPass(ID) {}

  virtual void getAnalysisUsage(AnalysisUsage &AU) const override {
    AU.addRequiredTransitive<ScopInfoRegionPass>();
    AU.addRequired<LoopInfoWrapperPass>();
    AU.setPreservesAll();
  }

  virtual bool runOnScop(Scop &S) override {
    // Free resources for previous scop's computation, if not yet done.
    releaseMemory();

    if (UnprofitableScalarAccs && !PollyProcessUnprofitable)
      DEBUG(dbgs() << "WARNING: -polly-unprofitable-scalar-accs=true active; "
                      "optimizable SCoPs might have been pruned prematurely\n");

    BeforeDeLICMScalarAccesses += S.getNumScalarAccesses();
    BeforeDeLICMScalarWritesInLoop += S.getNumScalarWritesInLoops();
    collapseToUnused(S);
    AfterDeLICMScalarAccesses += S.getNumScalarAccesses();
    AfterDeLICMScalarWritesInLoop += S.getNumScalarWritesInLoops();

    return false;
  }

  virtual void printScop(raw_ostream &OS, Scop &S) const override {
    if (!Impl)
      return;
    assert(Impl->getScop() == &S);

    OS << "DeLICM result:\n";
    assert(Impl->getScop() == &S);
    Impl->print(OS);
  }

  virtual void releaseMemory() override { Impl.reset(); }
};

char DeLICM::ID;
} // anonymous namespace

Pass *polly::createDeLICMPass() { return new DeLICM(); }

INITIALIZE_PASS_BEGIN(DeLICM, "polly-delicm", "Polly - DeLICM/DePRE", false,
                      false)
INITIALIZE_PASS_DEPENDENCY(ScopInfoWrapperPass)
INITIALIZE_PASS_DEPENDENCY(LoopInfoWrapperPass)
INITIALIZE_PASS_END(DeLICM, "polly-delicm", "Polly - DeLICM/DePRE", false,
                    false)

bool polly::isConflicting(
    isl::union_set ExistingOccupied, isl::union_set ExistingUnused,
    isl::union_map ExistingKnown, isl::union_map ExistingWrites,
    isl::union_set ProposedOccupied, isl::union_set ProposedUnused,
    isl::union_map ProposedKnown, isl::union_map ProposedWrites,
    llvm::raw_ostream *OS, unsigned Indent) {
  Knowledge Existing(std::move(ExistingOccupied), std::move(ExistingUnused),
                     std::move(ExistingKnown), std::move(ExistingWrites));
  Knowledge Proposed(std::move(ProposedOccupied), std::move(ProposedUnused),
                     std::move(ProposedKnown), std::move(ProposedWrites));

  return Knowledge::isConflicting(Existing, Proposed, OS, Indent);
}

namespace {
/// Hold the information about a change to report with -analyze.
struct KnownReport {
  /// The scalar READ MemoryAccess that have been changed to an MK_Array access.
  MemoryAccess *ReadMA;

  /// Array elements that store the same value when the MemoryAcceess is
  /// executed.
  // { Domain[] -> Element[] }
  isl::union_map Candidates;

  /// The chosen array elements, one for each element execution.
  // { Domain[] -> Element[] }
  isl::map Target;

  /// Value each MemoryAccess instance expects to read, either from
  // { Domain[] -> Value[] }
  isl::map RequiredValue;

  KnownReport(MemoryAccess *ReadMA, isl::union_map Candidates, isl::map Target,
              isl::map RequiredValue)
      : ReadMA(ReadMA), Candidates(std::move(Candidates)),
        Target(std::move(Target)), RequiredValue(std::move(RequiredValue)) {
    DEBUG(print(dbgs(), 0));
  }

  void print(raw_ostream &OS, int Indent = 0) const {
    OS.indent(Indent) << "Redirect " << ReadMA << " {\n";
    OS.indent(Indent + 4) << "Expects   : " << RequiredValue << '\n';
    OS.indent(Indent + 4) << "Candidates: " << Candidates << '\n';
    OS.indent(Indent + 4) << "Chosen    : " << Target << '\n';
    OS.indent(Indent) << "}\n";
  }
};

/// Implements the KnownPass for a specific Scop.
///
/// This class is responsible for
/// - Computing the zones of all array elements where it is known to contain a
///   specific value.
/// - Find MemoryAccesses that could read from an array element instead from a
///   scalar.
/// - Change the MemoryAccess to read from the found element instead.
class KnownImpl : ZoneAlgorithm, public TryForward {
  friend class ForwardOpTree;

private:
  /// Contains the zones where array elements are known to contain a specific
  /// value.
  /// { [Element[] -> Zone[]] -> ValInst[] }
  /// @see computeKnown()
  isl::union_map Known;

  /// List of redirect-scalar-access-to-known-array-element actions done.
  /// @see collapseKnownLoad()
  SmallVector<KnownReport, 8> KnownReports;

  // LoopInfo *LI;
  // ScalarEvolution *SE;

  int NumInstructionsCopied = 0;

  void printStatistics(raw_ostream &OS, int Indent) {
    OS.indent(Indent) << "Statistics {\n";
    OS.indent(Indent + 4) << "Instructions copied: " << NumInstructionsCopied
                          << '\n';
    OS.indent(Indent) << "}\n";
  }

  /// Redirect a read MemoryAccess to an array element that we have proven to
  /// contain the same value.
  ///
  /// Callers are responsible to determine that this does not change the scop's
  /// semantics.
  ///
  /// @param RA            The MemoryAccess to redirect.
  /// @param Target        { Domain[] -> Element[] }
  ///                      The array element replacement to read from. Must be
  ///                      single-valued.
  /// @param Candidates    { Domain[] -> Element[] }
  ///                      Complete list of array elements that contain the same
  ///                      value (but @p Target has been chosen). For report
  ///                      purposes only.
  /// @param RequiredValue { Domain[] -> ValInst[] }
  ///                      The value @p RA is expected to load. For report
  ///                      purposes only.
  void collapseKnownLoad(MemoryAccess *RA, isl::map Target,
                         isl::union_map Candidates, isl::map RequiredValue) {
    assert(RA->isRead());
    assert(RA->isLatestScalarKind());
    assert(isl_map_is_single_valued(Target.keep()));

    RA->setNewAccessRelation(Target);

    MappedKnown++;
    KnownReports.emplace_back(RA, std::move(Candidates), std::move(Target),
                              std::move(RequiredValue));
  }

  ForwardingDecision
  canForwardPHI(Instruction *Inst, ScopStmt *DefStmt, isl::map DefScatter,
                isl::map DefToTargetMapping,

                llvm::Value *UseVal, ScopStmt *UseStmt, Loop *UseLoop,
                // { DomainUse[] -> Scatter[] }
                isl::map UseScatter, ScopStmt *TargetStmt,
                // { DomainUse[] -> DomainTarget[] }
                isl::map UseToTargetMapping, int Depth, bool DoIt,
                MemoryAccess *&ReuseMe, MemoryAccess *&DontRemove) {

    auto PHI = dyn_cast<PHINode>(Inst);
    if (!PHI)
      return FD_NotApplicable;

    if (DoIt)
      TargetStmt->prependInstruction(Inst);

    auto PHIRead = DefStmt->lookupPHIReadOf(PHI);
    assert(PHIRead);
    assert(PHIRead->isPHIKind());
    assert(PHIRead->isRead());

    auto ReadStmt = DefStmt;
    auto SAI = PHIRead->getOriginalScopArrayInfo();

    for (auto PHIWrite : S->getPHIIncomings(SAI)) {
      // TODO: support non-affine subregion's exit phis
      if (PHIWrite->getIncoming().size() != 1)
        return FD_CannotForward;
    }

    // { DomainPHIRead[] -> DomainPHIWrite[] }
    auto IncomingWrites = computePerPHI(SAI);

    // { PHIValInst[] -> ValInst[] }
    auto ComputedPHITranslator = makeEmptyUnionMap();

    // { DomainPHIRead[] -> Value[] }
    auto IncomingValues = makeEmptyUnionMap();

    bool Partial = false;
    IncomingWrites.foreach_map([&, DoIt, this](isl::map Map) -> isl::stat {
      auto Space = give(isl_map_get_space(Map.keep()));
      auto RangeSpace = give(isl_space_range(Space.copy()));
      auto RangeId = give(isl_space_get_tuple_id(Space.keep(), isl_dim_out));
      auto *IncomingStmt =
          static_cast<ScopStmt *>(isl_id_get_user(RangeId.keep()));
      auto *IncomingVal =
          PHI->getIncomingValueForBlock(IncomingStmt->getBasicBlock());
      assert(IncomingVal &&
             "TODO: exit block if predecessor is non-affine subregion");

      // { DomainPHIRead[] }
      auto PHIDomain = give(isl_map_domain(Map.copy()));

      // { PHIValue[] }
      auto PHISet = makeValueSet(PHI);

      // { DomainPHIRead[] -> PHIValue[] } == { PHIValueInst[] }
      auto PHIMap =
          give(isl_map_from_domain_and_range(PHIDomain.copy(), PHISet.copy()));

      // { DomainPHIRead[] -> PHIValueInst[] }
      auto ReadToPHIInst =
          give(isl_map_reverse(isl_map_domain_map(PHIMap.copy())));

      // { DomainPHIWrite[] }
      auto IncomingDomain = give(isl_map_range(Map.copy()));

      // { IncomingValue[] }
      auto ValSet = makeValueSet(IncomingVal);

      // { DomainPHIRead[] -> IncomingValue[] }
      auto SelectVal =
          give(isl_map_from_domain_and_range(PHIDomain.copy(), ValSet.copy()));
      IncomingValues =
          give(isl_union_map_add_map(IncomingValues.take(), SelectVal.copy()));

      // { PHIWriteDomain[] -> IncomingValInst[] }
      auto IncomingValInst = makeValInst(IncomingVal, IncomingStmt,
                                         IncomingStmt->getSurroundingLoop());

      // { PHIWriteRead[] -> IncomingValInst[] }
      auto PHIWriteInst =
          give(isl_map_apply_range(Map.copy(), IncomingValInst.copy()));

      // { PHIValueInst[] -> IncomingValueInst[] }
      auto Translator =
          give(isl_map_apply_domain(PHIWriteInst.copy(), ReadToPHIInst.copy()));
      ComputedPHITranslator = give(isl_union_map_add_map(
          ComputedPHITranslator.take(), Translator.copy()));

      // { IncomingValInst[] }
      auto ValInstSpace =
          give(isl_space_range(isl_map_get_space(IncomingValInst.keep())));

      ScopStmt *DefStmt = nullptr;
      if (isl_space_is_wrapping(ValInstSpace.keep())) {
        auto Unwrapped = give(isl_space_unwrap(ValInstSpace.copy()));
        // ValSpace = give(isl_space_range(Unwrapped.copy()));
        // auto DefStmtSpace = give(isl_space_domain(Unwrapped.copy()));
        auto DefStmtId =
            give(isl_space_get_tuple_id(Unwrapped.keep(), isl_dim_in));
        DefStmt = static_cast<ScopStmt *>(isl_id_get_user(DefStmtId.keep()));
        assert(DefStmt);

        auto ValId =
            give(isl_space_get_tuple_id(Unwrapped.keep(), isl_dim_out));
        assert(IncomingVal ==
               static_cast<Value *>(isl_id_get_user(ValId.keep())));
      }

      // IncomingVal might be available in multiple Stmts: The Stmt it is
      // originally defined in and those it is has been rematerialized (e.g. by
      // polly-known pass). makeValInst will prefer the rematerialized one so
      // inter-stmt dependencies are avoided. Indeed, the original defining
      // might not even exist anymore and been removed (by polly-simplify pass).
      // If that happens we have no other choice than to use the scop where it
      // has been rematerialized. There might be multiple such stmts and we risk
      // that the rematerialization is only done after use in this statement
      // (FIXME: Have to think about whether this is even possible)
      ScopStmt *DefStmt2 = S->getStmtFor(IncomingVal);
      if (DefStmt2) {
        assert(DefStmt && "Contradicting information on whether the value is "
                          "defined within the SCoP");
        DefStmt = DefStmt2;
      }

      MemoryAccess *Dummy = nullptr;
      if (!canForwardTree(IncomingVal, IncomingStmt, UseLoop, DefScatter,
                          TargetStmt, DefToTargetMapping, Depth + 1, DoIt,
                          ReuseMe, Dummy)) {
        Partial = true;
      }

      if (!DoIt)
        return isl::stat::ok;

      // TODO: Refactor with ScopBuilder
      bool NeedAccess;
      if (canSynthesize(IncomingVal, *S, S->getSE(),
                        ReadStmt->getSurroundingLoop()))
        NeedAccess = false;
      else if (DefStmt) {
        NeedAccess = true;
      } else {
        NeedAccess = !isa<Constant>(IncomingVal) && ModelReadOnlyScalars;
      }

      // Ensure read of value in the BB we add a use to.
      if (NeedAccess && !ReadStmt->lookupValueReadOf(IncomingVal)) {
        auto *ValSAI = S->getOrCreateScopArrayInfo(
            IncomingVal, IncomingVal->getType(), {}, MemoryKind::Value);

        // ScopStmt *DefStmt2 =  S->getStmtFor( IncomingVal );
        // assert(DefStmt == S->getStmtFor(IncomingVal));
        // if (!DefStmt)
        // DefStmt = IncomingStmt;

        // Ensure write of value if it does not exist yet.
        if (!S->getValueDef(ValSAI) && DefStmt) {
          auto *WA = new MemoryAccess(
              IncomingStmt, cast<Instruction>(IncomingVal),
              MemoryAccess::MUST_WRITE, IncomingVal, IncomingVal->getType(),
              true, {}, {}, IncomingVal, MemoryKind::Value, true);
          WA->buildAccessRelation(ValSAI);
          IncomingStmt->addAccess(WA);
          S->addAccessFunction(WA);
          // assert(S->ValueDefAccs.find(SAI) == S->ValueDefAccs.end());
          // S->ValueDefAccs[ValSAI] = WA;
          // assert(S->getValueDef(ValSAI)->getStatement() == DefStmt);
        }

        auto *RA =
            new MemoryAccess(ReadStmt, PHI, MemoryAccess::READ, IncomingVal,
                             IncomingVal->getType(), true, {}, {}, IncomingVal,
                             MemoryKind::Value, true);
        RA->buildAccessRelation(ValSAI);
        ReadStmt->addAccess(RA);
        S->addAccessFunction(RA);
        // DefUse.ValueUseAccs[ValSAI].push_back(RA);
      }

      return isl::stat::ok;
    });

    if (!DoIt)
      return FD_CanForwardLeaf;

    // Remove ExitPHI accesses
    for (auto PHIWrite : S->getPHIIncomings(SAI)) {
      auto *WriteStmt = PHIWrite->getStatement();
      WriteStmt->removeSingleMemoryAccess(PHIWrite);
    }

    ReadStmt->removeSingleMemoryAccess(PHIRead);
    ReadStmt->ComputedPHIs[PHI] = IncomingValues;
    ReadStmt->prependInstruction(PHI);
    ComputedPHIScalars++;

    return FD_DidForward;
  }

  ForwardingDecision
  canForwardLoad(Instruction *Inst, ScopStmt *DefStmt, isl::map DefScatter,
                 isl::map DefToTargetMapping,

                 llvm::Value *UseVal, ScopStmt *UseStmt, Loop *UseLoop,
                 // { DomainUse[] -> Scatter[] }
                 isl::map UseScatter, ScopStmt *TargetStmt,
                 // { DomainUse[] -> DomainTarget[] }
                 isl::map UseToTargetMapping, int Depth, bool DoIt,
                 MemoryAccess *&ReuseMe, MemoryAccess *&DontRemove) {

    auto LI = dyn_cast<LoadInst>(Inst);
    if (!LI)
      return FD_NotApplicable;

    if (DoIt)
      TargetStmt->prependInstruction(Inst);

    MemoryAccess *Dummy;
    if (!canForwardTree(LI->getPointerOperand(), DefStmt, UseLoop, DefScatter,
                        TargetStmt, DefToTargetMapping, Depth + 1, DoIt,
                        ReuseMe, Dummy))
      return FD_CannotForward;

    auto *RA = &DefStmt->getArrayAccessFor(LI);

    // { DomainDef[] -> ValInst[] }
    auto ExpectedVal = makeValInst(UseVal, DefStmt, UseLoop);

    // { DomainTarget[] -> ValInst[] }
    auto ToExpectedVal = give(
        isl_map_apply_domain(ExpectedVal.copy(), DefToTargetMapping.copy()));

    isl::union_map Candidates;
    // { DomainTo[] -> Element[] }
    auto SameVal =
        containsSameValue(ToExpectedVal, getScatterFor(TargetStmt), Candidates);
    if (!SameVal)
      return FD_CannotForward;

    if (!DoIt)
      return FD_CanForwardLeaf;

    MemoryAccess *Access = TargetStmt->getArrayAccessOrNULLFor(LI);
    if (!Access) {
      if (Depth == 0 && ReuseMe) {
        Access = ReuseMe;
        ReuseMe = nullptr;
      } else {
        auto ArrayId = give(isl_map_get_tuple_id(SameVal.keep(), isl_dim_out));
        auto SAI =
            reinterpret_cast<ScopArrayInfo *>(isl_id_get_user(ArrayId.keep()));
        SmallVector<const SCEV *, 4> Sizes;
        Sizes.reserve(SAI->getNumberOfDimensions());
        SmallVector<const SCEV *, 4> Subscripts;
        Subscripts.reserve(SAI->getNumberOfDimensions());
        for (unsigned i = 0; i < SAI->getNumberOfDimensions(); i += 1) {
          auto DimSize = SAI->getDimensionSize(i);
          Sizes.push_back(DimSize);

          // Dummy access, to be replaced anyway.
          Subscripts.push_back(nullptr);
        }
        Access = new MemoryAccess(TargetStmt, LI, MemoryAccess::READ,
                                  SAI->getBasePtr(), Inst->getType(), true, {},
                                  Sizes, Inst, MemoryKind::Array, false);
        S->addAccessFunction(Access);
        TargetStmt->addAccess(Access, true);
      }

      // Necessary so matmul pattern detection recognizes this access. It
      // expects the map to have exactly 2 constrains (i0=o0 and i1=o1, for the
      // two surrounding loops)
      SameVal =
          SameVal.gist_domain(give(TargetStmt->getDomain())
                                  .intersect_params(give(S->getContext())));

      Access->setNewAccessRelation(SameVal);
    }

    MappedKnown++;
    KnownReports.emplace_back(RA, std::move(Candidates), std::move(SameVal),
                              std::move(ToExpectedVal));
    return FD_DidForward;
  }

  ForwardingDecision canForwardTree(llvm::Value *UseVal, ScopStmt *UseStmt,
                                    Loop *UseLoop,
                                    // { DomainUse[] -> Scatter[] }
                                    isl::map UseScatter, ScopStmt *TargetStmt,
                                    // { DomainUse[] -> DomainTarget[] }
                                    isl::map UseToTargetMapping, int Depth,
                                    bool DoIt, MemoryAccess *&ReuseMe,
                                    MemoryAccess *&DontRemove) {
    // TODO: Do not forward past loop headers, it synthesizes to the wrong
    // value! Or define a mapping SynthesizableVal -> SCEV to override the
    // expanded value.

    assert(getStmtOfMap(UseToTargetMapping, isl_dim_out) == TargetStmt);
    assert(getStmtOfMap(UseToTargetMapping, isl_dim_in) == UseStmt);

    // Don't handle PHIs (yet)
    if (isa<PHINode>(UseVal))
      return FD_CannotForward;

    auto VUse = VirtualUse::create(UseStmt, UseLoop, UseVal);

    // { DomainDef[] -> Scatter[] }
    isl::map DefScatter;

    // { DomainDef[] -> DomainTarget[] }
    isl::map DefToTargetMapping;

    ScopStmt *DefStmt = nullptr;

    switch (VUse.getKind()) {
    case VirtualUse::Constant:
    case VirtualUse::Synthesizable:
    case VirtualUse::Block:
      return DoIt ? FD_DidForward : FD_CanForwardLeaf;

    case VirtualUse::Hoisted:
      // FIXME: This should be not hard to support
      return FD_CannotForward;

    case VirtualUse::ReadOnly:
      if (!DoIt)
        return FD_CanForwardLeaf;

      if (ModelReadOnlyScalars) {
        auto Access = TargetStmt->lookupInputAccessOf(UseVal);
        if (!Access) {
          auto *SAI = S->getOrCreateScopArrayInfo(UseVal, UseVal->getType(), {},
                                                  MemoryKind::Value);
          auto *Access = new MemoryAccess(
              TargetStmt, nullptr, MemoryAccess::READ, UseVal,
              UseVal->getType(), true, {}, {}, UseVal, MemoryKind::Value, true);
          Access->buildAccessRelation(SAI);
          S->addAccessFunction(Access);
          TargetStmt->addAccess(Access);
          MappedReadOnly++;
        }
        DontRemove = Access;
      }
      return FD_DidForward;

    case VirtualUse::Intra:
      DefScatter = UseScatter;
      DefToTargetMapping = UseToTargetMapping;
      DefStmt = UseStmt;
      assert(DefScatter && DefToTargetMapping);

      LLVM_FALLTHROUGH;
    case VirtualUse::Inter:
      auto Inst = cast<Instruction>(UseVal);
      if (Inst->mayHaveSideEffects() &&
          !isa<LoadInst>(Inst)) // isSafeToSpeculativelyExecute()???
        return FD_CannotForward;

      if (!DefStmt)
        DefStmt = S->getStmtFor(Inst);
      assert(DefStmt);
      // auto DefLoop = LI->getLoopFor(Inst->getParent());
      if (DefScatter.is_null() || DefToTargetMapping.is_null()) {
        // { DomainDef[] -> Scatter[] }
        DefScatter = getScatterFor(DefStmt);

        // { Scatter[] -> DomainDef[] }
        auto ReachDef  = ZoneAlgorithm
			::  getScalarReachingDefinition(DefStmt);

        // { DomainUse[] -> DomainDef[] }
        auto DefToUseMapping =
            give(isl_map_apply_range(UseScatter.copy(), ReachDef.copy()));

        // { DomainDef[] -> DomainTarget[] }
        DefToTargetMapping =
            give(isl_map_apply_range(isl_map_reverse(DefToUseMapping.copy()),
                                     UseToTargetMapping.copy()));

        assert(getStmtOfMap(DefToTargetMapping, isl_dim_in) == DefStmt);
        assert(getStmtOfMap(DefToTargetMapping, isl_dim_out) == TargetStmt);
      }

      if (DoIt) {
        TargetStmt->prependInstruction(Inst);
        NumInstructionsCopied++;
        TotalInstructionsCopied++;
      }

      auto ForwardLoad =
          canForwardLoad(Inst, DefStmt, DefScatter, DefToTargetMapping, UseVal,
                         UseStmt, UseLoop, UseScatter, TargetStmt,
                         UseToTargetMapping, Depth, DoIt, ReuseMe, DontRemove);
      if (ForwardLoad != FD_NotApplicable)
        return ForwardLoad;

      auto ForwardPHI =
          canForwardPHI(Inst, DefStmt, DefScatter, DefToTargetMapping, UseVal,
                        UseStmt, UseLoop, UseScatter, TargetStmt,
                        UseToTargetMapping, Depth, DoIt, ReuseMe, DontRemove);
      if (ForwardPHI != FD_NotApplicable)
        return ForwardPHI;

      if (Inst->mayHaveSideEffects()) // TODO: isSpeculativelyExecutable
        return FD_CannotForward;

      bool Partial = false;
      for (auto OpVal : Inst->operand_values()) {
        MemoryAccess *Dummy;
        auto ForwardOperand =
            canForwardTree(OpVal, DefStmt, UseLoop, DefScatter, TargetStmt,
                           DefToTargetMapping, Depth + 1, DoIt, ReuseMe, Dummy);
        switch (ForwardOperand) {
        case FD_CannotForward:
          if (DoIt) {
            // Since we cannot forward the instruction, need create Def-Use
            // MemoryAccesses

            llvm_unreachable("To be implemented");
          }
        case FD_CanForwardPartially:
          Partial = true;
          LLVM_FALLTHROUGH;
        case FD_CanForwardLeaf:
          assert(!DoIt);
          break;
        case FD_DidForwardPartially:
          Partial = true;
          LLVM_FALLTHROUGH;
        case FD_DidForward:
          assert(DoIt);
          break;
        case FD_NotApplicable:
          llvm_unreachable("Must be applicable");
          break;
        default:
          llvm_unreachable("Have to handle");
          break;
        }
      }

      if (DoIt)
        return Partial ? FD_DidForwardPartially : FD_DidForward;
      return Partial ? FD_CanForwardPartially : FD_CanForwardLeaf;
    }

    llvm_unreachable("Case unhandled");
  }

  static ScopStmt *getStmtOfMap(isl::map Map, isl_dim_type DimType) {
    auto Id = give(isl_map_get_tuple_id(Map.keep(), DimType));
    auto *Result = reinterpret_cast<ScopStmt *>(isl_id_get_user(Id.keep()));
    return Result;
  }

#if 0
  bool canForwardTree(llvm::Value *UseVal, ScopStmt *UseStmt, Loop *UseLoop,
                      // { DomainUse[] -> Scatter[] }
                      isl::map UseScatter, ScopStmt *TargetStmt,
                      // { DomainUse[] -> DomainTarget[] }
                      isl::map UseToTargetMapping, int Depth, bool DoIt,
                      MemoryAccess *&ReuseMe, MemoryAccess *&DontRemove) {
    // TODO: Do not forward past loop headers, it synthesizes to the wrong
    // value! Or define a mapping SynthesizableVal -> SCEV to override the
    // expanded value.

    assert(getStmtOfMap(UseToTargetMapping, isl_dim_out) == TargetStmt);
    assert(getStmtOfMap(UseToTargetMapping, isl_dim_in) == UseStmt);

    // Don't handle PHIs (yet)
    if (isa<PHINode>(UseVal))
      return false;

    auto VUse = VirtualUse::create(UseStmt, UseLoop, UseVal);

    // { DomainDef[] -> Scatter[] }
    isl::map DefScatter;

    // { DomainDef[] -> DomainTarget[] }
    isl::map DefToTargetMapping;

    ScopStmt *DefStmt = nullptr;

    switch (VUse.getKind()) {
    case VirtualUse::Constant:
    case VirtualUse::Synthesizable:
    case VirtualUse::Block:
      return true;

    case VirtualUse::Hoisted:
      return false;

    case VirtualUse::ReadOnly:
      if (DoIt) {
        ForwardedReadOnly++;
        if (ModelReadOnlyScalars) {
          auto Access = TargetStmt->lookupInputAccessOf(UseVal);
          if (!Access) {
            auto *SAI = S->getOrCreateScopArrayInfo(UseVal, UseVal->getType(),
                                                    {}, MemoryKind::Value);
            auto *Access =
                new MemoryAccess(TargetStmt, nullptr, MemoryAccess::READ,
                                 UseVal, UseVal->getType(), true, {}, {},
                                 UseVal, MemoryKind::Value, true);
            Access->buildAccessRelation(SAI);
            S->addAccessFunction(Access);
            TargetStmt->addAccess(Access);
            MappedReadOnly++;
          }
          DontRemove = Access;
        }
      }
      return true;

    case VirtualUse::Intra:
      DefScatter = UseScatter;
      DefToTargetMapping = UseToTargetMapping;
      DefStmt = UseStmt;
      assert(DefScatter && DefToTargetMapping);

      LLVM_FALLTHROUGH;
    case VirtualUse::Inter:
      auto Inst = cast<Instruction>(UseVal);
      if (Inst->mayHaveSideEffects() &&
          !isa<LoadInst>(Inst)) // isSafeToSpeculativelyExecute()???
        return false;

      if (!DefStmt)
        DefStmt = S->getStmtFor(Inst);
      assert(DefStmt);
      // auto DefLoop = LI->getLoopFor(Inst->getParent());
      if (DefScatter.is_null() || DefToTargetMapping.is_null()) {
        // { DomainDef[] -> Scatter[] }
        DefScatter = getScatterFor(DefStmt);

        // { Scatter[] -> DomainDef[] }
        auto ReachDef = getScalarReachingDefinition(DefStmt);

        // { DomainUse[] -> DomainDef[] }
        auto DefToUseMapping =
            give(isl_map_apply_range(UseScatter.copy(), ReachDef.copy()));

        // { DomainDef[] -> DomainTarget[] }
        DefToTargetMapping =
            give(isl_map_apply_range(isl_map_reverse(DefToUseMapping.copy()),
                                     UseToTargetMapping.copy()));

        assert(getStmtOfMap(DefToTargetMapping, isl_dim_in) == DefStmt);
        assert(getStmtOfMap(DefToTargetMapping, isl_dim_out) == TargetStmt);
      }

      if (DoIt) {
        TargetStmt->prependInstrunction(Inst);
        ForwardedInsts++;
      }

      if (auto LI = dyn_cast<LoadInst>(Inst)) {
        MemoryAccess *Dummy;
        if (!canForwardTree(LI->getPointerOperand(), DefStmt, UseLoop,
                            DefScatter, TargetStmt, DefToTargetMapping,
                            Depth + 1, DoIt, ReuseMe, Dummy))
          return false;

        auto *RA = &DefStmt->getArrayAccessFor(LI);

        // { DomainDef[] -> ValInst[] }
        auto ExpectedVal = makeValInst(UseVal, DefStmt, UseLoop);

        // { DomainTarget[] -> ValInst[] }
        auto ToExpectedVal = give(isl_map_apply_domain(
            ExpectedVal.copy(), DefToTargetMapping.copy()));

        isl::union_map Candidates;
        // { DomainTo[] -> Element[] }
        auto SameVal = containsSameValue(ToExpectedVal,
                                         getScatterFor(TargetStmt), Candidates);
        if (!SameVal)
          return false;
        if (DoIt) {
          ForwardedLoads++;
          MemoryAccess *Access = TargetStmt->getArrayAccessOrNULLFor(LI);
          if (!Access) {
            if (Depth == 0 && ReuseMe) {
              Access = ReuseMe;
              ReuseMe = nullptr;
            } else {
              auto ArrayId =
                  give(isl_map_get_tuple_id(SameVal.keep(), isl_dim_out));
              auto SAI = reinterpret_cast<ScopArrayInfo *>(
                  isl_id_get_user(ArrayId.keep()));
              SmallVector<const SCEV *, 4> Sizes;
              Sizes.reserve(SAI->getNumberOfDimensions());
              SmallVector<const SCEV *, 4> Subscripts;
              Subscripts.reserve(SAI->getNumberOfDimensions());
              for (unsigned i = 0; i < SAI->getNumberOfDimensions(); i += 1) {
                auto DimSize = SAI->getDimensionSize(i);
                Sizes.push_back(DimSize);

                // Dummy access, to be replaced anyway.
                Subscripts.push_back(nullptr);
              }
              Access =
                  new MemoryAccess(TargetStmt, LI, MemoryAccess::READ,
                                   SAI->getBasePtr(), Inst->getType(), true, {},
                                   Sizes, Inst, MemoryKind::Array, false);
              S->addAccessFunction(Access);
              TargetStmt->addAccess(Access, true);
            }

            // Necessary so matmul pattern detection recognizes this access. It
            // expects the map to have exactly 2 constrains (i0=o0 and i1=o1,
            // for the two surrounding loops)
            SameVal = SameVal.gist_domain(
                give(TargetStmt->getDomain())
                    .intersect_params(give(S->getContext())));

            Access->setNewAccessRelation(SameVal.copy());
          }

          MappedKnown++;
          KnownReports.emplace_back(RA, std::move(Candidates),
                                    std::move(SameVal),
                                    std::move(ToExpectedVal));
        }
        return true;
      }

      if (Inst->mayHaveSideEffects()) // TODO: isSpeculativelyExecutable
        return false;

      for (auto OpVal : Inst->operand_values()) {
        MemoryAccess *Dummy;
        if (!canForwardTree(OpVal, DefStmt, UseLoop, DefScatter, TargetStmt,
                            DefToTargetMapping, Depth + 1, DoIt, ReuseMe,
                            Dummy))
          return false;
      }

      return true;
    }

    llvm_unreachable("Case unhandled");
  }
#endif

  bool tryForwardTree(MemoryAccess *RA) {
    assert(RA->isLatestScalarKind());

    auto Stmt = RA->getStatement();
    auto InLoop = Stmt->getSurroundingLoop();
    auto DomSpace = give(Stmt->getDomainSpace());
    auto Identity = give(isl_map_identity(
        isl_space_map_from_domain_and_range(DomSpace.copy(), DomSpace.copy())));
    auto Scatter = getScatterFor(Stmt);
    MemoryAccess *DontReuse = nullptr;
    MemoryAccess *Dummy;
    if (!canForwardTree(RA->getAccessValue(), Stmt, InLoop, Scatter, Stmt,
                        Identity, 0, false, DontReuse, Dummy))
      return false;

    MemoryAccess *KeepMe = nullptr;
    bool Success = canForwardTree(RA->getAccessValue(), Stmt, InLoop, Scatter,
                                  Stmt, Identity, 0, true, RA, KeepMe);
    assert(Success && "If it says it can do it, it must be able to do it");

    // Remove if not been reused.
    if (RA && RA != KeepMe)
      Stmt->removeSingleMemoryAccess(RA);

    ForwardedTrees += 1;
    return true;
  }

  // { Domain[] -> Element[] }
  isl::map containsSameValue(
      // { Domain[] -> ValInst[] }
      isl::map ValInst,
      // { Domain[] -> Scatter[] }
      isl::map Sched, isl::union_map &MustKnownMap) {

    // { Domain[] }
    auto Domain = give(isl_map_domain(ValInst.copy()));

    // { Element[] -> [Zone[] -> ValInst[]] }
    auto MustKnownCurried = give(isl_union_map_curry(Known.copy()));

    // { [DomainUser[] -> ValInst[]] -> DomainUser[] }
    auto DomValDom = give(isl_map_domain_map(ValInst.copy()));

    // { [DomainUser[] -> ValInst[]] -> ValInst[] }
    auto DomValVal = give(isl_map_range_map(ValInst.copy()));

    // { [DomainUser[] -> ValInst[]] -> Scatter[] }
    auto DomValSched =
        give(isl_map_apply_range(DomValDom.take(), Sched.take()));

    // { [Scatter[] -> ValInst[]] -> [DomainUser[] -> ValInst[]] }
    auto SchedValDomVal = give(isl_union_map_from_map(isl_map_reverse(
        isl_map_range_product(DomValSched.take(), DomValVal.take()))));

    // { Element[] -> [DomainUser[] -> ValInst[]] }
    // Zone[] of MustKnownCurried is reinterpreted as Scatter[]: Those instants
    // that immediately follow an unit-zone. Scalar reads take place at the
    // beginning of a statement's execution, meaning they read directly the
    // value that is known in the unit-zone.
    auto MustKnownInst = give(isl_union_map_apply_range(MustKnownCurried.take(),
                                                        SchedValDomVal.take()));

    // { DomainUser[] -> Element[] }
    // List of array elements that do contain the same ValInst[] at when the
    // read access takes place.
    MustKnownMap = give(isl_union_map_reverse(isl_union_set_unwrap(
        isl_union_map_domain(isl_union_map_uncurry(MustKnownInst.take())))));
    simplify(MustKnownMap);

    isl::map Result;

    // MemoryAccesses can read only elements from a single array (not: { Dom[0]
    // -> A[0]; Dom[1] -> B[1] }). Look through all arrays until we find one
    // that contains exactly the wanted values.
    MustKnownMap.foreach_map([&, this](isl::map Map) -> isl::stat {
      // Get the array this is accessing.
      auto ArrayId = give(isl_map_get_tuple_id(Map.keep(), isl_dim_out));
      auto SAI = static_cast<ScopArrayInfo *>(isl_id_get_user(ArrayId.keep()));

      // No support for generation of indirect array accesses.
      if (SAI->getBasePtrOriginSAI())
        return isl::stat::ok; // continue

      // Determine whether this map contains all wanted values.
      auto MapDom = give(isl_map_domain(Map.copy()));
      if (!isl_set_is_subset(Domain.keep(), MapDom.keep()))
        return isl::stat::ok; // continue

      // TODO: Check requirement that it maps not only to the same location,
      // otherwise we don't gain anything; DeLICM already does this.

      // There might be multiple array elements the contain the same value,
      // but
      // choose only one of them. lexmin is used because it returns a
      // one-value
      // mapping, we currently do not care about which one.
      // TODO: Get the simplest access function.
      Result = give(isl_map_lexmin(Map.take()));
      return isl::stat::error; // break
    });

    return Result;
  }

  /// Find array elements that contain the same value as @p RA reads and try to
  /// redirect the scalar load to read from that array element instead.
  bool tryCollapseKnownLoad(MemoryAccess *RA) {
    assert(RA->isLatestScalarKind());

    // { DomainUser[] -> ValInst[] }
    auto ValInst = makeValInst(RA->getAccessValue(), RA->getStatement(),
                               RA->getStatement()->getSurroundingLoop());

    // { DomainUser[] -> Scatter[] }
    auto Sched = getScatterFor(RA);

    // { Element[] -> [Zone[] -> ValInst[]] }
    auto MustKnownCurried = give(isl_union_map_curry(Known.copy()));

    // { [DomainUser[] -> ValInst[]] -> DomainUser[] }
    auto DomValDom = give(isl_map_domain_map(ValInst.copy()));

    // { [DomainUser[] -> ValInst[]] -> ValInst[] }
    auto DomValVal = give(isl_map_range_map(ValInst.copy()));

    // { [DomainUser[] -> ValInst[]] -> Scatter[] }
    auto DomValSched =
        give(isl_map_apply_range(DomValDom.take(), Sched.take()));

    // { [Scatter[] -> ValInst[]] -> [DomainUser[] -> ValInst[]] }
    auto SchedValDomVal = give(isl_union_map_from_map(isl_map_reverse(
        isl_map_range_product(DomValSched.take(), DomValVal.take()))));

    // { Element[] -> [DomainUser[] -> ValInst[]] }
    // Zone[] of MustKnownCurried is reinterpreted as Scatter[]: Those instants
    // that immediately follow an unit-zone. Scalar reads take place at the
    // beginning of a statement's execution, meaning they read directly the
    // value that is known in the unit-zone.
    auto MustKnownInst = give(isl_union_map_apply_range(MustKnownCurried.take(),
                                                        SchedValDomVal.take()));

    // { DomainUser[] -> Element[] }
    // List of array elements that do contain the same ValInst[] at when the
    // read access takes place.
    auto MustKnownMap = give(isl_union_map_reverse(isl_union_set_unwrap(
        isl_union_map_domain(isl_union_map_uncurry(MustKnownInst.take())))));
    simplify(MustKnownMap);

    bool Modified = false;

    // MemoryAccesses can read only elements from a single array (not: { Dom[0]
    // -> A[0]; Dom[1] -> B[1] }). Look through all arrays until we find one
    // that contains exactly the wanted values.
    MustKnownMap.foreach_map([&, this](isl::map Map) -> isl::stat {
      // Get the array this is accessing.
      auto ArrayId = give(isl_map_get_tuple_id(Map.keep(), isl_dim_out));
      auto SAI = static_cast<ScopArrayInfo *>(isl_id_get_user(ArrayId.keep()));

      // No support for generation of indirect array accesses.
      if (SAI->getBasePtrOriginSAI())
        return isl::stat::ok; // continue

      // Determine whether this map contains all wanted values.
      auto Dom = getDomainFor(RA);
      auto MapDom = give(isl_map_domain(Map.copy()));
      if (!isl_set_is_subset(Dom.keep(), MapDom.keep()))
        return isl::stat::ok; // continue

      // TODO: Check requirement that it maps not only to the same location,
      // otherwise we don't gain anything; DeLICM already does this.

      // There might be multiple array elements the contain the same value,
      // but
      // choose only one of them. lexmin is used because it returns a
      // one-value
      // mapping, we currently do not care about which one.
      // TODO: Get the simplest access function.
      auto Target = give(isl_map_lexmin(Map.take()));

      // Do the transformation which we determined is valid.
      collapseKnownLoad(RA, std::move(Target), MustKnownMap, ValInst);

      // We were successful and do not need to look for more candidates.
      Modified = true;
      return isl::stat::error; // break
    });

    return Modified;
  }

public:
  KnownImpl(Scop *S, LoopInfo *LI) : ZoneAlgorithm(S, LI) {}

  /// Compute the zones of known array element contents.
  ///
  /// @return True if the computed #Known is usable.
  bool computeKnown() {
    isl::union_map MustKnown, KnownFromLoad, KnownFromInit;

    // Check that nothing strange occurs.
    if (!isCompatibleScop()) {
      KnownIncompatible++;
      return false;
    }

    isl_ctx_reset_error(IslCtx.get());
    {
      IslMaxOperationsGuard MaxOpGuard(IslCtx.get(), KnownMaxOps);

      computeCommon();
      Known = computeKnownMap(true, true, true);
      simplify(Known);
    }

    if (!Known) {
      assert(isl_ctx_last_error(IslCtx.get()) == isl_error_quota);
      KnownOutOfQuota++;
      DEBUG(dbgs() << "DeLICM analysis exceeded max_operations\n");
      return false;
    }

    KnownAnalyzed++;
    // DEBUG(dbgs() << "Known from must writes: " << MustKnown << "\n");
    // DEBUG(dbgs() << "Known from load: " << KnownFromLoad << "\n");
    // DEBUG(dbgs() << "Known from init: " << KnownFromInit << "\n");
    DEBUG(dbgs() << "All known: " << Known << "\n");

    return true;
  }

  /// Try to redirect all scalar reads in the scop that to array elements that
  /// contain the same value.
  void collapseKnown() {
    assert(Known);
    bool Modified = false;

    SmallVector<MemoryAccess *, 16> Accs;

    for (auto &Stmt : *S) {
      // FIXME: Support region statements
      if (!Stmt.isBlockStmt())
        continue;

      for (auto *RA : Stmt) {
        if (!RA->isLatestScalarKind())
          continue;
        if (!RA->isRead())
          continue;

        Accs.push_back(RA);
      }
    }

    for (auto *RA : Accs)
      if (tryForwardTree(RA))
        Modified = true;

    if (Modified)
      KnownScopsModified++;
  }

  /// Print the analysis result, performed transformations and the scop after
  /// the transformation.
  void print(llvm::raw_ostream &OS, int Indent = 0) {
    printStatistics(OS, Indent);

#if 0
    OS.indent(Indent) << "Known zone: " << Known << "\n";
    OS.indent(Indent) << "Redirected knowns {\n";
    for (auto &Report : KnownReports)
      Report.print(OS, Indent + 4);
    OS.indent(Indent) << "}\n";
    printAccesses(OS, Indent);
#endif
  }

  TryForward *TryForwardSubtree = nullptr;

  virtual ForwardingDecision forwardTree(ScopStmt *TargetStmt, isl::map TargetSchedule,
	  llvm::Value *UseVal,
	  ScopStmt *UseStmt, llvm::Loop *UseLoop, isl::map UseSchedule, isl::map UseToTargetMapping,
	  ScopStmt *DefStmt, llvm::Loop *DefLoop, isl::map DefSchedule, isl::map DefToTargetMapping,
	  int Depth, bool DoIt) override {

	  auto LI = dyn_cast<LoadInst>(UseVal);
	  auto Inst = LI;
	  if (!LI)
		  return FD_NotApplicable;

	  if (DoIt)
		  TargetStmt->prependInstruction(LI);

	  
	   ForwardingDecision OpDecision = TryForwardSubtree->forwardTree(TargetStmt, TargetSchedule,
		   LI->getPointerOperand(),
			DefStmt,  DefLoop,  DefSchedule, DefToTargetMapping, 
			nullptr, nullptr, nullptr, nullptr,
			Depth+1, DoIt);
	   switch (OpDecision) {
	   case FD_CannotForward:
		   return OpDecision;

	   case FD_CanForwardLeaf:
	   case FD_CanForwardTree:
	   case FD_DidForward:
		   break;

	   default:
		   llvm_unreachable("Shouldn't return this");
	   }



	 


	  auto *RA = &DefStmt->getArrayAccessFor(LI);

	  // { DomainDef[] -> ValInst[] }
	  auto ExpectedVal = makeValInst(UseVal, DefStmt, UseLoop);

	  // { DomainTarget[] -> ValInst[] }
	  auto ToExpectedVal = give(isl_map_apply_domain(ExpectedVal.copy(), DefToTargetMapping.copy()));

	  isl::union_map Candidates;
	  // { DomainTo[] -> Element[] }
	  auto SameVal =  containsSameValue(ToExpectedVal, getScatterFor(TargetStmt), Candidates);
	  if (!SameVal)
		  return FD_CannotForward;

	  if (!DoIt)
		  return FD_CanForwardLeaf;

	  MemoryAccess *Access = TargetStmt->getArrayAccessOrNULLFor(LI);
	  if (!Access) {
		   
			  auto ArrayId = give(isl_map_get_tuple_id(SameVal.keep(), isl_dim_out));
			  auto SAI =
				  reinterpret_cast<ScopArrayInfo *>(isl_id_get_user(ArrayId.keep()));
			  SmallVector<const SCEV *, 4> Sizes;
			  Sizes.reserve(SAI->getNumberOfDimensions());
			  SmallVector<const SCEV *, 4> Subscripts;
			  Subscripts.reserve(SAI->getNumberOfDimensions());
			  for (unsigned i = 0; i < SAI->getNumberOfDimensions(); i += 1) {
				  auto DimSize = SAI->getDimensionSize(i);
				  Sizes.push_back(DimSize);

				  // Dummy access, to be replaced anyway.
				  Subscripts.push_back(nullptr);
			  }
			  Access = new MemoryAccess(TargetStmt, LI, MemoryAccess::READ,
				  SAI->getBasePtr(), Inst->getType(), true, {},
				  Sizes, Inst, MemoryKind::Array, false);
			  S->addAccessFunction(Access);
			  TargetStmt->addAccess(Access, true);
		  

		  // Necessary so matmul pattern detection recognizes this access. It
		  // expects the map to have exactly 2 constrains (i0=o0 and i1=o1, for the
		  // two surrounding loops)
		  SameVal =
			  SameVal.gist_domain(give(TargetStmt->getDomain())
				  .intersect_params(give(S->getContext())));

		  Access->setNewAccessRelation(SameVal);
	  }

	  MappedKnown++;
	  KnownReports.emplace_back(RA, std::move(Candidates), std::move(SameVal),
		  std::move(ToExpectedVal));
	  return FD_DidForward;
  }

  virtual ForwardingDecision canForward(ScopStmt *TargetStmt,
                                        llvm::Value *UseVal, ScopStmt *UseStmt,
                                        llvm::Loop *UseLoop) override {
    return FD_NotApplicable;
  };

  virtual void doForward(ScopStmt *TargetStmt, llvm::Value *UseVal,
                         ScopStmt *UseStmt, llvm::Loop *UseLoop) override{};

  virtual  isl::map TryForward::getScalarReachingDefinition(ScopStmt *Stmt) override {
	  return ZoneAlgorithm::getScalarReachingDefinition(Stmt);
  }

};



/// Pass that redirects scalar reads to array elements that are known to contain
/// the same value.
///
/// This reduces the number of scalar accesses and therefore potentially
/// increased the freedom of the scheduler. In the ideal case, all reads of a
/// scalar definition are redirected (We currently do not care about removing
/// the write in this case).  This is also useful for the main DeLICM pass as
/// there are less scalars to be mapped.
class ForwardOpTree : public ScopPass {
private:
  ForwardOpTree(const ForwardOpTree &) = delete;
  const ForwardOpTree &operator=(const ForwardOpTree &) = delete;

  /// Hold a reference to the isl_ctx to avoid it being freed before we released
  /// all of the ISL objects.
  std::shared_ptr<isl_ctx> IslCtx;

  /// The pass implementation, also holding per-scop data.
  std::unique_ptr<KnownImpl> Impl;





  void collapseToKnown(Scop &S) {
#if 0
    if (!UseVirtualStmts) {
      DEBUG(dbgs() << "-polly-known requires virtual statements "
                      "(-polly-codegen-virtual-statements)\n");
      return;
    }
#endif


    Impl = make_unique<KnownImpl>(  &S, &getAnalysis<LoopInfoWrapperPass>().getLoopInfo());

    if (!Impl->computeKnown())
      return;

    DEBUG(dbgs() << "Collapsing scalars to known array elements...\n");
    Impl->collapseKnown();

    DEBUG(dbgs() << "\nFinal Scop:\n");
    DEBUG(dbgs() << S);
  }

public:
  static char ID;
  explicit ForwardOpTree() : ScopPass(ID) {}
  virtual void getAnalysisUsage(AnalysisUsage &AU) const override {
    // TODO: preserve only ScopInfo and dependencies
    AU.addRequiredTransitive<ScopInfoRegionPass>();
    AU.addRequired<LoopInfoWrapperPass>();
    AU.setPreservesAll();
    // ScopPass::getAnalysisUsage(AU);
  }

  virtual bool runOnScop(Scop &S) override {
    // Free resources for previous scop's computation, if not yet done.
    releaseMemory();

    if (UnprofitableScalarAccs)
      DEBUG(dbgs() << "WARNING: -polly-unprofitable-scalar-accs=true active; "
                      "optimizable SCoPs might have been pruned prematurely\n");

    IslCtx = S.getSharedIslCtx();
    BeforeKnownScalarAccesses += S.getNumScalarAccesses();
    BeforeKnownScalarWritesInLoop += S.getNumScalarWritesInLoops();
    collapseToKnown(S);
    AfterKnownScalarAccesses += S.getNumScalarAccesses();
    AfterKnownScalarWritesInLoop += S.getNumScalarWritesInLoops();

    return false;
  }

  virtual void printScop(raw_ostream &OS, Scop &S) const override {
    if (!Impl)
      return;

    assert(Impl->getScop() == &S);
    Impl->print(OS);
  }

  virtual void releaseMemory() override {
    Impl.reset();

    // It is important to release the isl_ctx last, to ensure it is not free'd
    // before any other ISL object held.
    IslCtx.reset();
  }

}; // class ForwardOpTree

char ForwardOpTree::ID;
} // anonymous namespace

isl::union_map
polly::computeArrayLifetime(isl::union_map Schedule, isl::union_map Writes,
                            isl::union_map Reads, bool ReadEltInSameInst,
                            bool InclWrite, bool InclLastRead, bool ExitReads) {
  isl::union_map ExitRays;
  if (ExitReads) {
    // Add all writes that are never overwritten as rays.

    // { Element[] }
    auto WriteElements = give(isl_union_map_range(Writes.copy()));

    // { DomainWrite[] -> Scatter[] }
    auto WriteSched = give(isl_union_map_intersect_domain(
        Schedule.copy(), isl_union_map_domain(Writes.copy())));

    // { Element[] -> Scatter[] }
    auto WriteActions = give(isl_union_map_apply_range(
        isl_union_map_reverse(Writes.copy()), Schedule.copy()));
    auto LastWrites = give(isl_union_map_lexmax(WriteActions.take()));

    // { [Element[] -> Scatter[]] -> Zone[] }
    auto AfterLastWrite = afterScatter(
        give(isl_union_map_range_map(LastWrites.take())), !InclWrite);

    // { [Element[] -> DomainWrite[]] -> Zone[] }
    ExitRays = give(isl_union_map_apply_domain(
        AfterLastWrite.take(),
        isl_union_map_product(makeIdentityMap(WriteElements, false).take(),
                              isl_union_map_reverse(WriteSched.take()))));
  }

  // { [Element[] -> DomainWrite[] -> Scatter[] }
  auto Defs = give(isl_union_map_apply_range(
      isl_union_map_range_map(isl_union_map_reverse(Writes.copy())),
      Schedule.copy()));

  // { [Element[] -> Zone[]] -> DomainWrite[] }
  auto ReachDef = computeReachingDefinition(Schedule, Writes, ReadEltInSameInst,
                                            !ReadEltInSameInst);

  // { Element[] -> Scatter[] }
  auto ReadActions =
      give(isl_union_map_apply_domain(Schedule.take(), Reads.take()));

  // { [Element[] -> Scatter[]] -> DomainWrite[] }
  auto WhatIsItReading = give(isl_union_map_intersect_domain(
      ReachDef.take(), isl_union_map_wrap(ReadActions.take())));

  // { [Element[] -> DomainWrite[]] -> Scatter[] }
  auto Uses = give(isl_union_map_reverse(
      isl_union_map_curry(reverseDomain(WhatIsItReading).take())));

  // { [Element[] -> DomainWrite[]] ->  Scatter[] }
  auto Result = betweenScatter(Defs, Uses, InclWrite, InclLastRead);

  if (ExitRays)
    Result = give(isl_union_map_union(Result.take(), ExitRays.take()));

  return Result;
}

std::unique_ptr<TryForward> polly::createTryForwardKnown(Scop *S, LoopInfo *LI, TryForward *TryForwardSubtree) {
	auto Result= std::make_unique<KnownImpl>(S, LI);
	Result->TryForwardSubtree= TryForwardSubtree;
	if (!Result->computeKnown())
		return nullptr;
	return Result;
}<|MERGE_RESOLUTION|>--- conflicted
+++ resolved
@@ -269,116 +269,6 @@
   return singleton(std::move(ReachOverwrite), ResultSpace);
 }
 
-<<<<<<< HEAD
-/// Compute the reaching definition of a scalar.
-///
-/// Compared to computeReachingDefinition, there is just one element which is
-/// accessed and therefore only a set if instances that accesses that element is
-/// required.
-///
-/// @param Schedule  { DomainWrite[] -> Scatter[] }
-/// @param Writes    { DomainWrite[] }
-/// @param InclDef   Include the timepoint of the definition to the result.
-/// @param InclRedef Include the timepoint of the overwrite into the result.
-///
-/// @return { Scatter[] -> DomainWrite[] }
-isl::union_map computeScalarReachingDefinition(isl::union_map Schedule,
-                                               isl::union_set Writes,
-                                               bool InclDef, bool InclRedef) {
-
-  // { DomainWrite[] -> Element[] }
-  auto Defs = give(isl_union_map_from_domain(Writes.take()));
-
-  // { [Element[] -> Scatter[]] -> DomainWrite[] }
-  auto ReachDefs =
-      computeReachingDefinition(Schedule, Defs, InclDef, InclRedef);
-
-  // { Scatter[] -> DomainWrite[] }
-  return give(isl_union_set_unwrap(
-      isl_union_map_range(isl_union_map_curry(ReachDefs.take()))));
-}
-
-/// Compute the reaching definition of a scalar.
-///
-/// This overload accepts only a single writing statement as an isl_map,
-/// consequently the result also is only a single isl_map.
-///
-/// @param Schedule  { DomainWrite[] -> Scatter[] }
-/// @param Writes    { DomainWrite[] }
-/// @param InclDef   Include the timepoint of the definition to the result.
-/// @param InclRedef Include the timepoint of the overwrite into the result.
-///
-/// @return { Scatter[] -> DomainWrite[] }
-isl::map computeScalarReachingDefinition( // { Domain[] -> Zone[] }
-    isl::union_map Schedule, isl::set Writes, bool InclDef, bool InclRedef) {
-  auto DomainSpace = give(isl_set_get_space(Writes.keep()));
-  auto ScatterSpace = getScatterSpace(Schedule);
-
-  //  { Scatter[] -> DomainWrite[] }
-  auto UMap = computeScalarReachingDefinition(
-      Schedule, give(isl_union_set_from_set(Writes.take())), InclDef,
-      InclRedef);
-
-  auto ResultSpace = give(isl_space_map_from_domain_and_range(
-      ScatterSpace.take(), DomainSpace.take()));
-  return singleton(UMap, ResultSpace);
-}
-
-/// Create a domain-to-unknown value mapping.
-///
-/// Value instances that do not represent a specific value are represented by an
-/// unnamed tuple of 0 dimensions. Its meaning depends on the context. It can
-/// either mean a specific but unknown value which cannot be represented by
-/// other means. It conflicts with itself because those two unknown ValInsts may
-/// have different concrete values at runtime.
-///
-/// The other meaning is an arbitrary or wildcard value that can be chosen
-/// freely, like LLVM's undef. If matched with an unknown ValInst, there is no
-/// conflict.
-///
-/// @param Domain { Domain[] }
-///
-/// @return { Domain[] -> ValInst[] }
-isl::union_map makeUnknownForDomain(isl::union_set Domain) {
-  return give(isl_union_map_from_domain(Domain.take()));
-}
-
-/// Create a domain-to-unknown value mapping.
-///
-/// @see makeUnknownForDomain(isl::union_set)
-///
-/// @param Domain { Domain[] }
-///
-/// @return { Domain[] -> ValInst[] }
-isl::map makeUnknownForDomain(isl::set Domain) {
-  return give(isl_map_from_domain(Domain.take()));
-}
-
-/// Return whether @p Map maps to an unknown value.
-///
-/// @param { [] -> ValInst[] }
-bool isMapToUnknown(const isl::map &Map) {
-  auto Space = give(isl_space_range(isl_map_get_space(Map.keep())));
-  return !isl_map_has_tuple_id(Map.keep(), isl_dim_set) &&
-         !isl_space_is_wrapping(Space.keep()) &&
-         isl_map_dim(Map.keep(), isl_dim_out) == 0;
-}
-
-/// Return only the mappings that map to known values.
-///
-/// @param UMap { [] -> ValInst[] }
-///
-/// @return { [] -> ValInst[] }
-isl::union_map filterKnownValInst(const isl::union_map &UMap) {
-  auto Result = give(isl_union_map_empty(isl_union_map_get_space(UMap.keep())));
-  UMap.foreach_map([=, &Result](isl::map Map) -> isl::stat {
-    if (!isMapToUnknown(Map))
-      Result = give(isl_union_map_add_map(Result.take(), Map.take()));
-    return isl::stat::ok;
-  });
-  return Result;
-}
-
 /// Input: { Domain[] -> [Range1[] -> Range2[]] }
 /// Output: { [Domain[] -> Range1[]] -> [Domain[] -> Range2[]] }
 isl::map isl_map_distribute_domain(isl::map Map) {
@@ -463,8 +353,6 @@
   return give(isl_union_map_union(Mapped.take(), NotMapped.take()));
 }
 
-=======
->>>>>>> 65775bef
 /// Try to find a 'natural' extension of a mapped to elements outside its
 /// domain.
 ///
@@ -864,74 +752,6 @@
   }
 };
 
-<<<<<<< HEAD
-std::string printIntruction(Instruction *Instr, bool IsForDebug = false) {
-  std::string Result;
-  raw_string_ostream OS(Result);
-  Instr->print(OS, IsForDebug);
-  OS.flush();
-  size_t i = 0;
-  while (i < Result.size() && Result[i] == ' ')
-    i += 1;
-  return Result.substr(i);
-}
-
-/// Base class for algorithms based on zones, like DeLICM.
-class ZoneAlgorithm {
-protected:
-  /// Hold a reference to the isl_ctx to avoid it being freed before we released
-  /// all of the isl objects.
-  ///
-  /// This must be declared before any other member that holds an isl object.
-  /// This guarantees that the shared_ptr and its isl_ctx is destructed last,
-  /// after all other members free'd the isl objects they were holding.
-  std::shared_ptr<isl_ctx> IslCtx;
-
-  /// Cached reaching definitions for each ScopStmt.
-  ///
-  /// Use getScalarReachingDefinition() to get its contents.
-  DenseMap<ScopStmt *, isl::map> ScalarReachDefZone;
-
-  /// The analyzed Scop.
-  Scop *S;
-
-  /// LoopInfo analysis used to determine whether values are synthesizable.
-  LoopInfo *LI;
-
-  /// Parameter space that does not need realignment.
-  isl::space ParamSpace;
-
-  /// Space the schedule maps to.
-  isl::space ScatterSpace;
-
-  /// Cached version of the schedule and domains.
-  isl::union_map Schedule;
-
-  /// Combined access relations of all MemoryKind::Array READ accesses.
-  /// { DomainRead[] -> Element[] }
-  isl::union_map AllReads;
-
-  /// Combined access relations of all MemoryKind::Array, MAY_WRITE accesses.
-  /// { DomainMayWrite[] -> Element[] }
-  isl::union_map AllMayWrites;
-
-  /// Combined access relations of all MemoryKind::Array, MUST_WRITE accesses.
-  /// { DomainMustWrite[] -> Element[] }
-  isl::union_map AllMustWrites;
-
-  /// The value instances written to array elements of all write accesses.
-  /// { [Element[] -> DomainWrite[]] -> ValInst[] }
-  isl::union_map AllWriteValInst;
-
-  /// All reaching definitions for MemoryKind::Array writes.
-  /// { [Element[] -> Zone[]] -> DomainWrite[] }
-  isl::union_map WriteReachDefZone;
-
-  /// Map llvm::Values to an isl identifier.
-  /// Used with -polly-use-llvm-names=false as an alternative method to get
-  /// unique ids that do not depend on pointer values.
-  DenseMap<Value *, isl::id> ValueIds;
-
   ///  Combined access relations of all MK_Array write accesses (union of
   ///  AllMayWrites and AllMustWrites).
   /// { DomainWrite[] -> Element[] }
@@ -940,20 +760,6 @@
   // { [Element[] -> DomainRead[]] -> ValInst[] }
   isl::union_map AllReadValInst;
 
-  /// Prepare the object before computing the zones of @p S.
-  ZoneAlgorithm(Scop *S, LoopInfo *LI)
-      : IslCtx(S->getSharedIslCtx()), S(S), LI(LI),
-        Schedule(give(S->getSchedule())) {
-
-    auto Domains = give(S->getDomains());
-
-    Schedule =
-        give(isl_union_map_intersect_domain(Schedule.take(), Domains.take()));
-    ParamSpace = give(isl_union_map_get_space(Schedule.keep()));
-    ScatterSpace = getScatterSpace(Schedule);
-  }
-
-private:
   /// Of all the llvm::Values that represent the same content, try to find an
   /// unique one.
   ///
@@ -988,93 +794,7 @@
     return Val;
   }
 
-  /// Check whether @p Stmt can be accurately analyzed by zones.
-  ///
-  /// What violates our assumptions:
-  /// - A load after a write of the same location; we assume that all reads
-  ///   occur before the writes.
-  /// - Two writes to the same location; we cannot model the order in which
-  ///   these occur.
-  ///
-  /// Scalar reads implicitly always occur before other accesses therefore never
-  /// violate the first condition. There is also at most one write to a scalar,
-  /// satisfying the second condition.
-  bool isCompatibleStmt(ScopStmt *Stmt) {
-    auto Stores = makeEmptyUnionMap();
-    auto Loads = makeEmptyUnionMap();
-
-    // This assumes that the MemoryKind::Array MemoryAccesses are iterated in
-    // order.
-    for (auto *MA : *Stmt) {
-      if (!MA->isLatestArrayKind())
-        continue;
-
-      auto AccRel =
-          give(isl_union_map_from_map(getAccessRelationFor(MA).take()));
-
-      if (MA->isRead()) {
-        // Reject load after store to same location.
-        if (!isl_union_map_is_disjoint(Stores.keep(), AccRel.keep())) {
-          OptimizationRemarkMissed R(DEBUG_TYPE, "LoadAfterStore",
-                                     MA->getAccessInstruction());
-          R << "load after store of same element in same statement";
-          R << " (previous stores: " << Stores;
-          R << ", loading: " << AccRel << ")";
-          S->getFunction().getContext().diagnose(R);
-          return false;
-        }
-
-        Loads = give(isl_union_map_union(Loads.take(), AccRel.take()));
-
-        continue;
-      }
-
-      if (!isa<StoreInst>(MA->getAccessInstruction())) {
-        DEBUG(dbgs() << "WRITE that is not a StoreInst not supported\n");
-        OptimizationRemarkMissed R(DEBUG_TYPE, "UnusualStore",
-                                   MA->getAccessInstruction());
-        R << "encountered write that is not a StoreInst: "
-          << printIntruction(MA->getAccessInstruction());
-        S->getFunction().getContext().diagnose(R);
-        return false;
-      }
-
-      // In region statements the order is less clear, eg. the load and store
-      // might be in a boxed loop.
-      if (Stmt->isRegionStmt() &&
-          !isl_union_map_is_disjoint(Loads.keep(), AccRel.keep())) {
-        OptimizationRemarkMissed R(DEBUG_TYPE, "StoreInSubregion",
-                                   MA->getAccessInstruction());
-        R << "store is in a non-affine subregion";
-        S->getFunction().getContext().diagnose(R);
-        return false;
-      }
-
-      // Do not allow more than one store to the same location.
-      if (!isl_union_map_is_disjoint(Stores.keep(), AccRel.keep())) {
-        OptimizationRemarkMissed R(DEBUG_TYPE, "StoreAfterStore",
-                                   MA->getAccessInstruction());
-        R << "store after store of same element in same statement";
-        R << " (previous stores: " << Stores;
-        R << ", storing: " << AccRel << ")";
-        S->getFunction().getContext().diagnose(R);
-        return false;
-      }
-
-      Stores = give(isl_union_map_union(Stores.take(), AccRel.take()));
-    }
-
-    return true;
-  }
-
-  void addArrayReadAccess(MemoryAccess *MA) {
-    assert(MA->isLatestArrayKind());
-    assert(MA->isRead());
     auto *Stmt = MA->getStatement();
-
-    // { DomainRead[] -> Element[] }
-    auto AccRel = getAccessRelationFor(MA);
-    AllReads = give(isl_union_map_add_map(AllReads.take(), AccRel.copy()));
 
     auto *LI = dyn_cast_or_null<LoadInst>(MA->getAccessInstruction());
     if (LI) {
@@ -1093,155 +813,6 @@
       AllReadValInst = give(
           isl_union_map_add_map(AllReadValInst.take(), EltLoadValInst.take()));
     }
-  }
-
-  void addArrayWriteAccess(MemoryAccess *MA) {
-    assert(MA->isLatestArrayKind());
-    assert(MA->isWrite());
-    auto *Stmt = MA->getStatement();
-
-    // { Domain[] -> Element[] }
-    auto AccRel = getAccessRelationFor(MA);
-
-    if (MA->isMustWrite())
-      AllMustWrites =
-          give(isl_union_map_add_map(AllMustWrites.take(), AccRel.copy()));
-
-    if (MA->isMayWrite())
-      AllMayWrites =
-          give(isl_union_map_add_map(AllMayWrites.take(), AccRel.copy()));
-
-    // { Domain[] -> ValInst[] }
-    auto WriteValInstance =
-        makeValInst(MA->getAccessValue(), Stmt,
-                    LI->getLoopFor(MA->getAccessInstruction()->getParent()),
-                    MA->isMustWrite());
-
-    // { Domain[] -> [Element[] -> Domain[]] }
-    auto IncludeElement =
-        give(isl_map_curry(isl_map_domain_map(AccRel.copy())));
-
-    // { [Element[] -> DomainWrite[]] -> ValInst[] }
-    auto EltWriteValInst = give(
-        isl_map_apply_domain(WriteValInstance.take(), IncludeElement.take()));
-
-    AllWriteValInst = give(
-        isl_union_map_add_map(AllWriteValInst.take(), EltWriteValInst.take()));
-  }
-
-protected:
-  isl::union_set makeEmptyUnionSet() const {
-    return give(isl_union_set_empty(ParamSpace.copy()));
-  }
-
-  isl::union_map makeEmptyUnionMap() const {
-    return give(isl_union_map_empty(ParamSpace.copy()));
-  }
-
-  /// Check whether @p S can be accurately analyzed by zones.
-  bool isCompatibleScop() {
-    for (auto &Stmt : *S) {
-      if (!isCompatibleStmt(&Stmt))
-        return false;
-    }
-    return true;
-  }
-
-  /// Get the schedule for @p Stmt.
-  ///
-  /// The domain of the result is as narrow as possible.
-  isl::map getScatterFor(ScopStmt *Stmt) const {
-    auto ResultSpace = give(isl_space_map_from_domain_and_range(
-        Stmt->getDomainSpace(), ScatterSpace.copy()));
-    return give(isl_union_map_extract_map(Schedule.keep(), ResultSpace.take()));
-  }
-
-  /// Get the schedule of @p MA's parent statement.
-  isl::map getScatterFor(MemoryAccess *MA) const {
-    return getScatterFor(MA->getStatement());
-  }
-
-  /// Get the schedule for the statement instances of @p Domain.
-  isl::union_map getScatterFor(isl::union_set Domain) const {
-    return give(isl_union_map_intersect_domain(Schedule.copy(), Domain.take()));
-  }
-
-  /// Get the schedule for the statement instances of @p Domain.
-  isl::map getScatterFor(isl::set Domain) const {
-    auto ResultSpace = give(isl_space_map_from_domain_and_range(
-        isl_set_get_space(Domain.keep()), ScatterSpace.copy()));
-    auto UDomain = give(isl_union_set_from_set(Domain.copy()));
-    auto UResult = getScatterFor(std::move(UDomain));
-    auto Result = singleton(std::move(UResult), std::move(ResultSpace));
-    assert(!Result ||
-           isl_set_is_equal(give(isl_map_domain(Result.copy())).keep(),
-                            Domain.keep()) == isl_bool_true);
-    return Result;
-  }
-
-  /// Get the domain of @p Stmt.
-  isl::set getDomainFor(ScopStmt *Stmt) const {
-    return give(isl_set_remove_redundancies(Stmt->getDomain()));
-  }
-
-  /// Get the domain @p MA's parent statement.
-  isl::set getDomainFor(MemoryAccess *MA) const {
-    return getDomainFor(MA->getStatement());
-  }
-
-  /// Get the access relation of @p MA.
-  ///
-  /// The domain of the result is as narrow as possible.
-  isl::map getAccessRelationFor(MemoryAccess *MA) const {
-    auto Domain = getDomainFor(MA);
-    auto AccRel = MA->getLatestAccessRelation();
-    return give(isl_map_intersect_domain(AccRel.take(), Domain.take()));
-  }
-
-  /// Get the reaching definition of a scalar defined in @p Stmt.
-  ///
-  /// Note that this does not depend on the llvm::Instruction, only on the
-  /// statement it is defined in. Therefore the same computation can be reused.
-  ///
-  /// @param Stmt The statement in which a scalar is defined.
-  ///
-  /// @return { Scatter[] -> DomainDef[] }
-  isl::map getScalarReachingDefinition(ScopStmt *Stmt) {
-    auto &Result = ScalarReachDefZone[Stmt];
-    if (Result)
-      return Result;
-
-    auto Domain = getDomainFor(Stmt);
-    Result = computeScalarReachingDefinition(Schedule, Domain, false, true);
-    simplify(Result);
-
-    return Result;
-  }
-
-  /// Get the reaching definition of a scalar defined in @p DefDomain.
-  ///
-  /// @param DomainDef { DomainDef[] }
-  ///              The write statements to get the reaching definition for.
-  ///
-  /// @return { Scatter[] -> DomainDef[] }
-  isl::map getScalarReachingDefinition(isl::set DomainDef) {
-    auto DomId = give(isl_set_get_tuple_id(DomainDef.keep()));
-    auto *Stmt = static_cast<ScopStmt *>(isl_id_get_user(DomId.keep()));
-
-    auto StmtResult = getScalarReachingDefinition(Stmt);
-
-    return give(isl_map_intersect_range(StmtResult.take(), DomainDef.take()));
-  }
-
-  /// Create a statement-to-unknown value mapping.
-  ///
-  /// @param Stmt The statement whose instances are mapped to unknown.
-  ///
-  /// @return { Domain[] -> ValInst[] }
-  isl::map makeUnknownForDomain(ScopStmt *Stmt) const {
-    return ::makeUnknownForDomain(getDomainFor(Stmt));
-  }
-
   /// Create an isl_id that represents 'unused storage'.
   isl::id makeUndefId() const {
     auto &LLVMContext = S->getFunction().getContext();
@@ -1266,198 +837,6 @@
   /// Create a union set with an undefined value in it.
   isl::union_set makeUndefUSet() const {
     return give(isl_union_set_from_set(makeUndefSet().take()));
-  }
-
-  /// Create an isl_id that represents @p V.
-  isl::id makeValueId(Value *V) {
-    if (!V)
-      return nullptr;
-
-    auto &Id = ValueIds[V];
-    if (Id.is_null()) {
-      auto Name = getIslCompatibleName("Val_", V, ValueIds.size() - 1,
-                                       std::string(), UseInstructionNames);
-      Id = give(isl_id_alloc(IslCtx.get(), Name.c_str(), V));
-    }
-    return Id;
-  }
-
-  /// Create the space for an llvm::Value that is available everywhere.
-  isl::space makeValueSpace(Value *V) {
-    auto Result = give(isl_space_set_from_params(ParamSpace.copy()));
-    return give(isl_space_set_tuple_id(Result.take(), isl_dim_set,
-                                       makeValueId(V).take()));
-  }
-
-  /// Create a set with the llvm::Value @p V which is available everywhere.
-  isl::set makeValueSet(Value *V) {
-    auto Space = makeValueSpace(V);
-    return give(isl_set_universe(Space.take()));
-  }
-
-  /// Create a mapping from a statement instance to the instance of an
-  /// llvm::Value that can be used in there.
-  ///
-  /// Although LLVM IR uses single static assignment, llvm::Values can have
-  /// different contents in loops, when they get redefined in the last
-  /// iteration. This function tries to get the statement instance of the
-  /// previous definition, relative to a user.
-  ///
-  /// Example:
-  /// for (int i = 0; i < N; i += 1) {
-  /// DEF:
-  ///    int v = A[i];
-  /// USE:
-  ///    use(v);
-  ///  }
-  ///
-  /// The value instance used by statement instance USE[i] is DEF[i]. Hence,
-  /// makeValInst returns:
-  ///
-  /// { USE[i] -> [DEF[i] -> v[]] : 0 <= i < N }
-  ///
-  /// @param Val       The value to get the instance of.
-  /// @param UserStmt  The statement that uses @p Val. Can be nullptr.
-  /// @param Scope     Loop the using instruction resides in.
-  /// @param IsCertain Pass true if the definition of @p Val is a
-  ///                  MUST_WRITE or false if the write is conditional.
-  ///
-  /// @return { DomainUse[] -> ValInst[] }
-  isl::map makeValInst(Value *Val, ScopStmt *UserStmt, Loop *Scope,
-                       bool IsCertain = true) {
-    // When known knowledge is disabled, just return the unknown value. It will
-    // either get filtered out or conflict with itself.
-    if (!DelicmComputeKnown)
-      return makeUnknownForDomain(UserStmt);
-
-    // If the definition/write is conditional, the value at the location could
-    // be either the written value or the old value. Since we cannot know which
-    // one, consider the value to be unknown.
-    if (!IsCertain)
-      return makeUnknownForDomain(UserStmt);
-
-    auto DomainUse = getDomainFor(UserStmt);
-    auto VUse = VirtualUse::create(S, UserStmt, Scope, Val, true);
-    switch (VUse.getKind()) {
-    case VirtualUse::Constant:
-    case VirtualUse::Block:
-    case VirtualUse::Hoisted:
-    case VirtualUse::ReadOnly: {
-      // The definition does not depend on the statement which uses it.
-      auto ValSet = makeValueSet(Val);
-      return give(
-          isl_map_from_domain_and_range(DomainUse.take(), ValSet.take()));
-    }
-
-    case VirtualUse::Synthesizable: {
-      auto *ScevExpr = VUse.getScevExpr();
-      auto UseDomainSpace = give(isl_set_get_space(DomainUse.keep()));
-
-      // Construct the SCEV space.
-      // TODO: Add only the induction variables referenced in SCEVAddRecExpr
-      // expressions, not just all of them.
-      auto ScevId = give(isl_id_alloc(UseDomainSpace.get_ctx().get(), nullptr,
-                                      const_cast<SCEV *>(ScevExpr)));
-      auto ScevSpace =
-          give(isl_space_drop_dims(UseDomainSpace.copy(), isl_dim_set, 0, 0));
-      ScevSpace = give(
-          isl_space_set_tuple_id(ScevSpace.take(), isl_dim_set, ScevId.copy()));
-
-      // { DomainUse[] -> ScevExpr[] }
-      auto ValInst = give(isl_map_identity(isl_space_map_from_domain_and_range(
-          UseDomainSpace.copy(), ScevSpace.copy())));
-      return ValInst;
-    }
-
-    case VirtualUse::Intra: {
-      // Definition and use is in the same statement. We do not need to compute
-      // a reaching definition.
-
-      // { llvm::Value }
-      auto ValSet = makeValueSet(Val);
-
-      // {  UserDomain[] -> llvm::Value }
-      auto ValInstSet =
-          give(isl_map_from_domain_and_range(DomainUse.take(), ValSet.take()));
-
-      // { UserDomain[] -> [UserDomain[] - >llvm::Value] }
-      auto Result =
-          give(isl_map_reverse(isl_map_domain_map(ValInstSet.take())));
-      simplify(Result);
-      return Result;
-    }
-
-    case VirtualUse::Inter: {
-      // The value is defined in a different statement.
-
-      auto *Inst = cast<Instruction>(Val);
-      auto *ValStmt = S->getStmtFor(Inst);
-
-      // If the llvm::Value is defined in a removed Stmt, we cannot derive its
-      // domain. We could use an arbitrary statement, but this could result in
-      // different ValInst[] for the same llvm::Value.
-      if (!ValStmt)
-        return ::makeUnknownForDomain(DomainUse);
-
-      // { DomainDef[] }
-      auto DomainDef = getDomainFor(ValStmt);
-
-      // { Scatter[] -> DomainDef[] }
-      auto ReachDef = getScalarReachingDefinition(DomainDef);
-
-      // { DomainUse[] -> Scatter[] }
-      auto UserSched = getScatterFor(DomainUse);
-
-      // { DomainUse[] -> DomainDef[] }
-      auto UsedInstance =
-          give(isl_map_apply_range(UserSched.take(), ReachDef.take()));
-
-      // { llvm::Value }
-      auto ValSet = makeValueSet(Val);
-
-      // { DomainUse[] -> llvm::Value[] }
-      auto ValInstSet =
-          give(isl_map_from_domain_and_range(DomainUse.take(), ValSet.take()));
-
-      // { DomainUse[] -> [DomainDef[] -> llvm::Value]  }
-      auto Result =
-          give(isl_map_range_product(UsedInstance.take(), ValInstSet.take()));
-
-      simplify(Result);
-      return Result;
-    }
-    }
-    llvm_unreachable("Unhandled use type");
-  }
-
-  /// Compute the different zones.
-  void computeCommon() {
-    AllReads = makeEmptyUnionMap();
-    AllMayWrites = makeEmptyUnionMap();
-    AllMustWrites = makeEmptyUnionMap();
-    AllWriteValInst = makeEmptyUnionMap();
-    AllReadValInst = makeEmptyUnionMap();
-    for (auto &Stmt : *S) {
-      for (auto *MA : Stmt) {
-        if (!MA->isLatestArrayKind())
-          continue;
-
-        if (MA->isRead())
-          addArrayReadAccess(MA);
-
-        if (MA->isWrite())
-          addArrayWriteAccess(MA);
-      }
-    }
-
-    // { DomainWrite[] -> Element[] }
-    AllWrites =
-        give(isl_union_map_union(AllMustWrites.copy(), AllMayWrites.copy()));
-
-    // { [Element[] -> Zone[]] -> DomainWrite[] }
-    WriteReachDefZone =
-        computeReachingDefinition(Schedule, AllWrites, false, true);
-    simplify(WriteReachDefZone);
   }
 
   /// For each 'execution' of a PHINode, get the incoming block that was
@@ -1507,20 +886,6 @@
     return Result;
   }
 
-  /// Print the current state of all MemoryAccesses to @p.
-  void printAccesses(llvm::raw_ostream &OS, int Indent = 0) const {
-    OS.indent(Indent) << "After accesses {\n";
-    for (auto &Stmt : *S) {
-      OS.indent(Indent + 4) << Stmt.getBaseName() << "\n";
-      for (auto *MA : Stmt)
-        MA->print(OS);
-    }
-    OS.indent(Indent) << "}\n";
-  }
-
-public:
-  /// Return the SCoP this object is analyzing.
-  Scop *getScop() const { return S; }
 
   /// A reaching definition zone is known to have the definition's written value
   /// if the definition is a MUST_WRITE.
@@ -1760,10 +1125,6 @@
     Proposed.print(OS, Indent + 8);
     OS.indent(Indent) << "}\n";
   }
-};
-
-=======
->>>>>>> 65775bef
 /// Implementation of the DeLICM/DePRE transformation.
 class DeLICMImpl : public ZoneAlgorithm {
 private:
@@ -1969,17 +1330,12 @@
     // When known knowledge is disabled, just return the unknown value. It will
     // either get filtered out or conflict with itself.
     // { DomainDef[] -> ValInst[] }
-<<<<<<< HEAD
-    auto ValInst = translateComputedPHI(makeValInst(
-        V, DefMA->getStatement(), LI->getLoopFor(DefInst->getParent())));
-=======
     isl::map ValInst;
     if (DelicmComputeKnown)
       ValInst = makeValInst(V, DefMA->getStatement(),
                             LI->getLoopFor(DefInst->getParent()));
     else
       ValInst = makeUnknownForDomain(DefMA->getStatement());
->>>>>>> 65775bef
 
     // { DomainDef[] -> [Element[] -> Zone[]] }
     auto EltKnownTranslator = give(isl_union_map_from_map(
@@ -2545,14 +1901,9 @@
   void mapPHI(const ScopArrayInfo *SAI, isl::map ReadTarget,
               isl::union_map WriteTarget, isl::map Lifetime,
               Knowledge Proposed) {
-<<<<<<< HEAD
 
     auto ElementSpace =
         give(isl_space_range(isl_map_get_space(ReadTarget.keep())));
-=======
-    // { Element[] }
-    isl::space ElementSpace = ReadTarget.get_space().range();
->>>>>>> 65775bef
 
     // Redirect the PHI incoming writes.
     SmallVector<MemoryAccess *, 4> SecondaryAccs;
@@ -2566,8 +1917,7 @@
 
       // { DomainWrite[] -> Element[] }
       auto NewAccRel = give(isl_union_map_intersect_domain(
-<<<<<<< HEAD
-          WriteTarget.copy(), isl_union_set_from_set(Domain.take())));
+          WriteTarget.copy(), isl_union_set_from_set(Domain.copy())));
 
       // assert(isl_union_map_n_map(NewAccRel.keep()) == 1);
       auto ExpectedSpace = give(isl_space_map_from_domain_and_range(
@@ -2578,15 +1928,6 @@
       simplify(NewAccRelMap);
       MA->setNewAccessRelation(NewAccRelMap);
       SecondaryAccs.push_back(MA);
-=======
-          WriteTarget.copy(), isl_union_set_from_set(Domain.copy())));
-      simplify(NewAccRel);
-
-      isl::space NewAccRelSpace =
-          Domain.get_space().map_from_domain_and_range(ElementSpace);
-      isl::map NewAccRelMap = singleton(NewAccRel, NewAccRelSpace);
-      MA->setNewAccessRelation(NewAccRelMap);
->>>>>>> 65775bef
     }
 
     // Redirect the PHI read.
@@ -2834,11 +2175,7 @@
       computeCommon();
 
       EltUnused = computeLifetime();
-<<<<<<< HEAD
       EltKnown = computeKnownMap(true, false, false);
-=======
-      EltKnown = computeKnown(true, false);
->>>>>>> 65775bef
       EltWritten = computeWritten();
     }
     DeLICMAnalyzed++;
