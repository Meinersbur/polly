--- conflicted
+++ resolved
@@ -234,22 +234,18 @@
                           "lifetime analysis; 0=no limit"),
                  cl::init(1000000), cl::cat(PollyCategory));
 
-<<<<<<< HEAD
 cl::opt<unsigned long>
     KnownMaxOps("polly-known-max-ops",
                 cl::desc("Maximum number of ISL operations to invest for known "
                          "analysis; 0=no limit"),
                 cl::init(1000000), cl::cat(PollyCategory));
 
-=======
->>>>>>> 2816fc87
 cl::opt<bool> DelicmOverapproximateWrites(
     "polly-delicm-overapproximate-writes",
     cl::desc(
         "Do more PHI writes than necessary in order to avoid partial accesses"),
     cl::init(false), cl::Hidden, cl::cat(PollyCategory));
 
-<<<<<<< HEAD
 cl::opt<bool> DelicmPartialWrites("polly-delicm-partial-writes",
                                   cl::desc("Allow partial writes for PHIs"),
                                   cl::init(false), cl::Hidden,
@@ -263,8 +259,6 @@
                                cl::desc("Compute PHI value"), cl::init(false),
                                cl::Hidden, cl::cat(PollyCategory));
 
-=======
->>>>>>> 2816fc87
 STATISTIC(DeLICMAnalyzed, "Number of successfully analyzed SCoPs");
 STATISTIC(DeLICMOutOfQuota,
           "Analyses aborted because max_operations was reached");
@@ -2455,12 +2449,8 @@
       WritesTarget = expandMapping(WritesTarget, UniverseWritesDom);
 
     auto ExpandedWritesDom = give(isl_union_map_domain(WritesTarget.copy()));
-<<<<<<< HEAD
     if (!DelicmPartialWrites &&
         !isl_union_set_is_subset(UniverseWritesDom.keep(),
-=======
-    if (!isl_union_set_is_subset(UniverseWritesDom.keep(),
->>>>>>> 2816fc87
                                  ExpandedWritesDom.keep())) {
       DEBUG(dbgs() << "    Reject because did not find PHI write mapping for "
                       "all instances\n");
