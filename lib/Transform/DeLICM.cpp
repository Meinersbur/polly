--- conflicted
+++ resolved
@@ -301,7 +301,6 @@
 STATISTIC(MappedReadOnly, "Number of rematerialized read-only vars");
 STATISTIC(KnownScopsModified, "Number of SCoPs optimized");
 
-<<<<<<< HEAD
 STATISTIC(ForwardedReadOnly, "Number of forwarded Read-Only accesses");
 STATISTIC(ForwardedInsts, "Number of forwarded instructions");
 STATISTIC(ForwardedLoads, "Number of forwarded LoadInsts");
@@ -316,103 +315,6 @@
 #undef DEBUG_TYPE
 #define DEBUG_TYPE "polly-delicm"
 
-#if 0
-/// Class for keeping track of scalar def-use chains in the polyhedral
-/// representation.
-///
-/// MemoryKind::Value:
-/// There is one definition per llvm::Value or zero (read-only values defined
-/// before the SCoP) and an arbitrary number of reads.
-///
-/// MemoryKind::PHI, MemoryKind::ExitPHI:
-/// There is at least one write (the incoming blocks/stmts) and one
-/// (MemoryKind::PHI) or zero (MemoryKind::ExitPHI) reads per llvm::PHINode.
-class ScalarDefUseChains {
-public:
-  /// The definitions (i.e. write MemoryAccess) of a MemoryKind::Value scalar.
-  DenseMap<const ScopArrayInfo *, MemoryAccess *> ValueDefAccs;
-
-  /// List of all uses (i.e. read MemoryAccesses) for a MemoryKind::Value
-  /// scalar.
-  DenseMap<const ScopArrayInfo *, SmallVector<MemoryAccess *, 4>> ValueUseAccs;
-
-  /// The receiving part (i.e. read MemoryAccess) of a MemoryKind::PHI scalar.
-  DenseMap<const ScopArrayInfo *, MemoryAccess *> PHIReadAccs;
-
-  /// List of all incoming values (write MemoryAccess) of a MemoryKind::PHI or
-  /// MemoryKind::ExitPHI scalar.
-  DenseMap<const ScopArrayInfo *, SmallVector<MemoryAccess *, 4>>
-      PHIIncomingAccs;
-
-public:
-  /// Find the MemoryAccesses that access the ScopArrayInfo-represented memory.
-  ///
-  /// @param S The SCoP to analyze.
-  void compute(Scop *S) {
-    // Purge any previous result.
-    reset();
-
-    for (auto &Stmt : *S) {
-      for (auto *MA : Stmt) {
-        if (MA->isOriginalValueKind() && MA->isWrite()) {
-          auto *SAI = MA->getScopArrayInfo();
-          assert(!ValueDefAccs.count(SAI) &&
-                 "There can be at most one "
-                 "definition per MemoryKind::Value scalar");
-          ValueDefAccs[SAI] = MA;
-        }
-
-        if (MA->isOriginalValueKind() && MA->isRead())
-          ValueUseAccs[MA->getScopArrayInfo()].push_back(MA);
-
-        if (MA->isOriginalAnyPHIKind() && MA->isRead()) {
-          auto *SAI = MA->getScopArrayInfo();
-          assert(!PHIReadAccs.count(SAI) &&
-                 "There must be exactly one read "
-                 "per PHI (that's where the PHINode is)");
-          PHIReadAccs[SAI] = MA;
-        }
-
-        if (MA->isOriginalAnyPHIKind() && MA->isWrite())
-          PHIIncomingAccs[MA->getScopArrayInfo()].push_back(MA);
-      }
-    }
-  }
-
-  /// Free all memory used by the analysis.
-  void reset() {
-    ValueDefAccs.clear();
-    ValueUseAccs.clear();
-    PHIReadAccs.clear();
-    PHIIncomingAccs.clear();
-  }
-
-  MemoryAccess *getValueDef(const ScopArrayInfo *SAI) const {
-    return ValueDefAccs.lookup(SAI);
-  }
-
-  ArrayRef<MemoryAccess *> getValueUses(const ScopArrayInfo *SAI) const {
-    auto It = ValueUseAccs.find(SAI);
-    if (It == ValueUseAccs.end())
-      return {};
-    return It->second;
-  }
-
-  MemoryAccess *getPHIRead(const ScopArrayInfo *SAI) const {
-    return PHIReadAccs.lookup(SAI);
-  }
-
-  ArrayRef<MemoryAccess *> getPHIIncomings(const ScopArrayInfo *SAI) const {
-    auto It = PHIIncomingAccs.find(SAI);
-    if (It == PHIIncomingAccs.end())
-      return {};
-    return It->second;
-  }
-};
-#endif
-
-=======
->>>>>>> 16f31191
 isl::union_map computeReachingDefinition(isl::union_map Schedule,
                                          isl::union_map Writes, bool InclDef,
                                          bool InclRedef) {
@@ -1960,14 +1862,9 @@
   /// transformations.
   Knowledge Zone;
 
-<<<<<<< HEAD
   /// Log of every applied mapping transformations.
   SmallVector<MapReport, 8> MapReports;
 
-  ScalarDefUseChains DefUse;
-
-=======
->>>>>>> 16f31191
   /// Number of StoreInsts something can be mapped to.
   int NumberOfCompatibleTargets = 0;
 
@@ -2277,7 +2174,6 @@
   ///                  The lifetime of each llvm::Value definition for
   ///                  reporting.
   /// @param Proposed  Mapping constraints for reporting.
-<<<<<<< HEAD
   /// @param DoIt      True if action should be executed; false to only check
   /// whether it can be done.
   ///
@@ -2293,14 +2189,6 @@
 
     // Redirect the use accesses.
     SmallVector<MemoryAccess *, 4> SecondaryAccs;
-    for (auto *MA : DefUse.getValueUses(SAI)) {
-=======
-  void mapValue(const ScopArrayInfo *SAI, isl::map DefTarget,
-                isl::union_map UseTarget, isl::map Lifetime,
-                Knowledge Proposed) {
-    // Redirect the read accesses.
-    for (auto *MA : S->getValueUses(SAI)) {
->>>>>>> 16f31191
       // { DomainUse[] }
       auto Domain = getDomainFor(MA);
       auto DomainSpace = give(isl_set_get_space(Domain.keep()));
@@ -2325,18 +2213,13 @@
       SecondaryAccs.push_back(MA);
     }
 
-<<<<<<< HEAD
     if (!DoIt)
       return true;
 
     if (RequiresUndefined)
       MapRequiredUndefined++;
 
-    auto *WA = DefUse.getValueDef(SAI);
-
-=======
-    auto *WA = S->getValueDef(SAI);
->>>>>>> 16f31191
+
     WA->setNewAccessRelation(DefTarget.copy());
     applyLifetime(Proposed);
 
@@ -2397,14 +2280,10 @@
   ///
   /// @return true if the PHI scalar has been mapped.
   bool tryMapPHI(const ScopArrayInfo *SAI, isl::map TargetElt) {
-<<<<<<< HEAD
     if (!DelicmMapPHI)
       return false;
 
     auto *PHIRead = DefUse.getPHIRead(SAI);
-=======
-    auto *PHIRead = S->getPHIRead(SAI);
->>>>>>> 16f31191
     assert(PHIRead->isPHIKind());
     assert(PHIRead->isRead());
 
@@ -2785,12 +2664,8 @@
         give(isl_space_range(isl_map_get_space(ReadTarget.keep())));
 
     // Redirect the PHI incoming writes.
-<<<<<<< HEAD
     SmallVector<MemoryAccess *, 4> SecondaryAccs;
     for (auto *MA : DefUse.getPHIIncomings(SAI)) {
-=======
-    for (auto *MA : S->getPHIIncomings(SAI)) {
->>>>>>> 16f31191
       // { DomainWrite[] }
       auto Domain = getDomainFor(MA);
       auto DomainSpace = give(isl_set_get_space(Domain.keep()));
@@ -2921,7 +2796,6 @@
 
       // Try to map MemoryKind::PHI scalars.
       if (SAI->isPHIKind()) {
-<<<<<<< HEAD
         if (tryMapPHI(SAI, EltTarget)) {
 
           // Add inputs of all incoming statements to the worklist. Prefer the
@@ -2941,23 +2815,6 @@
 
             if (!FoundAny)
               ProcessAllIncoming(PHIWrite->getStatement());
-=======
-        if (!tryMapPHI(SAI, EltTarget))
-          continue;
-        // Add inputs of all incoming statements to the worklist. Prefer the
-        // input accesses of the incoming blocks.
-        for (auto *PHIWrite : S->getPHIIncomings(SAI)) {
-          auto *PHIWriteStmt = PHIWrite->getStatement();
-          bool FoundAny = false;
-          for (auto Incoming : PHIWrite->getIncoming()) {
-            auto *IncomingInputMA =
-                PHIWriteStmt->lookupInputAccessOf(Incoming.second);
-            if (!IncomingInputMA)
-              continue;
-
-            Worklist.push_back(IncomingInputMA);
-            FoundAny = true;
->>>>>>> 16f31191
           }
           AnyMapped = true;
         } else if (tryComputePHI(SAI)) {
