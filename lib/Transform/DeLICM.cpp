--- conflicted
+++ resolved
@@ -125,20 +125,15 @@
 //===----------------------------------------------------------------------===//
 
 #include "polly/DeLICM.h"
-<<<<<<< HEAD
 #include "polly/CodeGen/BlockGenerators.h"
+#include "polly/Options.h"
 #include "polly/Options.h"
 #include "polly/ScopBuilder.h"
 #include "polly/ScopInfo.h"
 #include "polly/ScopPass.h"
 #include "polly/Support/ISLTools.h"
 #include "polly/Support/VirtualInstruction.h"
-=======
-#include "polly/Options.h"
-#include "polly/ScopInfo.h"
-#include "polly/ScopPass.h"
-#include "polly/Support/ISLTools.h"
->>>>>>> 13c3b5b9
+#include "llvm/ADT/Statistic.h"
 #include "llvm/ADT/Statistic.h"
 #define DEBUG_TYPE "polly-delicm"
 
@@ -211,10 +206,9 @@
 
 namespace {
 
-<<<<<<< HEAD
-cl::opt<unsigned long>
+cl::opt<int>
     DelicmMaxOps("polly-delicm-max-ops",
-                 cl::desc("Maximum number of ISL operations to invest for "
+                 cl::desc("Maximum number of isl operations to invest for "
                           "lifetime analysis; 0=no limit"),
                  cl::init(1000000), cl::cat(PollyCategory));
 
@@ -250,21 +244,12 @@
     cl::Hidden, cl::cat(PollyCategory));
 #endif
 
-=======
-cl::opt<int>
-    DelicmMaxOps("polly-delicm-max-ops",
-                 cl::desc("Maximum number of isl operations to invest for "
-                          "lifetime analysis; 0=no limit"),
-                 cl::init(1000000), cl::cat(PollyCategory));
-
->>>>>>> 13c3b5b9
 STATISTIC(DeLICMAnalyzed, "Number of successfully analyzed SCoPs");
 STATISTIC(DeLICMOutOfQuota,
           "Analyses aborted because max_operations was reached");
 STATISTIC(DeLICMIncompatible, "Number of SCoPs incompatible for analysis");
 STATISTIC(MappedValueScalars, "Number of mapped Value scalars");
 STATISTIC(MappedPHIScalars, "Number of mapped PHI scalars");
-<<<<<<< HEAD
 STATISTIC(ComputedPHIScalars, "Number of computed PHI scalars");
 STATISTIC(TargetsMapped, "Number of stores used for at least one mapping");
 STATISTIC(DeLICMScopsModified, "Number of SCoPs optimized");
@@ -286,15 +271,10 @@
 
 #undef DEBUG_TYPE
 #define DEBUG_TYPE "polly-delicm"
-=======
-STATISTIC(TargetsMapped, "Number of stores used for at least one mapping");
-STATISTIC(DeLICMScopsModified, "Number of SCoPs optimized");
->>>>>>> 13c3b5b9
 
 /// Class for keeping track of scalar def-use chains in the polyhedral
 /// representation.
 ///
-<<<<<<< HEAD
 /// MK_Value: There is one definition in SCoP and an arbitrary number of reads.
 ///
 /// MK_PHI, MK_ExitPHI: There is at least one write (the incoming blocks/stmts)
@@ -313,29 +293,6 @@
   DenseMap<const ScopArrayInfo *, MemoryAccess *> PHIReadAccs;
 
   /// List of all incoming values/writes of an MK_PHI/MK_ExitPHI scalar.
-=======
-/// MemoryKind::Value:
-/// There is one definition per llvm::Value or zero (read-only values defined
-/// before the SCoP) and an arbitrary number of reads.
-///
-/// MemoryKind::PHI, MemoryKind::ExitPHI:
-/// There is at least one write (the incoming blocks/stmts) and one
-/// (MemoryKind::PHI) or zero (MemoryKind::ExitPHI) reads per llvm::PHINode.
-class ScalarDefUseChains {
-private:
-  /// The definitions (i.e. write MemoryAccess) of a MemoryKind::Value scalar.
-  DenseMap<const ScopArrayInfo *, MemoryAccess *> ValueDefAccs;
-
-  /// List of all uses (i.e. read MemoryAccesses) for a MemoryKind::Value
-  /// scalar.
-  DenseMap<const ScopArrayInfo *, SmallVector<MemoryAccess *, 4>> ValueUseAccs;
-
-  /// The receiving part (i.e. read MemoryAccess) of a MemoryKind::PHI scalar.
-  DenseMap<const ScopArrayInfo *, MemoryAccess *> PHIReadAccs;
-
-  /// List of all incoming values (write MemoryAccess) of a MemoryKind::PHI or
-  /// MemoryKind::ExitPHI scalar.
->>>>>>> 13c3b5b9
   DenseMap<const ScopArrayInfo *, SmallVector<MemoryAccess *, 4>>
       PHIIncomingAccs;
 
@@ -352,12 +309,7 @@
         if (MA->isOriginalValueKind() && MA->isWrite()) {
           auto *SAI = MA->getScopArrayInfo();
           assert(!ValueDefAccs.count(SAI) &&
-<<<<<<< HEAD
                  "There can be at most one definition per MK_Value scalar");
-=======
-                 "There can be at most one "
-                 "definition per MemoryKind::Value scalar");
->>>>>>> 13c3b5b9
           ValueDefAccs[SAI] = MA;
         }
 
@@ -366,15 +318,9 @@
 
         if (MA->isOriginalAnyPHIKind() && MA->isRead()) {
           auto *SAI = MA->getScopArrayInfo();
-<<<<<<< HEAD
           assert(!PHIReadAccs.count(SAI) && "There must be exactly one read "
                                             "per PHI (that's where the PHINode "
                                             "is)");
-=======
-          assert(!PHIReadAccs.count(SAI) &&
-                 "There must be exactly one read "
-                 "per PHI (that's where the PHINode is)");
->>>>>>> 13c3b5b9
           PHIReadAccs[SAI] = MA;
         }
 
@@ -429,7 +375,6 @@
                               InclOverwrite);
 }
 
-<<<<<<< HEAD
 bool isRecursiveValInstMap(NonowningIslPtr<isl_union_map> UMap) {
   SmallPtrSet<Value *, 8> LHSVals;
   SmallPtrSet<Value *, 8> RHSVals;
@@ -458,13 +403,10 @@
   return false;
 }
 
-=======
->>>>>>> 13c3b5b9
 /// Compute the next overwrite for a scalar.
 ///
 /// @param Schedule      { DomainWrite[] -> Scatter[] }
 ///                      Schedule of (at least) all writes. Instances not in @p
-<<<<<<< HEAD
 ///                      Writes will be ignored.
 /// @param Writes        { DomainWrite[] }
 ///                      The element instances that write to the scalar.
@@ -472,132 +414,6 @@
 /// the timepoint where the previous write happens.
 /// @param InclOverwrite Whether the reaching overwrite includes the timepoint
 /// of the overwrite itself.
-=======
-///                      Writes are ignored.
-/// @param Writes        { DomainWrite[] }
-///                      The element instances that write to the scalar.
-/// @param InclPrevWrite Whether to extend the timepoints to include
-///                      the timepoint where the previous write happens.
-/// @param InclOverwrite Whether the reaching overwrite includes the timepoint
-///                      of the overwrite itself.
-///
-/// @return { Scatter[] -> DomainDef[] }
-IslPtr<isl_union_map>
-computeScalarReachingOverwrite(IslPtr<isl_union_map> Schedule,
-                               IslPtr<isl_union_set> Writes, bool InclPrevWrite,
-                               bool InclOverwrite) {
-
-  // { DomainWrite[] }
-  auto WritesMap = give(isl_union_map_from_domain(Writes.take()));
-
-  // { [Element[] -> Scatter[]] -> DomainWrite[] }
-  auto Result = computeReachingOverwrite(
-      std::move(Schedule), std::move(WritesMap), InclPrevWrite, InclOverwrite);
-
-  return give(isl_union_map_domain_factor_range(Result.take()));
-}
-
-/// Overload of computeScalarReachingOverwrite, with only one writing statement.
-/// Consequently, the result consists of only one map space.
-///
-/// @param Schedule      { DomainWrite[] -> Scatter[] }
-/// @param Writes        { DomainWrite[] }
-/// @param InclPrevWrite Include the previous write to result.
-/// @param InclOverwrite Include the overwrite to the result.
-///
-/// @return { Scatter[] -> DomainWrite[] }
-IslPtr<isl_map> computeScalarReachingOverwrite(IslPtr<isl_union_map> Schedule,
-                                               IslPtr<isl_set> Writes,
-                                               bool InclPrevWrite,
-                                               bool InclOverwrite) {
-  auto ScatterSpace = getScatterSpace(Schedule);
-  auto DomSpace = give(isl_set_get_space(Writes.keep()));
-
-  auto ReachOverwrite = computeScalarReachingOverwrite(
-      Schedule, give(isl_union_set_from_set(Writes.take())), InclPrevWrite,
-      InclOverwrite);
-
-  auto ResultSpace = give(isl_space_map_from_domain_and_range(
-      ScatterSpace.take(), DomSpace.take()));
-  return singleton(std::move(ReachOverwrite), ResultSpace);
-}
-
-/// Compute the reaching definition of a scalar.
-///
-/// Compared to computeReachingDefinition, there is just one element which is
-/// accessed and therefore only a set if instances that accesses that element is
-/// required.
-///
-/// @param Schedule  { DomainWrite[] -> Scatter[] }
-/// @param Writes    { DomainWrite[] }
-/// @param InclDef   Include the timepoint of the definition to the result.
-/// @param InclRedef Include the timepoint of the overwrite into the result.
-///
-/// @return { Scatter[] -> DomainWrite[] }
-IslPtr<isl_union_map>
-computeScalarReachingDefinition(IslPtr<isl_union_map> Schedule,
-                                IslPtr<isl_union_set> Writes, bool InclDef,
-                                bool InclRedef) {
-
-  // { DomainWrite[] -> Element[] }
-  auto Defs = give(isl_union_map_from_domain(Writes.take()));
-
-  // { [Element[] -> Scatter[]] -> DomainWrite[] }
-  auto ReachDefs =
-      computeReachingDefinition(Schedule, Defs, InclDef, InclRedef);
-
-  // { Scatter[] -> DomainWrite[] }
-  return give(isl_union_set_unwrap(
-      isl_union_map_range(isl_union_map_curry(ReachDefs.take()))));
-}
-
-/// Compute the reaching definition of a scalar.
-///
-/// This overload accepts only a single writing statement as an isl_map,
-/// consequently the result also is only a single isl_map.
-///
-/// @param Schedule  { DomainWrite[] -> Scatter[] }
-/// @param Writes    { DomainWrite[] }
-/// @param InclDef   Include the timepoint of the definition to the result.
-/// @param InclRedef Include the timepoint of the overwrite into the result.
-///
-/// @return { Scatter[] -> DomainWrite[] }
-IslPtr<isl_map> computeScalarReachingDefinition( // { Domain[] -> Zone[] }
-    IslPtr<isl_union_map> Schedule, IslPtr<isl_set> Writes, bool InclDef,
-    bool InclRedef) {
-  auto DomainSpace = give(isl_set_get_space(Writes.keep()));
-  auto ScatterSpace = getScatterSpace(Schedule);
-
-  //  { Scatter[] -> DomainWrite[] }
-  auto UMap = computeScalarReachingDefinition(
-      Schedule, give(isl_union_set_from_set(Writes.take())), InclDef,
-      InclRedef);
-
-  auto ResultSpace = give(isl_space_map_from_domain_and_range(
-      ScatterSpace.take(), DomainSpace.take()));
-  return singleton(UMap, ResultSpace);
-}
-
-/// If InputVal is not defined in the stmt itself, return the MemoryAccess that
-/// reads the scalar. Return nullptr otherwise (if the value is defined in the
-/// scop, or is synthesizable).
-MemoryAccess *getInputAccessOf(Value *InputVal, ScopStmt *Stmt) {
-  for (auto *MA : *Stmt) {
-    if (!MA->isRead())
-      continue;
-    if (!MA->isLatestScalarKind())
-      continue;
-
-    assert(MA->getAccessValue() == MA->getBaseAddr());
-    if (MA->getAccessValue() == InputVal)
-      return MA;
-  }
-  return nullptr;
-}
-
-/// Represent the knowledge of the contents of any array elements in any zone or
-/// the knowledge we would add when mapping a scalar to an array element.
->>>>>>> 13c3b5b9
 ///
 /// @return { Scatter[] -> DomainDef[] }
 IslPtr<isl_union_map>
@@ -1338,7 +1154,6 @@
   }
 };
 
-<<<<<<< HEAD
 void Knowledge::dump() const { print(llvm::errs()); }
 
 /// Base class for algorithms based on zones, like DeLICM.
@@ -1351,1094 +1166,6 @@
   /// object. This guarantees that the shared_ptr and its isl_ctx is destructed
   /// last, after all other members free'd the isl objects they were holding.
   std::shared_ptr<isl_ctx> IslCtx;
-=======
-std::string printIntruction(Instruction *Instr, bool IsForDebug = false) {
-  std::string Result;
-  raw_string_ostream OS(Result);
-  Instr->print(OS, IsForDebug);
-  OS.flush();
-  size_t i = 0;
-  while (i < Result.size() && Result[i] == ' ')
-    i += 1;
-  return Result.substr(i);
-}
-
-/// Base class for algorithms based on zones, like DeLICM.
-class ZoneAlgorithm {
-protected:
-  /// Hold a reference to the isl_ctx to avoid it being freed before we released
-  /// all of the isl objects.
-  ///
-  /// This must be declared before any other member that holds an isl object.
-  /// This guarantees that the shared_ptr and its isl_ctx is destructed last,
-  /// after all other members free'd the isl objects they were holding.
-  std::shared_ptr<isl_ctx> IslCtx;
-
-  /// Cached reaching definitions for each ScopStmt.
-  ///
-  /// Use getScalarReachingDefinition() to get its contents.
-  DenseMap<ScopStmt *, IslPtr<isl_map>> ScalarReachDefZone;
-
-  /// The analyzed Scop.
-  Scop *S;
-
-  /// Parameter space that does not need realignment.
-  IslPtr<isl_space> ParamSpace;
-
-  /// Space the schedule maps to.
-  IslPtr<isl_space> ScatterSpace;
-
-  /// Cached version of the schedule and domains.
-  IslPtr<isl_union_map> Schedule;
-
-  /// Set of all referenced elements.
-  /// { Element[] -> Element[] }
-  IslPtr<isl_union_set> AllElements;
-
-  /// Combined access relations of all MemoryKind::Array READ accesses.
-  /// { DomainRead[] -> Element[] }
-  IslPtr<isl_union_map> AllReads;
-
-  /// Combined access relations of all MemoryKind::Array, MAY_WRITE accesses.
-  /// { DomainMayWrite[] -> Element[] }
-  IslPtr<isl_union_map> AllMayWrites;
-
-  /// Combined access relations of all MemoryKind::Array, MUST_WRITE accesses.
-  /// { DomainMustWrite[] -> Element[] }
-  IslPtr<isl_union_map> AllMustWrites;
-
-  /// Prepare the object before computing the zones of @p S.
-  ZoneAlgorithm(Scop *S)
-      : IslCtx(S->getSharedIslCtx()), S(S), Schedule(give(S->getSchedule())) {
-
-    auto Domains = give(S->getDomains());
-
-    Schedule =
-        give(isl_union_map_intersect_domain(Schedule.take(), Domains.take()));
-    ParamSpace = give(isl_union_map_get_space(Schedule.keep()));
-    ScatterSpace = getScatterSpace(Schedule);
-  }
-
-private:
-  /// Check whether @p Stmt can be accurately analyzed by zones.
-  ///
-  /// What violates our assumptions:
-  /// - A load after a write of the same location; we assume that all reads
-  ///   occur before the writes.
-  /// - Two writes to the same location; we cannot model the order in which
-  ///   these occur.
-  ///
-  /// Scalar reads implicitly always occur before other accesses therefore never
-  /// violate the first condition. There is also at most one write to a scalar,
-  /// satisfying the second condition.
-  bool isCompatibleStmt(ScopStmt *Stmt) {
-    auto Stores = makeEmptyUnionMap();
-    auto Loads = makeEmptyUnionMap();
-
-    // This assumes that the MemoryKind::Array MemoryAccesses are iterated in
-    // order.
-    for (auto *MA : *Stmt) {
-      if (!MA->isLatestArrayKind())
-        continue;
-
-      auto AccRel =
-          give(isl_union_map_from_map(getAccessRelationFor(MA).take()));
-
-      if (MA->isRead()) {
-        // Reject load after store to same location.
-        if (!isl_union_map_is_disjoint(Stores.keep(), AccRel.keep())) {
-          OptimizationRemarkMissed R(DEBUG_TYPE, "LoadAfterStore",
-                                     MA->getAccessInstruction());
-          R << "load after store of same element in same statement";
-          R << " (previous stores: " << Stores;
-          R << ", loading: " << AccRel << ")";
-          S->getFunction().getContext().diagnose(R);
-          return false;
-        }
-
-        Loads = give(isl_union_map_union(Loads.take(), AccRel.take()));
-
-        continue;
-      }
-
-      if (!isa<StoreInst>(MA->getAccessInstruction())) {
-        DEBUG(dbgs() << "WRITE that is not a StoreInst not supported\n");
-        OptimizationRemarkMissed R(DEBUG_TYPE, "UnusualStore",
-                                   MA->getAccessInstruction());
-        R << "encountered write that is not a StoreInst: "
-          << printIntruction(MA->getAccessInstruction());
-        S->getFunction().getContext().diagnose(R);
-        return false;
-      }
-
-      // In region statements the order is less clear, eg. the load and store
-      // might be in a boxed loop.
-      if (Stmt->isRegionStmt() &&
-          !isl_union_map_is_disjoint(Loads.keep(), AccRel.keep())) {
-        OptimizationRemarkMissed R(DEBUG_TYPE, "StoreInSubregion",
-                                   MA->getAccessInstruction());
-        R << "store is in a non-affine subregion";
-        S->getFunction().getContext().diagnose(R);
-        return false;
-      }
-
-      // Do not allow more than one store to the same location.
-      if (!isl_union_map_is_disjoint(Stores.keep(), AccRel.keep())) {
-        OptimizationRemarkMissed R(DEBUG_TYPE, "StoreAfterStore",
-                                   MA->getAccessInstruction());
-        R << "store after store of same element in same statement";
-        R << " (previous stores: " << Stores;
-        R << ", storing: " << AccRel << ")";
-        S->getFunction().getContext().diagnose(R);
-        return false;
-      }
-
-      Stores = give(isl_union_map_union(Stores.take(), AccRel.take()));
-    }
-
-    return true;
-  }
-
-  void addArrayReadAccess(MemoryAccess *MA) {
-    assert(MA->isLatestArrayKind());
-    assert(MA->isRead());
-
-    // { DomainRead[] -> Element[] }
-    auto AccRel = getAccessRelationFor(MA);
-    AllReads = give(isl_union_map_add_map(AllReads.take(), AccRel.copy()));
-  }
-
-  void addArrayWriteAccess(MemoryAccess *MA) {
-    assert(MA->isLatestArrayKind());
-    assert(MA->isWrite());
-
-    // { Domain[] -> Element[] }
-    auto AccRel = getAccessRelationFor(MA);
-
-    if (MA->isMustWrite())
-      AllMustWrites =
-          give(isl_union_map_add_map(AllMustWrites.take(), AccRel.copy()));
-
-    if (MA->isMayWrite())
-      AllMayWrites =
-          give(isl_union_map_add_map(AllMayWrites.take(), AccRel.copy()));
-  }
-
-protected:
-  IslPtr<isl_union_set> makeEmptyUnionSet() {
-    return give(isl_union_set_empty(ParamSpace.copy()));
-  }
-
-  IslPtr<isl_union_map> makeEmptyUnionMap() {
-    return give(isl_union_map_empty(ParamSpace.copy()));
-  }
-
-  /// Check whether @p S can be accurately analyzed by zones.
-  bool isCompatibleScop() {
-    for (auto &Stmt : *S) {
-      if (!isCompatibleStmt(&Stmt))
-        return false;
-    }
-    return true;
-  }
-
-  /// Get the schedule for @p Stmt.
-  ///
-  /// The domain of the result is as narrow as possible.
-  IslPtr<isl_map> getScatterFor(ScopStmt *Stmt) const {
-    auto ResultSpace = give(isl_space_map_from_domain_and_range(
-        Stmt->getDomainSpace(), ScatterSpace.copy()));
-    return give(isl_union_map_extract_map(Schedule.keep(), ResultSpace.take()));
-  }
-
-  /// Get the schedule of @p MA's parent statement.
-  IslPtr<isl_map> getScatterFor(MemoryAccess *MA) const {
-    return getScatterFor(MA->getStatement());
-  }
-
-  /// Get the schedule for the statement instances of @p Domain.
-  IslPtr<isl_union_map> getScatterFor(IslPtr<isl_union_set> Domain) const {
-    return give(isl_union_map_intersect_domain(Schedule.copy(), Domain.take()));
-  }
-
-  /// Get the schedule for the statement instances of @p Domain.
-  IslPtr<isl_map> getScatterFor(IslPtr<isl_set> Domain) const {
-    auto ResultSpace = give(isl_space_map_from_domain_and_range(
-        isl_set_get_space(Domain.keep()), ScatterSpace.copy()));
-    auto UDomain = give(isl_union_set_from_set(Domain.copy()));
-    auto UResult = getScatterFor(std::move(UDomain));
-    auto Result = singleton(std::move(UResult), std::move(ResultSpace));
-    assert(isl_set_is_equal(give(isl_map_domain(Result.copy())).keep(),
-                            Domain.keep()) == isl_bool_true);
-    return Result;
-  }
-
-  /// Get the domain of @p Stmt.
-  IslPtr<isl_set> getDomainFor(ScopStmt *Stmt) const {
-    return give(Stmt->getDomain());
-  }
-
-  /// Get the domain @p MA's parent statement.
-  IslPtr<isl_set> getDomainFor(MemoryAccess *MA) const {
-    return getDomainFor(MA->getStatement());
-  }
-
-  /// Get the access relation of @p MA.
-  ///
-  /// The domain of the result is as narrow as possible.
-  IslPtr<isl_map> getAccessRelationFor(MemoryAccess *MA) const {
-    auto Domain = getDomainFor(MA);
-    auto AccRel = give(MA->getLatestAccessRelation());
-    return give(isl_map_intersect_domain(AccRel.take(), Domain.take()));
-  }
-
-  /// Get the reaching definition of a scalar defined in @p Stmt.
-  ///
-  /// Note that this does not depend on the llvm::Instruction, only on the
-  /// statement it is defined in. Therefore the same computation can be reused.
-  ///
-  /// @param Stmt The statement in which a scalar is defined.
-  ///
-  /// @return { Scatter[] -> DomainDef[] }
-  IslPtr<isl_map> getScalarReachingDefinition(ScopStmt *Stmt) {
-    auto &Result = ScalarReachDefZone[Stmt];
-    if (Result)
-      return Result;
-
-    auto Domain = getDomainFor(Stmt);
-    Result = computeScalarReachingDefinition(Schedule, Domain, false, true);
-    simplify(Result);
-
-    assert(Result);
-    return Result;
-  }
-
-  /// Compute the different zones.
-  void computeCommon() {
-    AllReads = makeEmptyUnionMap();
-    AllMayWrites = makeEmptyUnionMap();
-    AllMustWrites = makeEmptyUnionMap();
-
-    for (auto &Stmt : *S) {
-      for (auto *MA : Stmt) {
-        if (!MA->isLatestArrayKind())
-          continue;
-
-        if (MA->isRead())
-          addArrayReadAccess(MA);
-
-        if (MA->isWrite())
-          addArrayWriteAccess(MA);
-      }
-    }
-
-    // { DomainWrite[] -> Element[] }
-    auto AllWrites =
-        give(isl_union_map_union(AllMustWrites.copy(), AllMayWrites.copy()));
-
-    // { Element[] }
-    AllElements = makeEmptyUnionSet();
-    foreachElt(AllWrites, [this](IslPtr<isl_map> Write) {
-      auto Space = give(isl_map_get_space(Write.keep()));
-      auto EltSpace = give(isl_space_range(Space.take()));
-      auto EltUniv = give(isl_set_universe(EltSpace.take()));
-      AllElements =
-          give(isl_union_set_add_set(AllElements.take(), EltUniv.take()));
-    });
-  }
-
-  /// Print the current state of all MemoryAccesses to @p.
-  void printAccesses(llvm::raw_ostream &OS, int Indent = 0) const {
-    OS.indent(Indent) << "After accesses {\n";
-    for (auto &Stmt : *S) {
-      OS.indent(Indent + 4) << Stmt.getBaseName() << "\n";
-      for (auto *MA : Stmt)
-        MA->print(OS);
-    }
-    OS.indent(Indent) << "}\n";
-  }
-
-public:
-  /// Return the SCoP this object is analyzing.
-  Scop *getScop() const { return S; }
-};
-
-/// Implementation of the DeLICM/DePRE transformation.
-class DeLICMImpl : public ZoneAlgorithm {
-private:
-  /// Knowledge before any transformation took place.
-  Knowledge OriginalZone;
-
-  /// Current knowledge of the SCoP including all already applied
-  /// transformations.
-  Knowledge Zone;
-
-  /// For getting the MemoryAccesses that write or read a given scalar.
-  ScalarDefUseChains DefUse;
-
-  /// Number of StoreInsts something can be mapped to.
-  int NumberOfCompatibleTargets = 0;
-
-  /// The number of StoreInsts to which at least one value or PHI has been
-  /// mapped to.
-  int NumberOfTargetsMapped = 0;
-
-  /// The number of llvm::Value mapped to some array element.
-  int NumberOfMappedValueScalars = 0;
-
-  /// The number of PHIs mapped to some array element.
-  int NumberOfMappedPHIScalars = 0;
-
-  /// Determine whether two knowledges are conflicting with each other.
-  ///
-  /// @see Knowledge::isConflicting
-  bool isConflicting(const Knowledge &Proposed) {
-    raw_ostream *OS = nullptr;
-    DEBUG(OS = &llvm::dbgs());
-    return Knowledge::isConflicting(Zone, Proposed, OS, 4);
-  }
-
-  /// Determine whether @p SAI is a scalar that can be mapped to an array
-  /// element.
-  bool isMappable(const ScopArrayInfo *SAI) {
-    assert(SAI);
-
-    if (SAI->isValueKind()) {
-      auto *MA = DefUse.getValueDef(SAI);
-      if (!MA) {
-        DEBUG(dbgs()
-              << "    Reject because value is read-only within the scop\n");
-        return false;
-      }
-
-      // Mapping if value is used after scop is not supported. The code
-      // generator would need to reload the scalar after the scop, but it
-      // does not have the information to where it is mapped to. Only the
-      // MemoryAccesses have that information, not the ScopArrayInfo.
-      auto Inst = MA->getAccessInstruction();
-      for (auto User : Inst->users()) {
-        if (!isa<Instruction>(User))
-          return false;
-        auto UserInst = cast<Instruction>(User);
-
-        if (!S->contains(UserInst)) {
-          DEBUG(dbgs() << "    Reject because value is escaping\n");
-          return false;
-        }
-      }
-
-      return true;
-    }
-
-    if (SAI->isPHIKind()) {
-      auto *MA = DefUse.getPHIRead(SAI);
-      assert(MA);
-
-      // Mapping of an incoming block from before the SCoP is not supported by
-      // the code generator.
-      auto PHI = cast<PHINode>(MA->getAccessInstruction());
-      for (auto Incoming : PHI->blocks()) {
-        if (!S->contains(Incoming)) {
-          DEBUG(dbgs() << "    Reject because at least one incoming block is "
-                          "not in the scop region\n");
-          return false;
-        }
-      }
-
-      return true;
-    }
-
-    DEBUG(dbgs() << "    Reject ExitPHI or other non-value\n");
-    return false;
-  }
-
-  /// Compute the uses of a MemoryKind::Value and its lifetime (from its
-  /// definition to the last use).
-  ///
-  /// @param SAI The ScopArrayInfo representing the value's storage.
-  ///
-  /// @return { DomainDef[] -> DomainUse[] }, { DomainDef[] -> Zone[] }
-  ///         First element is the set of uses for each definition.
-  ///         The second is the lifetime of each definition.
-  std::tuple<IslPtr<isl_union_map>, IslPtr<isl_map>>
-  computeValueUses(const ScopArrayInfo *SAI) {
-    assert(SAI->isValueKind());
-
-    // { DomainRead[] }
-    auto Reads = makeEmptyUnionSet();
-
-    // Find all uses.
-    for (auto *MA : DefUse.getValueUses(SAI))
-      Reads =
-          give(isl_union_set_add_set(Reads.take(), getDomainFor(MA).take()));
-
-    // { DomainRead[] -> Scatter[] }
-    auto ReadSchedule = getScatterFor(Reads);
-
-    auto *DefMA = DefUse.getValueDef(SAI);
-    assert(DefMA);
-
-    // { DomainDef[] }
-    auto Writes = getDomainFor(DefMA);
-
-    // { DomainDef[] -> Scatter[] }
-    auto WriteScatter = getScatterFor(Writes);
-
-    // { Scatter[] -> DomainDef[] }
-    auto ReachDef = getScalarReachingDefinition(DefMA->getStatement());
-
-    // { [DomainDef[] -> Scatter[]] -> DomainUse[] }
-    auto Uses = give(
-        isl_union_map_apply_range(isl_union_map_from_map(isl_map_range_map(
-                                      isl_map_reverse(ReachDef.take()))),
-                                  isl_union_map_reverse(ReadSchedule.take())));
-
-    // { DomainDef[] -> Scatter[] }
-    auto UseScatter =
-        singleton(give(isl_union_set_unwrap(isl_union_map_domain(Uses.copy()))),
-                  give(isl_space_map_from_domain_and_range(
-                      isl_set_get_space(Writes.keep()), ScatterSpace.copy())));
-
-    // { DomainDef[] -> Zone[] }
-    auto Lifetime = betweenScatter(WriteScatter, UseScatter, false, true);
-
-    // { DomainDef[] -> DomainRead[] }
-    auto DefUses = give(isl_union_map_domain_factor_domain(Uses.take()));
-
-    return std::make_pair(DefUses, Lifetime);
-  }
-
-  /// For each 'execution' of a PHINode, get the incoming block that was
-  /// executed before.
-  ///
-  /// For each PHI instance we can directly determine which was the incoming
-  /// block, and hence derive which value the PHI has.
-  ///
-  /// @param SAI The ScopArrayInfo representing the PHI's storage.
-  ///
-  /// @return { DomainPHIRead[] -> DomainPHIWrite[] }
-  IslPtr<isl_union_map> computePerPHI(const ScopArrayInfo *SAI) {
-    assert(SAI->isPHIKind());
-
-    // { DomainPHIWrite[] -> Scatter[] }
-    auto PHIWriteScatter = makeEmptyUnionMap();
-
-    // Collect all incoming block timepoint.
-    for (auto *MA : DefUse.getPHIIncomings(SAI)) {
-      auto Scatter = getScatterFor(MA);
-      PHIWriteScatter =
-          give(isl_union_map_add_map(PHIWriteScatter.take(), Scatter.take()));
-    }
-
-    // { DomainPHIRead[] -> Scatter[] }
-    auto PHIReadScatter = getScatterFor(DefUse.getPHIRead(SAI));
-
-    // { DomainPHIRead[] -> Scatter[] }
-    auto BeforeRead = beforeScatter(PHIReadScatter, true);
-
-    // { Scatter[] }
-    auto WriteTimes = singleton(
-        give(isl_union_map_range(PHIWriteScatter.copy())), ScatterSpace);
-
-    // { DomainPHIRead[] -> Scatter[] }
-    auto PHIWriteTimes =
-        give(isl_map_intersect_range(BeforeRead.take(), WriteTimes.take()));
-    auto LastPerPHIWrites = give(isl_map_lexmax(PHIWriteTimes.take()));
-
-    // { DomainPHIRead[] -> DomainPHIWrite[] }
-    auto Result = give(isl_union_map_apply_range(
-        isl_union_map_from_map(LastPerPHIWrites.take()),
-        isl_union_map_reverse(PHIWriteScatter.take())));
-    assert(isl_union_map_is_single_valued(Result.keep()) == isl_bool_true);
-    assert(isl_union_map_is_injective(Result.keep()) == isl_bool_true);
-    return Result;
-  }
-
-  /// Try to map a MemoryKind::Value to a given array element.
-  ///
-  /// @param SAI       Representation of the scalar's memory to map.
-  /// @param TargetElt { Scatter[] -> Element[] }
-  ///                  Suggestion where to map a scalar to when at a timepoint.
-  ///
-  /// @return true if the scalar was successfully mapped.
-  bool tryMapValue(const ScopArrayInfo *SAI, IslPtr<isl_map> TargetElt) {
-    assert(SAI->isValueKind());
-
-    auto *DefMA = DefUse.getValueDef(SAI);
-    assert(DefMA->isValueKind());
-    assert(DefMA->isMustWrite());
-
-    // Stop if the scalar has already been mapped.
-    if (!DefMA->getLatestScopArrayInfo()->isValueKind())
-      return false;
-
-    // { DomainDef[] -> Scatter[] }
-    auto DefSched = getScatterFor(DefMA);
-
-    // Where each write is mapped to, according to the suggestion.
-    // { DomainDef[] -> Element[] }
-    auto DefTarget = give(isl_map_apply_domain(
-        TargetElt.copy(), isl_map_reverse(DefSched.copy())));
-    simplify(DefTarget);
-    DEBUG(dbgs() << "    Def Mapping: " << DefTarget << '\n');
-
-    auto OrigDomain = getDomainFor(DefMA);
-    auto MappedDomain = give(isl_map_domain(DefTarget.copy()));
-    if (!isl_set_is_subset(OrigDomain.keep(), MappedDomain.keep())) {
-      DEBUG(dbgs()
-            << "    Reject because mapping does not encompass all instances\n");
-      return false;
-    }
-
-    // { DomainDef[] -> Zone[] }
-    IslPtr<isl_map> Lifetime;
-
-    // { DomainDef[] -> DomainUse[] }
-    IslPtr<isl_union_map> DefUses;
-
-    std::tie(DefUses, Lifetime) = computeValueUses(SAI);
-    DEBUG(dbgs() << "    Lifetime: " << Lifetime << '\n');
-
-    /// { [Element[] -> Zone[]] }
-    auto EltZone = give(
-        isl_map_wrap(isl_map_apply_domain(Lifetime.copy(), DefTarget.copy())));
-    simplify(EltZone);
-
-    // { [Element[] -> Scatter[]] }
-    auto DefEltSched = give(isl_map_wrap(isl_map_reverse(
-        isl_map_apply_domain(DefTarget.copy(), DefSched.copy()))));
-    simplify(DefEltSched);
-
-    Knowledge Proposed(EltZone, nullptr, DefEltSched);
-    if (isConflicting(Proposed))
-      return false;
-
-    // { DomainUse[] -> Element[] }
-    auto UseTarget = give(
-        isl_union_map_apply_range(isl_union_map_reverse(DefUses.take()),
-                                  isl_union_map_from_map(DefTarget.copy())));
-
-    mapValue(SAI, std::move(DefTarget), std::move(UseTarget),
-             std::move(Lifetime), std::move(Proposed));
-    return true;
-  }
-
-  /// After a scalar has been mapped, update the global knowledge.
-  void applyLifetime(Knowledge Proposed) {
-    Zone.learnFrom(std::move(Proposed));
-  }
-
-  /// Map a MemoryKind::Value scalar to an array element.
-  ///
-  /// Callers must have ensured that the mapping is valid and not conflicting.
-  ///
-  /// @param SAI       The ScopArrayInfo representing the scalar's memory to
-  ///                  map.
-  /// @param DefTarget { DomainDef[] -> Element[] }
-  ///                  The array element to map the scalar to.
-  /// @param UseTarget { DomainUse[] -> Element[] }
-  ///                  The array elements the uses are mapped to.
-  /// @param Lifetime  { DomainDef[] -> Zone[] }
-  ///                  The lifetime of each llvm::Value definition for
-  ///                  reporting.
-  /// @param Proposed  Mapping constraints for reporting.
-  void mapValue(const ScopArrayInfo *SAI, IslPtr<isl_map> DefTarget,
-                IslPtr<isl_union_map> UseTarget, IslPtr<isl_map> Lifetime,
-                Knowledge Proposed) {
-    // Redirect the read accesses.
-    for (auto *MA : DefUse.getValueUses(SAI)) {
-      // { DomainUse[] }
-      auto Domain = getDomainFor(MA);
-
-      // { DomainUse[] -> Element[] }
-      auto NewAccRel = give(isl_union_map_intersect_domain(
-          UseTarget.copy(), isl_union_set_from_set(Domain.take())));
-      simplify(NewAccRel);
-
-      assert(isl_union_map_n_map(NewAccRel.keep()) == 1);
-      MA->setNewAccessRelation(isl_map_from_union_map(NewAccRel.take()));
-    }
-
-    auto *WA = DefUse.getValueDef(SAI);
-    WA->setNewAccessRelation(DefTarget.copy());
-    applyLifetime(Proposed);
-
-    MappedValueScalars++;
-    NumberOfMappedValueScalars += 1;
-  }
-
-  /// Try to map a MemoryKind::PHI scalar to a given array element.
-  ///
-  /// @param SAI       Representation of the scalar's memory to map.
-  /// @param TargetElt { Scatter[] -> Element[] }
-  ///                  Suggestion where to map the scalar to when at a
-  ///                  timepoint.
-  ///
-  /// @return true if the PHI scalar has been mapped.
-  bool tryMapPHI(const ScopArrayInfo *SAI, IslPtr<isl_map> TargetElt) {
-    auto *PHIRead = DefUse.getPHIRead(SAI);
-    assert(PHIRead->isPHIKind());
-    assert(PHIRead->isRead());
-
-    // Skip if already been mapped.
-    if (!PHIRead->getLatestScopArrayInfo()->isPHIKind())
-      return false;
-
-    // { DomainRead[] -> Scatter[] }
-    auto PHISched = getScatterFor(PHIRead);
-
-    // { DomainRead[] -> Element[] }
-    auto PHITarget =
-        give(isl_map_apply_range(PHISched.copy(), TargetElt.copy()));
-    simplify(PHITarget);
-    DEBUG(dbgs() << "    Mapping: " << PHITarget << '\n');
-
-    auto OrigDomain = getDomainFor(PHIRead);
-    auto MappedDomain = give(isl_map_domain(PHITarget.copy()));
-    if (!isl_set_is_subset(OrigDomain.keep(), MappedDomain.keep())) {
-      DEBUG(dbgs()
-            << "    Reject because mapping does not encompass all instances\n");
-      return false;
-    }
-
-    // { DomainRead[] -> DomainWrite[] }
-    auto PerPHIWrites = computePerPHI(SAI);
-
-    // { DomainWrite[] -> Element[] }
-    auto WritesTarget = give(isl_union_map_reverse(isl_union_map_apply_domain(
-        PerPHIWrites.copy(), isl_union_map_from_map(PHITarget.copy()))));
-    simplify(WritesTarget);
-
-    // { DomainWrite[] }
-    auto ExpandedWritesDom = give(isl_union_map_domain(WritesTarget.copy()));
-    auto UniverseWritesDom = give(isl_union_set_empty(ParamSpace.copy()));
-
-    for (auto *MA : DefUse.getPHIIncomings(SAI))
-      UniverseWritesDom = give(isl_union_set_add_set(UniverseWritesDom.take(),
-                                                     getDomainFor(MA).take()));
-
-    if (!isl_union_set_is_subset(UniverseWritesDom.keep(),
-                                 ExpandedWritesDom.keep())) {
-      DEBUG(dbgs() << "    Reject because did not find PHI write mapping for "
-                      "all instances\n");
-      DEBUG(dbgs() << "      Deduced Mapping:     " << WritesTarget << '\n');
-      DEBUG(dbgs() << "      Missing instances:    "
-                   << give(isl_union_set_subtract(UniverseWritesDom.copy(),
-                                                  ExpandedWritesDom.copy()))
-                   << '\n');
-      return false;
-    }
-
-    //  { DomainRead[] -> Scatter[] }
-    auto PerPHIWriteScatter = give(isl_map_from_union_map(
-        isl_union_map_apply_range(PerPHIWrites.copy(), Schedule.copy())));
-
-    // { DomainRead[] -> Zone[] }
-    auto Lifetime = betweenScatter(PerPHIWriteScatter, PHISched, false, true);
-    simplify(Lifetime);
-    DEBUG(dbgs() << "    Lifetime: " << Lifetime << "\n");
-
-    // { DomainWrite[] -> Zone[] }
-    auto WriteLifetime = give(isl_union_map_apply_domain(
-        isl_union_map_from_map(Lifetime.copy()), PerPHIWrites.copy()));
-
-    // { DomainWrite[] -> [Element[] -> Scatter[]] }
-    auto WrittenTranslator =
-        give(isl_union_map_range_product(WritesTarget.copy(), Schedule.copy()));
-
-    // { [Element[] -> Scatter[]] }
-    auto Written = give(isl_union_map_range(WrittenTranslator.copy()));
-    simplify(Written);
-
-    // { DomainWrite[] -> [Element[] -> Zone[]] }
-    auto LifetimeTranslator = give(
-        isl_union_map_range_product(WritesTarget.copy(), WriteLifetime.take()));
-
-    // { [Element[] -> Zone[] }
-    auto Occupied = give(isl_union_map_range(LifetimeTranslator.copy()));
-    simplify(Occupied);
-
-    Knowledge Proposed(Occupied, nullptr, Written);
-    if (isConflicting(Proposed))
-      return false;
-
-    mapPHI(SAI, std::move(PHITarget), std::move(WritesTarget),
-           std::move(Lifetime), std::move(Proposed));
-    return true;
-  }
-
-  /// Map a MemoryKind::PHI scalar to an array element.
-  ///
-  /// Callers must have ensured that the mapping is valid and not conflicting
-  /// with the common knowledge.
-  ///
-  /// @param SAI         The ScopArrayInfo representing the scalar's memory to
-  ///                    map.
-  /// @param ReadTarget  { DomainRead[] -> Element[] }
-  ///                    The array element to map the scalar to.
-  /// @param WriteTarget { DomainWrite[] -> Element[] }
-  ///                    New access target for each PHI incoming write.
-  /// @param Lifetime    { DomainRead[] -> Zone[] }
-  ///                    The lifetime of each PHI for reporting.
-  /// @param Proposed    Mapping constraints for reporting.
-  void mapPHI(const ScopArrayInfo *SAI, IslPtr<isl_map> ReadTarget,
-              IslPtr<isl_union_map> WriteTarget, IslPtr<isl_map> Lifetime,
-              Knowledge Proposed) {
-    // Redirect the PHI incoming writes.
-    for (auto *MA : DefUse.getPHIIncomings(SAI)) {
-      // { DomainWrite[] }
-      auto Domain = getDomainFor(MA);
-
-      // { DomainWrite[] -> Element[] }
-      auto NewAccRel = give(isl_union_map_intersect_domain(
-          WriteTarget.copy(), isl_union_set_from_set(Domain.take())));
-      simplify(NewAccRel);
-
-      assert(isl_union_map_n_map(NewAccRel.keep()) == 1);
-      MA->setNewAccessRelation(isl_map_from_union_map(NewAccRel.take()));
-    }
-
-    // Redirect the PHI read.
-    auto *PHIRead = DefUse.getPHIRead(SAI);
-    PHIRead->setNewAccessRelation(ReadTarget.copy());
-    applyLifetime(Proposed);
-
-    MappedPHIScalars++;
-    NumberOfMappedPHIScalars++;
-  }
-
-  /// Search and map scalars to memory overwritten by @p TargetStoreMA.
-  ///
-  /// Start trying to map scalars that are used in the same statement as the
-  /// store. For every successful mapping, try to also map scalars of the
-  /// statements where those are written. Repeat, until no more mapping
-  /// opportunity is found.
-  ///
-  /// There is currently no preference in which order scalars are tried.
-  /// Ideally, we would direct it towards a load instruction of the same array
-  /// element.
-  bool collapseScalarsToStore(MemoryAccess *TargetStoreMA) {
-    assert(TargetStoreMA->isLatestArrayKind());
-    assert(TargetStoreMA->isMustWrite());
-
-    auto TargetStmt = TargetStoreMA->getStatement();
-
-    // { DomTarget[] }
-    auto TargetDom = getDomainFor(TargetStmt);
-
-    // { DomTarget[] -> Element[] }
-    auto TargetAccRel = getAccessRelationFor(TargetStoreMA);
-
-    // { Zone[] -> DomTarget[] }
-    // For each point in time, find the next target store instance.
-    auto Target =
-        computeScalarReachingOverwrite(Schedule, TargetDom, false, true);
-
-    // { Zone[] -> Element[] }
-    // Use the target store's write location as a suggestion to map scalars to.
-    auto EltTarget =
-        give(isl_map_apply_range(Target.take(), TargetAccRel.take()));
-    simplify(EltTarget);
-    DEBUG(dbgs() << "    Target mapping is " << EltTarget << '\n');
-
-    // Stack of elements not yet processed.
-    SmallVector<MemoryAccess *, 16> Worklist;
-
-    // Set of scalars already tested.
-    SmallPtrSet<const ScopArrayInfo *, 16> Closed;
-
-    // Lambda to add all scalar reads to the work list.
-    auto ProcessAllIncoming = [&](ScopStmt *Stmt) {
-      for (auto *MA : *Stmt) {
-        if (!MA->isLatestScalarKind())
-          continue;
-        if (!MA->isRead())
-          continue;
-
-        Worklist.push_back(MA);
-      }
-    };
-
-    // Add initial scalar. Either the value written by the store, or all inputs
-    // of its statement.
-    auto WrittenVal = TargetStoreMA->getAccessValue();
-    if (auto InputAcc = getInputAccessOf(WrittenVal, TargetStmt))
-      Worklist.push_back(InputAcc);
-    else
-      ProcessAllIncoming(TargetStmt);
-
-    auto AnyMapped = false;
-    auto &DL =
-        S->getRegion().getEntry()->getParent()->getParent()->getDataLayout();
-    auto StoreSize =
-        DL.getTypeAllocSize(TargetStoreMA->getAccessValue()->getType());
-
-    while (!Worklist.empty()) {
-      auto *MA = Worklist.pop_back_val();
-
-      auto *SAI = MA->getScopArrayInfo();
-      if (Closed.count(SAI))
-        continue;
-      Closed.insert(SAI);
-      DEBUG(dbgs() << "\n    Trying to map " << MA << " (SAI: " << SAI
-                   << ")\n");
-
-      // Skip non-mappable scalars.
-      if (!isMappable(SAI))
-        continue;
-
-      auto MASize = DL.getTypeAllocSize(MA->getAccessValue()->getType());
-      if (MASize > StoreSize) {
-        DEBUG(dbgs() << "    Reject because storage size is insufficient\n");
-        continue;
-      }
-
-      // Try to map MemoryKind::Value scalars.
-      if (SAI->isValueKind()) {
-        if (!tryMapValue(SAI, EltTarget))
-          continue;
-
-        auto *DefAcc = DefUse.getValueDef(SAI);
-        ProcessAllIncoming(DefAcc->getStatement());
-
-        AnyMapped = true;
-        continue;
-      }
-
-      // Try to map MemoryKind::PHI scalars.
-      if (SAI->isPHIKind()) {
-        if (!tryMapPHI(SAI, EltTarget))
-          continue;
-        // Add inputs of all incoming statements to the worklist.
-        for (auto *PHIWrite : DefUse.getPHIIncomings(SAI))
-          ProcessAllIncoming(PHIWrite->getStatement());
-
-        AnyMapped = true;
-        continue;
-      }
-    }
-
-    if (AnyMapped) {
-      TargetsMapped++;
-      NumberOfTargetsMapped++;
-    }
-    return AnyMapped;
-  }
-
-  /// Compute when an array element is unused.
-  ///
-  /// @return { [Element[] -> Zone[]] }
-  IslPtr<isl_union_set> computeLifetime() const {
-    // { Element[] -> Zone[] }
-    auto ArrayUnused = computeArrayUnused(Schedule, AllMustWrites, AllReads,
-                                          false, false, true);
-
-    auto Result = give(isl_union_map_wrap(ArrayUnused.copy()));
-
-    simplify(Result);
-    return Result;
-  }
-
-  /// Determine when an array element is written to.
-  ///
-  /// @return { [Element[] -> Scatter[]] }
-  IslPtr<isl_union_set> computeWritten() const {
-    // { WriteDomain[] -> Element[] }
-    auto AllWrites =
-        give(isl_union_map_union(AllMustWrites.copy(), AllMayWrites.copy()));
-
-    // { Scatter[] -> Element[] }
-    auto WriteTimepoints =
-        give(isl_union_map_apply_domain(AllWrites.copy(), Schedule.copy()));
-
-    auto Result =
-        give(isl_union_map_wrap(isl_union_map_reverse(WriteTimepoints.copy())));
-
-    simplify(Result);
-    return Result;
-  }
-
-  /// Determine whether an access touches at most one element.
-  ///
-  /// The accessed element could be a scalar or accessing an array with constant
-  /// subscript, such that all instances access only that element.
-  ///
-  /// @param MA The access to test.
-  ///
-  /// @return True, if zero or one elements are accessed; False if at least two
-  ///         different elements are accessed.
-  bool isScalarAccess(MemoryAccess *MA) {
-    auto Map = getAccessRelationFor(MA);
-    auto Set = give(isl_map_range(Map.take()));
-    return isl_set_is_singleton(Set.keep()) == isl_bool_true;
-  }
-
-  /// Print mapping statistics to @p OS.
-  void printStatistics(llvm::raw_ostream &OS, int Indent = 0) const {
-    OS.indent(Indent) << "Statistics {\n";
-    OS.indent(Indent + 4) << "Compatible overwrites: "
-                          << NumberOfCompatibleTargets << "\n";
-    OS.indent(Indent + 4) << "Overwrites mapped to:  " << NumberOfTargetsMapped
-                          << '\n';
-    OS.indent(Indent + 4) << "Value scalars mapped:  "
-                          << NumberOfMappedValueScalars << '\n';
-    OS.indent(Indent + 4) << "PHI scalars mapped:    "
-                          << NumberOfMappedPHIScalars << '\n';
-    OS.indent(Indent) << "}\n";
-  }
-
-  /// Return whether at least one transformation been applied.
-  bool isModified() const { return NumberOfTargetsMapped > 0; }
-
-public:
-  DeLICMImpl(Scop *S) : ZoneAlgorithm(S) {}
-
-  /// Calculate the lifetime (definition to last use) of every array element.
-  ///
-  /// @return True if the computed lifetimes (#Zone) is usable.
-  bool computeZone() {
-    // Check that nothing strange occurs.
-    if (!isCompatibleScop()) {
-      DeLICMIncompatible++;
-      return false;
-    }
-
-    DefUse.compute(S);
-    IslPtr<isl_union_set> EltUnused, EltWritten;
-
-    {
-      IslMaxOperationsGuard MaxOpGuard(IslCtx.get(), DelicmMaxOps);
-
-      computeCommon();
-
-      EltUnused = computeLifetime();
-      EltWritten = computeWritten();
-    }
-    DeLICMAnalyzed++;
-
-    if (!EltUnused || !EltWritten) {
-      assert(isl_ctx_last_error(IslCtx.get()) == isl_error_quota &&
-             "The only reason that these things have not been computed should "
-             "be if the max-operations limit hit");
-      DeLICMOutOfQuota++;
-      DEBUG(dbgs() << "DeLICM analysis exceeded max_operations\n");
-      DebugLoc Begin, End;
-      getDebugLocations(getBBPairForRegion(&S->getRegion()), Begin, End);
-      OptimizationRemarkAnalysis R(DEBUG_TYPE, "OutOfQuota", Begin,
-                                   S->getEntry());
-      R << "maximal number of operations exceeded during zone analysis";
-      S->getFunction().getContext().diagnose(R);
-      return false;
-    }
-
-    Zone = OriginalZone = Knowledge(nullptr, EltUnused, EltWritten);
-    DEBUG(dbgs() << "Computed Zone:\n"; OriginalZone.print(dbgs(), 4));
-
-    assert(Zone.isUsable() && OriginalZone.isUsable());
-    return true;
-  }
-
-  /// Try to map as many scalars to unused array elements as possible.
-  ///
-  /// Multiple scalars might be mappable to intersecting unused array element
-  /// zones, but we can only chose one. This is a greedy algorithm, therefore
-  /// the first processed element claims it.
-  void greedyCollapse() {
-    bool Modified = false;
-
-    for (auto &Stmt : *S) {
-      for (auto *MA : Stmt) {
-        if (!MA->isLatestArrayKind())
-          continue;
-        if (!MA->isWrite())
-          continue;
-
-        if (MA->isMayWrite()) {
-          DEBUG(dbgs() << "Access " << MA
-                       << " pruned because it is a MAY_WRITE\n");
-          OptimizationRemarkMissed R(DEBUG_TYPE, "TargetMayWrite",
-                                     MA->getAccessInstruction());
-          R << "Skipped possible mapping target because it is not an "
-               "unconditional overwrite";
-          S->getFunction().getContext().diagnose(R);
-          continue;
-        }
-
-        if (Stmt.getNumIterators() == 0) {
-          DEBUG(dbgs() << "Access " << MA
-                       << " pruned because it is not in a loop\n");
-          OptimizationRemarkMissed R(DEBUG_TYPE, "WriteNotInLoop",
-                                     MA->getAccessInstruction());
-          R << "skipped possible mapping target because it is not in a loop";
-          S->getFunction().getContext().diagnose(R);
-          continue;
-        }
-
-        if (isScalarAccess(MA)) {
-          DEBUG(dbgs() << "Access " << MA
-                       << " pruned because it writes only a single element\n");
-          OptimizationRemarkMissed R(DEBUG_TYPE, "ScalarWrite",
-                                     MA->getAccessInstruction());
-          R << "skipped possible mapping target because the memory location "
-               "written to does not depend on its outer loop";
-          S->getFunction().getContext().diagnose(R);
-          continue;
-        }
-
-        NumberOfCompatibleTargets++;
-        DEBUG(dbgs() << "Analyzing target access " << MA << "\n");
-        if (collapseScalarsToStore(MA))
-          Modified = true;
-      }
-    }
-
-    if (Modified)
-      DeLICMScopsModified++;
-  }
-
-  /// Dump the internal information about a performed DeLICM to @p OS.
-  void print(llvm::raw_ostream &OS, int Indent = 0) {
-    if (!Zone.isUsable()) {
-      OS.indent(Indent) << "Zone not computed\n";
-      return;
-    }
-
-    printStatistics(OS, Indent);
-    if (!isModified()) {
-      OS.indent(Indent) << "No modification has been made\n";
-      return;
-    }
-    printAccesses(OS, Indent);
-  }
-};
-
-class DeLICM : public ScopPass {
-private:
-  DeLICM(const DeLICM &) = delete;
-  const DeLICM &operator=(const DeLICM &) = delete;
-
-  /// The pass implementation, also holding per-scop data.
-  std::unique_ptr<DeLICMImpl> Impl;
-
-  void collapseToUnused(Scop &S) {
-    Impl = make_unique<DeLICMImpl>(&S);
-
-    if (!Impl->computeZone()) {
-      DEBUG(dbgs() << "Abort because cannot reliably compute lifetimes\n");
-      return;
-    }
-
-    DEBUG(dbgs() << "Collapsing scalars to unused array elements...\n");
-    Impl->greedyCollapse();
-
-    DEBUG(dbgs() << "\nFinal Scop:\n");
-    DEBUG(S.print(dbgs()));
-  }
-
-public:
-  static char ID;
-  explicit DeLICM() : ScopPass(ID) {}
->>>>>>> 13c3b5b9
 
   /// Cached reaching definitions for each ScopStmt.
   ///
@@ -2531,15 +1258,11 @@
     if (!Val)
       return Val;
 
-<<<<<<< HEAD
     if (auto *PHI = dyn_cast<PHINode>(Val)) {
       Value *NormVal = nullptr;
       for (auto &Use : PHI->incoming_values()) {
         auto InVal = Use.get();
         assert(InVal);
-=======
-    collapseToUnused(S);
->>>>>>> 13c3b5b9
 
         if (isa<UndefValue>(InVal))
           continue;
@@ -2556,7 +1279,6 @@
     return Val;
   }
 
-<<<<<<< HEAD
   /// Determine whether an instruction is defined in a different statement
   /// instance as in which it is used.
   ///
@@ -2647,19 +1369,6 @@
 
     return true;
   }
-=======
-  virtual void printScop(raw_ostream &OS, Scop &S) const override {
-    if (!Impl)
-      return;
-    assert(Impl->getScop() == &S);
-
-    OS << "DeLICM result:\n";
-    Impl->print(OS);
-  }
-
-  virtual void releaseMemory() override { Impl.reset(); }
-};
->>>>>>> 13c3b5b9
 
   void addArrayReadAccess(MemoryAccess *MA) {
     assert(MA->isLatestArrayKind());
