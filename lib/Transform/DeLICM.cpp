//===------ DeLICM.cpp -----------------------------------------*- C++ -*-===//
//
//                     The LLVM Compiler Infrastructure
//
// This file is distributed under the University of Illinois Open Source
// License. See LICENSE.TXT for details.
//
//===----------------------------------------------------------------------===//
//
// Undo the effect of Loop Invariant Code Motion (LICM) and
// GVN Partial Redundancy Elimination (PRE) on SCoP-level.
//
// Namely, remove register/scalar dependencies by mapping them back to array
// elements.
//
// The algorithms here work on the scatter space - the image space of the
// schedule returned by Scop::getSchedule(). We call an element in that space a
// "timepoint". Timepoints are lexicographically ordered such that we can
// defined ranges in the scatter space. We use two flavors of such ranges:
// Timepoint sets and zones. A timepoint set is simply a subset of the scatter
// space and is directly stored as isl_set.
//
// Zones are used to describe the space between timepoints as open sets, i.e.
// they do not contain the extrema. Using isl rational sets to express these
// would be overkill. We also cannot store them as the integer timepoints they
// contain; the (nonempty) zone between 1 and 2 would be empty and
// indistinguishable from e.g. the zone between 3 and 4. Also, we cannot store
// the integer set including the extrema; the set ]1,2[ + ]3,4[ could be
// coalesced to ]1,3[, although we defined the range [2,3] to be not in the set.
// Instead, we store the "half-open" integer extrema, including the lower bound,
// but excluding the upper bound. Examples:
//
// * The set { [i] : 1 <= i <= 3 } represents the zone ]0,3[ (which contains the
//   integer points 1 and 2, but not 0 or 3)
//
// * { [1] } represents the zone ]0,1[
//
// * { [i] : i = 1 or i = 3 } represents the zone ]0,1[ + ]2,3[
//
// Therefore, an integer i in the set represents the zone ]i-1,i[, i.e. strictly
// speaking the integer points never belong to the zone. However, depending an
// the interpretation, one might want to include them. Part of the
// interpretation may not be known when the zone is constructed.
//
// Reads are assumed to always take place before writes, hence we can think of
// reads taking place at the beginning of a timepoint and writes at the end.
//
// Let's assume that the zone represents the lifetime of a variable. That is,
// the zone begins with a write that defines the value during its lifetime and
// ends with the last read of that value. In the following we consider whether a
// read/write at the beginning/ending of the lifetime zone should be within the
// zone or outside of it.
//
// * A read at the timepoint that starts the live-range loads the previous
//   value. Hence, exclude the timepoint starting the zone.
//
// * A write at the timepoint that starts the live-range is not defined whether
//   it occurs before or after the write that starts the lifetime. We do not
//   allow this situation to occur. Hence, we include the timepoint starting the
//   zone to determine whether they are conflicting.
//
// * A read at the timepoint that ends the live-range reads the same variable.
//   We include the timepoint at the end of the zone to include that read into
//   the live-range. Doing otherwise would mean that the two reads access
//   different values, which would mean that the value they read are both alive
//   at the same time but occupy the same variable.
//
// * A write at the timepoint that ends the live-range starts a new live-range.
//   It must not be included in the live-range of the previous definition.
//
// All combinations of reads and writes at the endpoints are possible, but most
// of the time only the write->read (for instance, a live-range from definition
// to last use) and read->write (for instance, an unused range from last use to
// overwrite) and combinations are interesting (half-open ranges). write->write
// zones might be useful as well in some context to represent
// output-dependencies.
//
// @see convertZoneToTimepoints
//
//
// The code makes use of maps and sets in many different spaces. To not loose
// track in which space a set or map is expected to be in, variables holding an
// isl reference are usually annotated in the comments. They roughly follow isl
// syntax for spaces, but only the tuples, not the dimensions. The tuples have a
// meaning as follows:
//
// * Space[] - An unspecified tuple. Used for function parameters such that the
//             function caller can use it for anything they like.
//
// * Domain[] - A statement instance as returned by ScopStmt::getDomain()
//     isl_id_get_name: Stmt_<NameOfBasicBlock>
//     isl_id_get_user: Pointer to ScopStmt
//
// * Element[] - An array element as in the range part of
//               MemoryAccess::getAccessRelation()
//     isl_id_get_name: MemRef_<NameOfArrayVariable>
//     isl_id_get_user: Pointer to ScopArrayInfo
//
// * Scatter[] - Scatter space or space of timepoints
//     Has no tuple id
//
// * Zone[] - Range between timepoints as described above
//     Has no tuple id
//
// * ValInst[] - An llvm::Value as defined at a specific timepoint.
//
//     A ValInst[] itself can be structured as one of:
//
//     * [] - An unknown value.
//         Always zero dimensions
//         Has no tuple id
//
//     * Value[] - An llvm::Value that is read-only in the SCoP, i.e. its
//                 runtime content does not depend on the timepoint.
//         Always zero dimensions
//         isl_id_get_name: Val_<NameOfValue>
//         isl_id_get_user: A pointer to an llvm::Value
//
//     * SCEV[...] - A synthesizable llvm::SCEV Expression.
//         In contrast to a Value[] is has at least one dimension per
//         SCEVAddRecExpr in the SCEV.
//
//     * [Domain[] -> Value[]] - An llvm::Value that may change during the
//                               Scop's execution.
//         The tuple itself has no id, but it wraps a map space holding a
//         statement instance which defines the llvm::Value as the map's domain
//         and llvm::Value itself as range.
//
// @see makeValInst()
//
// An annotation "{ Domain[] -> Scatter[] }" therefore means: A map from a
// statement instance to a timepoint, aka a schedule. There is only one scatter
// space, but most of the time multiple statements are processed in one set.
// This is why most of the time isl_union_map has to be used.
//
// The basic algorithm works as follows:
// At first we verify that the SCoP is compatible with this technique. For
// instance, two writes cannot write to the same location at the same statement
// instance because we cannot determine within the polyhedral model which one
// comes first. Once this was verified, we compute zones at which an array
// element is unused. This computation can fail if it takes too long. Then the
// main algorithm is executed. Because every store potentially trails an unused
// zone, we start at stores. We search for a scalar (MemoryKind::Value or
// MemoryKind::PHI) that we can map to the array element overwritten by the
// store, preferably one that is used by the store or at least the ScopStmt.
// When it does not conflict with the lifetime of the values in the array
// element, the map is applied and the unused zone updated as it is now used. We
// continue to try to map scalars to the array element until there are no more
// candidates to map. The algorithm is greedy in the sense that the first scalar
// not conflicting will be mapped. Other scalars processed later that could have
// fit the same unused zone will be rejected. As such the result depends on the
// processing order.
//
//===----------------------------------------------------------------------===//

#include "polly/DeLICM.h"
#include "polly/CodeGen/BlockGenerators.h"
#include "polly/Options.h"
#include "polly/ScopBuilder.h"
#include "polly/ScopInfo.h"
#include "polly/ScopPass.h"
#include "polly/Support/ISLTools.h"
#include "polly/Support/VirtualInstruction.h"
#include "llvm/ADT/Statistic.h"
#define DEBUG_TYPE "polly-delicm"

using namespace polly;
using namespace llvm;

void foreachPoint(const isl::union_set &USet,
                  const std::function<void(isl::point P)> &F) {
  isl_union_set_foreach_point(
      USet.keep(),
      [](__isl_take isl_point *p, void *User) -> isl_stat {
        auto &F = *static_cast<const std::function<void(isl::point)> *>(User);
        F(give(p));
        return isl_stat_ok;
      },
      const_cast<void *>(static_cast<const void *>(&F)));
}

void foreachPoint(const isl::set &Set,
                  const std::function<void(isl::point P)> &F) {
  isl_set_foreach_point(
      Set.keep(),
      [](__isl_take isl_point *p, void *User) -> isl_stat {
        auto &F = *static_cast<const std::function<void(isl::point)> *>(User);
        F(give(p));
        return isl_stat_ok;
      },
      const_cast<void *>(static_cast<const void *>(&F)));
}

void foreachPoint(isl::basic_set BSet,
                  const std::function<void(isl::point P)> &F) {
  foreachPoint(give(isl_set_from_basic_set(BSet.take())), F);
}

isl::union_set expand(const isl::union_set &Arg) {
  auto USet = Arg;
  simplify(USet);
  isl::union_set Expanded =
      give(isl_union_set_empty(isl_union_set_get_space(USet.keep())));
  USet.foreach_set([&](isl::set Set) -> isl::stat {
    Set.foreach_basic_set([&](isl::basic_set BSet) -> isl::stat {
      bool IsBounded = isl_basic_set_is_bounded(BSet.keep());
      if (IsBounded) {
        foreachPoint(Set, [&](isl::point P) {
          Expanded = give(isl_union_set_add_set(Expanded.take(),
                                                isl_set_from_point(P.copy())));
        });
      } else {
        Expanded = give(isl_union_set_add_set(
            Expanded.take(), isl_set_from_basic_set(BSet.copy())));
      }
      return isl::stat::ok;
    });
    return isl::stat::ok;
  });
  return Expanded;
  // foreachPoint(USet, [] (isl::point P) { llvm::errs().indent(2)  << P
  // << '\n'; });
}

void expandDump(const isl::union_set &Arg) { expand(Arg).dump(); }

isl::union_map expand(const isl::union_map &Map) {
  auto USet = expand(give(isl_union_map_wrap(Map.copy())));
  return give(isl_union_set_unwrap(USet.copy()));
}

void expandDump(const isl::union_map &Arg) { expand(Arg).dump(); }

namespace {

cl::opt<int>
    DelicmMaxOps("polly-delicm-max-ops",
                 cl::desc("Maximum number of isl operations to invest for "
                          "lifetime analysis; 0=no limit"),
                 cl::init(1000000), cl::cat(PollyCategory));

cl::opt<unsigned long>
    KnownMaxOps("polly-known-max-ops",
                cl::desc("Maximum number of ISL operations to invest for known "
                         "analysis; 0=no limit"),
                cl::init(1000000), cl::cat(PollyCategory));

cl::opt<bool> DelicmOverapproximateWrites(
    "polly-delicm-overapproximate-writes",
    cl::desc(
        "Do more PHI writes than necessary in order to avoid partial accesses"),
    cl::init(false), cl::Hidden, cl::cat(PollyCategory));

cl::opt<bool>
    DelicmComputeKnown("polly-delicm-compute-known",
                       cl::desc("Compute known content of array elements"),
                       cl::init(true), cl::Hidden, cl::cat(PollyCategory));
cl::opt<bool> DelicmPartialWrites("polly-delicm-partial-writes",
                                  cl::desc("Allow partial writes for PHIs"),
                                  cl::init(false), cl::Hidden,
                                  cl::cat(PollyCategory));

cl::opt<bool> DelicmMapPHI("polly-delicm-map-phi",
                           cl::desc("Map PHI to array elements"),
                           cl::init(true), cl::Hidden, cl::cat(PollyCategory));

cl::opt<bool> DelicmComputePHI("polly-delicm-compute-phi",
                               cl::desc("Compute PHI value"), cl::init(false),
                               cl::Hidden, cl::cat(PollyCategory));

STATISTIC(DeLICMAnalyzed, "Number of successfully analyzed SCoPs");
STATISTIC(DeLICMOutOfQuota,
          "Analyses aborted because max_operations was reached");
STATISTIC(DeLICMIncompatible, "Number of SCoPs incompatible for analysis");
STATISTIC(MappedValueScalars, "Number of mapped Value scalars");
STATISTIC(MappedPHIScalars, "Number of mapped PHI scalars");
STATISTIC(ComputedPHIScalars, "Number of computed PHI scalars");
STATISTIC(TargetsMapped, "Number of stores used for at least one mapping");
STATISTIC(DeLICMScopsModified, "Number of SCoPs optimized");
STATISTIC(MapRequiredUndefined,
          "Number of value maps that read an arbitrary element");
STATISTIC(MapUndefinedReject,
          "Number of value maps that would require a partial access");

#undef DEBUG_TYPE
#define DEBUG_TYPE "polly-known"

STATISTIC(KnownAnalyzed, "Number of successfully analyzed SCoPs");
STATISTIC(KnownOutOfQuota,
          "Analyses aborted because max_operations was reached");
STATISTIC(KnownIncompatible, "Number of SCoPs incompatible for analysis");
STATISTIC(MappedKnown, "Number of deviated scalar loads to known content");
STATISTIC(MappedReadOnly, "Number of rematerialized read-only vars");
STATISTIC(KnownScopsModified, "Number of SCoPs optimized");

#undef DEBUG_TYPE
#define DEBUG_TYPE "polly-delicm"

/// Class for keeping track of scalar def-use chains in the polyhedral
/// representation.
///
/// MemoryKind::Value:
/// There is one definition per llvm::Value or zero (read-only values defined
/// before the SCoP) and an arbitrary number of reads.
///
/// MemoryKind::PHI, MemoryKind::ExitPHI:
/// There is at least one write (the incoming blocks/stmts) and one
/// (MemoryKind::PHI) or zero (MemoryKind::ExitPHI) reads per llvm::PHINode.
class ScalarDefUseChains {
public:
  /// The definitions (i.e. write MemoryAccess) of a MemoryKind::Value scalar.
  DenseMap<const ScopArrayInfo *, MemoryAccess *> ValueDefAccs;

  /// List of all uses (i.e. read MemoryAccesses) for a MemoryKind::Value
  /// scalar.
  DenseMap<const ScopArrayInfo *, SmallVector<MemoryAccess *, 4>> ValueUseAccs;

  /// The receiving part (i.e. read MemoryAccess) of a MemoryKind::PHI scalar.
  DenseMap<const ScopArrayInfo *, MemoryAccess *> PHIReadAccs;

  /// List of all incoming values (write MemoryAccess) of a MemoryKind::PHI or
  /// MemoryKind::ExitPHI scalar.
  DenseMap<const ScopArrayInfo *, SmallVector<MemoryAccess *, 4>>
      PHIIncomingAccs;

public:
  /// Find the MemoryAccesses that access the ScopArrayInfo-represented memory.
  ///
  /// @param S The SCoP to analyze.
  void compute(Scop *S) {
    // Purge any previous result.
    reset();

    for (auto &Stmt : *S) {
      for (auto *MA : Stmt) {
        if (MA->isOriginalValueKind() && MA->isWrite()) {
          auto *SAI = MA->getScopArrayInfo();
          assert(!ValueDefAccs.count(SAI) &&
                 "There can be at most one "
                 "definition per MemoryKind::Value scalar");
          ValueDefAccs[SAI] = MA;
        }

        if (MA->isOriginalValueKind() && MA->isRead())
          ValueUseAccs[MA->getScopArrayInfo()].push_back(MA);

        if (MA->isOriginalAnyPHIKind() && MA->isRead()) {
          auto *SAI = MA->getScopArrayInfo();
          assert(!PHIReadAccs.count(SAI) &&
                 "There must be exactly one read "
                 "per PHI (that's where the PHINode is)");
          PHIReadAccs[SAI] = MA;
        }

        if (MA->isOriginalAnyPHIKind() && MA->isWrite())
          PHIIncomingAccs[MA->getScopArrayInfo()].push_back(MA);
      }
    }
  }

  /// Free all memory used by the analysis.
  void reset() {
    ValueDefAccs.clear();
    ValueUseAccs.clear();
    PHIReadAccs.clear();
    PHIIncomingAccs.clear();
  }

  MemoryAccess *getValueDef(const ScopArrayInfo *SAI) const {
    return ValueDefAccs.lookup(SAI);
  }

  ArrayRef<MemoryAccess *> getValueUses(const ScopArrayInfo *SAI) const {
    auto It = ValueUseAccs.find(SAI);
    if (It == ValueUseAccs.end())
      return {};
    return It->second;
  }

  MemoryAccess *getPHIRead(const ScopArrayInfo *SAI) const {
    return PHIReadAccs.lookup(SAI);
  }

  ArrayRef<MemoryAccess *> getPHIIncomings(const ScopArrayInfo *SAI) const {
    auto It = PHIIncomingAccs.find(SAI);
    if (It == PHIIncomingAccs.end())
      return {};
    return It->second;
  }
};

isl::union_map computeReachingDefinition(isl::union_map Schedule,
                                         isl::union_map Writes, bool InclDef,
                                         bool InclRedef) {
  return computeReachingWrite(Schedule, Writes, false, InclDef, InclRedef);
}

isl::union_map computeReachingOverwrite(isl::union_map Schedule,
                                        isl::union_map Writes,
                                        bool InclPrevWrite,
                                        bool InclOverwrite) {
  return computeReachingWrite(Schedule, Writes, true, InclPrevWrite,
                              InclOverwrite);
}

bool isRecursiveValInstMap(const isl::union_map &UMap) {
  SmallPtrSet<Value *, 8> LHSVals;
  SmallPtrSet<Value *, 8> RHSVals;
  UMap.foreach_map([&](isl::map Map) -> isl::stat {
    auto Space = give(isl_map_get_space(Map.keep()));
    auto DomainSpace = give(isl_space_domain(Space.copy()));
    auto DomainMapSpace = give(isl_space_unwrap(DomainSpace.copy()));
    auto LHId =
        give(isl_space_get_tuple_id(DomainMapSpace.keep(), isl_dim_out));
    auto *LVal = static_cast<Value *>(isl_id_get_user(LHId.keep()));
    LHSVals.insert(LVal);

    auto RangeSpace = give(isl_space_range(Space.copy()));
    if (isl_space_is_wrapping(RangeSpace.keep()) == isl_bool_true) {
      auto RangeMapSpace = give(isl_space_unwrap(RangeSpace.copy()));
      auto RHId =
          give(isl_space_get_tuple_id(RangeMapSpace.keep(), isl_dim_out));
      auto *RVal = static_cast<Value *>(isl_id_get_user(RHId.keep()));
      RHSVals.insert(RVal);
    }
    return isl::stat::ok;
  });
  for (auto *LHVal : LHSVals) {
    if (RHSVals.count(LHVal))
      return true;
  }
  return false;
}

/// Compute the next overwrite for a scalar.
///
/// @param Schedule      { DomainWrite[] -> Scatter[] }
///                      Schedule of (at least) all writes. Instances not in @p
///                      Writes are ignored.
/// @param Writes        { DomainWrite[] }
///                      The element instances that write to the scalar.
/// @param InclPrevWrite Whether to extend the timepoints to include
///                      the timepoint where the previous write happens.
/// @param InclOverwrite Whether the reaching overwrite includes the timepoint
///                      of the overwrite itself.
///
/// @return { Scatter[] -> DomainDef[] }
isl::union_map computeScalarReachingOverwrite(isl::union_map Schedule,
                                              isl::union_set Writes,
                                              bool InclPrevWrite,
                                              bool InclOverwrite) {

  // { DomainWrite[] }
  auto WritesMap = give(isl_union_map_from_domain(Writes.take()));

  // { [Element[] -> Scatter[]] -> DomainWrite[] }
  auto Result = computeReachingOverwrite(
      std::move(Schedule), std::move(WritesMap), InclPrevWrite, InclOverwrite);

  return give(isl_union_map_domain_factor_range(Result.take()));
}

/// Overload of computeScalarReachingOverwrite, with only one writing statement.
/// Consequently, the result consists of only one map space.
///
/// @param Schedule      { DomainWrite[] -> Scatter[] }
/// @param Writes        { DomainWrite[] }
/// @param InclPrevWrite Include the previous write to result.
/// @param InclOverwrite Include the overwrite to the result.
///
/// @return { Scatter[] -> DomainWrite[] }
isl::map computeScalarReachingOverwrite(isl::union_map Schedule,
                                        isl::set Writes, bool InclPrevWrite,
                                        bool InclOverwrite) {
  auto ScatterSpace = getScatterSpace(Schedule);
  auto DomSpace = give(isl_set_get_space(Writes.keep()));

  auto ReachOverwrite = computeScalarReachingOverwrite(
      Schedule, give(isl_union_set_from_set(Writes.take())), InclPrevWrite,
      InclOverwrite);

  auto ResultSpace = give(isl_space_map_from_domain_and_range(
      ScatterSpace.take(), DomSpace.take()));
  return singleton(std::move(ReachOverwrite), ResultSpace);
}

/// Compute the reaching definition of a scalar.
///
/// Compared to computeReachingDefinition, there is just one element which is
/// accessed and therefore only a set if instances that accesses that element is
/// required.
///
/// @param Schedule  { DomainWrite[] -> Scatter[] }
/// @param Writes    { DomainWrite[] }
/// @param InclDef   Include the timepoint of the definition to the result.
/// @param InclRedef Include the timepoint of the overwrite into the result.
///
/// @return { Scatter[] -> DomainWrite[] }
isl::union_map computeScalarReachingDefinition(isl::union_map Schedule,
                                               isl::union_set Writes,
                                               bool InclDef, bool InclRedef) {

  // { DomainWrite[] -> Element[] }
  auto Defs = give(isl_union_map_from_domain(Writes.take()));

  // { [Element[] -> Scatter[]] -> DomainWrite[] }
  auto ReachDefs =
      computeReachingDefinition(Schedule, Defs, InclDef, InclRedef);

  // { Scatter[] -> DomainWrite[] }
  return give(isl_union_set_unwrap(
      isl_union_map_range(isl_union_map_curry(ReachDefs.take()))));
}

/// Compute the reaching definition of a scalar.
///
/// This overload accepts only a single writing statement as an isl_map,
/// consequently the result also is only a single isl_map.
///
/// @param Schedule  { DomainWrite[] -> Scatter[] }
/// @param Writes    { DomainWrite[] }
/// @param InclDef   Include the timepoint of the definition to the result.
/// @param InclRedef Include the timepoint of the overwrite into the result.
///
/// @return { Scatter[] -> DomainWrite[] }
isl::map computeScalarReachingDefinition( // { Domain[] -> Zone[] }
    isl::union_map Schedule, isl::set Writes, bool InclDef, bool InclRedef) {
  auto DomainSpace = give(isl_set_get_space(Writes.keep()));
  auto ScatterSpace = getScatterSpace(Schedule);

  //  { Scatter[] -> DomainWrite[] }
  auto UMap = computeScalarReachingDefinition(
      Schedule, give(isl_union_set_from_set(Writes.take())), InclDef,
      InclRedef);

  auto ResultSpace = give(isl_space_map_from_domain_and_range(
      ScatterSpace.take(), DomainSpace.take()));
  return singleton(UMap, ResultSpace);
}

/// Create a domain-to-unknown value mapping.
///
/// Value instances that do not represent a specific value are represented by an
/// unnamed tuple of 0 dimensions. Its meaning depends on the context. It can
/// either mean a specific but unknown value which cannot be represented by
/// other means. It conflicts with itself because those two unknown ValInsts may
/// have different concrete values at runtime.
///
/// The other meaning is an arbitrary or wildcard value that can be chosen
/// freely, like LLVM's undef. If matched with an unknown ValInst, there is no
/// conflict.
///
/// @param Domain { Domain[] }
///
/// @return { Domain[] -> ValInst[] }
isl::union_map makeUnknownForDomain(isl::union_set Domain) {
  return give(isl_union_map_from_domain(Domain.take()));
}

/// Create a domain-to-unknown value mapping.
///
/// @see makeUnknownForDomain(isl::union_set)
///
/// @param Domain { Domain[] }
///
/// @return { Domain[] -> ValInst[] }
isl::map makeUnknownForDomain(isl::set Domain) {
  return give(isl_map_from_domain(Domain.take()));
}

/// Return whether @p Map maps to an unknown value.
///
/// @param { [] -> ValInst[] }
bool isMapToUnknown(const isl::map &Map) {
  auto Space = give(isl_space_range(isl_map_get_space(Map.keep())));
  return !isl_map_has_tuple_id(Map.keep(), isl_dim_set) &&
         !isl_space_is_wrapping(Space.keep()) &&
         isl_map_dim(Map.keep(), isl_dim_out) == 0;
}

/// Return only the mappings that map to known values.
///
/// @param UMap { [] -> ValInst[] }
///
/// @return { [] -> ValInst[] }
isl::union_map filterKnownValInst(const isl::union_map &UMap) {
  auto Result = give(isl_union_map_empty(isl_union_map_get_space(UMap.keep())));
  UMap.foreach_map([=, &Result](isl::map Map) -> isl::stat {
    if (!isMapToUnknown(Map))
      Result = give(isl_union_map_add_map(Result.take(), Map.take()));
    return isl::stat::ok;
  });
  return Result;
}

/// Create a map that shifts one dimension by an offset.
///
/// Example:
/// makeShiftDimAff({ [i0, i1] -> [o0, o1] }, 1, -2)
///   = { [i0, i1] -> [i0, i1 - 1] }
///
/// @param Space  The map space of the result. Must have equal number of in- and
/// out-dimensions.
/// @param Pos    Position to shift.
/// @param Amount Value added to the shifted dimension.
///
/// @return An isl_multi_aff for the map with this shifted dimension.
isl::multi_aff makeShiftDimAff(isl::space Space, int Pos, int Amount) {
  auto Identity = give(isl_multi_aff_identity(Space.take()));
  if (Amount == 0)
    return Identity;
  auto ShiftAff = give(isl_multi_aff_get_aff(Identity.keep(), Pos));
  ShiftAff = give(isl_aff_set_constant_si(ShiftAff.take(), Amount));
  return give(isl_multi_aff_set_aff(Identity.take(), Pos, ShiftAff.take()));
}

/// Add a constant to one dimension of a map.
///
/// @param Map    The map to shift a dimension in.
/// @param Type   A tuple of @p Map which contains the dimension to shift.
/// @param Pos    The dimension to shift. If negative, the dimensions are
/// counted from the end instead from the beginning. Eg. -1 is the last
/// dimension in the tuple.
/// @param Amount The offset to add to the specified dimension.
///
/// @return The modified map.
isl::map shiftDim(isl::map Map, isl_dim_type Type, int Pos, int Amount) {
  assert((Type == isl_dim_in || Type == isl_dim_out) &&
         "Cannot shift parameter dims");
  int NumDims = isl_map_dim(Map.keep(), Type);
  if (Pos < 0)
    Pos = NumDims + Pos;
  assert(Pos < NumDims && "Dimension index must be in range");
  auto Space = give(isl_map_get_space(Map.keep()));
  Space = give((Type == isl_dim_in) ? isl_space_domain(Space.take())
                                    : isl_space_range(Space.take()));
  Space = give(isl_space_map_from_domain_and_range(Space.copy(), Space.copy()));
  auto Translator = makeShiftDimAff(std::move(Space), Pos, Amount);
  auto TranslatorMap = give(isl_map_from_multi_aff(Translator.take()));
  return give((Type == isl_dim_in)
                  ? isl_map_apply_domain(Map.take(), TranslatorMap.take())
                  : isl_map_apply_range(Map.take(), TranslatorMap.take()));
}

/// Add a constant to one dimension of a each map in a union map.
///
/// @param UMap   The maps to shift a dimension in.
/// @param Type   The tuple which contains the dimension to shift.
/// @param Pos    The dimension to shift. If negative, the dimensions are
/// counted from the ends of each map of union instead from their beginning. Eg.
/// -1 is the last dimension of any map.
/// @param Amount The offset to add to the specified dimension.
///
/// @return The union of all modified maps.
isl::union_map shiftDim(isl::union_map UMap, isl_dim_type Type, int Pos,
                        int Amount) {
  auto Result = give(isl_union_map_empty(isl_union_map_get_space(UMap.keep())));
  UMap.foreach_map([=, &Result](isl::map Map) -> isl::stat {
    auto Shifted = shiftDim(Map, Type, Pos, Amount);
    Result = give(isl_union_map_add_map(Result.take(), Shifted.take()));
    return isl::stat::ok;
  });
  return Result;
}

/// Input: { Domain[] -> [Range1[] -> Range2[]] }
/// Output: { [Domain[] -> Range1[]] -> [Domain[] -> Range2[]] }
isl::map isl_map_distribute_domain(isl::map Map) {
  auto Space = give(isl_map_get_space(Map.keep()));
  auto DomainSpace = give(isl_space_domain(Space.copy()));
  assert(DomainSpace);
  auto DomainDims = isl_space_dim(DomainSpace.keep(), isl_dim_set);
  auto RangeSpace = give(isl_space_unwrap(isl_space_range(Space.copy())));
  auto Range1Space = give(isl_space_domain(RangeSpace.copy()));
  assert(Range1Space);
  auto Range1Dims = isl_space_dim(Range1Space.keep(), isl_dim_set);
  auto Range2Space = give(isl_space_range(RangeSpace.copy()));
  assert(Range2Space);
  auto Range2Dims = isl_space_dim(Range2Space.keep(), isl_dim_set);

  auto OutputSpace = give(isl_space_map_from_domain_and_range(
      isl_space_wrap(isl_space_map_from_domain_and_range(DomainSpace.copy(),
                                                         Range1Space.copy())),
      isl_space_wrap(isl_space_map_from_domain_and_range(DomainSpace.copy(),
                                                         Range2Space.copy()))));

  auto Translator =
      give(isl_basic_map_universe(isl_space_map_from_domain_and_range(
          isl_space_wrap(Space.copy()), isl_space_wrap(OutputSpace.copy()))));

  for (unsigned i = 0; i < DomainDims; i += 1) {
    Translator = give(
        isl_basic_map_equate(Translator.take(), isl_dim_in, i, isl_dim_out, i));
    Translator =
        give(isl_basic_map_equate(Translator.take(), isl_dim_in, i, isl_dim_out,
                                  DomainDims + Range1Dims + i));
  }
  for (unsigned i = 0; i < Range1Dims; i += 1) {
    Translator =
        give(isl_basic_map_equate(Translator.take(), isl_dim_in, DomainDims + i,
                                  isl_dim_out, DomainDims + i));
  }
  for (unsigned i = 0; i < Range2Dims; i += 1) {
    Translator = give(isl_basic_map_equate(
        Translator.take(), isl_dim_in, DomainDims + Range1Dims + i, isl_dim_out,
        DomainDims + Range1Dims + DomainDims + i));
  }

  return give(isl_set_unwrap(isl_set_apply(
      isl_map_wrap(Map.copy()), isl_map_from_basic_map(Translator.copy()))));
}

isl::union_map isl_union_map_distribute_domain(isl::union_map UMap) {
  auto Result = give(isl_union_map_empty(isl_union_map_get_space(UMap.keep())));
  UMap.foreach_map([=, &Result](isl::map Map) -> isl::stat {
    auto Distributed = isl_map_distribute_domain(Map);
    Result = give(isl_union_map_add_map(Result.take(), Distributed.copy()));
    return isl::stat::ok;
  });
  return Result;
}

/// Return whether @p Map maps to llvm::Undef.
///
/// @param Map { [] -> ValInst[] }
bool isMapToUndef(const isl::map &Map) {
  if (!isl_map_has_tuple_id(Map.keep(), isl_dim_out))
    return false;

  auto Id = give(isl_map_get_tuple_id(Map.keep(), isl_dim_out));
  auto Val = static_cast<Value *>(isl_id_get_user(Id.keep()));
  return Val && isa<UndefValue>(Val);
}

/// Remove unknown values from the mapping, leaving only mappings to
/// llvm::Value's and llvm::Undef.
///
/// @param UMap { [] -> ValInst[] }
///
/// @return { [] -> ValInst[] }
isl::union_map removeUnknownValInst(const isl::union_map &UMap) {
  auto Result = give(isl_union_map_empty(isl_union_map_get_space(UMap.keep())));
  UMap.foreach_map([=, &Result](isl::map Map) -> isl::stat {
    if (!isMapToUnknown(Map))
      Result = give(isl_union_map_add_map(Result.take(), Map.take()));
    return isl::stat::ok;
  });
  return Result;
}

/// Return the domain of everything that maps to an unknown value.
///
/// @param UMap { Domain[] -> ValInst[] }
///
/// @return { Domain[] }
isl::union_set getUnknownValInstDomain(const isl::union_map &UMap) {
  auto Result = give(isl_union_set_empty(isl_union_map_get_space(UMap.keep())));
  UMap.foreach_map([=, &Result](isl::map Map) -> isl::stat {
    if (isMapToUnknown(Map))
      Result = give(
          isl_union_set_add_set(Result.take(), isl_map_domain(Map.take())));
    return isl::stat::ok;
  });
  return Result;
}

/// Return the domain of everything that maps to Undef.
///
/// @param UMap { Domain[] -> ValInst[] }
///
/// @return { Domain[] }
isl::union_set getUndefValInstDomain(const isl::union_map &UMap) {
  auto Result = give(isl_union_set_empty(isl_union_map_get_space(UMap.keep())));
  UMap.foreach_map([=, &Result](isl::map Map) -> isl::stat {
    if (isMapToUndef(Map))
      Result = give(
          isl_union_set_add_set(Result.take(), isl_map_domain(Map.take())));
    return isl::stat::ok;
  });
  return Result;
}

/// Remove everything that maps to llvm::Undef.
///
/// @param UMap { [] -> ValInst[] }
///
/// @return { [] -> ValInst[] }
isl::union_map removeUndefValInst(const isl::union_map &UMap) {
  auto Result = give(isl_union_map_empty(isl_union_map_get_space(UMap.keep())));
  UMap.foreach_map([=, &Result](isl::map Map) -> isl::stat {
    if (!isMapToUndef(Map))
      Result = give(isl_union_map_add_map(Result.take(), Map.take()));
    return isl::stat::ok;
  });
  return Result;
}

isl::union_map applyRangeIfDefined(isl::union_map UMap,
                                   isl::union_map PartialFn) {
  auto Mapped = give(isl_union_map_apply_range(UMap.copy(), PartialFn.copy()));

  auto Defined = give(isl_union_map_domain(PartialFn.take()));
  auto NotMapped =
      give(isl_union_map_subtract_range(UMap.take(), Defined.take()));

  return give(isl_union_map_union(Mapped.take(), NotMapped.take()));
}

/// Try to find a 'natural' extension of a mapped to elements outside its
/// domain.
///
/// @param Relevant The map with mapping that may not be modified.
/// @param Universe The domain to which @p Relevant needs to be extended.
///
/// @return A map with that associates the domain elements of @p Relevant to the
///         same elements and in addition the elements of @p Universe to some
///         undefined elements. The function prefers to return simple maps.
isl::union_map expandMapping(isl::union_map Relevant, isl::union_set Universe) {
  Relevant = give(isl_union_map_coalesce(Relevant.take()));
  auto RelevantDomain = give(isl_union_map_domain(Relevant.copy()));
  auto Simplified =
      give(isl_union_map_gist_domain(Relevant.take(), RelevantDomain.take()));
  Simplified = give(isl_union_map_coalesce(Simplified.take()));
  return give(
      isl_union_map_intersect_domain(Simplified.take(), Universe.take()));
}

static MemoryAccess *findInputAccessOf(ScopStmt *Stmt, Value *Val) {
  if (auto *InputMA = Stmt->lookupValueReadOf(Val))
    return InputMA;

  if (isa<PHINode>(Val))
    if (auto InputMA = Stmt->lookupPHIReadOf(cast<PHINode>(Val)))
      return InputMA;

  return nullptr;
}

/// Represent the knowledge of the contents of any array elements in any zone or
/// the knowledge we would add when mapping a scalar to an array element.
///
/// Every array element at every zone unit has one of two states:
///
/// - Unused: Not occupied by any value so a transformation can change it to
///   other values.
///
/// - Occupied: The element contains a value that is still needed.
///
/// The union of Unused and Unknown zones forms the universe, the set of all
/// elements at every timepoint. The universe can easily be derived from the
/// array elements that are accessed someway. Arrays that are never accessed
/// also never play a role in any computation and can hence be ignored. With a
/// given universe, only one of the sets needs to stored implicitly. Computing
/// the complement is also an expensive operation, hence this class has been
/// designed that only one of sets is needed while the other is assumed to be
/// implicit. It can still be given, but is mostly ignored.
///
/// There are two use cases for the Knowledge class:
///
/// 1) To represent the knowledge of the current state of ScopInfo. The unused
///    state means that an element is currently unused: there is no read of it
///    before the next overwrite. Also called 'Existing'.
///
/// 2) To represent the requirements for mapping a scalar to array elements. The
///    unused state means that there is no change/requirement. Also called
///    'Proposed'.
///
/// In addition to these states at unit zones, Knowledge needs to know when
/// values are written. This is because written values may have no lifetime (one
/// reason is that the value is never read). Such writes would therefore never
/// conflict, but overwrite values that might still be required. Another source
/// of problems are multiple writes to the same element at the same timepoint,
/// because their order is undefined.
class Knowledge {
private:
  /// { [Element[] -> Zone[]] }
  /// Set of array elements and when they are alive.
  /// Can contain a nullptr; in this case the set is implicitly defined as the
  /// complement of #Unused.
  ///
  /// The set of alive array elements is represented as zone, as the set of live
  /// values can differ depending on how the elements are interpreted.
  /// Assuming a value X is written at timestep [0] and read at timestep [1]
  /// without being used at any later point, then the value is alive in the
  /// interval ]0,1[. This interval cannot be represented by an integer set, as
  /// it does not contain any integer point. Zones allow us to represent this
  /// interval and can be converted to sets of timepoints when needed (e.g., in
  /// isConflicting when comparing to the write sets).
  /// @see convertZoneToTimepoints and this file's comment for more details.
  isl::union_set Occupied;

  /// { [Element[] -> Zone[]] }
  /// Set of array elements when they are not alive, i.e. their memory can be
  /// used for other purposed. Can contain a nullptr; in this case the set is
  /// implicitly defined as the complement of #Occupied.
  isl::union_set Unused;

  /// { [Element[] -> Zone[]] -> ValInst[] }
  /// Maps to the known content for each array element at any interval.
  ///
  /// Any element/interval can map to multiple known elements. This is due to
  /// multiple llvm::Value referring to the same content. Examples are
  ///
  /// - A value stored and loaded again. The LoadInst represents the same value
  /// as the StoreInst's value operand.
  ///
  /// - A PHINode is equal to any one of the incoming values. In case of
  /// LCSSA-form, it is always equal to its single incoming value.
  ///
  /// Two Knowledges are considered not conflicting if at least one of the known
  /// values match. Not known values are not stored as an unnamed tuple (as
  /// #Written does), but maps to nothing.
  ///
  ///  Known values are usually just defined for #Occupied elements. Knowing
  ///  #Unused contents has no advantage as it can be overwritten.
  isl::union_map Known;

  /// { [Element[] -> Scatter[]] -> ValInst[] }
  /// The write actions currently in the scop or that would be added when
  /// mapping a scalar. Maps to the value that is written.
  ///
  /// Written values that cannot be identified are represented by an unknown
  /// ValInst[] (an unnamed tuple of 0 dimension). It conflicts with itself.
  isl::union_map Written;

  /// Check whether this Knowledge object is well-formed.
  void checkConsistency() const {
#ifndef NDEBUG
    // Default-initialized object
    if (!Occupied && !Unused && !Known && !Written)
      return;

    assert(Occupied || Unused);
    assert(Known);
    assert(Written);

    // If not all fields are defined, we cannot derived the universe.
    if (!Occupied || !Unused)
      return;

    assert(isl_union_set_is_disjoint(Occupied.keep(), Unused.keep()) ==
           isl_bool_true);
    auto Universe = give(isl_union_set_union(Occupied.copy(), Unused.copy()));

    assert(!Known.domain().is_subset(Universe).is_false());
    assert(!Written.domain().is_subset(Universe).is_false());
#endif
  }

public:
  /// Initialize a nullptr-Knowledge. This is only provided for convenience; do
  /// not use such an object.
  Knowledge() {}

  /// Create a new object with the given members.
  Knowledge(isl::union_set Occupied, isl::union_set Unused,
            isl::union_map Known, isl::union_map Written)
      : Occupied(std::move(Occupied)), Unused(std::move(Unused)),
        Known(std::move(Known)), Written(std::move(Written)) {
    checkConsistency();
  }

  /// Return whether this object was not default-constructed.
  bool isUsable() const { return (Occupied || Unused) && Known && Written; }

  isl::union_map getWritten() const { return Written; }

  /// Print the content of this object to @p OS.
  void print(llvm::raw_ostream &OS, unsigned Indent = 0) const {
    if (isUsable()) {
      if (Occupied)
        OS.indent(Indent) << "Occupied: " << Occupied << "\n";
      else
        OS.indent(Indent) << "Occupied: <Everything else not in Unused>\n";
      if (Unused)
        OS.indent(Indent) << "Unused:   " << Unused << "\n";
      else
        OS.indent(Indent) << "Unused:   <Everything else not in Occupied>\n";
      OS.indent(Indent) << "Known:    " << Known << "\n";
      OS.indent(Indent) << "Written : " << Written << '\n';
    } else {
      OS.indent(Indent) << "Invalid knowledge\n";
    }
  }

  void applyIfDefined_inplace(isl::union_map Translator) {
    Known = applyRangeIfDefined(Known, Translator);
    Written = applyRangeIfDefined(Written, Translator);
  }

  /// Combine two knowledges, this and @p That.
  void learnFrom(Knowledge That) {
    assert(!isConflicting(*this, That));
    assert(Unused && That.Occupied);
    assert(
        !That.Unused &&
        "This function is only prepared to learn occupied elements from That");
    assert(!Occupied && "This function does not implement "
                        "`this->Occupied = "
                        "give(isl_union_set_union(this->Occupied.take(), "
                        "That.Occupied.copy()));`");

    Unused = give(isl_union_set_subtract(Unused.take(), That.Occupied.copy()));
    Known = give(isl_union_map_union(Known.take(), That.Known.copy()));
    Written = give(isl_union_map_union(Written.take(), That.Written.take()));

    checkConsistency();
  }

  /// Determine whether two Knowledges conflict with each other.
  ///
  /// In theory @p Existing and @p Proposed are symmetric, but the
  /// implementation is constrained by the implicit interpretation. That is, @p
  /// Existing must have #Unused defined (use case 1) and @p Proposed must have
  /// #Occupied defined (use case 1).
  ///
  /// A conflict is defined as non-preserved semantics when they are merged. For
  /// instance, when for the same array and zone they assume different
  /// llvm::Values.
  ///
  /// @param Existing One of the knowledges with #Unused defined.
  /// @param Proposed One of the knowledges with #Occupied defined.
  /// @param OS       Dump the conflict reason to this output stream; use
  ///                 nullptr to not output anything.
  /// @param Indent   Indention for the conflict reason.
  ///
  /// @return True, iff the two knowledges are conflicting.
  static bool isConflicting(const Knowledge &Existing,
                            const Knowledge &Proposed,
                            llvm::raw_ostream *OS = nullptr,
                            unsigned Indent = 0) {
    assert(Existing.Unused);
    assert(Proposed.Occupied);

#ifndef NDEBUG
    if (Existing.Occupied && Proposed.Unused) {
      auto ExistingUniverse = give(isl_union_set_union(Existing.Occupied.copy(),
                                                       Existing.Unused.copy()));
      auto ProposedUniverse = give(isl_union_set_union(Proposed.Occupied.copy(),
                                                       Proposed.Unused.copy()));
      assert(isl_union_set_is_equal(ExistingUniverse.keep(),
                                    ProposedUniverse.keep()) == isl_bool_true &&
             "Both inputs' Knowledges must be over the same universe");
    }
#endif

    // Do the Existing and Proposed lifetimes conflict?
    //
    // Lifetimes are described as the cross-product of array elements and zone
    // intervals in which they are alive (the space { [Element[] -> Zone[]] }).
    // In the following we call this "element/lifetime interval".
    //
    // In order to not conflict, one of the following conditions must apply for
    // each element/lifetime interval:
    //
    // 1. If occupied in one of the knowledges, it is unused in the other.
    //
    //   - or -
    //
    // 2. Both contain the same value.
    //
    // Instead of partitioning the element/lifetime intervals into a part that
    // both Knowledges occupy (which requires an expensive subtraction) and for
    // these to check whether they are known to be the same value, we check only
    // the second condition and ensure that it also applies when then first
    // condition is true. This is done by adding a wildcard value to
    // Proposed.Known and Existing.Unused such that they match as a common known
    // value. We use the "unknown ValInst" for this purpose. Every
    // Existing.Unused may match with an unknown Proposed.Occupied because these
    // never are in conflict with each other.
    auto ProposedOccupiedAnyVal = makeUnknownForDomain(Proposed.Occupied);
    auto ProposedValues = Proposed.Known.unite(ProposedOccupiedAnyVal);

    auto ExistingUnusedAnyVal = makeUnknownForDomain(Existing.Unused);
    auto ExistingValues = Existing.Known.unite(ExistingUnusedAnyVal);

    auto MatchingVals = ExistingValues.intersect(ProposedValues);
    auto Matches = MatchingVals.domain();

    // Any Proposed.Occupied must either have a match between the known values
    // of Existing and Occupied, or be in Existing.Unused. In the latter case,
    // the previously added "AnyVal" will match each other.
    if (!Proposed.Occupied.is_subset(Matches)) {
      if (OS) {
        auto Conflicting = Proposed.Occupied.subtract(Matches);
        auto ExistingConflictingKnown =
            Existing.Known.intersect_domain(Conflicting);
        auto ProposedConflictingKnown =
            Proposed.Known.intersect_domain(Conflicting);

        OS->indent(Indent) << "Proposed lifetime conflicting with Existing's\n";
        OS->indent(Indent) << "Conflicting occupied: " << Conflicting << "\n";
        if (!ExistingConflictingKnown.is_empty())
          OS->indent(Indent)
              << "Existing Known:       " << ExistingConflictingKnown << "\n";
        if (!ProposedConflictingKnown.is_empty())
          OS->indent(Indent)
              << "Proposed Known:       " << ProposedConflictingKnown << "\n";
      }
      return true;
    }

    // Do the writes in Existing conflict with occupied values in Proposed?
    //
    // In order to not conflict, it must either write to unused lifetime or
    // write the same value. To check, we remove the writes that write into
    // Proposed.Unused (they never conflict) and then see whether the written
    // value is already in Proposed.Known. If there are multiple known values
    // and a written value is known under different names, it is enough when one
    // of the written values (assuming that they are the same value under
    // different names, e.g. a PHINode and one of the incoming values) matches
    // one of the known names.
    //
    // We convert here the set of lifetimes to actual timepoints. A lifetime is
    // in conflict with a set of write timepoints, if either a live timepoint is
    // clearly within the lifetime or if a write happens at the beginning of the
    // lifetime (where it would conflict with the value that actually writes the
    // value alive). There is no conflict at the end of a lifetime, as the alive
    // value will always be read, before it is overwritten again. The last
    // property holds in Polly for all scalar values and we expect all users of
    // Knowledge to check this property also for accesses to MemoryKind::Array.
    auto ProposedFixedDefs =
        convertZoneToTimepoints(Proposed.Occupied, true, false);
    auto ProposedFixedKnown =
        convertZoneToTimepoints(Proposed.Known, isl::dim::in, true, false);

    auto ExistingConflictingWrites =
        Existing.Written.intersect_domain(ProposedFixedDefs);
    auto ExistingConflictingWritesDomain = ExistingConflictingWrites.domain();

    auto CommonWrittenVal =
        ProposedFixedKnown.intersect(ExistingConflictingWrites);
    auto CommonWrittenValDomain = CommonWrittenVal.domain();

    if (!ExistingConflictingWritesDomain.is_subset(CommonWrittenValDomain)) {
      if (OS) {
        auto ExistingConflictingWritten =
            ExistingConflictingWrites.subtract_domain(CommonWrittenValDomain);
        auto ProposedConflictingKnown = ProposedFixedKnown.subtract_domain(
            ExistingConflictingWritten.domain());

        OS->indent(Indent)
            << "Proposed a lifetime where there is an Existing write into it\n";
        OS->indent(Indent) << "Existing conflicting writes: "
                           << ExistingConflictingWritten << "\n";
        if (!ProposedConflictingKnown.is_empty())
          OS->indent(Indent)
              << "Proposed conflicting known:  " << ProposedConflictingKnown
              << "\n";
      }
      return true;
    }

    // Do the writes in Proposed conflict with occupied values in Existing?
    auto ExistingAvailableDefs =
        convertZoneToTimepoints(Existing.Unused, true, false);
    auto ExistingKnownDefs =
        convertZoneToTimepoints(Existing.Known, isl::dim::in, true, false);

    auto ProposedWrittenDomain = Proposed.Written.domain();
    auto KnownIdentical = ExistingKnownDefs.intersect(Proposed.Written);
    auto IdenticalOrUnused =
        ExistingAvailableDefs.unite(KnownIdentical.domain());
    if (!ProposedWrittenDomain.is_subset(IdenticalOrUnused)) {
      if (OS) {
        auto Conflicting = ProposedWrittenDomain.subtract(IdenticalOrUnused);
        auto ExistingConflictingKnown =
            ExistingKnownDefs.intersect_domain(Conflicting);
        auto ProposedConflictingWritten =
            Proposed.Written.intersect_domain(Conflicting);

        OS->indent(Indent) << "Proposed writes into range used by Existing\n";
        OS->indent(Indent) << "Proposed conflicting writes: "
                           << ProposedConflictingWritten << "\n";
        if (!ExistingConflictingKnown.is_empty())
          OS->indent(Indent)
              << "Existing conflicting known: " << ExistingConflictingKnown
              << "\n";
      }
      return true;
    }

    // Does Proposed write at the same time as Existing already does (order of
    // writes is undefined)? Writing the same value is permitted.
    auto ExistingWrittenDomain =
        isl::manage(isl_union_map_domain(Existing.Written.copy()));
    auto BothWritten =
        Existing.Written.domain().intersect(Proposed.Written.domain());
    auto ExistingKnownWritten = filterKnownValInst(Existing.Written);
    auto ProposedKnownWritten = filterKnownValInst(Proposed.Written);
    auto CommonWritten =
        ExistingKnownWritten.intersect(ProposedKnownWritten).domain();

    if (!BothWritten.is_subset(CommonWritten)) {
      if (OS) {
        auto Conflicting = BothWritten.subtract(CommonWritten);
        auto ExistingConflictingWritten =
            Existing.Written.intersect_domain(Conflicting);
        auto ProposedConflictingWritten =
            Proposed.Written.intersect_domain(Conflicting);

        OS->indent(Indent) << "Proposed writes at the same time as an already "
                              "Existing write\n";
        OS->indent(Indent) << "Conflicting writes: " << Conflicting << "\n";
        if (!ExistingConflictingWritten.is_empty())
          OS->indent(Indent)
              << "Exiting write:      " << ExistingConflictingWritten << "\n";
        if (!ProposedConflictingWritten.is_empty())
          OS->indent(Indent)
              << "Proposed write:     " << ProposedConflictingWritten << "\n";
      }
      return true;
    }

    return false;
  }
};

std::string printIntruction(Instruction *Instr, bool IsForDebug = false) {
  std::string Result;
  raw_string_ostream OS(Result);
  Instr->print(OS, IsForDebug);
  OS.flush();
  size_t i = 0;
  while (i < Result.size() && Result[i] == ' ')
    i += 1;
  return Result.substr(i);
}

/// Base class for algorithms based on zones, like DeLICM.
class ZoneAlgorithm {
protected:
  /// Hold a reference to the isl_ctx to avoid it being freed before we released
  /// all of the isl objects.
  ///
  /// This must be declared before any other member that holds an isl object.
  /// This guarantees that the shared_ptr and its isl_ctx is destructed last,
  /// after all other members free'd the isl objects they were holding.
  std::shared_ptr<isl_ctx> IslCtx;

  /// Cached reaching definitions for each ScopStmt.
  ///
  /// Use getScalarReachingDefinition() to get its contents.
  DenseMap<ScopStmt *, isl::map> ScalarReachDefZone;

  /// The analyzed Scop.
  Scop *S;

  /// LoopInfo analysis used to determine whether values are synthesizable.
  LoopInfo *LI;

  /// Parameter space that does not need realignment.
  isl::space ParamSpace;

  /// Space the schedule maps to.
  isl::space ScatterSpace;

  /// Cached version of the schedule and domains.
  isl::union_map Schedule;

  /// Set of all referenced elements.
  /// { Element[] -> Element[] }
  isl::union_set AllElements;

  /// Combined access relations of all MemoryKind::Array READ accesses.
  /// { DomainRead[] -> Element[] }
  isl::union_map AllReads;

  /// Combined access relations of all MemoryKind::Array, MAY_WRITE accesses.
  /// { DomainMayWrite[] -> Element[] }
  isl::union_map AllMayWrites;

  /// Combined access relations of all MemoryKind::Array, MUST_WRITE accesses.
  /// { DomainMustWrite[] -> Element[] }
  isl::union_map AllMustWrites;

  /// The value instances written to array elements of all write accesses.
  /// { [Element[] -> DomainWrite[]] -> ValInst[] }
  isl::union_map AllWriteValInst;

  /// All reaching definitions for  MemoryKind::Array writes.
  /// { [Element[] -> Zone[]] -> DomainWrite[] }
  isl::union_map WriteReachDefZone;

  /// Map llvm::Values to an isl identifier.
  /// Used with -polly-use-llvm-names=false as an alternative method to get
  /// unique ids that do not depend on pointer values.
  DenseMap<Value *, isl::id> ValueIds;

  ///  Combined access relations of all MK_Array write accesses (union of
  ///  AllMayWrites and AllMustWrites).
  /// { DomainWrite[] -> Element[] }
  isl::union_map AllWrites;

  // { [Element[] -> DomainRead[]] -> ValInst[] }
  isl::union_map AllReadValInst;

  /// Prepare the object before computing the zones of @p S.
  ZoneAlgorithm(Scop *S, LoopInfo *LI)
      : IslCtx(S->getSharedIslCtx()), S(S), LI(LI),
        Schedule(give(S->getSchedule())) {

    auto Domains = give(S->getDomains());

    Schedule =
        give(isl_union_map_intersect_domain(Schedule.take(), Domains.take()));
    ParamSpace = give(isl_union_map_get_space(Schedule.keep()));
    ScatterSpace = getScatterSpace(Schedule);
  }

private:
  /// Of all the llvm::Values that represent the same content, try to find an
  /// unique one.
  ///
  /// PHI nodes with just one incoming block are introduced by LCSSA. All other
  /// exact copy instructions (eg. bitwise 'or' with zero) should be removed by
  /// InstCombine.
  ///
  /// Without this normalization, the two values would be considered different,
  /// leading to less optimization opportunities.
  Value *deLCSSA(Value *Val) {
    if (!Val)
      return Val;

    if (auto *PHI = dyn_cast<PHINode>(Val)) {
      Value *NormVal = nullptr;
      for (auto &Use : PHI->incoming_values()) {
        auto InVal = Use.get();
        assert(InVal);

        if (isa<UndefValue>(InVal))
          continue;

        if (NormVal && NormVal != InVal)
          return Val;

        NormVal = Val;
      }
      if (NormVal)
        return NormVal;
    }

    return Val;
  }

  /// Determine whether an instruction is defined in a different statement
  /// instance as in which it is used.
  ///
  /// We here assume that a BB/region cannot use a definition in the same
  /// BB/region, which would be theoretically possible in loops within region
  /// statements and with disconnected loops:
  /// BB:
  ///   ... = add i32 %def, 5
  ///   %def = ...
  ///   br label %BB
  ///
  /// @param Val      The instruction defining a value.
  /// @param UserStmt The statement using @p Val. The use must not be a PHI,
  ///                 they must handled separately.
  ///
  /// @return True iff a use of @p Val in @p UserStmt introduces a
  ///         flow-dependency.
  bool isXtraStmtUse(Value *Val, ScopStmt *UserStmt)
      const { // TODO: Use getInputAccessOf or VirtualUse
    assert(UserStmt);
    auto *Inst = dyn_cast<Instruction>(Val);

    // Non-instruction like literals do not add inter-stmt dependencies.
    if (!Inst)
      return false;

    auto *DefStmt = S->getStmtFor(Inst);

    // Read-only uses do not add inter-stmt dependencies.
    if (!DefStmt)
      return false;

    // This assumes that there must be a PHI in the same statement if we are
    // going to use a value from a previous execution of the same statement.
    return DefStmt != UserStmt;
  }

  /// Check whether @p Stmt can be accurately analyzed by zones.
  ///
  /// What violates our assumptions:
  /// - A load after a write of the same location; we assume that all reads
  ///   occur before the writes.
  /// - Two writes to the same location; we cannot model the order in which
  ///   these occur.
  ///
  /// Scalar reads implicitly always occur before other accesses therefore never
  /// violate the first condition. There is also at most one write to a scalar,
  /// satisfying the second condition.
  bool isCompatibleStmt(ScopStmt *Stmt) {
    auto Stores = makeEmptyUnionMap();
    auto Loads = makeEmptyUnionMap();

    // This assumes that the MemoryKind::Array MemoryAccesses are iterated in
    // order.
    for (auto *MA : *Stmt) {
      if (!MA->isLatestArrayKind())
        continue;

      auto AccRel =
          give(isl_union_map_from_map(getAccessRelationFor(MA).take()));

      if (MA->isRead()) {
        // Reject load after store to same location.
        if (!isl_union_map_is_disjoint(Stores.keep(), AccRel.keep())) {
          OptimizationRemarkMissed R(DEBUG_TYPE, "LoadAfterStore",
                                     MA->getAccessInstruction());
          R << "load after store of same element in same statement";
          R << " (previous stores: " << Stores;
          R << ", loading: " << AccRel << ")";
          S->getFunction().getContext().diagnose(R);
          return false;
        }

        Loads = give(isl_union_map_union(Loads.take(), AccRel.take()));

        continue;
      }

      if (!isa<StoreInst>(MA->getAccessInstruction())) {
        DEBUG(dbgs() << "WRITE that is not a StoreInst not supported\n");
        OptimizationRemarkMissed R(DEBUG_TYPE, "UnusualStore",
                                   MA->getAccessInstruction());
        R << "encountered write that is not a StoreInst: "
          << printIntruction(MA->getAccessInstruction());
        S->getFunction().getContext().diagnose(R);
        return false;
      }

      // In region statements the order is less clear, eg. the load and store
      // might be in a boxed loop.
      if (Stmt->isRegionStmt() &&
          !isl_union_map_is_disjoint(Loads.keep(), AccRel.keep())) {
        OptimizationRemarkMissed R(DEBUG_TYPE, "StoreInSubregion",
                                   MA->getAccessInstruction());
        R << "store is in a non-affine subregion";
        S->getFunction().getContext().diagnose(R);
        return false;
      }

      // Do not allow more than one store to the same location.
      if (!isl_union_map_is_disjoint(Stores.keep(), AccRel.keep())) {
        OptimizationRemarkMissed R(DEBUG_TYPE, "StoreAfterStore",
                                   MA->getAccessInstruction());
        R << "store after store of same element in same statement";
        R << " (previous stores: " << Stores;
        R << ", storing: " << AccRel << ")";
        S->getFunction().getContext().diagnose(R);
        return false;
      }

      Stores = give(isl_union_map_union(Stores.take(), AccRel.take()));
    }

    return true;
  }

  void addArrayReadAccess(MemoryAccess *MA) {
    assert(MA->isLatestArrayKind());
    assert(MA->isRead());
    auto *Stmt = MA->getStatement();

    // { DomainRead[] -> Element[] }
    auto AccRel = getAccessRelationFor(MA);
    AllReads = give(isl_union_map_add_map(AllReads.take(), AccRel.copy()));

    auto *LI = dyn_cast_or_null<LoadInst>(MA->getAccessInstruction());
    if (LI) {
      // { DomainRead[] -> ValInst[] }
      auto LoadValInst = makeValInst(
          LI, Stmt, this->LI->getLoopFor(LI->getParent()), Stmt->isBlockStmt());

      // { DomainRead[] -> [Element[] -> DomainRead[]] }
      auto IncludeElement =
          give(isl_map_curry(isl_map_domain_map(AccRel.take())));

      // { [Element[] -> DomainRead[]] -> ValInst[] }
      auto EltLoadValInst =
          give(isl_map_apply_domain(LoadValInst.take(), IncludeElement.take()));

      AllReadValInst = give(
          isl_union_map_add_map(AllReadValInst.take(), EltLoadValInst.take()));
    }
  }

  void addArrayWriteAccess(MemoryAccess *MA) {
    assert(MA->isLatestArrayKind());
    assert(MA->isWrite());
    auto *Stmt = MA->getStatement();

    // { Domain[] -> Element[] }
    auto AccRel = getAccessRelationFor(MA);

    if (MA->isMustWrite())
      AllMustWrites =
          give(isl_union_map_add_map(AllMustWrites.take(), AccRel.copy()));

    if (MA->isMayWrite())
      AllMayWrites =
          give(isl_union_map_add_map(AllMayWrites.take(), AccRel.copy()));

    // { Domain[] -> ValInst[] }
    auto WriteValInstance =
        makeValInst(MA->getAccessValue(), Stmt,
                    LI->getLoopFor(MA->getAccessInstruction()->getParent()),
                    MA->isMustWrite());

    // { Domain[] -> [Element[] -> Domain[]] }
    auto IncludeElement =
        give(isl_map_curry(isl_map_domain_map(AccRel.copy())));

    // { [Element[] -> DomainWrite[]] -> ValInst[] }
    auto EltWriteValInst = give(
        isl_map_apply_domain(WriteValInstance.take(), IncludeElement.take()));

    AllWriteValInst = give(
        isl_union_map_add_map(AllWriteValInst.take(), EltWriteValInst.take()));
  }

protected:
  isl::union_set makeEmptyUnionSet() const {
    return give(isl_union_set_empty(ParamSpace.copy()));
  }

  isl::union_map makeEmptyUnionMap() const {
    return give(isl_union_map_empty(ParamSpace.copy()));
  }

  /// Check whether @p S can be accurately analyzed by zones.
  bool isCompatibleScop() {
    for (auto &Stmt : *S) {
      if (!isCompatibleStmt(&Stmt))
        return false;
    }
    return true;
  }

  /// Get the schedule for @p Stmt.
  ///
  /// The domain of the result is as narrow as possible.
  isl::map getScatterFor(ScopStmt *Stmt) const {
    auto ResultSpace = give(isl_space_map_from_domain_and_range(
        Stmt->getDomainSpace(), ScatterSpace.copy()));
    return give(isl_union_map_extract_map(Schedule.keep(), ResultSpace.take()));
  }

  /// Get the schedule of @p MA's parent statement.
  isl::map getScatterFor(MemoryAccess *MA) const {
    return getScatterFor(MA->getStatement());
  }

  /// Get the schedule for the statement instances of @p Domain.
  isl::union_map getScatterFor(isl::union_set Domain) const {
    return give(isl_union_map_intersect_domain(Schedule.copy(), Domain.take()));
  }

  /// Get the schedule for the statement instances of @p Domain.
  isl::map getScatterFor(isl::set Domain) const {
    auto ResultSpace = give(isl_space_map_from_domain_and_range(
        isl_set_get_space(Domain.keep()), ScatterSpace.copy()));
    auto UDomain = give(isl_union_set_from_set(Domain.copy()));
    auto UResult = getScatterFor(std::move(UDomain));
    auto Result = singleton(std::move(UResult), std::move(ResultSpace));
    assert(!Result ||
           isl_set_is_equal(give(isl_map_domain(Result.copy())).keep(),
                            Domain.keep()) == isl_bool_true);
    return Result;
  }

  /// Get the domain of @p Stmt.
  isl::set getDomainFor(ScopStmt *Stmt) const {
    return give(isl_set_remove_redundancies(Stmt->getDomain()));
  }

  /// Get the domain @p MA's parent statement.
  isl::set getDomainFor(MemoryAccess *MA) const {
    return getDomainFor(MA->getStatement());
  }

  /// Get the access relation of @p MA.
  ///
  /// The domain of the result is as narrow as possible.
  isl::map getAccessRelationFor(MemoryAccess *MA) const {
    auto Domain = getDomainFor(MA);
    auto AccRel = give(MA->getLatestAccessRelation());
    return give(isl_map_intersect_domain(AccRel.take(), Domain.take()));
  }

  /// Get the reaching definition of a scalar defined in @p Stmt.
  ///
  /// Note that this does not depend on the llvm::Instruction, only on the
  /// statement it is defined in. Therefore the same computation can be reused.
  ///
  /// @param Stmt The statement in which a scalar is defined.
  ///
  /// @return { Scatter[] -> DomainDef[] }
  isl::map getScalarReachingDefinition(ScopStmt *Stmt) {
    auto &Result = ScalarReachDefZone[Stmt];
    if (Result)
      return Result;

    auto Domain = getDomainFor(Stmt);
    Result = computeScalarReachingDefinition(Schedule, Domain, false, true);
    simplify(Result);

    return Result;
  }

  /// Get the reaching definition of a scalar defined in @p DefDomain.
  ///
  /// @param DomainDef { DomainDef[] }
  ///              The write statements to get the reaching definition for.
  ///
  /// @return { Scatter[] -> DomainDef[] }
  isl::map getScalarReachingDefinition(isl::set DomainDef) {
    auto DomId = give(isl_set_get_tuple_id(DomainDef.keep()));
    auto *Stmt = static_cast<ScopStmt *>(isl_id_get_user(DomId.keep()));

    auto StmtResult = getScalarReachingDefinition(Stmt);

    return give(isl_map_intersect_range(StmtResult.take(), DomainDef.take()));
  }

  /// Create a statement-to-unknown value mapping.
  ///
  /// @param Stmt The statement whose instances are mapped to unknown.
  ///
  /// @return { Domain[] -> ValInst[] }
  isl::map makeUnknownForDomain(ScopStmt *Stmt) const {
    return ::makeUnknownForDomain(getDomainFor(Stmt));
  }

  /// Create an isl_id that represents 'unused storage'.
  isl::id makeUndefId() const {
    auto &LLVMContext = S->getFunction().getContext();
    auto Ty = IntegerType::get(LLVMContext, 1);
    auto Val = UndefValue::get(Ty);
    return give(isl_id_alloc(IslCtx.get(), "Undef", Val));
  }

  /// Create an isl_space for an undefined value.
  isl::space makeUndefSpace() const {
    auto Result = give(isl_space_set_from_params(ParamSpace.copy()));
    return give(isl_space_set_tuple_id(Result.take(), isl_dim_set,
                                       makeUndefId().take()));
  }

  /// Create a set with an undefined value in it.
  isl::set makeUndefSet() const {
    auto Space = makeUndefSpace();
    return give(isl_set_universe(Space.take()));
  }

  /// Create a union set with an undefined value in it.
  isl::union_set makeUndefUSet() const {
    return give(isl_union_set_from_set(makeUndefSet().take()));
  }

  /// Create an isl_id that represents @p V.
  isl::id makeValueId(Value *V) {
    if (!V)
      return nullptr;

    auto &Id = ValueIds[V];
    if (Id.is_null()) {
      auto Name = getIslCompatibleName("Val_", V, ValueIds.size() - 1,
                                       std::string(), UseInstructionNames);
      Id = give(isl_id_alloc(IslCtx.get(), Name.c_str(), V));
    }
    return Id;
  }

  /// Create the space for an llvm::Value that is available everywhere.
  isl::space makeValueSpace(Value *V) {
    auto Result = give(isl_space_set_from_params(ParamSpace.copy()));
    return give(isl_space_set_tuple_id(Result.take(), isl_dim_set,
                                       makeValueId(V).take()));
  }

  /// Create a set with the llvm::Value @p V which is available everywhere.
  isl::set makeValueSet(Value *V) {
    auto Space = makeValueSpace(V);
    return give(isl_set_universe(Space.take()));
  }

  /// Create a mapping from a statement instance to the instance of an
  /// llvm::Value that can be used in there.
  ///
  /// Although LLVM IR uses single static assignment, llvm::Values can have
  /// different contents in loops, when they get redefined in the last
  /// iteration. This function tries to get the statement instance of the
  /// previous definition, relative to a user.
  ///
  /// Example:
  /// for (int i = 0; i < N; i += 1) {
  /// DEF:
  ///    int v = A[i];
  /// USE:
  ///    use(v);
  ///  }
  ///
  /// The value instance used by statement instance USE[i] is DEF[i]. Hence,
  /// makeValInst returns:
  ///
  /// { USE[i] -> [DEF[i] -> v[]] : 0 <= i < N }
  ///
  /// @param Val       The value to get the instance of.
  /// @param UserStmt  The statement that uses @p Val. Can be nullptr.
  /// @param Scope     Loop the using instruction resides in.
  /// @param IsCertain Pass true if the definition of @p Val is a
  ///                  MUST_WRITE or false if the write is conditional.
  ///
  /// @return { DomainUse[] -> ValInst[] }
  isl::map makeValInst(Value *Val, ScopStmt *UserStmt, Loop *Scope,
                       bool IsCertain = true) {
    // When known knowledge is disabled, just return the unknown value. It will
    // either get filtered out or conflict with itself.
    if (!DelicmComputeKnown)
      return makeUnknownForDomain(UserStmt);

    // If the definition/write is conditional, the value at the location could
    // be either the written value or the old value. Since we cannot know which
    // one, consider the value to be unknown.
    if (!IsCertain)
      return makeUnknownForDomain(UserStmt);

    auto DomainUse = getDomainFor(UserStmt);
    auto VUse = VirtualUse::create(S, UserStmt, Scope, Val, true);
    switch (VUse.getKind()) {
    case VirtualUse::Constant:
    case VirtualUse::Block:
    case VirtualUse::Hoisted:
    case VirtualUse::ReadOnly: {
      // The definition does not depend on the statement which uses it.
      auto ValSet = makeValueSet(Val);
      return give(
          isl_map_from_domain_and_range(DomainUse.take(), ValSet.take()));
    }

    case VirtualUse::Synthesizable: {
      auto *ScevExpr = VUse.getScevExpr();
      auto UseDomainSpace = give(isl_set_get_space(DomainUse.keep()));

      // Construct the SCEV space.
      // TODO: Add only the induction variables referenced in SCEVAddRecExpr
      // expressions, not just all of them.
      auto ScevId = give(isl_id_alloc(UseDomainSpace.get_ctx().get(), nullptr,
                                      const_cast<SCEV *>(ScevExpr)));
      auto ScevSpace =
          give(isl_space_drop_dims(UseDomainSpace.copy(), isl_dim_set, 0, 0));
      ScevSpace = give(
          isl_space_set_tuple_id(ScevSpace.take(), isl_dim_set, ScevId.copy()));

      // { DomainUse[] -> ScevExpr[] }
      auto ValInst = give(isl_map_identity(isl_space_map_from_domain_and_range(
          UseDomainSpace.copy(), ScevSpace.copy())));
      return ValInst;
    }

    case VirtualUse::Intra: {
      // Definition and use is in the same statement. We do not need to compute
      // a reaching definition.

      // { llvm::Value }
      auto ValSet = makeValueSet(Val);

      // {  UserDomain[] -> llvm::Value }
      auto ValInstSet =
          give(isl_map_from_domain_and_range(DomainUse.take(), ValSet.take()));

      // { UserDomain[] -> [UserDomain[] - >llvm::Value] }
      auto Result =
          give(isl_map_reverse(isl_map_domain_map(ValInstSet.take())));
      simplify(Result);
      return Result;
    }

    case VirtualUse::Inter: {
      // The value is defined in a different statement.

      auto *Inst = cast<Instruction>(Val);
      auto *ValStmt = S->getStmtFor(Inst);

      // If the llvm::Value is defined in a removed Stmt, we cannot derive its
      // domain. We could use an arbitrary statement, but this could result in
      // different ValInst[] for the same llvm::Value.
      if (!ValStmt)
        return ::makeUnknownForDomain(DomainUse);

      // { DomainDef[] }
      auto DomainDef = getDomainFor(ValStmt);

      // { Scatter[] -> DomainDef[] }
      auto ReachDef = getScalarReachingDefinition(DomainDef);

      // { DomainUse[] -> Scatter[] }
      auto UserSched = getScatterFor(DomainUse);

      // { DomainUse[] -> DomainDef[] }
      auto UsedInstance =
          give(isl_map_apply_range(UserSched.take(), ReachDef.take()));

      // { llvm::Value }
      auto ValSet = makeValueSet(Val);

      // { DomainUse[] -> llvm::Value[] }
      auto ValInstSet =
          give(isl_map_from_domain_and_range(DomainUse.take(), ValSet.take()));

      // { DomainUse[] -> [DomainDef[] -> llvm::Value]  }
      auto Result =
          give(isl_map_range_product(UsedInstance.take(), ValInstSet.take()));

      simplify(Result);
      return Result;
    }
    }
    llvm_unreachable("Unhandled use type");
  }

  /// Compute the different zones.
  void computeCommon() {
    AllReads = makeEmptyUnionMap();
    AllMayWrites = makeEmptyUnionMap();
    AllMustWrites = makeEmptyUnionMap();
    AllWriteValInst = makeEmptyUnionMap();
    AllReadValInst = makeEmptyUnionMap();
    for (auto &Stmt : *S) {
      for (auto *MA : Stmt) {
        if (!MA->isLatestArrayKind())
          continue;

        if (MA->isRead())
          addArrayReadAccess(MA);

        if (MA->isWrite())
          addArrayWriteAccess(MA);
      }
    }

    // { DomainWrite[] -> Element[] }
    AllWrites =
        give(isl_union_map_union(AllMustWrites.copy(), AllMayWrites.copy()));

    // { [Element[] -> Zone[]] -> DomainWrite[] }
    WriteReachDefZone =
        computeReachingDefinition(Schedule, AllWrites, false, true);
    simplify(WriteReachDefZone);
  }

  /// Print the current state of all MemoryAccesses to @p.
  void printAccesses(llvm::raw_ostream &OS, int Indent = 0) const {
    OS.indent(Indent) << "After accesses {\n";
    for (auto &Stmt : *S) {
      OS.indent(Indent + 4) << Stmt.getBaseName() << "\n";
      for (auto *MA : Stmt)
        MA->print(OS);
    }
    OS.indent(Indent) << "}\n";
  }

public:
  /// Return the SCoP this object is analyzing.
  Scop *getScop() const { return S; }
};

/// Class to remember a scalar-to-array element transformation for printing by
/// opt -analyze.
class MapReport {
private:
  /// The scalar that was mapped.
  const ScopArrayInfo *SAI;

  /// The definition of an MK_Value or read of an MK_PHI having been mapped.
  MemoryAccess *PrimaryAcc;

  /// The uses of an MK_Value or incoming writes of an MK_Value having been
  /// mapped.
  SmallVector<MemoryAccess *, 4> SecondaryAccs;

  /// Target mapping for the MK_Value write or MK_PHI read.
  /// { Domain[] -> Element[] }
  isl::map Target;

  /// Lifetime expressed from the MK_Value write or MK_PHI read.
  /// { Domain[] -> Zone[] }
  isl::map Lifetime;

  /// The constants that were checked before the transformation/applied to the
  /// common knowledge after the transformation.
  Knowledge Proposed;

public:
  MapReport(const ScopArrayInfo *SAI, MemoryAccess *PrimaryAcc,
            ArrayRef<MemoryAccess *> SecondaryAccs, isl::map Target,
            isl::map Lifetime, Knowledge Zone)
      : SAI(SAI), PrimaryAcc(PrimaryAcc),
        SecondaryAccs(SecondaryAccs.begin(), SecondaryAccs.end()),
        Target(std::move(Target)), Lifetime(std::move(Lifetime)),
        Proposed(std::move(Zone)) {
    assert(SAI);
    DEBUG(print(llvm::dbgs(), 0));
  }

  /// Print this transformation report to @p OS.
  void print(llvm::raw_ostream &OS, int Indent = 0) const {
    OS.indent(Indent) << "Mapping of " << SAI->getName() << " {\n";
    if (PrimaryAcc) {
      OS.indent(Indent + 4) << "Primary:\n";
      PrimaryAcc->print(OS);
    }
    for (auto *MA : SecondaryAccs) {
      OS.indent(Indent + 4) << "Secondary:\n";
      MA->print(OS);
    }
    OS.indent(Indent + 4) << "Target:    " << Target << "\n";
    OS.indent(Indent + 4) << "Lifetime:  " << Lifetime << "\n";
    OS.indent(Indent + 4) << "Zone:\n";
    Proposed.print(OS, Indent + 8);
    OS.indent(Indent) << "}\n";
  }
};

/// Implementation of the DeLICM/DePRE transformation.
class DeLICMImpl : public ZoneAlgorithm {
private:
  /// Knowledge before any transformation took place.
  Knowledge OriginalZone;

  /// Current knowledge of the SCoP including all already applied
  /// transformations.
  Knowledge Zone;

  /// Log of every applied mapping transformations.
  SmallVector<MapReport, 8> MapReports;

  ScalarDefUseChains DefUse;

  /// Number of StoreInsts something can be mapped to.
  int NumberOfCompatibleTargets = 0;

  /// The number of StoreInsts to which at least one value or PHI has been
  /// mapped to.
  int NumberOfTargetsMapped = 0;

  /// The number of llvm::Value mapped to some array element.
  int NumberOfMappedValueScalars = 0;

  /// The number of PHIs mapped to some array element.
  int NumberOfMappedPHIScalars = 0;

  /// Determine whether two knowledges are conflicting with each other.
  ///
  /// @see Knowledge::isConflicting
  bool isConflicting(const Knowledge &Proposed) {
    raw_ostream *OS = nullptr;
    DEBUG(OS = &llvm::dbgs());
    return Knowledge::isConflicting(Zone, Proposed, OS, 4);
  }

  /// Determine whether @p SAI is a scalar that can be mapped to an array
  /// element.
  bool isMappable(const ScopArrayInfo *SAI) {
    assert(SAI);

    if (SAI->isValueKind()) {
      auto *MA = DefUse.getValueDef(SAI);
      if (!MA) {
        DEBUG(dbgs()
              << "    Reject because value is read-only within the scop\n");
        return false;
      }

      // Mapping if value is used after scop is not supported. The code
      // generator would need to reload the scalar after the scop, but it
      // does not have the information to where it is mapped to. Only the
      // MemoryAccesses have that information, not the ScopArrayInfo.
      auto Inst = MA->getAccessInstruction();
      for (auto User : Inst->users()) {
        if (!isa<Instruction>(User))
          return false;
        auto UserInst = cast<Instruction>(User);

        if (!S->contains(UserInst)) {
          DEBUG(dbgs() << "    Reject because value is escaping\n");
          return false;
        }
      }

      return true;
    }

    if (SAI->isPHIKind()) {
      auto *MA = DefUse.getPHIRead(SAI);
      assert(MA);

      // Mapping of an incoming block from before the SCoP is not supported by
      // the code generator.
      auto PHI = cast<PHINode>(MA->getAccessInstruction());
      for (auto Incoming : PHI->blocks()) {
        if (!S->contains(Incoming)) {
          DEBUG(dbgs() << "    Reject because at least one incoming block is "
                          "not in the scop region\n");
          return false;
        }
      }

      return true;
    }

    DEBUG(dbgs() << "    Reject ExitPHI or other non-value\n");
    return false;
  }

  /// Compute the uses of a MemoryKind::Value and its lifetime (from its
  /// definition to the last use).
  ///
  /// @param SAI The ScopArrayInfo representing the value's storage.
  ///
  /// @return { DomainDef[] -> DomainUse[] }, { DomainDef[] -> Zone[] }
  ///         First element is the set of uses for each definition.
  ///         The second is the lifetime of each definition.
  std::tuple<isl::union_map, isl::map>
  computeValueUses(const ScopArrayInfo *SAI) {
    assert(SAI->isValueKind());

    // { DomainRead[] }
    auto Reads = makeEmptyUnionSet();

    // Find all uses.
    for (auto *MA : DefUse.getValueUses(SAI))
      Reads =
          give(isl_union_set_add_set(Reads.take(), getDomainFor(MA).take()));

    // { DomainRead[] -> Scatter[] }
    auto ReadSchedule = getScatterFor(Reads);

    auto *DefMA = DefUse.getValueDef(SAI);
    assert(DefMA);

    // { DomainDef[] }
    auto Writes = getDomainFor(DefMA);

    // { DomainDef[] -> Scatter[] }
    auto WriteScatter = getScatterFor(Writes);

    // { Scatter[] -> DomainDef[] }
    auto ReachDef = getScalarReachingDefinition(DefMA->getStatement());

    // { [DomainDef[] -> Scatter[]] -> DomainUse[] }
    auto Uses = give(
        isl_union_map_apply_range(isl_union_map_from_map(isl_map_range_map(
                                      isl_map_reverse(ReachDef.take()))),
                                  isl_union_map_reverse(ReadSchedule.take())));

    // { DomainDef[] -> Scatter[] }
    auto UseScatter =
        singleton(give(isl_union_set_unwrap(isl_union_map_domain(Uses.copy()))),
                  give(isl_space_map_from_domain_and_range(
                      isl_set_get_space(Writes.keep()), ScatterSpace.copy())));

    // { DomainDef[] -> Zone[] }
    auto Lifetime = betweenScatter(WriteScatter, UseScatter, false, true);

    // { DomainDef[] -> DomainRead[] }
    auto DefUses = give(isl_union_map_domain_factor_domain(Uses.take()));

    return std::make_pair(DefUses, Lifetime);
  }

  /// For each 'execution' of a PHINode, get the incoming block that was
  /// executed before.
  ///
  /// For each PHI instance we can directly determine which was the incoming
  /// block, and hence derive which value the PHI will have.
  ///
  /// @param SAI The ScopArrayInfo representing the PHI's storage.
  ///
  /// @return { DomainPHIRead[] -> DomainPHIWrite[] }
  isl::union_map computePerPHI(const ScopArrayInfo *SAI) {
    assert(SAI->isPHIKind());

    // { DomainPHIWrite[] -> Scatter[] }
    auto PHIWriteScatter = makeEmptyUnionMap();

    // Collect all incoming block timepoint.
    for (auto *MA : DefUse.getPHIIncomings(SAI)) {
      auto Scatter = getScatterFor(MA);
      PHIWriteScatter =
          give(isl_union_map_add_map(PHIWriteScatter.take(), Scatter.take()));
    }

    // { DomainPHIRead[] -> Scatter[] }
    auto PHIReadScatter = getScatterFor(DefUse.getPHIRead(SAI));

    // { DomainPHIRead[] -> Scatter[] }
    auto BeforeRead = beforeScatter(PHIReadScatter, true);

    // { Scatter[] }
    auto WriteTimes = singleton(
        give(isl_union_map_range(PHIWriteScatter.copy())), ScatterSpace);

    // { DomainPHIRead[] -> Scatter[] }
    auto PHIWriteTimes =
        give(isl_map_intersect_range(BeforeRead.take(), WriteTimes.take()));
    simplify(PHIWriteTimes);
    auto LastPerPHIWrites = give(isl_map_lexmax(PHIWriteTimes.take()));

    // { DomainPHIRead[] -> DomainPHIWrite[] }
    auto Result = give(isl_union_map_apply_range(
        isl_union_map_from_map(LastPerPHIWrites.take()),
        isl_union_map_reverse(PHIWriteScatter.take())));
    assert(isl_union_map_is_single_valued(Result.keep()) == isl_bool_true);
    assert(isl_union_map_is_injective(Result.keep()) == isl_bool_true);
    return Result;
  }

  /// Try to map a MemoryKind::Value to a given array element.
  ///
  /// @param SAI       Representation of the scalar's memory to map.
  /// @param TargetElt { Scatter[] -> Element[] }
  ///                  Suggestion where to map a scalar to when at a timepoint.
  ///
  /// @return true if the scalar was successfully mapped.
  bool tryMapValue(const ScopArrayInfo *SAI, isl::map TargetElt,
                   DenseMap<ScopStmt *, MemoryAccess *> &WriteAccesses) {
    assert(SAI->isValueKind());

    auto *DefMA = DefUse.getValueDef(SAI);
    assert(DefMA->isValueKind());
    assert(DefMA->isMustWrite());
    auto *V = DefMA->getAccessValue();
    auto *DefInst = DefMA->getAccessInstruction();

    // Stop if the scalar has already been mapped.
    if (!DefMA->getLatestScopArrayInfo()->isValueKind())
      return false;

    // { DomainDef[] -> Scatter[] }
    auto DefSched = getScatterFor(DefMA);

    // Where each write is mapped to, according to the suggestion.
    // { DomainDef[] -> Element[] }
    auto DefTarget = give(isl_map_apply_domain(
        TargetElt.copy(), isl_map_reverse(DefSched.copy())));
    simplify(DefTarget);
    DEBUG(dbgs() << "    Def Mapping: " << DefTarget << '\n');

    auto OrigDomain = getDomainFor(DefMA);
    auto MappedDomain = give(isl_map_domain(DefTarget.copy()));
    if (!isl_set_is_subset(OrigDomain.keep(), MappedDomain.keep())) {
      DEBUG(dbgs()
            << "    Reject because mapping does not encompass all instances\n");
      return false;
    }

    // { DomainDef[] -> Zone[] }
    isl::map Lifetime;

    // { DomainDef[] -> DomainUse[] }
    isl::union_map DefUses;

    std::tie(DefUses, Lifetime) = computeValueUses(SAI);
    simplify(Lifetime);
    DEBUG(dbgs() << "    Lifetime: " << Lifetime << '\n');

    // { DomainDef[] -> [Element[] -> Zone[]] }
    auto EltLifetimeTranslator =
        give(isl_map_range_product(DefTarget.copy(), Lifetime.copy()));

    /// { [Element[] -> Zone[]] }
    auto EltZone = give(
        isl_map_wrap(isl_map_apply_domain(Lifetime.copy(), DefTarget.copy())));
    simplify(EltZone);

    // { DomainDef[] -> ValInst[] }
    auto ValInst = translateComputedPHI(makeValInst(
        V, DefMA->getStatement(), LI->getLoopFor(DefInst->getParent())));

    // { DomainDef[] -> [Element[] -> Zone[]] }
    auto EltKnownTranslator = give(isl_union_map_from_map(
        isl_map_range_product(DefTarget.copy(), Lifetime.copy())));

    // { [Element[] -> Zone[]] -> ValInst[] }
    auto EltKnown = give(
        isl_union_map_apply_domain(ValInst.copy(), EltKnownTranslator.take()));
    simplify(EltKnown);

    // { DomainDef[] -> [Element[] -> Scatter[]] }
    auto WrittenTranslator = give(isl_union_map_from_map(
        isl_map_range_product(DefTarget.copy(), DefSched.take())));

    // { [Element[] -> Scatter[]] -> ValInst[] }
    auto DefEltSched = give(
        isl_union_map_apply_domain(ValInst.copy(), WrittenTranslator.take()));
    simplify(DefEltSched);

    // { [Element[] -> Zone[]] -> ValInst[] }
    auto EltLifetime = give(isl_union_map_apply_domain(
        ValInst.copy(), isl_union_map_from_map(EltLifetimeTranslator.take())));

    // { [Element[] -> Scatter[]] -> ValInst[] }
    auto EltWriteAction = give(
        isl_union_map_apply_domain(ValInst.copy(), WrittenTranslator.take()));

    Knowledge Proposed(EltZone, nullptr, filterKnownValInst(EltKnown),
                       DefEltSched);
    if (isConflicting(Proposed))
      return false;

    // { DomainUse[] -> Element[] }
    auto UseTarget = give(
        isl_union_map_apply_range(isl_union_map_reverse(DefUses.take()),
                                  isl_union_map_from_map(DefTarget.copy())));

    bool isValid = mapValue(SAI, DefTarget, UseTarget, Lifetime, Proposed,
                            false, WriteAccesses);
    if (!isValid) {
      MapUndefinedReject++;
      return false;
    }

    isValid =
        mapValue(SAI, std::move(DefTarget), std::move(UseTarget),
                 std::move(Lifetime), std::move(Proposed), true, WriteAccesses);
    assert(isValid);

    return true;
  }

  /// After a scalar has been mapped, update the global knowledge.
  void applyLifetime(Knowledge Proposed) {
    Zone.learnFrom(std::move(Proposed));
  }

  /// Map a MemoryKind::Value scalar to an array element.
  ///
  /// Callers must have ensured that the mapping is valid and not conflicting.
  ///
  /// @param SAI       The ScopArrayInfo representing the scalar's memory to
  ///                  map.
  /// @param DefTarget { DomainDef[] -> Element[] }
  ///                  The array element to map the scalar to.
  /// @param UseTarget { DomainUse[] -> Element[] }
  ///                  The array elements the uses are mapped to.
  /// @param Lifetime  { DomainDef[] -> Zone[] }
  ///                  The lifetime of each llvm::Value definition for
  ///                  reporting.
  /// @param Proposed  Mapping constraints for reporting.
  /// @param DoIt      True if action should be executed; false to only check
  /// whether it can be done.
  ///
  /// @return          True if the transformation is valid.
  bool mapValue(const ScopArrayInfo *SAI, isl::map DefTarget,
                isl::union_map UseTarget, isl::map Lifetime, Knowledge Proposed,
                bool DoIt,
                DenseMap<ScopStmt *, MemoryAccess *> &WriteAccesses) {

    // { Element[] }
    auto EltSpace = give(isl_space_range(isl_map_get_space(DefTarget.keep())));

    bool RequiresUndefined = false;

    // Redirect the use accesses.
    SmallVector<MemoryAccess *, 4> SecondaryAccs;
    for (auto *MA : DefUse.getValueUses(SAI)) {
      // { DomainUse[] }
      auto Domain = getDomainFor(MA);
      auto DomainSpace = give(isl_set_get_space(Domain.keep()));
      auto NewAccRelSpace = give(isl_space_map_from_domain_and_range(
          DomainSpace.copy(), EltSpace.copy()));

      // { DomainUse[] -> Element[] }
      auto NewAccRel = give(isl_union_map_intersect_domain(
          UseTarget.copy(), isl_union_set_from_set(Domain.copy())));
      auto NewAccRelMap = singleton(NewAccRel, NewAccRelSpace);

      auto DefinedDomain = give(isl_map_domain(NewAccRelMap.copy()));
      if (isl_set_is_subset(Domain.keep(), DefinedDomain.keep()) !=
          isl_bool_true)
        return false;

      if (!DoIt)
        continue;

      simplify(NewAccRelMap);
      MA->setNewAccessRelation(NewAccRelMap.take());
      SecondaryAccs.push_back(MA);
    }

    if (!DoIt)
      return true;

    if (RequiresUndefined)
      MapRequiredUndefined++;

    auto *WA = DefUse.getValueDef(SAI);

    auto *Stmt = WA->getStatement();
    auto *&ReuseWA = WriteAccesses[Stmt];
    if (ReuseWA) {
      DefTarget = DefTarget.unite(isl::manage(ReuseWA->getAccessRelation()));
      Stmt->removeSingleMemoryAccess(WA);
      WA = nullptr;
    } else {
      ReuseWA = WA;
    }

    ReuseWA->setNewAccessRelation(DefTarget.copy());
    applyLifetime(Proposed);

    MappedValueScalars++;
    NumberOfMappedValueScalars += 1;
    MapReports.emplace_back(SAI, ReuseWA, SecondaryAccs, DefTarget, Lifetime,
                            std::move(Proposed));
    return true;
  }

  /// Express the incoming values of a PHI for each incoming statement in an
  /// isl_union_map.
  ///
  /// @param SAI The PHI scalar represented by a ScopArrayInfo.
  ///
  /// @return { PHIWriteDomain[] -> ValInst[] }
  isl::union_map determinePHIWrittenValues(const ScopArrayInfo *SAI) {
    auto Result = makeEmptyUnionMap();

    // Collect the incoming values.
    for (auto *MA : DefUse.getPHIIncomings(SAI)) {
      // { DomainWrite[] -> ValInst[] }
      isl::union_map ValInst;
      auto *WriteStmt = MA->getStatement();

      auto Incoming = MA->getIncoming();
      assert(!Incoming.empty());
      if (Incoming.size() == 1) {
        ValInst = translateComputedPHI(
            makeValInst(Incoming[0].second, WriteStmt,
                        LI->getLoopFor(Incoming[0].first), true));
      } else {
        // If the PHI is in a subregion's exit node it can have multiple
        // incoming values (+ maybe another incoming edge from an unrelated
        // block). Since we cannot directly represent it as a single
        // llvm::Value from multiple exiting block, it is represented using
        // the PHI itself.
        // We currently model it as unknown value, but modeling as the PHIInst
        // itself could be OK, too.
        ValInst = give(
            isl_union_map_from_map(makeUnknownForDomain(WriteStmt).take()));
      }

      Result = give(isl_union_map_union(Result.take(), ValInst.take()));
    }

    assert(isl_union_map_is_single_valued(Result.keep()) == isl_bool_true &&
           "Cannot have multiple incoming values for same incoming statement");
    return Result;
  }

  /// Try to map a MemoryKind::PHI scalar to a given array element.
  ///
  /// @param SAI       Representation of the scalar's memory to map.
  /// @param TargetElt { Scatter[] -> Element[] }
  ///                  Suggestion where to map the scalar to when at a
  ///                  timepoint.
  ///
  /// @return true if the PHI scalar has been mapped.
  bool tryMapPHI(const ScopArrayInfo *SAI, isl::map TargetElt,
                 DenseMap<ScopStmt *, MemoryAccess *> &WriteAccesses) {
    if (!DelicmMapPHI)
      return false;

    auto *PHIRead = DefUse.getPHIRead(SAI);
    assert(PHIRead->isPHIKind());
    assert(PHIRead->isRead());

    // Skip if already been mapped.
    if (!PHIRead->getLatestScopArrayInfo()->isPHIKind())
      return false;

    // { DomainRead[] -> Scatter[] }
    auto PHISched = getScatterFor(PHIRead);

    // { DomainRead[] -> Element[] }
    auto PHITarget =
        give(isl_map_apply_range(PHISched.copy(), TargetElt.copy()));
    simplify(PHITarget);
    DEBUG(dbgs() << "    Mapping: " << PHITarget << '\n');

    auto OrigDomain = getDomainFor(PHIRead);
    auto MappedDomain = give(isl_map_domain(PHITarget.copy()));
    if (!isl_set_is_subset(OrigDomain.keep(), MappedDomain.keep())) {
      DEBUG(dbgs()
            << "    Reject because mapping does not encompass all instances\n");
      return false;
    }

    // { DomainRead[] -> DomainWrite[] }
    auto PerPHIWrites = computePerPHI(SAI);

    // { DomainWrite[] -> Element[] }
    auto WritesTarget = give(isl_union_map_reverse(isl_union_map_apply_domain(
        PerPHIWrites.copy(), isl_union_map_from_map(PHITarget.copy()))));
    simplify(WritesTarget);

    // { DomainWrite[] }
    auto UniverseWritesDom = give(isl_union_set_empty(ParamSpace.copy()));

    for (auto *MA : DefUse.getPHIIncomings(SAI))
      UniverseWritesDom = give(isl_union_set_add_set(UniverseWritesDom.take(),
                                                     getDomainFor(MA).take()));

    auto RelevantWritesTarget = WritesTarget;
    if (DelicmOverapproximateWrites)
      WritesTarget = expandMapping(WritesTarget, UniverseWritesDom);

    auto ExpandedWritesDom = give(isl_union_map_domain(WritesTarget.copy()));
    if (!DelicmPartialWrites &&
        !isl_union_set_is_subset(UniverseWritesDom.keep(),
                                 ExpandedWritesDom.keep())) {
      DEBUG(dbgs() << "    Reject because did not find PHI write mapping for "
                      "all instances\n");
      if (DelicmOverapproximateWrites)
        DEBUG(dbgs() << "      Relevant Mapping:    " << RelevantWritesTarget
                     << '\n');
      DEBUG(dbgs() << "      Deduced Mapping:     " << WritesTarget << '\n');
      DEBUG(dbgs() << "      Missing instances:    "
                   << give(isl_union_set_subtract(UniverseWritesDom.copy(),
                                                  ExpandedWritesDom.copy()))
                   << '\n');
      return false;
    }

    //  { DomainRead[] -> Scatter[] }
    auto PerPHIWriteScatter = give(isl_map_from_union_map(
        isl_union_map_apply_range(PerPHIWrites.copy(), Schedule.copy())));

    // { DomainRead[] -> Zone[] }
    auto Lifetime = betweenScatter(PerPHIWriteScatter, PHISched, false, true);
    simplify(Lifetime);
    DEBUG(dbgs() << "    Lifetime: " << Lifetime << "\n");

    // { DomainWrite[] -> Zone[] }
    auto WriteLifetime = give(isl_union_map_apply_domain(
        isl_union_map_from_map(Lifetime.copy()), PerPHIWrites.copy()));

    // { DomainWrite[] -> ValInst[] }
    auto WrittenValue = determinePHIWrittenValues(SAI);

    // { DomainWrite[] -> [Element[] -> Scatter[]] }
    auto WrittenTranslator =
        give(isl_union_map_range_product(WritesTarget.copy(), Schedule.copy()));

    // { [Element[] -> Scatter[]] -> ValInst[] }
    auto Written = give(isl_union_map_apply_domain(WrittenValue.copy(),
                                                   WrittenTranslator.copy()));
    simplify(Written);

    // { DomainWrite[] -> [Element[] -> Zone[]] }
    auto LifetimeTranslator = give(
        isl_union_map_range_product(WritesTarget.copy(), WriteLifetime.copy()));

    // { DomainWrite[] -> ValInst[] }
    auto WrittenKnownValue = filterKnownValInst(WrittenValue);

    // { [Element[] -> Zone[]] -> ValInst[] }
    auto EltLifetimeInst = give(isl_union_map_apply_domain(
        WrittenKnownValue.copy(), LifetimeTranslator.copy()));
    simplify(EltLifetimeInst);

    // { [Element[] -> Zone[] }
    auto Occupied = give(isl_union_map_range(LifetimeTranslator.copy()));
    simplify(Occupied);

    Knowledge Proposed(Occupied, nullptr, EltLifetimeInst, Written);
    if (isConflicting(Proposed))
      return false;

    mapPHI(SAI, std::move(PHITarget), std::move(WritesTarget),
           std::move(Lifetime), std::move(Proposed), WriteAccesses);
    return true;
  }

  bool tryComputePHI(const ScopArrayInfo *SAI) {
    if (!DelicmComputePHI)
      return false;

    auto *PHIRead = DefUse.getPHIRead(SAI);
    assert(PHIRead->isPHIKind());
    assert(PHIRead->isRead());
    auto *PHI = cast<PHINode>(PHIRead->getAccessInstruction());
    auto *ReadStmt = PHIRead->getStatement();
    // Do no support non-affine subregion's exit phis
    for (auto PHIWrite : DefUse.getPHIIncomings(SAI)) {
      if (PHIWrite->getIncoming().size() != 1)
        return false;
    }

    // { DomainPHIRead[] -> DomainPHIWrite[] }
    auto IncomingWrites = computePerPHI(SAI);

    // { PHIValInst[] -> ValInst[] }
    auto ComputedPHITranslator = makeEmptyUnionMap();

    // { DomainPHIRead[] -> Value[] }
    auto IncomingValues = makeEmptyUnionMap();
    IncomingWrites.foreach_map([&, this](isl::map Map) -> isl::stat {
      auto Space = give(isl_map_get_space(Map.keep()));
      auto RangeSpace = give(isl_space_range(Space.copy()));
      auto RangeId = give(isl_space_get_tuple_id(Space.keep(), isl_dim_out));
      auto *IncomingStmt =
          static_cast<ScopStmt *>(isl_id_get_user(RangeId.keep()));
      auto *IncomingVal =
          PHI->getIncomingValueForBlock(IncomingStmt->getBasicBlock());
      assert(IncomingVal &&
             "TODO: exit block if predecessor is non-affine subregion");

      // { DomainPHIRead[] }
      auto PHIDomain = give(isl_map_domain(Map.copy()));

      // { PHIValue[] }
      auto PHISet = makeValueSet(PHI);

      // { DomainPHIRead[] -> PHIValue[] } == { PHIValueInst[] }
      auto PHIMap =
          give(isl_map_from_domain_and_range(PHIDomain.copy(), PHISet.copy()));

      // { DomainPHIRead[] -> PHIValueInst[] }
      auto ReadToPHIInst =
          give(isl_map_reverse(isl_map_domain_map(PHIMap.copy())));

      // { DomainPHIWrite[] }
      auto IncomingDomain = give(isl_map_range(Map.copy()));

      // { IncomingValue[] }
      auto ValSet = makeValueSet(IncomingVal);

      // { DomainPHIRead[] -> IncomingValue[] }
      auto SelectVal =
          give(isl_map_from_domain_and_range(PHIDomain.copy(), ValSet.copy()));
      IncomingValues =
          give(isl_union_map_add_map(IncomingValues.take(), SelectVal.copy()));

      // { PHIWriteDomain[] -> IncomingValInst[] }
      auto IncomingValInst = makeValInst(IncomingVal, IncomingStmt,
                                         IncomingStmt->getSurroundingLoop());

      // { PHIWriteRead[] -> IncomingValInst[] }
      auto PHIWriteInst =
          give(isl_map_apply_range(Map.copy(), IncomingValInst.copy()));

      // { PHIValueInst[] -> IncomingValueInst[] }
      auto Translator =
          give(isl_map_apply_domain(PHIWriteInst.copy(), ReadToPHIInst.copy()));
      ComputedPHITranslator = give(isl_union_map_add_map(
          ComputedPHITranslator.take(), Translator.copy()));

      // { IncomingValInst[] }
      auto ValInstSpace =
          give(isl_space_range(isl_map_get_space(IncomingValInst.keep())));

      ScopStmt *DefStmt = nullptr;
      if (isl_space_is_wrapping(ValInstSpace.keep())) {
        auto Unwrapped = give(isl_space_unwrap(ValInstSpace.copy()));
        // ValSpace = give(isl_space_range(Unwrapped.copy()));
        // auto DefStmtSpace = give(isl_space_domain(Unwrapped.copy()));
        auto DefStmtId =
            give(isl_space_get_tuple_id(Unwrapped.keep(), isl_dim_in));
        DefStmt = static_cast<ScopStmt *>(isl_id_get_user(DefStmtId.keep()));
        assert(DefStmt);

        auto ValId =
            give(isl_space_get_tuple_id(Unwrapped.keep(), isl_dim_out));
        assert(IncomingVal ==
               static_cast<Value *>(isl_id_get_user(ValId.keep())));
      }

      // IncomingVal might be available in multiple Stmts: The Stmt it is
      // originally defined in and those it is has been rematerialized (e.g. by
      // polly-known pass). makeValInst will prefer the rematerialized one so
      // inter-stmt dependencies are avoided. Indeed, the original defining
      // might not even exist anymore and been removed (by polly-simplify pass).
      // If that happens we have no other choice than to use the scop where it
      // has been rematerialized. There might be multiple such stmts and we risk
      // that the rematerialization is only done after use in this statement
      // (FIXME: Have to think about whether this is even possible)
      ScopStmt *DefStmt2 = S->getStmtFor(IncomingVal);
      if (DefStmt2) {
        assert(DefStmt && "Contradicting information on whether the value is "
                          "defined within the SCoP");
        DefStmt = DefStmt2;
      }

      // TODO: Refactor with ScopBuilder
      bool NeedAccess;
      if (canSynthesize(IncomingVal, *S, S->getSE(),
                        ReadStmt->getSurroundingLoop()))
        NeedAccess = false;
      else if (DefStmt) {
        NeedAccess = true;
      } else {
        NeedAccess = !isa<Constant>(IncomingVal) && ModelReadOnlyScalars;
      }

      // Ensure read of value in the BB we add a use to.
      if (NeedAccess && !ReadStmt->lookupValueReadOf(IncomingVal)) {
        auto *ValSAI = S->getOrCreateScopArrayInfo(
            IncomingVal, IncomingVal->getType(), {}, MemoryKind::Value);

        // ScopStmt *DefStmt2 =  S->getStmtFor( IncomingVal );
        // assert(DefStmt == S->getStmtFor(IncomingVal));
        // if (!DefStmt)
        // DefStmt = IncomingStmt;

        // Ensure write of value if it does not exist yet.
        if (!DefUse.getValueDef(ValSAI) && DefStmt) {
          auto *WA = new MemoryAccess(
              IncomingStmt, cast<Instruction>(IncomingVal),
              MemoryAccess::MUST_WRITE, IncomingVal, IncomingVal->getType(),
              true, {}, {}, IncomingVal, MemoryKind::Value);
          WA->buildAccessRelation(ValSAI);
          IncomingStmt->addAccess(WA);
          S->addAccessFunction(WA);
          assert(DefUse.ValueDefAccs.find(SAI) == DefUse.ValueDefAccs.end());
          DefUse.ValueDefAccs[ValSAI] = WA;
          assert(DefUse.getValueDef(ValSAI)->getStatement() == DefStmt);
        }

        auto *RA = new MemoryAccess(ReadStmt, PHI, MemoryAccess::READ,
                                    IncomingVal, IncomingVal->getType(), true,
                                    {}, {}, IncomingVal, MemoryKind::Value);
        RA->buildAccessRelation(ValSAI);
        ReadStmt->addAccess(RA);
        S->addAccessFunction(RA);
        DefUse.ValueUseAccs[ValSAI].push_back(RA);
      }

      return isl::stat::ok;
    });

#if 0
    // Remove accesses entirely so codegen will generate on demand.
    for (auto PHIWrite : DefUse.getPHIIncomings(SAI)) {
      auto *WriteStmt = PHIWrite->getStatement();
      auto *Val = PHIWrite->getIncoming().front().second;

      auto *Inst = dyn_cast<Instruction>(Val);
      if (Inst) {
        auto InstStmt = S->getStmtFor(Inst);
        if (!InstStmt)
          InstStmt = WriteStmt;

		 auto *ValSAI = S->getOrCreateScopArrayInfo(Val, Val->getType(), {},MemoryKind::Value);
		auto *WA = DefUse.getValueDef(ValSAI);
		      if (WA)
          InstStmt = WA->getStatement();

			  auto InScop = S->contains(Inst);
        if (InScop && !InstStmt->lookupValueWriteOf(Inst)) {
          WA = new MemoryAccess(InstStmt, Inst, MemoryAccess::MUST_WRITE, Val,
                                Val->getType(), true, {}, {}, Val,
                                MemoryKind::Value,
                                getIslCompatibleName("MemRef_", Val, ""));
          WA->buildAccessRelation(ValSAI);
          InstStmt->addAccess(WA);
          S->addAccessFunction(WA);
          assert(DefUse.ValueDefAccs.find(SAI) == DefUse.ValueDefAccs.end());
          DefUse.ValueDefAccs[ValSAI] = WA;
        }

        if (!ReadStmt->lookupValueReadOf(Val)) {
          auto *RA = new MemoryAccess(ReadStmt, PHI, MemoryAccess::READ, Val,
                                      Val->getType(), true, {}, {}, Val,
                                      MemoryKind::Value,
                                      getIslCompatibleName("MemRef_", Val, ""));
          RA->buildAccessRelation(ValSAI);
          ReadStmt->addAccess(RA);
          S->addAccessFunction(RA);
          DefUse.ValueUseAccs[ValSAI].push_back(RA);
        }
      }

    }
#endif
    // Remove ExitPHI accesses
    for (auto PHIWrite : DefUse.getPHIIncomings(SAI)) {
      auto *WriteStmt = PHIWrite->getStatement();
      WriteStmt->removeSingleMemoryAccess(PHIWrite);
    }

    ReadStmt->removeSingleMemoryAccess(PHIRead);
    ReadStmt->ComputedPHIs[PHI] = IncomingValues;
    ComputedPHIScalars++;
    applyComputedPHI(ComputedPHITranslator);
    return true;
  }

  isl::union_map ComputedPHIs = makeEmptyUnionMap();
  isl::union_map translateComputedPHI(isl::union_map UMap) {
    // auto Untranslatable = give(isl_union_map_subtract_range(
    //   UMap.copy(), isl_union_map_domain(ComputedPHIs.copy())));

    // auto Translated =
    //    give(isl_union_map_apply_range(UMap.copy(), ComputedPHIs.copy()));

    auto Result = applyRangeIfDefined(UMap, ComputedPHIs);
    //    give(isl_union_map_union(Translated.copy(), Untranslatable.copy()));
    simplify(Result);
    return Result;
  }
  isl::union_map translateComputedPHI(isl::map Map) {
    return translateComputedPHI(give(isl_union_map_from_map(Map.take())));
  }

  bool applyComputedPHI(isl::union_map ValInstTranslator) {
    auto Fn = applyRangeIfDefined(ValInstTranslator, ComputedPHIs);
    auto NewComputedPHIs = give(isl_union_map_union(
        Fn.copy(), applyRangeIfDefined(ComputedPHIs, Fn).take()));
    if (isRecursiveValInstMap(NewComputedPHIs))
      return false;

    Zone.applyIfDefined_inplace(Fn);
    ComputedPHIs = std::move(NewComputedPHIs);
    return true;
  }

  // { [Element[] -> Scatter[]] -> ValInst[] }
  bool isWriteNecessary(isl::union_map ValInst) {
    return !ValInst.is_subset(Zone.getWritten()).is_true();
  }

  // MemoryAccess *findExistingWrite(ScopStmt *Stmt) {}

  /// Map a MemoryKind::PHI scalar to an array element.
  ///
  /// Callers must have ensured that the mapping is valid and not conflicting
  /// with the common knowledge.
  ///
  /// @param SAI         The ScopArrayInfo representing the scalar's memory to
  ///                    map.
  /// @param ReadTarget  { DomainRead[] -> Element[] }
  ///                    The array element to map the scalar to.
  /// @param WriteTarget { DomainWrite[] -> Element[] }
  ///                    New access target for each PHI incoming write.
  /// @param Lifetime    { DomainRead[] -> Zone[] }
  ///                    The lifetime of each PHI for reporting.
  /// @param Proposed    Mapping constraints for reporting.
  /// @param WrittenValue { DomainWrite[] -> ValInst[] }
  void mapPHI(const ScopArrayInfo *SAI, isl::map ReadTarget,
              isl::union_map WriteTarget, isl::map Lifetime, Knowledge Proposed,
              DenseMap<ScopStmt *, MemoryAccess *> &WriteAccesses) {

    auto ElementSpace =
        give(isl_space_range(isl_map_get_space(ReadTarget.keep())));

    // Redirect the PHI incoming writes.
    SmallVector<MemoryAccess *, 4> SecondaryAccs;
    for (auto *MA : DefUse.getPHIIncomings(SAI)) {
      // { DomainWrite[] }
      auto Domain = getDomainFor(MA);
      auto DomainSpace = give(isl_set_get_space(Domain.keep()));

      // { DomainWrite[] -> Scatter[] }
      auto Schedule = getScatterFor(Domain);

      // { DomainWrite[] -> Element[] }
      auto NewAccRel = give(isl_union_map_intersect_domain(
          WriteTarget.copy(), isl_union_set_from_set(Domain.take())));

      // assert(isl_union_map_n_map(NewAccRel.keep()) == 1);
      auto ExpectedSpace = give(isl_space_map_from_domain_and_range(
          DomainSpace.copy(), ElementSpace.copy()));

      auto *Stmt = MA->getStatement();
      auto *&ReuseMA = WriteAccesses[Stmt];
      auto NewAccRelMap = singleton(NewAccRel, ExpectedSpace);
      if (ReuseMA) {
        NewAccRelMap =
            NewAccRelMap.unite(isl::manage(ReuseMA->getLatestAccessRelation()));
        Stmt->removeSingleMemoryAccess(MA);
        MA = nullptr;
      } else {
        ReuseMA = MA;
      }
      simplify(NewAccRelMap);
      ReuseMA->setNewAccessRelation(NewAccRelMap.take());
      SecondaryAccs.push_back(ReuseMA);
    }

    // Redirect the PHI read.
    auto *PHIRead = DefUse.getPHIRead(SAI);
    PHIRead->setNewAccessRelation(ReadTarget.copy());
    applyLifetime(Proposed);

    MappedPHIScalars++;
    NumberOfMappedPHIScalars++;
    MapReports.emplace_back(SAI, PHIRead, SecondaryAccs, std::move(ReadTarget),
                            std::move(Lifetime), std::move(Proposed));
  }

  /// Search and map scalars to memory overwritten by @p TargetStoreMA.
  ///
  /// Start trying to map scalars that are used in the same statement as the
  /// store. For every successful mapping, try to also map scalars of the
  /// statements where those are written. Repeat, until no more mapping
  /// opportunity is found.
  ///
  /// There is currently no preference in which order scalars are tried.
  /// Ideally, we would direct it towards a load instruction of the same array
  /// element.
  bool
  collapseScalarsToStore(MemoryAccess *TargetStoreMA,
                         DenseMap<ScopStmt *, MemoryAccess *> &WriteAccesses) {
    assert(TargetStoreMA->isLatestArrayKind());
    assert(TargetStoreMA->isMustWrite());

    auto TargetStmt = TargetStoreMA->getStatement();

    // { DomTarget[] }
    auto TargetDom = getDomainFor(TargetStmt);

    // { DomTarget[] -> Element[] }
    auto TargetAccRel = getAccessRelationFor(TargetStoreMA);

    // { Zone[] -> DomTarget[] }
    // For each point in time, find the next target store instance.
    auto Target =
        computeScalarReachingOverwrite(Schedule, TargetDom, false, true);

    // { Zone[] -> Element[] }
    // Use the target store's write location as a suggestion to map scalars to.
    auto EltTarget =
        give(isl_map_apply_range(Target.take(), TargetAccRel.take()));
    simplify(EltTarget);
    DEBUG(dbgs() << "    Target mapping is " << EltTarget << '\n');

    // Stack of elements not yet processed.
    SmallVector<MemoryAccess *, 16> Worklist;

    // Set of scalars already tested.
    SmallPtrSet<const ScopArrayInfo *, 16> Closed;

    // Lambda to add all scalar reads to the work list.
    auto ProcessAllIncoming = [&](ScopStmt *Stmt) {
      for (auto *MA : *Stmt) {
        if (!MA->isLatestScalarKind())
          continue;
        if (!MA->isRead())
          continue;

        Worklist.push_back(MA);
      }
    };

<<<<<<< HEAD
    auto ProcessIncoming = [&](ScopStmt *Stmt, Value *Val) {
      if (auto *WrittenValInputMA = findInputAccessOf(Stmt, Val))
        Worklist.push_back(WrittenValInputMA);
      else
        ProcessAllIncoming(Stmt);
    };

    // Add initial scalar. Either the value written by the store, or all inputs
    // of its statement.
    auto *WrittenVal = TargetStoreMA->getAccessInstruction()->getOperand(0);
    ProcessIncoming(TargetStmt, WrittenVal);
=======
    auto *WrittenVal = TargetStoreMA->getAccessInstruction()->getOperand(0);
    if (auto *WrittenValInputMA = TargetStmt->lookupInputAccessOf(WrittenVal))
      Worklist.push_back(WrittenValInputMA);
    else
      ProcessAllIncoming(TargetStmt);
>>>>>>> cc8e4b63

    auto AnyMapped = false;
    auto &DL = S->getRegion().getEntry()->getModule()->getDataLayout();
    auto StoreSize =
        DL.getTypeAllocSize(TargetStoreMA->getAccessValue()->getType());

    while (!Worklist.empty()) {
      auto *MA = Worklist.pop_back_val();

      auto *SAI = MA->getScopArrayInfo();
      if (Closed.count(SAI))
        continue;
      Closed.insert(SAI);
      DEBUG(dbgs() << "\n    Trying to map " << MA << " (SAI: " << SAI
                   << ")\n");

      // Skip non-mappable scalars.
      if (!isMappable(SAI))
        continue;

      auto MASize = DL.getTypeAllocSize(MA->getAccessValue()->getType());
      if (MASize > StoreSize) {
        DEBUG(dbgs() << "    Reject because storage size is insufficient\n");
        continue;
      }

      // Try to map MemoryKind::Value scalars.
      if (SAI->isValueKind()) {
        if (!tryMapValue(SAI, EltTarget, WriteAccesses))
          continue;

        auto *DefAcc = DefUse.getValueDef(SAI);
        ProcessAllIncoming(DefAcc->getStatement());

        AnyMapped = true;
        continue;
      }

      // Try to map MemoryKind::PHI scalars.
      if (SAI->isPHIKind()) {
<<<<<<< HEAD
        if (tryMapPHI(SAI, EltTarget, WriteAccesses)) {
          // Add inputs of all incoming statements to the worklist.
          for (auto *PHIWrite : DefUse.getPHIIncomings(SAI)) {
            bool FoundAny = false;
            for (auto Incoming : PHIWrite->getIncoming()) {
              auto *IncomingInputMA =
                  findInputAccessOf(PHIWrite->getStatement(), Incoming.second);
              if (!IncomingInputMA)
                continue;

              Worklist.push_back(IncomingInputMA);
              FoundAny = true;
            }

            if (!FoundAny)
              ProcessAllIncoming(PHIWrite->getStatement());
          }

          AnyMapped = true;
        } else if (tryComputePHI(SAI)) {
          auto *PHIAcc = DefUse.getPHIRead(SAI);
          ProcessAllIncoming(PHIAcc->getStatement());
        }
=======
        if (!tryMapPHI(SAI, EltTarget))
          continue;
        // Add inputs of all incoming statements to the worklist. Prefer the
        // input accesses of the incoming blocks.
        for (auto *PHIWrite : DefUse.getPHIIncomings(SAI)) {
          auto *PHIWriteStmt = PHIWrite->getStatement();
          bool FoundAny = false;
          for (auto Incoming : PHIWrite->getIncoming()) {
            auto *IncomingInputMA =
                PHIWriteStmt->lookupInputAccessOf(Incoming.second);
            if (!IncomingInputMA)
              continue;

            Worklist.push_back(IncomingInputMA);
            FoundAny = true;
          }

          if (!FoundAny)
            ProcessAllIncoming(PHIWrite->getStatement());
        }

        AnyMapped = true;
        continue;
>>>>>>> cc8e4b63
      }
    }

    if (AnyMapped) {
      TargetsMapped++;
      NumberOfTargetsMapped++;
    }
    return AnyMapped;
  }

  /// Print the knowledge before any transformation has been applied to @p OS.
  void printBefore(llvm::raw_ostream &OS, int Indent = 0) {
    OS.indent(Indent) << "Original knowledge {\n";
    OriginalZone.print(OS, Indent + 4);
    OS.indent(Indent) << "}\n";
  }

  /// Print the report about all executions transformations to @p OS.
  void printMappedScalars(llvm::raw_ostream &OS, int Indent = 0) {
    OS.indent(Indent) << "Mapped scalars {\n";
    for (auto &Report : MapReports)
      Report.print(OS, Indent + 4);
    OS.indent(Indent) << "}\n";
  }

  /// Print the knowledge from after transformations have been applied to @p OS.
  void printAfter(llvm::raw_ostream &OS, int Indent = 0) {
    OS.indent(Indent) << "After knowledge {\n";
    Zone.print(OS, Indent + 4);
    OS.indent(Indent) << "}\n";
  }

  /// Compute when an array element is alive (Its value will be read in the
  /// future) and its value at that time.
  ///
  /// @return { [Element[] -> Zone[]] -> ValInst[] }
  isl::union_map computeLifetime() const {
    // { [Element[] -> Zone[]] }
    auto ArrayUnused = computeArrayUnused(Schedule, AllMustWrites, AllReads,
                                          false, false, true);

    // { [Element[] -> Zone[]] }
    auto UnusedZone = give(isl_union_map_wrap(ArrayUnused.take()));

    // { [Element[] -> Zone[]] -> ValInst[] }
    auto UnusedUndef = give(isl_union_map_from_domain_and_range(
        UnusedZone.copy(), makeUndefUSet().take()));

    // { Element[] -> Zone[] }
    auto UniverseZone = give(isl_union_map_from_domain_and_range(
        AllElements.copy(),
        isl_union_set_from_set(isl_set_universe(ScatterSpace.copy()))));

    // { [Element[] -> Zone[]] -> [Element[] -> DomainWrite[]] }
    auto EltReachdDef = give(isl_union_map_range_product(
        isl_union_map_domain_map(UniverseZone.take()),
        WriteReachDefZone.copy()));

    // { [Element[] -> Zone[]] -> ValInst[] }
    auto EltLifetime = give(isl_union_map_apply_domain(
        AllWriteValInst.copy(), isl_union_map_reverse(EltReachdDef.take())));

    // Remove the zones that are guaranteed to be overwritten - they do not
    // belong to a lifetime.
    EltLifetime = give(
        isl_union_map_subtract_domain(EltLifetime.take(), UnusedZone.take()));
    EltLifetime =
        give(isl_union_map_union(EltLifetime.take(), UnusedUndef.take()));
    EltLifetime = removeUnknownValInst(EltLifetime);

    // TODO: If EltLifetime at a point maps to two (non-undef) values, replace
    // by unknown.
    simplify(EltLifetime);
    return EltLifetime;
  }

  /// Compute which value an array element stores at every instant.
  ///
  /// @return { [Element[] -> Zone[]] -> ValInst[] }
  isl::union_map computeKnown() const {
    // { [Element[] -> Zone[]] -> [Element[] -> DomainWrite[]] }
    auto EltReachdDef =
        distributeDomain(give(isl_union_map_curry(WriteReachDefZone.copy())));

    // { [Element[] -> DomainWrite[]] -> ValInst[] }
    auto AllKnownWriteValInst = filterKnownValInst(AllWriteValInst);

    // { [Element[] -> Zone[]] -> ValInst[] }
    return EltReachdDef.apply_range(AllKnownWriteValInst);
  }

  /// Determine when an array element is written to, and which value instance is
  /// written.
  ///
  /// @return { [Element[] -> Scatter[]] -> ValInst[] }
  isl::union_map computeWritten() const {
    // { [Element[] -> Scatter[]] -> ValInst[] }
    auto EltWritten = applyDomainRange(AllWriteValInst, Schedule);

    simplify(EltWritten);
    return EltWritten;
  }

  /// Determine whether an access touches at most one element.
  ///
  /// The accessed element could be a scalar or accessing an array with constant
  /// subscript, such that all instances access only that element.
  ///
  /// @param MA The access to test.
  ///
  /// @return True, if zero or one elements are accessed; False if at least two
  ///         different elements are accessed.
  bool isScalarAccess(MemoryAccess *MA) {
    auto Map = getAccessRelationFor(MA);
    auto Set = give(isl_map_range(Map.take()));
    return isl_set_is_singleton(Set.keep()) == isl_bool_true;
  }

  /// Print mapping statistics to @p OS.
  void printStatistics(llvm::raw_ostream &OS, int Indent = 0) const {
    OS.indent(Indent) << "Statistics {\n";
    OS.indent(Indent + 4) << "Compatible overwrites: "
                          << NumberOfCompatibleTargets << "\n";
    OS.indent(Indent + 4) << "Overwrites mapped to:  " << NumberOfTargetsMapped
                          << '\n';
    OS.indent(Indent + 4) << "Value scalars mapped:  "
                          << NumberOfMappedValueScalars << '\n';
    OS.indent(Indent + 4) << "PHI scalars mapped:    "
                          << NumberOfMappedPHIScalars << '\n';
    OS.indent(Indent) << "}\n";
  }

  /// Return whether at least one transformation been applied.
  bool isModified() const { return NumberOfTargetsMapped > 0; }

public:
  DeLICMImpl(Scop *S, LoopInfo *LI) : ZoneAlgorithm(S, LI) {}

  /// Calculate the lifetime (definition to last use) of every array element.
  ///
  /// @return True if the computed lifetimes (#Zone) is usable.
  bool computeZone() {
    // Check that nothing strange occurs.
    if (!isCompatibleScop()) {
      DeLICMIncompatible++;
      return false;
    }

    DefUse.compute(S);
    isl::union_map EltLifetime, EltWritten;
    isl::union_set EltUnused;
    isl::union_map EltKnown;

    {
      IslMaxOperationsGuard MaxOpGuard(IslCtx.get(), DelicmMaxOps);

      computeCommon();

      EltLifetime = computeLifetime();
      EltKnown = computeKnown();
      EltWritten = computeWritten();
    }
    DeLICMAnalyzed++;

    if (!EltUnused || !EltKnown || !EltWritten) {
      assert(isl_ctx_last_error(IslCtx.get()) == isl_error_quota &&
             "The only reason that these things have not been computed should "
             "be if the max-operations limit hit");
      DeLICMOutOfQuota++;
      DEBUG(dbgs() << "DeLICM analysis exceeded max_operations\n");
      DebugLoc Begin, End;
      getDebugLocations(getBBPairForRegion(&S->getRegion()), Begin, End);
      OptimizationRemarkAnalysis R(DEBUG_TYPE, "OutOfQuota", Begin,
                                   S->getEntry());
      R << "maximal number of operations exceeded during zone analysis";
      S->getFunction().getContext().diagnose(R);
      return false;
    }

    Zone = OriginalZone = Knowledge(nullptr, EltUnused, EltKnown, EltWritten);
    DEBUG(dbgs() << "Computed Zone:\n"; OriginalZone.print(dbgs(), 4));

    assert(Zone.isUsable() && OriginalZone.isUsable());
    return true;
  }

  /// Try to map as many scalars to unused array elements as possible.
  ///
  /// Multiple scalars might be mappable to intersecting unused array element
  /// zones, but we can only chose one. This is a greedy algorithm, therefore
  /// the first processed element claims it.
  void greedyCollapse() {
    bool Modified = false;
    DenseMap<ScopStmt *, MemoryAccess *> WriteAccesses;

    for (auto &Stmt : *S) {
      // collapseScalarsToStore() can add more MemoryAccesses (tryComputedPHI),
      // which can cause the vector that stores the accesses to grow,
      // invalidating the iterators.
      SmallVector<MemoryAccess *, 16> Accs(Stmt.begin(), Stmt.end());

      for (auto *MA : Accs) {
        if (!MA->isLatestArrayKind())
          continue;
        if (!MA->isWrite())
          continue;

        if (MA->isMayWrite()) {
          DEBUG(dbgs() << "Access " << MA
                       << " pruned because it is a MAY_WRITE\n");
          OptimizationRemarkMissed R(DEBUG_TYPE, "TargetMayWrite",
                                     MA->getAccessInstruction());
          R << "Skipped possible mapping target because it is not an "
               "unconditional overwrite";
          S->getFunction().getContext().diagnose(R);
          continue;
        }

        if (Stmt.getNumIterators() == 0) {
          DEBUG(dbgs() << "Access " << MA
                       << " pruned because it is not in a loop\n");
          OptimizationRemarkMissed R(DEBUG_TYPE, "WriteNotInLoop",
                                     MA->getAccessInstruction());
          R << "skipped possible mapping target because it is not in a loop";
          S->getFunction().getContext().diagnose(R);
          continue;
        }

        if (isScalarAccess(MA)) {
          DEBUG(dbgs() << "Access " << MA
                       << " pruned because it writes only a single element\n");
          OptimizationRemarkMissed R(DEBUG_TYPE, "ScalarWrite",
                                     MA->getAccessInstruction());
          R << "skipped possible mapping target because the memory location "
               "written to does not depend on its outer loop";
          S->getFunction().getContext().diagnose(R);
          continue;
        }

        NumberOfCompatibleTargets++;
        WriteAccesses.clear();
        // WriteAccesses[&Stmt] = MA;
        DEBUG(dbgs() << "Analyzing target access " << MA << "\n");
        if (collapseScalarsToStore(MA, WriteAccesses))
          Modified = true;
      }
    }

    if (Modified)
      DeLICMScopsModified++;
  }

  /// Dump the internal information about a performed DeLICM to @p OS.
  void print(llvm::raw_ostream &OS, int Indent = 0) {
    if (!Zone.isUsable()) {
      OS.indent(Indent) << "Zone not computed\n";
      return;
    }

    printStatistics(OS, Indent);
    if (!isModified()) {
      OS.indent(Indent) << "No modification has been made\n";
      return;
    }
    printBefore(OS, Indent);
    printMappedScalars(OS, Indent);
    printAfter(OS, Indent);
    printAccesses(OS, Indent);
  }
};

class DeLICM : public ScopPass {
private:
  DeLICM(const DeLICM &) = delete;
  const DeLICM &operator=(const DeLICM &) = delete;

  /// The pass implementation, also holding per-scop data.
  std::unique_ptr<DeLICMImpl> Impl;

  void collapseToUnused(Scop &S) {
    auto &LI = getAnalysis<LoopInfoWrapperPass>().getLoopInfo();
    Impl = make_unique<DeLICMImpl>(&S, &LI);

    if (!Impl->computeZone()) {
      DEBUG(dbgs() << "Abort because cannot reliably compute lifetimes\n");
      return;
    }

    DEBUG(dbgs() << "Collapsing scalars to unused array elements...\n");
    Impl->greedyCollapse();

    DEBUG(dbgs() << "\nFinal Scop:\n");
    DEBUG(S.print(dbgs()));
  }

public:
  static char ID;
  explicit DeLICM() : ScopPass(ID) {}

  virtual void getAnalysisUsage(AnalysisUsage &AU) const override {
    AU.addRequiredTransitive<ScopInfoRegionPass>();
    AU.addRequired<LoopInfoWrapperPass>();
    AU.setPreservesAll();
  }

  virtual bool runOnScop(Scop &S) override {
    // Free resources for previous scop's computation, if not yet done.
    releaseMemory();

    if (UnprofitableScalarAccs && !PollyProcessUnprofitable)
      DEBUG(dbgs() << "WARNING: -polly-unprofitable-scalar-accs=true active; "
                      "optimizable SCoPs might have been pruned prematurely\n");

    collapseToUnused(S);

    return false;
  }

  virtual void printScop(raw_ostream &OS, Scop &S) const override {
    if (!Impl)
      return;
    assert(Impl->getScop() == &S);

    OS << "DeLICM result:\n";
    assert(Impl->getScop() == &S);
    Impl->print(OS);
  }

  virtual void releaseMemory() override { Impl.reset(); }
};

char DeLICM::ID;
} // anonymous namespace

Pass *polly::createDeLICMPass() { return new DeLICM(); }

INITIALIZE_PASS_BEGIN(DeLICM, "polly-delicm", "Polly - DeLICM/DePRE", false,
                      false)
INITIALIZE_PASS_DEPENDENCY(ScopInfoWrapperPass)
INITIALIZE_PASS_DEPENDENCY(LoopInfoWrapperPass)
INITIALIZE_PASS_END(DeLICM, "polly-delicm", "Polly - DeLICM/DePRE", false,
                    false)

bool polly::isConflicting(
    isl::union_set ExistingOccupied, isl::union_set ExistingUnused,
    isl::union_map ExistingKnown, isl::union_map ExistingWrites,
    isl::union_set ProposedOccupied, isl::union_set ProposedUnused,
    isl::union_map ProposedKnown, isl::union_map ProposedWrites,
    llvm::raw_ostream *OS, unsigned Indent) {
  Knowledge Existing(std::move(ExistingOccupied), std::move(ExistingUnused),
                     std::move(ExistingKnown), std::move(ExistingWrites));
  Knowledge Proposed(std::move(ProposedOccupied), std::move(ProposedUnused),
                     std::move(ProposedKnown), std::move(ProposedWrites));

  return Knowledge::isConflicting(Existing, Proposed, OS, Indent);
}

namespace {
/// Hold the information about a change to report with -analyze.
struct KnownReport {
  /// The scalar READ MemoryAccess that have been changed to an MK_Array access.
  MemoryAccess *ReadMA;

  /// Array elements that store the same value when the MemoryAcceess is
  /// executed.
  // { Domain[] -> Element[] }
  isl::union_map Candidates;

  /// The chosen array elements, one for each element execution.
  // { Domain[] -> Element[] }
  isl::map Target;

  /// Value each MemoryAccess instance expects to read, either from
  // { Domain[] -> Value[] }
  isl::map RequiredValue;

  KnownReport(MemoryAccess *ReadMA, isl::union_map Candidates, isl::map Target,
              isl::map RequiredValue)
      : ReadMA(ReadMA), Candidates(std::move(Candidates)),
        Target(std::move(Target)), RequiredValue(std::move(RequiredValue)) {
    DEBUG(print(dbgs(), 0));
  }

  void print(raw_ostream &OS, int Indent = 0) const {
    OS.indent(Indent) << "Redirect " << ReadMA << " {\n";
    OS.indent(Indent + 4) << "Expects   : " << RequiredValue << '\n';
    OS.indent(Indent + 4) << "Candidates: " << Candidates << '\n';
    OS.indent(Indent + 4) << "Chosen    : " << Target << '\n';
    OS.indent(Indent) << "}\n";
  }
};

/// Implements the KnownPass for a specific Scop.
///
/// This class is responsible for
/// - Computing the zones of all array elements where it is known to contain a
///   specific value.
/// - Find MemoryAccesses that could read from an array element instead from a
///   scalar.
/// - Change the MemoryAccess to read from the found element instead.
class KnownImpl : public ZoneAlgorithm {
private:
  /// Contains the zones where array elements are known to contain a specific
  /// value.
  /// { [Element[] -> Zone[]] -> ValInst[] }
  /// @see computeKnown()
  isl::union_map Known;

  /// List of redirect-scalar-access-to-known-array-element actions done.
  /// @see collapseKnownLoad()
  SmallVector<KnownReport, 8> KnownReports;

  // LoopInfo *LI;
  // ScalarEvolution *SE;

  /// Redirect a read MemoryAccess to an array element that we have proven to
  /// contain the same value.
  ///
  /// Callers are responsible to determine that this does not change the scop's
  /// semantics.
  ///
  /// @param RA            The MemoryAccess to redirect.
  /// @param Target        { Domain[] -> Element[] }
  ///                      The array element replacement to read from. Must be
  ///                      single-valued.
  /// @param Candidates    { Domain[] -> Element[] }
  ///                      Complete list of array elements that contain the same
  ///                      value (but @p Target has been chosen). For report
  ///                      purposes only.
  /// @param RequiredValue { Domain[] -> ValInst[] }
  ///                      The value @p RA is expected to load. For report
  ///                      purposes only.
  void collapseKnownLoad(MemoryAccess *RA, isl::map Target,
                         isl::union_map Candidates, isl::map RequiredValue) {
    assert(RA->isRead());
    assert(RA->isLatestScalarKind());
    assert(isl_map_is_single_valued(Target.keep()));

    RA->setNewAccessRelation(Target.copy());

    MappedKnown++;
    KnownReports.emplace_back(RA, std::move(Candidates), std::move(Target),
                              std::move(RequiredValue));
  }

  static ScopStmt *getStmtOfMap(isl::map Map, isl_dim_type DimType) {
    auto Id = give(isl_map_get_tuple_id(Map.keep(), DimType));
    auto *Result = reinterpret_cast<ScopStmt *>(isl_id_get_user(Id.keep()));
    return Result;
  }

  bool canForwardTree(llvm::Value *UseVal, ScopStmt *UseStmt, Loop *UseLoop,
                      // { DomainUse[] -> Scatter[] }
                      isl::map UseScatter, ScopStmt *TargetStmt,
                      // { DomainUse[] -> DomainTarget[] }
                      isl::map UseToTargetMapping, int Depth, bool DoIt,
                      MemoryAccess *&ReuseMe) {
    assert(getStmtOfMap(UseToTargetMapping, isl_dim_in) == UseStmt);
    assert(getStmtOfMap(UseToTargetMapping, isl_dim_out) == TargetStmt);

    // Don't handle PHIs (yet)
    if (isa<PHINode>(UseVal))
      return false;

    auto VUse = VirtualUse::create(UseStmt, UseLoop, UseVal);

    switch (VUse.getKind()) {
    case VirtualUse::Constant:
    case VirtualUse::Synthesizable:
    case VirtualUse::Block:
      return true;

    case VirtualUse::Hoisted:
      return false;

    case VirtualUse::ReadOnly:
      if (DoIt && ModelReadOnlyScalars &&
          !getInputAccessOf(UseVal, TargetStmt)) {
        auto *SAI = S->getOrCreateScopArrayInfo(UseVal, UseVal->getType(), {},
                                                MemoryKind::Value);
        auto *Access = new MemoryAccess(TargetStmt, nullptr, MemoryAccess::READ,
                                        UseVal, UseVal->getType(), true, {}, {},
                                        UseVal, MemoryKind::Value);
        Access->buildAccessRelation(SAI);
        S->addAccessFunction(Access);
        TargetStmt->addAccess(Access);
        MappedReadOnly++;
      }
      return true;

    case VirtualUse::Intra:
    case VirtualUse::Inter:

      auto Inst = cast<Instruction>(UseVal);
      if (Inst->mayHaveSideEffects() &&
          !isa<LoadInst>(Inst)) // isSafeToSpeculativelyExecute()???
        return false;

      auto DefStmt = S->getStmtFor(Inst);
      assert(DefStmt);
      // auto DefLoop = LI->getLoopFor(Inst->getParent());

      // { DomainDef[] -> Scatter[] }
      isl::map DefScatter;

      // { DomainDef[] -> DomainTarget[] }
      isl::map DefToTargetMapping;

      if (UseStmt == DefStmt) {
        DefScatter = UseScatter;
        DefToTargetMapping = UseToTargetMapping;
      } else {

        // { DomainDef[] -> Scatter[] }
        DefScatter = getScatterFor(DefStmt);

        // { Scatter[] -> DomainDef[] }
        auto ReachDef = getScalarReachingDefinition(DefStmt);

        // { DomainUse[] -> DomainDef[] }
        auto DefToUseMapping =
            give(isl_map_apply_range(UseScatter.copy(), ReachDef.copy()));

        // { DomainDef[] -> DomainTarget[] }
        DefToTargetMapping =
            give(isl_map_apply_range(isl_map_reverse(DefToUseMapping.copy()),
                                     UseToTargetMapping.copy()));

        assert(getStmtOfMap(DefToTargetMapping, isl_dim_in) == DefStmt);
        assert(getStmtOfMap(DefToTargetMapping, isl_dim_out) == TargetStmt);
      }

      if (auto LI = dyn_cast<LoadInst>(Inst)) {
        if (!canForwardTree(LI->getPointerOperand(), DefStmt, UseLoop,
                            DefScatter, TargetStmt, DefToTargetMapping,
                            Depth + 1, DoIt, ReuseMe))
          return false;

        auto *RA = &DefStmt->getArrayAccessFor(LI);

        // { DomainDef[] -> ValInst[] }
        auto ExpectedVal = makeValInst(UseVal, DefStmt, false, UseLoop);

        // { DomainTarget[] -> ValInst[] }
        auto ToExpectedVal = give(isl_map_apply_domain(
            ExpectedVal.copy(), DefToTargetMapping.copy()));

        isl::union_map Candidates;
        // { DomainTo[] -> Element[] }
        auto SameVal = containsSameValue(ToExpectedVal,
                                         getScatterFor(TargetStmt), Candidates);
        if (!SameVal)
          return false;
        if (DoIt) {
          MemoryAccess *Access = TargetStmt->getArrayAccessOrNULLFor(LI);
          if (!Access) {
            if (Depth == 0 && ReuseMe) {
              Access = ReuseMe;
              ReuseMe = nullptr;
            } else {
              auto ArrayId =
                  give(isl_map_get_tuple_id(SameVal.keep(), isl_dim_out));
              auto SAI = reinterpret_cast<ScopArrayInfo *>(
                  isl_id_get_user(ArrayId.keep()));
              SmallVector<const SCEV *, 4> Sizes;
              Sizes.reserve(SAI->getNumberOfDimensions());
              SmallVector<const SCEV *, 4> Subscripts;
              Subscripts.reserve(SAI->getNumberOfDimensions());
              for (unsigned i = 0; i < SAI->getNumberOfDimensions(); i += 1) {
                auto DimSize = SAI->getDimensionSize(i);
                Sizes.push_back(DimSize);

                // Dummy access, to be replaced anyway.
                Subscripts.push_back(nullptr);
              }
              Access = new MemoryAccess(
                  TargetStmt, LI, MemoryAccess::READ, SAI->getBasePtr(),
                  Inst->getType(), true, {}, Sizes, Inst, MemoryKind::Array);
              S->addAccessFunction(Access);
              TargetStmt->addAccess(Access);
            }
            Access->setNewAccessRelation(SameVal.copy());
          }

          MappedKnown++;
          KnownReports.emplace_back(RA, std::move(Candidates),
                                    std::move(SameVal),
                                    std::move(ToExpectedVal));
        }
        return true;
      }

      if (Inst->mayHaveSideEffects())
        return false;

      for (auto OpVal : Inst->operand_values()) {
        if (!canForwardTree(OpVal, DefStmt, UseLoop, DefScatter, TargetStmt,
                            DefToTargetMapping, Depth + 1, DoIt, ReuseMe))
          return false;
      }

      return true;
    }

    llvm_unreachable("Case unhandled");
  }

  bool tryForwardTree(MemoryAccess *RA) {
    assert(RA->isLatestScalarKind());

    auto Stmt = RA->getStatement();
    auto InLoop = Stmt->getSurroundingLoop();
    auto DomSpace = give(Stmt->getDomainSpace());
    auto Identity = give(isl_map_identity(
        isl_space_map_from_domain_and_range(DomSpace.copy(), DomSpace.copy())));
    auto Scatter = getScatterFor(Stmt);

    if (!canForwardTree(RA->getAccessValue(), Stmt, InLoop, Scatter, Stmt,
                        Identity, 0, false, RA))
      return false;

    bool Success = canForwardTree(RA->getAccessValue(), Stmt, InLoop, Scatter,
                                  Stmt, Identity, 0, true, RA);
    assert(Success && "If it says it can do it, it must be able to do it");

    // Remove if not been reused.
    if (RA)
      Stmt->removeSingleMemoryAccess(RA);

    return true;
  }

  // { Domain[] -> Element[] }
  isl::map containsSameValue(
      // { Domain[] -> ValInst[] }
      isl::map ValInst,
      // { Domain[] -> Scatter[] }
      isl::map Sched, isl::union_map &MustKnownMap) {

    // { Domain[] }
    auto Domain = give(isl_map_domain(ValInst.copy()));

    // { Element[] -> [Zone[] -> ValInst[]] }
    auto MustKnownCurried = give(isl_union_map_curry(Known.copy()));

    // { [DomainUser[] -> ValInst[]] -> DomainUser[] }
    auto DomValDom = give(isl_map_domain_map(ValInst.copy()));

    // { [DomainUser[] -> ValInst[]] -> ValInst[] }
    auto DomValVal = give(isl_map_range_map(ValInst.copy()));

    // { [DomainUser[] -> ValInst[]] -> Scatter[] }
    auto DomValSched =
        give(isl_map_apply_range(DomValDom.take(), Sched.take()));

    // { [Scatter[] -> ValInst[]] -> [DomainUser[] -> ValInst[]] }
    auto SchedValDomVal = give(isl_union_map_from_map(isl_map_reverse(
        isl_map_range_product(DomValSched.take(), DomValVal.take()))));

    // { Element[] -> [DomainUser[] -> ValInst[]] }
    // Zone[] of MustKnownCurried is reinterpreted as Scatter[]: Those instants
    // that immediately follow an unit-zone. Scalar reads take place at the
    // beginning of a statement's execution, meaning they read directly the
    // value that is known in the unit-zone.
    auto MustKnownInst = give(isl_union_map_apply_range(MustKnownCurried.take(),
                                                        SchedValDomVal.take()));

    // { DomainUser[] -> Element[] }
    // List of array elements that do contain the same ValInst[] at when the
    // read access takes place.
    MustKnownMap = give(isl_union_map_reverse(isl_union_set_unwrap(
        isl_union_map_domain(isl_union_map_uncurry(MustKnownInst.take())))));
    simplify(MustKnownMap);

    isl::map Result;

    // MemoryAccesses can read only elements from a single array (not: { Dom[0]
    // -> A[0]; Dom[1] -> B[1] }). Look through all arrays until we find one
    // that contains exactly the wanted values.
    MustKnownMap.foreach_map([&, this](isl::map Map) -> isl::stat {
      // Get the array this is accessing.
      auto ArrayId = give(isl_map_get_tuple_id(Map.keep(), isl_dim_out));
      auto SAI = static_cast<ScopArrayInfo *>(isl_id_get_user(ArrayId.keep()));

      // No support for generation of indirect array accesses.
      if (SAI->getBasePtrOriginSAI())
        return isl::stat::ok; // continue

      // Determine whether this map contains all wanted values.
      auto MapDom = give(isl_map_domain(Map.copy()));
      if (!isl_set_is_subset(Domain.keep(), MapDom.keep()))
        return isl::stat::ok; // continue

      // TODO: Check requirement that it maps not only to the same location,
      // otherwise we don't gain anything; DeLICM already does this.

      // There might be multiple array elements the contain the same value,
      // but
      // choose only one of them. lexmin is used because it returns a
      // one-value
      // mapping, we currently do not care about which one.
      // TODO: Get the simplest access function.
      Result = give(isl_map_lexmin(Map.take()));
      return isl::stat::error; // break
    });

    return Result;
  }

  /// Find array elements that contain the same value as @p RA reads and try to
  /// redirect the scalar load to read from that array element instead.
  bool tryCollapseKnownLoad(MemoryAccess *RA) {
    assert(RA->isLatestScalarKind());

    // { DomainUser[] -> ValInst[] }
    auto ValInst = makeValInst(RA->getAccessValue(), RA->getStatement(),
                               RA->getStatement()->getSurroundingLoop());

    // { DomainUser[] -> Scatter[] }
    auto Sched = getScatterFor(RA);

    // { Element[] -> [Zone[] -> ValInst[]] }
    auto MustKnownCurried = give(isl_union_map_curry(Known.copy()));

    // { [DomainUser[] -> ValInst[]] -> DomainUser[] }
    auto DomValDom = give(isl_map_domain_map(ValInst.copy()));

    // { [DomainUser[] -> ValInst[]] -> ValInst[] }
    auto DomValVal = give(isl_map_range_map(ValInst.copy()));

    // { [DomainUser[] -> ValInst[]] -> Scatter[] }
    auto DomValSched =
        give(isl_map_apply_range(DomValDom.take(), Sched.take()));

    // { [Scatter[] -> ValInst[]] -> [DomainUser[] -> ValInst[]] }
    auto SchedValDomVal = give(isl_union_map_from_map(isl_map_reverse(
        isl_map_range_product(DomValSched.take(), DomValVal.take()))));

    // { Element[] -> [DomainUser[] -> ValInst[]] }
    // Zone[] of MustKnownCurried is reinterpreted as Scatter[]: Those instants
    // that immediately follow an unit-zone. Scalar reads take place at the
    // beginning of a statement's execution, meaning they read directly the
    // value that is known in the unit-zone.
    auto MustKnownInst = give(isl_union_map_apply_range(MustKnownCurried.take(),
                                                        SchedValDomVal.take()));

    // { DomainUser[] -> Element[] }
    // List of array elements that do contain the same ValInst[] at when the
    // read access takes place.
    auto MustKnownMap = give(isl_union_map_reverse(isl_union_set_unwrap(
        isl_union_map_domain(isl_union_map_uncurry(MustKnownInst.take())))));
    simplify(MustKnownMap);

    bool Modified = false;

    // MemoryAccesses can read only elements from a single array (not: { Dom[0]
    // -> A[0]; Dom[1] -> B[1] }). Look through all arrays until we find one
    // that contains exactly the wanted values.
    MustKnownMap.foreach_map([&, this](isl::map Map) -> isl::stat {
      // Get the array this is accessing.
      auto ArrayId = give(isl_map_get_tuple_id(Map.keep(), isl_dim_out));
      auto SAI = static_cast<ScopArrayInfo *>(isl_id_get_user(ArrayId.keep()));

      // No support for generation of indirect array accesses.
      if (SAI->getBasePtrOriginSAI())
        return isl::stat::ok; // continue

      // Determine whether this map contains all wanted values.
      auto Dom = getDomainFor(RA);
      auto MapDom = give(isl_map_domain(Map.copy()));
      if (!isl_set_is_subset(Dom.keep(), MapDom.keep()))
        return isl::stat::ok; // continue

      // TODO: Check requirement that it maps not only to the same location,
      // otherwise we don't gain anything; DeLICM already does this.

      // There might be multiple array elements the contain the same value,
      // but
      // choose only one of them. lexmin is used because it returns a
      // one-value
      // mapping, we currently do not care about which one.
      // TODO: Get the simplest access function.
      auto Target = give(isl_map_lexmin(Map.take()));

      // Do the transformation which we determined is valid.
      collapseKnownLoad(RA, std::move(Target), MustKnownMap, ValInst);

      // We were successful and do not need to look for more candidates.
      Modified = true;
      return isl::stat::error; // break
    });

    return Modified;
  }

public:
  KnownImpl(Scop *S, LoopInfo *LI) : ZoneAlgorithm(S, LI) {}

  /// A reaching definition zone is known to have the definition's written value
  /// if the definition is a MUST_WRITE.
  ///
  /// @return { [Element[] -> Zone[]] -> ValInst[] }
  isl::union_map computeKnownFromMustWrites() const {
    // { [Element[] -> Zone[]] -> DomainWrite[] }
    auto MustWriteReachDefZone = give(isl_union_map_intersect_range(
        WriteReachDefZone.copy(), isl_union_map_domain(AllMustWrites.copy())));

    // { Element[] -> Zone[] }
    auto UniverseZone = give(isl_union_map_from_domain_and_range(
        AllElements.copy(),
        isl_union_set_from_set(isl_set_universe(ScatterSpace.copy()))));

    // { [Element[] -> Zone[]] -> [Element[] -> DomainWrite[]] }
    auto MustWriteReachDefEltZone = give(isl_union_map_range_product(
        isl_union_map_domain_map(UniverseZone.take()),
        MustWriteReachDefZone.take()));

    // { [Element[] -> Zone[]] -> ValInst[] }
    auto MustKnown = give(isl_union_map_apply_range(
        MustWriteReachDefEltZone.take(), AllWriteValInst.copy()));

    return filterKnownValInst(std::move(MustKnown));
  }

  /// A reaching definition zone is known to be the same value as any load that
  /// reads from that array element in that period.
  ///
  /// @return { [Element[] -> Zone[]] -> ValInst[] }
  isl::union_map computeKnownFromLoad() const {

    // { Scatter[] }
    auto ScatterUniverse =
        give(isl_union_set_from_set(isl_set_universe(ScatterSpace.copy())));

    // { Element[] }
    auto AllAccessedElts =
        give(isl_union_set_union(isl_union_map_range(AllReads.copy()),
                                 isl_union_map_range(AllWrites.copy())));

    // { Element[] -> Scatter[] }
    auto EltZoneUniverse = give(isl_union_map_from_domain_and_range(
        AllAccessedElts.copy(), ScatterUniverse.copy()));

    // This assumes there are no "holes" in
    // isl_union_map_domain(WriteReachDefZone); alternatively, compute the zone
    // before the first write or that are not written at all.
    // { Element[] -> Scatter[] }
    auto NonReachDef = give(
        isl_union_set_subtract(isl_union_map_wrap(EltZoneUniverse.copy()),
                               isl_union_map_domain(WriteReachDefZone.copy())));

    // { [Element[] -> Zone[]] -> ReachDefId[] }
    auto DefZone = give(
        isl_union_map_union(WriteReachDefZone.copy(),
                            isl_union_map_from_domain(NonReachDef.copy())));

    // { [Element[] -> Scatter[]] -> Element[] }
    auto EltZoneElt = give(isl_union_map_domain_map(EltZoneUniverse.copy()));

    // { [Element[] -> Zone[]] -> [Element[] -> ReachDefId[]] }
    auto DefZoneEltDefId =
        give(isl_union_map_range_product(EltZoneElt.copy(), DefZone.copy()));

    // { [Element[] -> Zone[]] -> [ReachDefId[] -> Element[]] }
    auto DefZoneDefidElt =
        give(isl_union_map_range_product(DefZone.copy(), EltZoneElt.copy()));

    // { Element[] -> [Zone[] -> ReachDefId[]] }
    auto EltDefZone = give(isl_union_map_curry(DefZone.copy()));

    // { [Element[] -> Zone[] -> [Element[] -> ReachDefId[]] }
    auto EltZoneEltDefid = isl_union_map_distribute_domain(EltDefZone);

    // { [Element[] -> Scatter[]] -> DomainRead[] }
    auto Reads = give(isl_union_map_reverse(
        isl_union_map_range_product(AllReads.copy(), Schedule.copy())));

    // { [Element[] -> Scatter[]] -> [Element[] -> DomainRead[]] }
    auto ReadsElt =
        give(isl_union_map_range_product(EltZoneElt.copy(), Reads.copy()));

    // { [Element[] -> Scatter[]] -> ValInst[] }
    auto ScatterKnown =
        give(isl_union_map_apply_range(ReadsElt.copy(), AllReadValInst.copy()));

    // { [Element[] -> ReachDefId[]] -> ValInst[] }
    auto DefidKnown = give(isl_union_map_reverse(isl_union_map_apply_domain(
        DefZoneEltDefId.copy(), ScatterKnown.copy())));

    // { [Element[] -> Zone[]] -> ValInst[] }
    auto DefZoneKnown = give(
        isl_union_map_apply_range(DefZoneEltDefId.copy(), DefidKnown.copy()));
    return DefZoneKnown;
  }

  /// If there are loads of an array element before the first write, use these
  /// loaded value as known.
  ///
  /// @return { [Element[] -> Zone[]] -> ValInst[] }
  isl::union_map computeKnownFromInit() const {
    // { Element[] }
    auto NotWrittenElts =
        give(isl_union_set_subtract(isl_union_map_range(AllReads.copy()),
                                    isl_union_map_range(AllWrites.copy())));

    // { Element[] -> Zone[] }
    auto NeverWritten = give(isl_union_map_from_domain_and_range(
        NotWrittenElts.take(),
        isl_union_set_from_set(isl_set_universe(ScatterSpace.copy()))));

    // { Element[] -> Scatter[] }
    auto WriteSched = give(isl_union_map_apply_range(
        isl_union_map_reverse(AllWrites.copy()), Schedule.copy()));
    auto FirstWrites = give(isl_union_map_lexmin(WriteSched.take()));

    // { Element[] -> Zone[] }
    // Reinterpretation of Scatter[] as Zone[]: The unit-zone before the write
    // timepoint is before the write.
    auto BeforeFirstWrite = beforeScatter(FirstWrites, false);

    // { Element[] -> Zone[] }
    auto BeforeAnyWrite =
        give(isl_union_map_union(BeforeFirstWrite.take(), NeverWritten.take()));

    // { [Element[] -> Zone[]] -> Zone[] }
    auto BeforeFirstWriteZone =
        give(isl_union_map_range_map(BeforeAnyWrite.copy()));
    // give(isl_union_map_uncurry(isl_union_map_range_product(
    // BeforeAnyWrite.copy(), BeforeAnyWrite.copy())));

    // { [Element[] -> Zone[]] -> Domain[] }
    // Reinterpretation of Zone[] as Scatter[]: get the writes at the end of
    // before-write zones.
    // TODO: Might avoid the double reconversion by keeping the DomainWrite[] in
    // FirstWrites.
    auto BeforeFirstWriteDom = give(isl_union_map_apply_range(
        BeforeFirstWriteZone.copy(), isl_union_map_reverse(Schedule.copy())));

    // { [Element[] -> Zone[]] -> [Element[] -> Domain[]] }
    auto BeforeFirstWriteEltDom = give(isl_union_map_range_product(
        isl_union_map_domain_map(BeforeAnyWrite.take()),
        BeforeFirstWriteDom.take()));

    // { [Element[] -> Zone[]] -> ValInst[] }
    return give(isl_union_map_apply_range(BeforeFirstWriteEltDom.take(),
                                          AllReadValInst.copy()));
  }

  /// Compute the zones of known array element contents.
  ///
  /// @return True if the computed #Known is usable.
  bool computeKnown() {
    isl::union_map MustKnown, KnownFromLoad, KnownFromInit;

    // Check that nothing strange occurs.
    if (!isCompatibleScop()) {
      DeLICMIncompatible++;
      return false;
    }

    {
      IslMaxOperationsGuard MaxOpGuard(IslCtx.get(), KnownMaxOps);

      computeCommon();

      // { [Element[] -> Zone[]] -> ValInst[] }
      MustKnown = computeKnownFromMustWrites();

      // { [Element[] -> Zone[]] -> ValInst[] }
      KnownFromLoad = computeKnownFromLoad();

      // { [Element[] -> Zone[]] -> ValInst[] }
      Known = give(isl_union_map_union(KnownFromLoad.copy(), MustKnown.copy()));
      simplify(Known);
    }

    if (isl_ctx_last_error(IslCtx.get()) == isl_error_quota) {
      KnownOutOfQuota++;
      DEBUG(dbgs() << "DeLICM analysis exceeded max_operations\n");
      return false;
    }

    KnownAnalyzed++;
    DEBUG(dbgs() << "Known from must writes: " << MustKnown << "\n");
    DEBUG(dbgs() << "Known from load: " << KnownFromLoad << "\n");
    // DEBUG(dbgs() << "Known from init: " << KnownFromInit << "\n");
    DEBUG(dbgs() << "All known: " << Known << "\n");

    // If maxops is enabled and Known is nullptr, we exceeded the operations
    // limit somewhere during the computation.
    return KnownMaxOps == 0 || !!Known;
  }

  /// Try to redirect all scalar reads in the scop that to array elements that
  /// contain the same value.
  void collapseKnown() {
    assert(Known);
    bool Modified = false;

    SmallVector<MemoryAccess *, 16> Accs;

    for (auto &Stmt : *S) {
      for (auto *RA : Stmt) {
        if (!RA->isLatestScalarKind())
          continue;
        if (!RA->isRead())
          continue;

        Accs.push_back(RA);
      }
    }

    for (auto *RA : Accs)
      if (tryForwardTree(RA))
        Modified = true;

#if 0
    for (auto &Stmt : *S) {
      for (auto *MA : Stmt) {
        if (!MA->isLatestScalarKind())
          continue;

        if (!MA->isRead())
          continue;

        DEBUG(dbgs() << "Trying to collapse " << MA << "\n");
        if (tryCollapseKnownLoad(MA))
          Modified = true;
      }
    }
#endif

    if (Modified)
      KnownScopsModified++;
  }

  void collectInsts(ScopStmt *Stmt, SmallVectorImpl<Instruction *> &List) {
    if (!Stmt->isRegionStmt()) {
      for (auto &Inst : *Stmt->getBasicBlock())
        List.push_back(&Inst);
      return;
    }

    for (auto *BB : Stmt->getRegion()->blocks())
      for (auto &Inst : *BB)
        List.push_back(&Inst);
  }

  /// Print the analysis result, performed transformations and the scop after
  /// the transformation.
  void print(llvm::raw_ostream &OS, int Indent = 0) {
    OS.indent(Indent) << "Known zone: " << Known << "\n";
    OS.indent(Indent) << "Redirected knowns {\n";
    for (auto &Report : KnownReports)
      Report.print(OS, Indent + 4);
    OS.indent(Indent) << "}\n";
    printAccesses(OS, Indent);
  }
};

/// Pass that redirects scalar reads to array elements that are known to contain
/// the same value.
///
/// This reduces the number of scalar accesses and therefore potentially
/// increased the freedom of the scheduler. In the ideal case, all reads of a
/// scalar definition are redirected (We currently do not care about removing
/// the write in this case).  This is also useful for the main DeLICM pass as
/// there are less scalars to be mapped.
class Known : public ScopPass {
private:
  Known(const Known &) = delete;
  const Known &operator=(const Known &) = delete;

  /// Hold a reference to the isl_ctx to avoid it being freed before we released
  /// all of the ISL objects.
  std::shared_ptr<isl_ctx> IslCtx;

  /// The pass implementation, also holding per-scop data.
  std::unique_ptr<KnownImpl> Impl;

  void collapseToKnown(Scop &S) {
    if (!UseVirtualStmts) {
      DEBUG(dbgs() << "-polly-known requires virtual statements "
                      "(-polly-codegen-virtual-statements)\n");
      return;
    }

    Impl = make_unique<KnownImpl>(
        &S, &getAnalysis<LoopInfoWrapperPass>().getLoopInfo());

    if (!Impl->computeKnown())
      return;

    DEBUG(dbgs() << "Collapsing scalars to known array elements...\n");
    Impl->collapseKnown();

    DEBUG(dbgs() << "\nFinal Scop:\n");
    DEBUG(S.print(dbgs()));
  }

public:
  static char ID;
  explicit Known() : ScopPass(ID) {}
  virtual void getAnalysisUsage(AnalysisUsage &AU) const override {
    // TODO: preserve only ScopInfo and dependencies
    AU.addRequiredTransitive<ScopInfoRegionPass>();
    AU.addRequired<LoopInfoWrapperPass>();
    AU.setPreservesAll();
  }

  virtual bool runOnScop(Scop &S) override {
    // Free resources for previous scop's computation, if not yet done.
    releaseMemory();

    if (UnprofitableScalarAccs)
      DEBUG(dbgs() << "WARNING: -polly-unprofitable-scalar-accs=true active; "
                      "optimizable SCoPs might have been pruned prematurely\n");

    IslCtx = S.getSharedIslCtx();
    collapseToKnown(S);

    return false;
  }

  virtual void printScop(raw_ostream &OS, Scop &S) const override {
    if (!Impl)
      return;

    assert(Impl->getScop() == &S);
    Impl->print(OS);
  }

  virtual void releaseMemory() override {
    Impl.reset();

    // It is important to release the isl_ctx last, to ensure it is not free'd
    // before any other ISL object held.
    IslCtx.reset();
  }

}; // class Known

char Known::ID;
} // anonymous namespace

Pass *polly::createKnownPass() { return new Known(); }

// TODO: use llvm::RegisterPass
INITIALIZE_PASS_BEGIN(Known, "polly-known",
                      "Polly - Scalar accesses to explicit", false, false)
INITIALIZE_PASS_END(Known, "polly-known", "Polly - Scalar accesses to explicit",
                    false, false)

isl::union_map
polly::computeArrayLifetime(isl::union_map Schedule, isl::union_map Writes,
                            isl::union_map Reads, bool ReadEltInSameInst,
                            bool InclWrite, bool InclLastRead, bool ExitReads) {
  isl::union_map ExitRays;
  if (ExitReads) {
    // Add all writes that are never overwritten as rays.

    // { Element[] }
    auto WriteElements = give(isl_union_map_range(Writes.copy()));

    // { DomainWrite[] -> Scatter[] }
    auto WriteSched = give(isl_union_map_intersect_domain(
        Schedule.copy(), isl_union_map_domain(Writes.copy())));

    // { Element[] -> Scatter[] }
    auto WriteActions = give(isl_union_map_apply_range(
        isl_union_map_reverse(Writes.copy()), Schedule.copy()));
    auto LastWrites = give(isl_union_map_lexmax(WriteActions.take()));

    // { [Element[] -> Scatter[]] -> Zone[] }
    auto AfterLastWrite = afterScatter(
        give(isl_union_map_range_map(LastWrites.take())), !InclWrite);

    // { [Element[] -> DomainWrite[]] -> Zone[] }
    ExitRays = give(isl_union_map_apply_domain(
        AfterLastWrite.take(),
        isl_union_map_product(makeIdentityMap(WriteElements, false).take(),
                              isl_union_map_reverse(WriteSched.take()))));
  }

  // { [Element[] -> DomainWrite[] -> Scatter[] }
  auto Defs = give(isl_union_map_apply_range(
      isl_union_map_range_map(isl_union_map_reverse(Writes.copy())),
      Schedule.copy()));

  // { [Element[] -> Zone[]] -> DomainWrite[] }
  auto ReachDef = computeReachingDefinition(Schedule, Writes, ReadEltInSameInst,
                                            !ReadEltInSameInst);

  // { Element[] -> Scatter[] }
  auto ReadActions =
      give(isl_union_map_apply_domain(Schedule.take(), Reads.take()));

  // { [Element[] -> Scatter[]] -> DomainWrite[] }
  auto WhatIsItReading = give(isl_union_map_intersect_domain(
      ReachDef.take(), isl_union_map_wrap(ReadActions.take())));

  // { [Element[] -> DomainWrite[]] -> Scatter[] }
  auto Uses = give(isl_union_map_reverse(
      isl_union_map_curry(reverseDomain(WhatIsItReading).take())));

  // { [Element[] -> DomainWrite[]] ->  Scatter[] }
  auto Result = betweenScatter(Defs, Uses, InclWrite, InclLastRead);

  if (ExitRays)
    Result = give(isl_union_map_union(Result.take(), ExitRays.take()));

  return Result;
}<|MERGE_RESOLUTION|>--- conflicted
+++ resolved
@@ -2856,25 +2856,11 @@
       }
     };
 
-<<<<<<< HEAD
-    auto ProcessIncoming = [&](ScopStmt *Stmt, Value *Val) {
-      if (auto *WrittenValInputMA = findInputAccessOf(Stmt, Val))
-        Worklist.push_back(WrittenValInputMA);
-      else
-        ProcessAllIncoming(Stmt);
-    };
-
-    // Add initial scalar. Either the value written by the store, or all inputs
-    // of its statement.
-    auto *WrittenVal = TargetStoreMA->getAccessInstruction()->getOperand(0);
-    ProcessIncoming(TargetStmt, WrittenVal);
-=======
     auto *WrittenVal = TargetStoreMA->getAccessInstruction()->getOperand(0);
     if (auto *WrittenValInputMA = TargetStmt->lookupInputAccessOf(WrittenVal))
       Worklist.push_back(WrittenValInputMA);
     else
       ProcessAllIncoming(TargetStmt);
->>>>>>> cc8e4b63
 
     auto AnyMapped = false;
     auto &DL = S->getRegion().getEntry()->getModule()->getDataLayout();
@@ -2915,31 +2901,6 @@
 
       // Try to map MemoryKind::PHI scalars.
       if (SAI->isPHIKind()) {
-<<<<<<< HEAD
-        if (tryMapPHI(SAI, EltTarget, WriteAccesses)) {
-          // Add inputs of all incoming statements to the worklist.
-          for (auto *PHIWrite : DefUse.getPHIIncomings(SAI)) {
-            bool FoundAny = false;
-            for (auto Incoming : PHIWrite->getIncoming()) {
-              auto *IncomingInputMA =
-                  findInputAccessOf(PHIWrite->getStatement(), Incoming.second);
-              if (!IncomingInputMA)
-                continue;
-
-              Worklist.push_back(IncomingInputMA);
-              FoundAny = true;
-            }
-
-            if (!FoundAny)
-              ProcessAllIncoming(PHIWrite->getStatement());
-          }
-
-          AnyMapped = true;
-        } else if (tryComputePHI(SAI)) {
-          auto *PHIAcc = DefUse.getPHIRead(SAI);
-          ProcessAllIncoming(PHIAcc->getStatement());
-        }
-=======
         if (!tryMapPHI(SAI, EltTarget))
           continue;
         // Add inputs of all incoming statements to the worklist. Prefer the
@@ -2961,9 +2922,11 @@
             ProcessAllIncoming(PHIWrite->getStatement());
         }
 
-        AnyMapped = true;
-        continue;
->>>>>>> cc8e4b63
+          AnyMapped = true;
+        } else if (tryComputePHI(SAI)) {
+          auto *PHIAcc = DefUse.getPHIRead(SAI);
+          ProcessAllIncoming(PHIAcc->getStatement());
+        }
       }
     }
 
