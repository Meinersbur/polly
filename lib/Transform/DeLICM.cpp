//===------ DeLICM.cpp -----------------------------------------*- C++ -*-===//
//
//                     The LLVM Compiler Infrastructure
//
// This file is distributed under the University of Illinois Open Source
// License. See LICENSE.TXT for details.
//
//===----------------------------------------------------------------------===//
//
// Undo the effect of Loop Invariant Code Motion (LICM) and
// GVN Partial Redundancy Elimination (PRE) on SCoP-level.
//
// Namely, remove register/scalar dependencies by mapping them back to array
// elements.
//
// The algorithms here work on the scatter space - the image space of the
// schedule returned by Scop::getSchedule(). We call an element in that space a
// "timepoint". Timepoints are lexicographically ordered such that we can
// defined ranges in the scatter space. We use two flavors of such ranges:
// Timepoint sets and zones. A timepoint set is simply a subset of the scatter
// space and is directly stored as isl_set.
//
// Zones are used to describe the space between timepoints as open sets, i.e.
// they do not contain the extrema. Using isl rational sets to express these
// would be overkill. We also cannot store them as the integer timepoints they
// contain; the (nonempty) zone between 1 and 2 would be empty and
// indistinguishable from e.g. the zone between 3 and 4. Also, we cannot store
// the integer set including the extrema; the set ]1,2[ + ]3,4[ could be
// coalesced to ]1,3[, although we defined the range [2,3] to be not in the set.
// Instead, we store the "half-open" integer extrema, including the lower bound,
// but excluding the upper bound. Examples:
//
// * The set { [i] : 1 <= i <= 3 } represents the zone ]0,3[ (which contains the
//   integer points 1 and 2, but not 0 or 3)
//
// * { [1] } represents the zone ]0,1[
//
// * { [i] : i = 1 or i = 3 } represents the zone ]0,1[ + ]2,3[
//
// Therefore, an integer i in the set represents the zone ]i-1,i[, i.e. strictly
// speaking the integer points never belong to the zone. However, depending an
// the interpretation, one might want to include them. Part of the
// interpretation may not be known when the zone is constructed.
//
// Reads are assumed to always take place before writes, hence we can think of
// reads taking place at the beginning of a timepoint and writes at the end.
//
// Let's assume that the zone represents the lifetime of a variable. That is,
// the zone begins with a write that defines the value during its lifetime and
// ends with the last read of that value. In the following we consider whether a
// read/write at the beginning/ending of the lifetime zone should be within the
// zone or outside of it.
//
// * A read at the timepoint that starts the live-range loads the previous
//   value. Hence, exclude the timepoint starting the zone.
//
// * A write at the timepoint that starts the live-range is not defined whether
//   it occurs before or after the write that starts the lifetime. We do not
//   allow this situation to occur. Hence, we include the timepoint starting the
//   zone to determine whether they are conflicting.
//
// * A read at the timepoint that ends the live-range reads the same variable.
//   We include the timepoint at the end of the zone to include that read into
//   the live-range. Doing otherwise would mean that the two reads access
//   different values, which would mean that the value they read are both alive
//   at the same time but occupy the same variable.
//
// * A write at the timepoint that ends the live-range starts a new live-range.
//   It must not be included in the live-range of the previous definition.
//
// All combinations of reads and writes at the endpoints are possible, but most
// of the time only the write->read (for instance, a live-range from definition
// to last use) and read->write (for instance, an unused range from last use to
// overwrite) and combinations are interesting (half-open ranges). write->write
// zones might be useful as well in some context to represent
// output-dependencies.
//
// @see convertZoneToTimepoints
//
//
// The code makes use of maps and sets in many different spaces. To not loose
// track in which space a set or map is expected to be in, variables holding an
// isl reference are usually annotated in the comments. They roughly follow isl
// syntax for spaces, but only the tuples, not the dimensions. The tuples have a
// meaning as follows:
//
// * Space[] - An unspecified tuple. Used for function parameters such that the
//             function caller can use it for anything they like.
//
// * Domain[] - A statement instance as returned by ScopStmt::getDomain()
//     isl_id_get_name: Stmt_<NameOfBasicBlock>
//     isl_id_get_user: Pointer to ScopStmt
//
// * Element[] - An array element as in the range part of
//               MemoryAccess::getAccessRelation()
//     isl_id_get_name: MemRef_<NameOfArrayVariable>
//     isl_id_get_user: Pointer to ScopArrayInfo
//
// * Scatter[] - Scatter space or space of timepoints
//     Has no tuple id
//
// * Zone[] - Range between timepoints as described above
//     Has no tuple id
//
// * ValInst[] - An llvm::Value as defined at a specific timepoint.
<<<<<<< HEAD
//     A ValInst[] itself can be structured as one of:
//     * [] - An unknown value
//         Always zero dimensions
//         Has no tuple id
//     * Undef[] - Value is not used
//         Always zero dimensions
//         isl_id_get_name: Undef
//         isl_id_get_user: A pointer to an llvm::UndefValue
//     * Value[] - An llvm::Value that is read-only in the Scop, ie. its
=======
//
//     A ValInst[] itself can be structured as one of:
//
//     * [] - An unknown value.
//         Always zero dimensions
//         Has no tuple id
//
//     * Value[] - An llvm::Value that is read-only in the SCoP, i.e. its
>>>>>>> c6d189d0
//                 runtime content does not depend on the timepoint.
//         Always zero dimensions
//         isl_id_get_name: Val_<NameOfValue>
//         isl_id_get_user: A pointer to an llvm::Value
<<<<<<< HEAD
//     * [Domain[] -> Value[]] - An llvm::Value that may change during the
//                               Scop's execution
//         The tuple itself has no id, but it wraps a map space holding a
//         statement instance which defines the llvm::Value as the map's domain
//         and llvm::Value itself as range.
=======
//
//     * SCEV[...] - A synthesizable llvm::SCEV Expression.
//         In contrast to a Value[] is has at least one dimension per
//         SCEVAddRecExpr in the SCEV.
//
//     * [Domain[] -> Value[]] - An llvm::Value that may change during the
//                               Scop's execution.
//         The tuple itself has no id, but it wraps a map space holding a
//         statement instance which defines the llvm::Value as the map's domain
//         and llvm::Value itself as range.
//
>>>>>>> c6d189d0
// @see makeValInst()
//
// An annotation "{ Domain[] -> Scatter[] }" therefore means: A map from a
// statement instance to a timepoint, aka a schedule. There is only one scatter
// space, but most of the time multiple statements are processed in one set.
// This is why most of the time isl_union_map has to be used.
//
// The basic algorithm works as follows:
// At first we verify that the SCoP is compatible with this technique. For
// instance, two writes cannot write to the same location at the same statement
// instance because we cannot determine within the polyhedral model which one
// comes first. Once this was verified, we compute zones at which an array
// element is unused. This computation can fail if it takes too long. Then the
// main algorithm is executed. Because every store potentially trails an unused
// zone, we start at stores. We search for a scalar (MemoryKind::Value or
// MemoryKind::PHI) that we can map to the array element overwritten by the
// store, preferably one that is used by the store or at least the ScopStmt.
// When it does not conflict with the lifetime of the values in the array
// element, the map is applied and the unused zone updated as it is now used. We
// continue to try to map scalars to the array element until there are no more
// candidates to map. The algorithm is greedy in the sense that the first scalar
// not conflicting will be mapped. Other scalars processed later that could have
// fit the same unused zone will be rejected. As such the result depends on the
// processing order.
//
//===----------------------------------------------------------------------===//

#include "polly/DeLICM.h"
#include "polly/CodeGen/BlockGenerators.h"
#include "polly/Options.h"
#include "polly/ScopBuilder.h"
#include "polly/ScopInfo.h"
#include "polly/ScopPass.h"
#include "polly/Support/ISLTools.h"
#include "polly/Support/VirtualInstruction.h"
#include "llvm/ADT/Statistic.h"
#define DEBUG_TYPE "polly-delicm"

using namespace polly;
using namespace llvm;

void foreachPoint(const isl::union_set &USet,
                  const std::function<void(isl::point P)> &F) {
  isl_union_set_foreach_point(
      USet.keep(),
      [](__isl_take isl_point *p, void *User) -> isl_stat {
        auto &F = *static_cast<const std::function<void(isl::point)> *>(User);
        F(give(p));
        return isl_stat_ok;
      },
      const_cast<void *>(static_cast<const void *>(&F)));
}

void foreachPoint(const isl::set &Set,
                  const std::function<void(isl::point P)> &F) {
  isl_set_foreach_point(
      Set.keep(),
      [](__isl_take isl_point *p, void *User) -> isl_stat {
        auto &F = *static_cast<const std::function<void(isl::point)> *>(User);
        F(give(p));
        return isl_stat_ok;
      },
      const_cast<void *>(static_cast<const void *>(&F)));
}

void foreachPoint(isl::basic_set BSet,
                  const std::function<void(isl::point P)> &F) {
  foreachPoint(give(isl_set_from_basic_set(BSet.take())), F);
}

isl::union_set expand(const isl::union_set &Arg) {
  auto USet = Arg;
  simplify(USet);
  isl::union_set Expanded =
      give(isl_union_set_empty(isl_union_set_get_space(USet.keep())));
  foreachElt(USet, [&](isl::set Set) {
    foreachElt(Set, [&](isl::basic_set BSet) {
      bool IsBounded = isl_basic_set_is_bounded(BSet.keep());
      if (IsBounded) {
        foreachPoint(Set, [&](isl::point P) {
          Expanded = give(isl_union_set_add_set(Expanded.take(),
                                                isl_set_from_point(P.copy())));
        });
      } else {
        Expanded = give(isl_union_set_add_set(
            Expanded.take(), isl_set_from_basic_set(BSet.copy())));
      }
    });
  });
  return Expanded;
  // foreachPoint(USet, [] (isl::point P) { llvm::errs().indent(2)  << P
  // << '\n'; });
}

void expandDump(const isl::union_set &Arg) { expand(Arg).dump(); }

isl::union_map expand(const isl::union_map &Map) {
  auto USet = expand(give(isl_union_map_wrap(Map.copy())));
  return give(isl_union_set_unwrap(USet.copy()));
}

void expandDump(const isl::union_map &Arg) { expand(Arg).dump(); }

namespace {

cl::opt<int>
    DelicmMaxOps("polly-delicm-max-ops",
                 cl::desc("Maximum number of isl operations to invest for "
                          "lifetime analysis; 0=no limit"),
                 cl::init(1000000), cl::cat(PollyCategory));

cl::opt<unsigned long>
    KnownMaxOps("polly-known-max-ops",
                cl::desc("Maximum number of ISL operations to invest for known "
                         "analysis; 0=no limit"),
                cl::init(1000000), cl::cat(PollyCategory));

cl::opt<bool> DelicmOverapproximateWrites(
    "polly-delicm-overapproximate-writes",
    cl::desc(
        "Do more PHI writes than necessary in order to avoid partial accesses"),
    cl::init(false), cl::Hidden, cl::cat(PollyCategory));

<<<<<<< HEAD
cl::opt<bool> DelicmPartialWrites("polly-delicm-partial-writes",
                                  cl::desc("Allow partial writes for PHIs"),
                                  cl::init(false), cl::Hidden,
                                  cl::cat(PollyCategory));

cl::opt<bool> DelicmMapPHI("polly-delicm-map-phi",
                           cl::desc("Map PHI to array elements"),
                           cl::init(true), cl::Hidden, cl::cat(PollyCategory));

cl::opt<bool> DelicmComputePHI("polly-delicm-compute-phi",
                               cl::desc("Compute PHI value"), cl::init(false),
                               cl::Hidden, cl::cat(PollyCategory));
=======
cl::opt<bool>
    DelicmComputeKnown("polly-delicm-compute-known",
                       cl::desc("Compute known content of array elements"),
                       cl::init(true), cl::Hidden, cl::cat(PollyCategory));
>>>>>>> c6d189d0

STATISTIC(DeLICMAnalyzed, "Number of successfully analyzed SCoPs");
STATISTIC(DeLICMOutOfQuota,
          "Analyses aborted because max_operations was reached");
STATISTIC(DeLICMIncompatible, "Number of SCoPs incompatible for analysis");
STATISTIC(MappedValueScalars, "Number of mapped Value scalars");
STATISTIC(MappedPHIScalars, "Number of mapped PHI scalars");
STATISTIC(ComputedPHIScalars, "Number of computed PHI scalars");
STATISTIC(TargetsMapped, "Number of stores used for at least one mapping");
STATISTIC(DeLICMScopsModified, "Number of SCoPs optimized");
STATISTIC(MapRequiredUndefined,
          "Number of value maps that read an arbitrary element");
STATISTIC(MapUndefinedReject,
          "Number of value maps that would require a partial access");

#undef DEBUG_TYPE
#define DEBUG_TYPE "polly-known"

STATISTIC(KnownAnalyzed, "Number of successfully analyzed SCoPs");
STATISTIC(KnownOutOfQuota,
          "Analyses aborted because max_operations was reached");
STATISTIC(KnownIncompatible, "Number of SCoPs incompatible for analysis");
STATISTIC(MappedKnown, "Number of deviated scalar loads to known content");
STATISTIC(MappedReadOnly, "Number of rematerialized read-only vars");
STATISTIC(KnownScopsModified, "Number of SCoPs optimized");

#undef DEBUG_TYPE
#define DEBUG_TYPE "polly-delicm"

/// Class for keeping track of scalar def-use chains in the polyhedral
/// representation.
///
/// MemoryKind::Value:
/// There is one definition per llvm::Value or zero (read-only values defined
/// before the SCoP) and an arbitrary number of reads.
///
/// MemoryKind::PHI, MemoryKind::ExitPHI:
/// There is at least one write (the incoming blocks/stmts) and one
/// (MemoryKind::PHI) or zero (MemoryKind::ExitPHI) reads per llvm::PHINode.
class ScalarDefUseChains {
public:
  /// The definitions (i.e. write MemoryAccess) of a MemoryKind::Value scalar.
  DenseMap<const ScopArrayInfo *, MemoryAccess *> ValueDefAccs;

  /// List of all uses (i.e. read MemoryAccesses) for a MemoryKind::Value
  /// scalar.
  DenseMap<const ScopArrayInfo *, SmallVector<MemoryAccess *, 4>> ValueUseAccs;

  /// The receiving part (i.e. read MemoryAccess) of a MemoryKind::PHI scalar.
  DenseMap<const ScopArrayInfo *, MemoryAccess *> PHIReadAccs;

  /// List of all incoming values (write MemoryAccess) of a MemoryKind::PHI or
  /// MemoryKind::ExitPHI scalar.
  DenseMap<const ScopArrayInfo *, SmallVector<MemoryAccess *, 4>>
      PHIIncomingAccs;

public:
  /// Find the MemoryAccesses that access the ScopArrayInfo-represented memory.
  ///
  /// @param S The SCoP to analyze.
  void compute(Scop *S) {
    // Purge any previous result.
    reset();

    for (auto &Stmt : *S) {
      for (auto *MA : Stmt) {
        if (MA->isOriginalValueKind() && MA->isWrite()) {
          auto *SAI = MA->getScopArrayInfo();
          assert(!ValueDefAccs.count(SAI) &&
                 "There can be at most one "
                 "definition per MemoryKind::Value scalar");
          ValueDefAccs[SAI] = MA;
        }

        if (MA->isOriginalValueKind() && MA->isRead())
          ValueUseAccs[MA->getScopArrayInfo()].push_back(MA);

        if (MA->isOriginalAnyPHIKind() && MA->isRead()) {
          auto *SAI = MA->getScopArrayInfo();
          assert(!PHIReadAccs.count(SAI) &&
                 "There must be exactly one read "
                 "per PHI (that's where the PHINode is)");
          PHIReadAccs[SAI] = MA;
        }

        if (MA->isOriginalAnyPHIKind() && MA->isWrite())
          PHIIncomingAccs[MA->getScopArrayInfo()].push_back(MA);
      }
    }
  }

  /// Free all memory used by the analysis.
  void reset() {
    ValueDefAccs.clear();
    ValueUseAccs.clear();
    PHIReadAccs.clear();
    PHIIncomingAccs.clear();
  }

  MemoryAccess *getValueDef(const ScopArrayInfo *SAI) const {
    return ValueDefAccs.lookup(SAI);
  }

  ArrayRef<MemoryAccess *> getValueUses(const ScopArrayInfo *SAI) const {
    auto It = ValueUseAccs.find(SAI);
    if (It == ValueUseAccs.end())
      return {};
    return It->second;
  }

  MemoryAccess *getPHIRead(const ScopArrayInfo *SAI) const {
    return PHIReadAccs.lookup(SAI);
  }

  ArrayRef<MemoryAccess *> getPHIIncomings(const ScopArrayInfo *SAI) const {
    auto It = PHIIncomingAccs.find(SAI);
    if (It == PHIIncomingAccs.end())
      return {};
    return It->second;
  }
};

isl::union_map computeReachingDefinition(isl::union_map Schedule,
                                         isl::union_map Writes, bool InclDef,
                                         bool InclRedef) {
  return computeReachingWrite(Schedule, Writes, false, InclDef, InclRedef);
}

isl::union_map computeReachingOverwrite(isl::union_map Schedule,
                                        isl::union_map Writes,
                                        bool InclPrevWrite,
                                        bool InclOverwrite) {
  return computeReachingWrite(Schedule, Writes, true, InclPrevWrite,
                              InclOverwrite);
}

bool isRecursiveValInstMap(const isl::union_map &UMap) {
  SmallPtrSet<Value *, 8> LHSVals;
  SmallPtrSet<Value *, 8> RHSVals;
  foreachElt(UMap, [&](isl::map Map) {
    auto Space = give(isl_map_get_space(Map.keep()));
    auto DomainSpace = give(isl_space_domain(Space.copy()));
    auto DomainMapSpace = give(isl_space_unwrap(DomainSpace.copy()));
    auto LHId =
        give(isl_space_get_tuple_id(DomainMapSpace.keep(), isl_dim_out));
    auto *LVal = static_cast<Value *>(isl_id_get_user(LHId.keep()));
    LHSVals.insert(LVal);

    auto RangeSpace = give(isl_space_range(Space.copy()));
    if (isl_space_is_wrapping(RangeSpace.keep()) == isl_bool_true) {
      auto RangeMapSpace = give(isl_space_unwrap(RangeSpace.copy()));
      auto RHId =
          give(isl_space_get_tuple_id(RangeMapSpace.keep(), isl_dim_out));
      auto *RVal = static_cast<Value *>(isl_id_get_user(RHId.keep()));
      RHSVals.insert(RVal);
    }
  });
  for (auto *LHVal : LHSVals) {
    if (RHSVals.count(LHVal))
      return true;
  }
  return false;
}

/// Compute the next overwrite for a scalar.
///
/// @param Schedule      { DomainWrite[] -> Scatter[] }
///                      Schedule of (at least) all writes. Instances not in @p
///                      Writes are ignored.
/// @param Writes        { DomainWrite[] }
///                      The element instances that write to the scalar.
/// @param InclPrevWrite Whether to extend the timepoints to include
///                      the timepoint where the previous write happens.
/// @param InclOverwrite Whether the reaching overwrite includes the timepoint
///                      of the overwrite itself.
///
/// @return { Scatter[] -> DomainDef[] }
isl::union_map computeScalarReachingOverwrite(isl::union_map Schedule,
                                              isl::union_set Writes,
                                              bool InclPrevWrite,
                                              bool InclOverwrite) {

  // { DomainWrite[] }
  auto WritesMap = give(isl_union_map_from_domain(Writes.take()));

  // { [Element[] -> Scatter[]] -> DomainWrite[] }
  auto Result = computeReachingOverwrite(
      std::move(Schedule), std::move(WritesMap), InclPrevWrite, InclOverwrite);

  return give(isl_union_map_domain_factor_range(Result.take()));
}

/// Overload of computeScalarReachingOverwrite, with only one writing statement.
/// Consequently, the result consists of only one map space.
///
/// @param Schedule      { DomainWrite[] -> Scatter[] }
/// @param Writes        { DomainWrite[] }
/// @param InclPrevWrite Include the previous write to result.
/// @param InclOverwrite Include the overwrite to the result.
///
/// @return { Scatter[] -> DomainWrite[] }
isl::map computeScalarReachingOverwrite(isl::union_map Schedule,
                                        isl::set Writes, bool InclPrevWrite,
                                        bool InclOverwrite) {
  auto ScatterSpace = getScatterSpace(Schedule);
  auto DomSpace = give(isl_set_get_space(Writes.keep()));

  auto ReachOverwrite = computeScalarReachingOverwrite(
      Schedule, give(isl_union_set_from_set(Writes.take())), InclPrevWrite,
      InclOverwrite);

  auto ResultSpace = give(isl_space_map_from_domain_and_range(
      ScatterSpace.take(), DomSpace.take()));
  return singleton(std::move(ReachOverwrite), ResultSpace);
}

/// Compute the reaching definition of a scalar.
///
/// Compared to computeReachingDefinition, there is just one element which is
/// accessed and therefore only a set if instances that accesses that element is
/// required.
///
/// @param Schedule  { DomainWrite[] -> Scatter[] }
/// @param Writes    { DomainWrite[] }
/// @param InclDef   Include the timepoint of the definition to the result.
/// @param InclRedef Include the timepoint of the overwrite into the result.
///
/// @return { Scatter[] -> DomainWrite[] }
isl::union_map computeScalarReachingDefinition(isl::union_map Schedule,
                                               isl::union_set Writes,
                                               bool InclDef, bool InclRedef) {

  // { DomainWrite[] -> Element[] }
  auto Defs = give(isl_union_map_from_domain(Writes.take()));

  // { [Element[] -> Scatter[]] -> DomainWrite[] }
  auto ReachDefs =
      computeReachingDefinition(Schedule, Defs, InclDef, InclRedef);

  // { Scatter[] -> DomainWrite[] }
  return give(isl_union_set_unwrap(
      isl_union_map_range(isl_union_map_curry(ReachDefs.take()))));
}

/// Compute the reaching definition of a scalar.
///
/// This overload accepts only a single writing statement as an isl_map,
/// consequently the result also is only a single isl_map.
///
/// @param Schedule  { DomainWrite[] -> Scatter[] }
/// @param Writes    { DomainWrite[] }
/// @param InclDef   Include the timepoint of the definition to the result.
/// @param InclRedef Include the timepoint of the overwrite into the result.
///
/// @return { Scatter[] -> DomainWrite[] }
isl::map computeScalarReachingDefinition( // { Domain[] -> Zone[] }
    isl::union_map Schedule, isl::set Writes, bool InclDef, bool InclRedef) {
  auto DomainSpace = give(isl_set_get_space(Writes.keep()));
  auto ScatterSpace = getScatterSpace(Schedule);

  //  { Scatter[] -> DomainWrite[] }
  auto UMap = computeScalarReachingDefinition(
      Schedule, give(isl_union_set_from_set(Writes.take())), InclDef,
      InclRedef);

  auto ResultSpace = give(isl_space_map_from_domain_and_range(
      ScatterSpace.take(), DomainSpace.take()));
  return singleton(UMap, ResultSpace);
}

<<<<<<< HEAD
/// Create a map that shifts one dimension by an offset.
///
/// Example:
/// makeShiftDimAff({ [i0, i1] -> [o0, o1] }, 1, -2)
///   = { [i0, i1] -> [i0, i1 - 1] }
///
/// @param Space  The map space of the result. Must have equal number of in- and
/// out-dimensions.
/// @param Pos    Position to shift.
/// @param Amount Value added to the shifted dimension.
///
/// @return An isl_multi_aff for the map with this shifted dimension.
isl::multi_aff makeShiftDimAff(isl::space Space, int Pos, int Amount) {
  auto Identity = give(isl_multi_aff_identity(Space.take()));
  if (Amount == 0)
    return Identity;
  auto ShiftAff = give(isl_multi_aff_get_aff(Identity.keep(), Pos));
  ShiftAff = give(isl_aff_set_constant_si(ShiftAff.take(), Amount));
  return give(isl_multi_aff_set_aff(Identity.take(), Pos, ShiftAff.take()));
}

/// Add a constant to one dimension of a map.
///
/// @param Map    The map to shift a dimension in.
/// @param Type   A tuple of @p Map which contains the dimension to shift.
/// @param Pos    The dimension to shift. If negative, the dimensions are
/// counted from the end instead from the beginning. Eg. -1 is the last
/// dimension in the tuple.
/// @param Amount The offset to add to the specified dimension.
///
/// @return The modified map.
isl::map shiftDim(isl::map Map, isl_dim_type Type, int Pos, int Amount) {
  assert((Type == isl_dim_in || Type == isl_dim_out) &&
         "Cannot shift parameter dims");
  int NumDims = isl_map_dim(Map.keep(), Type);
  if (Pos < 0)
    Pos = NumDims + Pos;
  assert(Pos < NumDims && "Dimension index must be in range");
  auto Space = give(isl_map_get_space(Map.keep()));
  Space = give((Type == isl_dim_in) ? isl_space_domain(Space.take())
                                    : isl_space_range(Space.take()));
  Space = give(isl_space_map_from_domain_and_range(Space.copy(), Space.copy()));
  auto Translator = makeShiftDimAff(std::move(Space), Pos, Amount);
  auto TranslatorMap = give(isl_map_from_multi_aff(Translator.take()));
  return give((Type == isl_dim_in)
                  ? isl_map_apply_domain(Map.take(), TranslatorMap.take())
                  : isl_map_apply_range(Map.take(), TranslatorMap.take()));
}

/// Add a constant to one dimension of a each map in a union map.
///
/// @param UMap   The maps to shift a dimension in.
/// @param Type   The tuple which contains the dimension to shift.
/// @param Pos    The dimension to shift. If negative, the dimensions are
/// counted from the ends of each map of union instead from their beginning. Eg.
/// -1 is the last dimension of any map.
/// @param Amount The offset to add to the specified dimension.
///
/// @return The union of all modified maps.
isl::union_map shiftDim(isl::union_map UMap, isl_dim_type Type, int Pos,
                        int Amount) {
  auto Result = give(isl_union_map_empty(isl_union_map_get_space(UMap.keep())));
  foreachElt(UMap, [=, &Result](isl::map Map) {
    auto Shifted = shiftDim(Map, Type, Pos, Amount);
    Result = give(isl_union_map_add_map(Result.take(), Shifted.take()));
  });
  return Result;
}

/// Input: { Domain[] -> [Range1[] -> Range2[]] }
/// Output: { [Domain[] -> Range1[]] -> [Domain[] -> Range2[]] }
isl::map isl_map_distribute_domain(isl::map Map) {
  auto Space = give(isl_map_get_space(Map.keep()));
  auto DomainSpace = give(isl_space_domain(Space.copy()));
  assert(DomainSpace);
  auto DomainDims = isl_space_dim(DomainSpace.keep(), isl_dim_set);
  auto RangeSpace = give(isl_space_unwrap(isl_space_range(Space.copy())));
  auto Range1Space = give(isl_space_domain(RangeSpace.copy()));
  assert(Range1Space);
  auto Range1Dims = isl_space_dim(Range1Space.keep(), isl_dim_set);
  auto Range2Space = give(isl_space_range(RangeSpace.copy()));
  assert(Range2Space);
  auto Range2Dims = isl_space_dim(Range2Space.keep(), isl_dim_set);

  auto OutputSpace = give(isl_space_map_from_domain_and_range(
      isl_space_wrap(isl_space_map_from_domain_and_range(DomainSpace.copy(),
                                                         Range1Space.copy())),
      isl_space_wrap(isl_space_map_from_domain_and_range(DomainSpace.copy(),
                                                         Range2Space.copy()))));

  auto Translator =
      give(isl_basic_map_universe(isl_space_map_from_domain_and_range(
          isl_space_wrap(Space.copy()), isl_space_wrap(OutputSpace.copy()))));

  for (unsigned i = 0; i < DomainDims; i += 1) {
    Translator = give(
        isl_basic_map_equate(Translator.take(), isl_dim_in, i, isl_dim_out, i));
    Translator =
        give(isl_basic_map_equate(Translator.take(), isl_dim_in, i, isl_dim_out,
                                  DomainDims + Range1Dims + i));
  }
  for (unsigned i = 0; i < Range1Dims; i += 1) {
    Translator =
        give(isl_basic_map_equate(Translator.take(), isl_dim_in, DomainDims + i,
                                  isl_dim_out, DomainDims + i));
  }
  for (unsigned i = 0; i < Range2Dims; i += 1) {
    Translator = give(isl_basic_map_equate(
        Translator.take(), isl_dim_in, DomainDims + Range1Dims + i, isl_dim_out,
        DomainDims + Range1Dims + DomainDims + i));
  }

  return give(isl_set_unwrap(isl_set_apply(
      isl_map_wrap(Map.copy()), isl_map_from_basic_map(Translator.copy()))));
}

isl::union_map isl_union_map_distribute_domain(isl::union_map UMap) {
  auto Result = give(isl_union_map_empty(isl_union_map_get_space(UMap.keep())));
  foreachElt(UMap, [=, &Result](isl::map Map) {
    auto Distributed = isl_map_distribute_domain(Map);
    Result = give(isl_union_map_add_map(Result.take(), Distributed.copy()));
  });
  return Result;
}

/// Return whether @p Map maps to llvm::Undef.
///
/// @param Map { [] -> ValInst[] }
bool isMapToUndef(const isl::map &Map) {
  if (!isl_map_has_tuple_id(Map.keep(), isl_dim_out))
    return false;

  auto Id = give(isl_map_get_tuple_id(Map.keep(), isl_dim_out));
  auto Val = static_cast<Value *>(isl_id_get_user(Id.keep()));
  return Val && isa<UndefValue>(Val);
=======
/// Create a domain-to-unknown value mapping.
///
/// Value instances that do not represent a specific value are represented by an
/// unnamed tuple of 0 dimensions. Its meaning depends on the context. It can
/// either mean a specific but unknown value which cannot be represented by
/// other means. It conflicts with itself because those two unknown ValInsts may
/// have different concrete values at runtime.
///
/// The other meaning is an arbitrary or wildcard value that can be chosen
/// freely, like LLVM's undef. If matched with an unknown ValInst, there is no
/// conflict.
///
/// @param Domain { Domain[] }
///
/// @return { Domain[] -> ValInst[] }
isl::union_map makeUnknownForDomain(isl::union_set Domain) {
  return give(isl_union_map_from_domain(Domain.take()));
}

/// Create a domain-to-unknown value mapping.
///
/// @see makeUnknownForDomain(isl::union_set)
///
/// @param Domain { Domain[] }
///
/// @return { Domain[] -> ValInst[] }
isl::map makeUnknownForDomain(isl::set Domain) {
  return give(isl_map_from_domain(Domain.take()));
>>>>>>> c6d189d0
}

/// Return whether @p Map maps to an unknown value.
///
/// @param { [] -> ValInst[] }
bool isMapToUnknown(const isl::map &Map) {
  auto Space = give(isl_space_range(isl_map_get_space(Map.keep())));
  return !isl_map_has_tuple_id(Map.keep(), isl_dim_set) &&
<<<<<<< HEAD
         !isl_space_is_wrapping(Space.keep());
}

/// Remove unknown values from the mapping, leaving only mappings to
/// llvm::Value's and llvm::Undef.
///
/// @param UMap { [] -> ValInst[] }
///
/// @return { [] -> ValInst[] }
isl::union_map removeUnknownValInst(const isl::union_map &UMap) {
  auto Result = give(isl_union_map_empty(isl_union_map_get_space(UMap.keep())));
  foreachElt(UMap, [=, &Result](isl::map Map) {
    if (!isMapToUnknown(Map))
      Result = give(isl_union_map_add_map(Result.take(), Map.take()));
  });
  return Result;
}

/// Return the domain of everything that maps to an unknown value.
///
/// @param UMap { Domain[] -> ValInst[] }
///
/// @return { Domain[] }
isl::union_set getUnknownValInstDomain(const isl::union_map &UMap) {
  auto Result = give(isl_union_set_empty(isl_union_map_get_space(UMap.keep())));
  foreachElt(UMap, [=, &Result](isl::map Map) {
    if (isMapToUnknown(Map))
      Result = give(
          isl_union_set_add_set(Result.take(), isl_map_domain(Map.take())));
  });
  return Result;
}

/// Return the domain of everything that maps to Undef.
///
/// @param UMap { Domain[] -> ValInst[] }
///
/// @return { Domain[] }
isl::union_set getUndefValInstDomain(const isl::union_map &UMap) {
  auto Result = give(isl_union_set_empty(isl_union_map_get_space(UMap.keep())));
  foreachElt(UMap, [=, &Result](isl::map Map) {
    if (isMapToUndef(Map))
      Result = give(
          isl_union_set_add_set(Result.take(), isl_map_domain(Map.take())));
  });
  return Result;
}

/// Remove everything that maps to llvm::Undef.
///
/// @param UMap { [] -> ValInst[] }
///
/// @return { [] -> ValInst[] }
isl::union_map removeUndefValInst(const isl::union_map &UMap) {
  auto Result = give(isl_union_map_empty(isl_union_map_get_space(UMap.keep())));
  foreachElt(UMap, [=, &Result](isl::map Map) {
    if (!isMapToUndef(Map))
      Result = give(isl_union_map_add_map(Result.take(), Map.take()));
  });
  return Result;
}

isl::union_map applyRangeIfDefined(isl::union_map UMap,
                                   isl::union_map PartialFn) {
  auto Mapped = give(isl_union_map_apply_range(UMap.copy(), PartialFn.copy()));

  auto Defined = give(isl_union_map_domain(PartialFn.take()));
  auto NotMapped =
      give(isl_union_map_subtract_range(UMap.take(), Defined.take()));

  return give(isl_union_map_union(Mapped.take(), NotMapped.take()));
=======
         !isl_space_is_wrapping(Space.keep()) &&
         isl_map_dim(Map.keep(), isl_dim_out) == 0;
>>>>>>> c6d189d0
}

/// Return only the mappings that map to known values.
///
/// @param UMap { [] -> ValInst[] }
///
/// @return { [] -> ValInst[] }
isl::union_map filterKnownValInst(const isl::union_map &UMap) {
  auto Result = give(isl_union_map_empty(isl_union_map_get_space(UMap.keep())));
<<<<<<< HEAD
  foreachElt(UMap, [=, &Result](isl::map Map) {
    if (!isMapToUnknown(Map) && !isMapToUndef(Map))
      Result = give(isl_union_map_add_map(Result.take(), Map.take()));
=======
  UMap.foreach_map([=, &Result](isl::map Map) -> isl::stat {
    if (!isMapToUnknown(Map))
      Result = give(isl_union_map_add_map(Result.take(), Map.take()));
    return isl::stat::ok;
>>>>>>> c6d189d0
  });
  return Result;
}

/// Try to find a 'natural' extension of a mapped to elements outside its
/// domain.
///
/// @param Relevant The map with mapping that may not be modified.
/// @param Universe The domain to which @p Relevant needs to be extended.
///
/// @return A map with that associates the domain elements of @p Relevant to the
///         same elements and in addition the elements of @p Universe to some
///         undefined elements. The function prefers to return simple maps.
isl::union_map expandMapping(isl::union_map Relevant, isl::union_set Universe) {
  Relevant = give(isl_union_map_coalesce(Relevant.take()));
  auto RelevantDomain = give(isl_union_map_domain(Relevant.copy()));
  auto Simplified =
      give(isl_union_map_gist_domain(Relevant.take(), RelevantDomain.take()));
  Simplified = give(isl_union_map_coalesce(Simplified.take()));
  return give(
      isl_union_map_intersect_domain(Simplified.take(), Universe.take()));
}

/// Represent the knowledge of the contents of any array elements in any zone or
/// the knowledge we would add when mapping a scalar to an array element.
///
/// Every array element at every zone unit has one of two states:
///
/// - Unused: Not occupied by any value so a transformation can change it to
///   other values.
///
/// - Occupied: The element contains a value that is still needed.
///
/// The union of Unused and Unknown zones forms the universe, the set of all
/// elements at every timepoint. The universe can easily be derived from the
/// array elements that are accessed someway. Arrays that are never accessed
/// also never play a role in any computation and can hence be ignored. With a
/// given universe, only one of the sets needs to stored implicitly. Computing
/// the complement is also an expensive operation, hence this class has been
/// designed that only one of sets is needed while the other is assumed to be
/// implicit. It can still be given, but is mostly ignored.
///
/// There are two use cases for the Knowledge class:
///
/// 1) To represent the knowledge of the current state of ScopInfo. The unused
///    state means that an element is currently unused: there is no read of it
///    before the next overwrite. Also called 'Existing'.
///
/// 2) To represent the requirements for mapping a scalar to array elements. The
///    unused state means that there is no change/requirement. Also called
///    'Proposed'.
///
/// In addition to these states at unit zones, Knowledge needs to know when
/// values are written. This is because written values may have no lifetime (one
/// reason is that the value is never read). Such writes would therefore never
/// conflict, but overwrite values that might still be required. Another source
/// of problems are multiple writes to the same element at the same timepoint,
/// because their order is undefined.
class Knowledge {
private:
<<<<<<< HEAD
  /// { [Element[] -> Zone[]] -> ValInst[] }
  /// The state of every array element at every unit zone.
  isl::union_map Lifetime;

  /// An array element at any time has one of the three states. For efficiency,
  /// one of them can be represented implicitly by assuming that state when it
  /// maps to nothing. Which one is more efficient depends on the use case.
  ///
  /// If ImplicitLifetimeIsUnknown == false, unmapped zones are assumed to be
  /// Unknown. This is more efficient for use case 1) because anything that
  /// cannot be determined to be Known or Undef is Unknown.
  ///
  /// If ImplicitLifetimeIsUnknown == true, unmapped zones are assumed to be
  /// Undef. This is more efficient for use case 2) because scalar mapping only
  /// constraints zones that are in scalar's lifetime.
  bool ImplicitLifetimeIsUnknown = false;

  /// { [Element[] -> Scatter[]] -> ValInst[] }
  /// The write actions currently in the scop or that would be added when
  /// mapping a scalar.
=======
  /// { [Element[] -> Zone[]] }
  /// Set of array elements and when they are alive.
  /// Can contain a nullptr; in this case the set is implicitly defined as the
  /// complement of #Unused.
  ///
  /// The set of alive array elements is represented as zone, as the set of live
  /// values can differ depending on how the elements are interpreted.
  /// Assuming a value X is written at timestep [0] and read at timestep [1]
  /// without being used at any later point, then the value is alive in the
  /// interval ]0,1[. This interval cannot be represented by an integer set, as
  /// it does not contain any integer point. Zones allow us to represent this
  /// interval and can be converted to sets of timepoints when needed (e.g., in
  /// isConflicting when comparing to the write sets).
  /// @see convertZoneToTimepoints and this file's comment for more details.
  isl::union_set Occupied;

  /// { [Element[] -> Zone[]] }
  /// Set of array elements when they are not alive, i.e. their memory can be
  /// used for other purposed. Can contain a nullptr; in this case the set is
  /// implicitly defined as the complement of #Occupied.
  isl::union_set Unused;

  /// { [Element[] -> Zone[]] -> ValInst[] }
  /// Maps to the known content for each array element at any interval.
  ///
  /// Any element/interval can map to multiple known elements. This is due to
  /// multiple llvm::Value referring to the same content. Examples are
  ///
  /// - A value stored and loaded again. The LoadInst represents the same value
  /// as the StoreInst's value operand.
  ///
  /// - A PHINode is equal to any one of the incoming values. In case of
  /// LCSSA-form, it is always equal to its single incoming value.
  ///
  /// Two Knowledges are considered not conflicting if at least one of the known
  /// values match. Not known values are not stored as an unnamed tuple (as
  /// #Written does), but maps to nothing.
  ///
  ///  Known values are usually just defined for #Occupied elements. Knowing
  ///  #Unused contents has no advantage as it can be overwritten.
  isl::union_map Known;

  /// { [Element[] -> Scatter[]] -> ValInst[] }
  /// The write actions currently in the scop or that would be added when
  /// mapping a scalar. Maps to the value that is written.
  ///
  /// Written values that cannot be identified are represented by an unknown
  /// ValInst[] (an unnamed tuple of 0 dimension). It conflicts with itself.
>>>>>>> c6d189d0
  isl::union_map Written;

  /// Check whether this Knowledge object is well-formed.
  void checkConsistency() const {
    assert(!Lifetime == !Written);

    // Default-initialized object
<<<<<<< HEAD
    if (!Lifetime && !Written)
      return;

    assert(Lifetime);
=======
    if (!Occupied && !Unused && !Known && !Written)
      return;

    assert(Occupied || Unused);
    assert(Known);
>>>>>>> c6d189d0
    assert(Written);
    assert(isl_union_map_is_single_valued(Lifetime.keep()) != isl_bool_false);
  }

  /// Ensure an unique representation depending on ImplicitLifetimeIsUnknown.
  void canonicalize() {
    // If at least one is nullptr, the max_operations quota for computing one
    // might have exceeded. In this case, this Knowledge object is not usable.
    if (!Lifetime || !Written) {
      Lifetime = nullptr;
      Written = nullptr;
      return;
    }

<<<<<<< HEAD
    if (isImplicitLifetimeUndef())
      Lifetime = removeUndefValInst(this->Lifetime);
    if (isImplicitLifetimeUnknown())
      Lifetime = removeUnknownValInst(this->Lifetime);
=======
    assert(isl_union_set_is_disjoint(Occupied.keep(), Unused.keep()) ==
           isl_bool_true);
    auto Universe = give(isl_union_set_union(Occupied.copy(), Unused.copy()));

    assert(!Known.domain().is_subset(Universe).is_false());
    assert(!Written.domain().is_subset(Universe).is_false());
#endif
>>>>>>> c6d189d0
  }

  /// Accessor for ImplicitLifetimeIsUnknown.
  bool isImplicitLifetimeUnknown() const { return ImplicitLifetimeIsUnknown; }

  /// Accessor for ImplicitLifetimeIsUnknown.
  bool isImplicitLifetimeUndef() const { return !ImplicitLifetimeIsUnknown; }

public:
  /// Initialize an nullptr-Knowledge. This is only provided for convenience; do
  /// not use such an object.
  Knowledge() {}

  /// Create a new object with the given members.
<<<<<<< HEAD
  Knowledge(isl::union_map Lifetime, bool ImplicitLifetimeIsUnknown,
            isl::union_map Written)
      : Lifetime(std::move(Lifetime)),
        ImplicitLifetimeIsUnknown(ImplicitLifetimeIsUnknown),
        Written(std::move(Written)) {
    canonicalize();
    checkConsistency();
  }

  isl::union_map getWritten() const { return Written; }

  /// Return whether this object was default-constructed.
  bool isUsable() const { return Lifetime && Written; }
=======
  Knowledge(isl::union_set Occupied, isl::union_set Unused,
            isl::union_map Known, isl::union_map Written)
      : Occupied(std::move(Occupied)), Unused(std::move(Unused)),
        Known(std::move(Known)), Written(std::move(Written)) {
    checkConsistency();
  }

  /// Return whether this object was not default-constructed.
  bool isUsable() const { return (Occupied || Unused) && Known && Written; }
>>>>>>> c6d189d0

  /// Print the content of this object to @p OS.
  void print(llvm::raw_ostream &OS, unsigned Indent = 0) const {
    if (isUsable()) {
      if (isImplicitLifetimeUnknown())
        OS.indent(Indent) << "Lifetime: " << Lifetime << " + Unknown\n";
      else
<<<<<<< HEAD
        OS.indent(Indent) << "Lifetime: " << Lifetime << " + Undef\n";
=======
        OS.indent(Indent) << "Occupied: <Everything else not in Unused>\n";
      if (Unused)
        OS.indent(Indent) << "Unused:   " << Unused << "\n";
      else
        OS.indent(Indent) << "Unused:   <Everything else not in Occupied>\n";
      OS.indent(Indent) << "Known:    " << Known << "\n";
>>>>>>> c6d189d0
      OS.indent(Indent) << "Written : " << Written << '\n';
    } else {
      OS.indent(Indent) << "Invalid knowledge\n";
    }
  }

  /// Dump the object content stderr. Meant to be called in a debugger.
  void dump() const;

  void applyIfDefined_inplace(isl::union_map Translator) {
    Lifetime = applyRangeIfDefined(Lifetime, Translator);
    Written = applyRangeIfDefined(Written, Translator);
  }

  /// Combine two knowledges, this and @p That.
  ///
  /// The two knowledges must not conflict each other. Only combining 'implicit
  /// unknown' (use case 1) with 'implicit undef' (use case 2) knowledges is
  /// implemented.
  void learnFrom(Knowledge That) {
    assert(!isConflicting(*this, That));
<<<<<<< HEAD
    assert(this->isImplicitLifetimeUnknown());
    assert(That.isImplicitLifetimeUndef());

    auto ThatKnownDomain = filterKnownValInst(That.Lifetime);
    auto ThatDomain = give(isl_union_map_domain(That.Lifetime.take()));

    Lifetime =
        give(isl_union_map_subtract_domain(Lifetime.take(), ThatDomain.take()));
    Lifetime =
        give(isl_union_map_union(Lifetime.take(), ThatKnownDomain.take()));

=======
    assert(Unused && That.Occupied);
    assert(
        !That.Unused &&
        "This function is only prepared to learn occupied elements from That");
    assert(!Occupied && "This function does not implement "
                        "`this->Occupied = "
                        "give(isl_union_set_union(this->Occupied.take(), "
                        "That.Occupied.copy()));`");

    Unused = give(isl_union_set_subtract(Unused.take(), That.Occupied.copy()));
    Known = give(isl_union_map_union(Known.take(), That.Known.copy()));
>>>>>>> c6d189d0
    Written = give(isl_union_map_union(Written.take(), That.Written.take()));

    checkConsistency();
  }

  /// Determine whether two Knowledges conflict with each other.
  ///
  /// In theory @p Existing and @p Proposed are symmetric, but the
  /// implementation is constrained by the implicit interpretation. That is, @p
  /// Existing must have #Unused defined (use case 1) and @p Proposed must have
  /// #Occupied defined (use case 1).
  ///
  /// A conflict is defined as non-preserved semantics when they are merged. For
  /// instance, when for the same array and zone they assume different
  /// llvm::Values.
  ///
  /// @param Existing One of the knowledges; current implementation requires it
  ///                 to be 'implicit unknown' (use case 1).
  /// @param Proposed One of the knowledges; current implementation requires it
  ///                 to be 'implicit undef' (use case 2).
  /// @param OS       Dump the conflict reason to this output stream; use
  /// nullptr to
  ///                 not output anything.
  /// @param Indent   Indention for the conflict reason.
  ///
  /// @return True, iff the two knowledges are conflicting.
  static bool isConflicting(const Knowledge &Existing,
                            const Knowledge &Proposed,
                            llvm::raw_ostream *OS = nullptr,
                            unsigned Indent = 0) {
    assert(Existing.isImplicitLifetimeUnknown());
    assert(Proposed.isImplicitLifetimeUndef());

    // The following domain intersections conflict:
    // 1) Unknown vs Unknown
    // 2a) Known vs Unknown, 2b) Unknown vs Known
    // 3) Known vs Known that do not map to the same llvm::Value instance
    // 4a) Written vs Unknown, 4b) Unknown vs Written
    // 5a) Written Unknown vs Known, 5b) Known vs Written Unknown
    // 6a) Written Known vs Known, 6b) Known vs Written Known that do not write
    //     the same llvm::Value instance
    // 7) Written Known/Unknown vs Written Known/Unknown, where the first writes
    //    different values to the same location and at the same timepoint as the
    //    latter.

    // Check 1) and 2a)
    auto ExistingUndef = getUndefValInstDomain(Existing.Lifetime);
    auto ProposedUnknownDomain = getUnknownValInstDomain(Proposed.Lifetime);
    if (!isl_union_set_is_subset(ProposedUnknownDomain.keep(),
                                 ExistingUndef.keep())) {
      if (OS)
        OS->indent(Indent) << "Conflict with proposed unknown\n";
      return true;
    }

    // Check 2b)
    auto ProposedKnown = filterKnownValInst(Proposed.Lifetime);
    auto ProposedKnownDomain = give(isl_union_map_domain(ProposedKnown.copy()));
    auto ExistingKnownOrUndefDomain =
        give(isl_union_map_domain(Existing.Lifetime.copy()));
    if (!isl_union_set_is_subset(ProposedKnownDomain.keep(),
                                 ExistingKnownOrUndefDomain.keep())) {
      if (OS)
        OS->indent(Indent) << "Conflict of existing unknown\n";
      return true;
    }

<<<<<<< HEAD
    // Check 3)
    auto ExistingKnown = filterKnownValInst(Existing.Lifetime);
    auto ExistingKnownDomain = give(isl_union_map_domain(ExistingKnown.copy()));
    auto CommonOverlapKnown = give(isl_union_set_intersect(
        ExistingKnownDomain.copy(), ProposedKnownDomain.copy()));
    auto ExistingOverlapKnown = give(isl_union_map_intersect_domain(
        ExistingKnown.copy(), CommonOverlapKnown.copy()));
    auto ProposedOverlapKnown = give(isl_union_map_intersect_domain(
        ProposedKnown.copy(), CommonOverlapKnown.copy()));
    if (!isl_union_map_is_equal(ExistingOverlapKnown.keep(),
                                ProposedOverlapKnown.keep())) {
      if (OS) {
        OS->indent(Indent)
            << "Conflict of lifetime-to-map known with existing known\n";
        auto ExistingConflict = give(isl_union_map_subtract(
            ExistingOverlapKnown.copy(), ProposedOverlapKnown.copy()));
        auto ProposedConflict = give(isl_union_map_subtract(
            ProposedOverlapKnown.copy(), ExistingOverlapKnown.copy()));
        OS->indent(Indent + 2)
            << "Existing wants: " << ExistingConflict << '\n';
        OS->indent(Indent + 2)
            << "Proposed wants: " << ProposedConflict << '\n';
=======
    // Do the Existing and Proposed lifetimes conflict?
    //
    // Lifetimes are described as the cross-product of array elements and zone
    // intervals in which they are alive (the space { [Element[] -> Zone[]] }).
    // In the following we call this "element/lifetime interval".
    //
    // In order to not conflict, one of the following conditions must apply for
    // each element/lifetime interval:
    //
    // 1. If occupied in one of the knowledges, it is unused in the other.
    //
    //   - or -
    //
    // 2. Both contain the same value.
    //
    // Instead of partitioning the element/lifetime intervals into a part that
    // both Knowledges occupy (which requires an expensive subtraction) and for
    // these to check whether they are known to be the same value, we check only
    // the second condition and ensure that it also applies when then first
    // condition is true. This is done by adding a wildcard value to
    // Proposed.Known and Existing.Unused such that they match as a common known
    // value. We use the "unknown ValInst" for this purpose. Every
    // Existing.Unused may match with an unknown Proposed.Occupied because these
    // never are in conflict with each other.
    auto ProposedOccupiedAnyVal = makeUnknownForDomain(Proposed.Occupied);
    auto ProposedValues = Proposed.Known.unite(ProposedOccupiedAnyVal);

    auto ExistingUnusedAnyVal = makeUnknownForDomain(Existing.Unused);
    auto ExistingValues = Existing.Known.unite(ExistingUnusedAnyVal);

    auto MatchingVals = ExistingValues.intersect(ProposedValues);
    auto Matches = MatchingVals.domain();

    // Any Proposed.Occupied must either have a match between the known values
    // of Existing and Occupied, or be in Existing.Unused. In the latter case,
    // the previously added "AnyVal" will match each other.
    if (!Proposed.Occupied.is_subset(Matches)) {
      if (OS) {
        auto Conflicting = Proposed.Occupied.subtract(Matches);
        auto ExistingConflictingKnown =
            Existing.Known.intersect_domain(Conflicting);
        auto ProposedConflictingKnown =
            Proposed.Known.intersect_domain(Conflicting);

        OS->indent(Indent) << "Proposed lifetime conflicting with Existing's\n";
        OS->indent(Indent) << "Conflicting occupied: " << Conflicting << "\n";
        if (!ExistingConflictingKnown.is_empty())
          OS->indent(Indent)
              << "Existing Known:       " << ExistingConflictingKnown << "\n";
        if (!ProposedConflictingKnown.is_empty())
          OS->indent(Indent)
              << "Proposed Known:       " << ProposedConflictingKnown << "\n";
>>>>>>> c6d189d0
      }
      return true;
    }

<<<<<<< HEAD
    // Check 4a)
    auto ExistingWritten = shiftDim(Existing.Written, isl_dim_in, -1, 1);
    auto ExistingWrittenZone =
        give(isl_union_map_domain(ExistingWritten.copy()));
    if (!isl_union_set_is_disjoint(ExistingWrittenZone.keep(),
                                   ProposedUnknownDomain.keep())) {
      if (OS)
        OS->indent(Indent) << "Conflict of current write to proposed unknown\n";
      return true;
    }

    // Check 4b)
    auto ProposedWritten = shiftDim(Proposed.Written, isl_dim_in, -1, 1);
    auto ProposedWrittenZone =
        give(isl_union_map_domain(ProposedWritten.copy()));
    if (!isl_union_set_is_subset(ProposedWrittenZone.keep(),
                                 ExistingKnownOrUndefDomain.keep())) {
      if (OS) {
        auto Conflicting = give(isl_union_set_subtract(
            ProposedWrittenZone.copy(), ExistingKnownOrUndefDomain.copy()));
        dbgs().indent(Indent)
            << "Conflict of proposed write to current unknown\n";
        dbgs().indent(Indent)
            << "Proposed written: " << Proposed.Written << "\n";
        dbgs().indent(Indent)
            << "Existing known/undef: " << ExistingKnownOrUndefDomain << "\n";
        dbgs().indent(Indent) << "Conflicting: " << Conflicting << "\n";
=======
    // Do the writes in Existing conflict with occupied values in Proposed?
    //
    // In order to not conflict, it must either write to unused lifetime or
    // write the same value. To check, we remove the writes that write into
    // Proposed.Unused (they never conflict) and then see whether the written
    // value is already in Proposed.Known. If there are multiple known values
    // and a written value is known under different names, it is enough when one
    // of the written values (assuming that they are the same value under
    // different names, e.g. a PHINode and one of the incoming values) matches
    // one of the known names.
    //
    // We convert here the set of lifetimes to actual timepoints. A lifetime is
    // in conflict with a set of write timepoints, if either a live timepoint is
    // clearly within the lifetime or if a write happens at the beginning of the
    // lifetime (where it would conflict with the value that actually writes the
    // value alive). There is no conflict at the end of a lifetime, as the alive
    // value will always be read, before it is overwritten again. The last
    // property holds in Polly for all scalar values and we expect all users of
    // Knowledge to check this property also for accesses to MemoryKind::Array.
    auto ProposedFixedDefs =
        convertZoneToTimepoints(Proposed.Occupied, true, false);
    auto ProposedFixedKnown =
        convertZoneToTimepoints(Proposed.Known, isl::dim::in, true, false);

    auto ExistingConflictingWrites =
        Existing.Written.intersect_domain(ProposedFixedDefs);
    auto ExistingConflictingWritesDomain = ExistingConflictingWrites.domain();

    auto CommonWrittenVal =
        ProposedFixedKnown.intersect(ExistingConflictingWrites);
    auto CommonWrittenValDomain = CommonWrittenVal.domain();

    if (!ExistingConflictingWritesDomain.is_subset(CommonWrittenValDomain)) {
      if (OS) {
        auto ExistingConflictingWritten =
            ExistingConflictingWrites.subtract_domain(CommonWrittenValDomain);
        auto ProposedConflictingKnown = ProposedFixedKnown.subtract_domain(
            ExistingConflictingWritten.domain());

        OS->indent(Indent)
            << "Proposed a lifetime where there is an Existing write into it\n";
        OS->indent(Indent) << "Existing conflicting writes: "
                           << ExistingConflictingWritten << "\n";
        if (!ProposedConflictingKnown.is_empty())
          OS->indent(Indent)
              << "Proposed conflicting known:  " << ProposedConflictingKnown
              << "\n";
>>>>>>> c6d189d0
      }
      return true;
    }

<<<<<<< HEAD
    // Check 5a)
    auto ExistingWrittenUnknownZone = getUnknownValInstDomain(ExistingWritten);
    if (!isl_union_set_is_disjoint(ExistingWrittenUnknownZone.keep(),
                                   ProposedKnownDomain.keep())) {
      if (OS)
        dbgs().indent(Indent)
            << "Conflict of current unknown write to proposed\n";
      return true;
    }

    // Check 5b)
    auto ProposedWrittenUnknownZone = getUnknownValInstDomain(ProposedWritten);
    if (!isl_union_set_is_disjoint(ProposedWrittenUnknownZone.keep(),
                                   ExistingKnownDomain.keep())) {
      if (OS)
        OS->indent(Indent) << "Conflict of proposed unknown write to current\n";
      return true;
    }

    // Check 6a)
    auto ExistingWrittenOverlap = give(isl_union_map_intersect_domain(
        ExistingWritten.copy(), ProposedKnownDomain.copy()));
    if (!isl_union_map_is_subset(ExistingWrittenOverlap.keep(),
                                 ProposedKnown.keep())) {
      if (OS)
        OS->indent(Indent) << "Conflict of current write to proposed known\n";
      return true;
    }

    // Check 6b)
    auto ProposedWrittenOverlap = give(isl_union_map_intersect_domain(
        ProposedWritten.copy(), ExistingKnownDomain.copy()));
    if (!isl_union_map_is_subset(ProposedWrittenOverlap.keep(),
                                 ExistingKnown.keep())) {
      if (OS)
        OS->indent(Indent) << "Conflict of proposed write to current known\n";
      return true;
    }

    // Check 7)
    auto ExistingWrittenDomain =
        give(isl_union_map_domain(Existing.Written.copy()));
    auto ProposedWrittenDomain =
        give(isl_union_map_domain(Proposed.Written.copy()));
    auto WriteOverlap = give(isl_union_set_intersect(
        ExistingWrittenDomain.copy(), ProposedWrittenDomain.copy()));
    auto ExistingOverlapOverwrite = give(isl_union_map_intersect_domain(
        Existing.Written.copy(), WriteOverlap.copy()));
    auto ProposedOverlapOverwrite = give(isl_union_map_intersect_domain(
        Proposed.Written.copy(), WriteOverlap.copy()));

    if (!isl_union_map_is_equal(ExistingOverlapOverwrite.keep(),
                                ProposedOverlapOverwrite.keep())) {
      if (OS) {
        OS->indent(Indent)
            << "Conflict because of existing/proposed undefined write order\n";
        // Note that if eg. Existing writes two values, one of which is also
        // written by Proposed, that value is removed from
        // ExistingConflictingOverwrite, st. it seems the value in Proposed does
        // not conflict with anything. The isl_union_map_is_equal above still
        // fails (and has to!)
        auto ExistingConflictingOverwrite = isl_union_map_subtract(
            ExistingOverlapOverwrite.copy(), ProposedOverlapOverwrite.copy());
        auto ProposedConflictingOverwrite = isl_union_map_subtract(
            ProposedOverlapOverwrite.copy(), ExistingOverlapOverwrite.copy());
        OS->indent(Indent + 2)
            << "Existing wants to write: " << ExistingConflictingOverwrite
            << '\n';
        OS->indent(Indent + 2)
            << "Proposed wants to write: " << ProposedConflictingOverwrite
            << '\n';
=======
    // Do the writes in Proposed conflict with occupied values in Existing?
    auto ExistingAvailableDefs =
        convertZoneToTimepoints(Existing.Unused, true, false);
    auto ExistingKnownDefs =
        convertZoneToTimepoints(Existing.Known, isl::dim::in, true, false);

    auto ProposedWrittenDomain = Proposed.Written.domain();
    auto KnownIdentical = ExistingKnownDefs.intersect(Proposed.Written);
    auto IdenticalOrUnused =
        ExistingAvailableDefs.unite(KnownIdentical.domain());
    if (!ProposedWrittenDomain.is_subset(IdenticalOrUnused)) {
      if (OS) {
        auto Conflicting = ProposedWrittenDomain.subtract(IdenticalOrUnused);
        auto ExistingConflictingKnown =
            ExistingKnownDefs.intersect_domain(Conflicting);
        auto ProposedConflictingWritten =
            Proposed.Written.intersect_domain(Conflicting);

        OS->indent(Indent) << "Proposed writes into range used by Existing\n";
        OS->indent(Indent) << "Proposed conflicting writes: "
                           << ProposedConflictingWritten << "\n";
        if (!ExistingConflictingKnown.is_empty())
          OS->indent(Indent)
              << "Existing conflicting known: " << ExistingConflictingKnown
              << "\n";
>>>>>>> c6d189d0
      }
      return true;
    }

<<<<<<< HEAD
    auto ExistingWrittenUnknown = getUnknownValInstDomain(Existing.Written);
    if (!isl_union_set_is_disjoint(ExistingWrittenUnknown.keep(),
                                   ProposedWrittenDomain.keep())) {
      if (OS)
        OS->indent(Indent) << "Existing writes unknown with undefined order to "
                              "proposed write\n";
      return true;
    }

    auto ProposedWrittenUnknown = getUnknownValInstDomain(Proposed.Written);
    if (!isl_union_set_is_disjoint(ProposedWrittenUnknown.keep(),
                                   ExistingWrittenDomain.keep())) {
      if (OS)
        OS->indent(Indent) << "Existing writes with undefined order to "
                              "proposed write unknown\n";
=======
    // Does Proposed write at the same time as Existing already does (order of
    // writes is undefined)? Writing the same value is permitted.
    auto ExistingWrittenDomain =
        isl::manage(isl_union_map_domain(Existing.Written.copy()));
    auto BothWritten =
        Existing.Written.domain().intersect(Proposed.Written.domain());
    auto ExistingKnownWritten = filterKnownValInst(Existing.Written);
    auto ProposedKnownWritten = filterKnownValInst(Proposed.Written);
    auto CommonWritten =
        ExistingKnownWritten.intersect(ProposedKnownWritten).domain();

    if (!BothWritten.is_subset(CommonWritten)) {
      if (OS) {
        auto Conflicting = BothWritten.subtract(CommonWritten);
        auto ExistingConflictingWritten =
            Existing.Written.intersect_domain(Conflicting);
        auto ProposedConflictingWritten =
            Proposed.Written.intersect_domain(Conflicting);

        OS->indent(Indent) << "Proposed writes at the same time as an already "
                              "Existing write\n";
        OS->indent(Indent) << "Conflicting writes: " << Conflicting << "\n";
        if (!ExistingConflictingWritten.is_empty())
          OS->indent(Indent)
              << "Exiting write:      " << ExistingConflictingWritten << "\n";
        if (!ProposedConflictingWritten.is_empty())
          OS->indent(Indent)
              << "Proposed write:     " << ProposedConflictingWritten << "\n";
      }
>>>>>>> c6d189d0
      return true;
    }

    return false;
  }
};

void Knowledge::dump() const { print(llvm::errs()); }

std::string printIntruction(Instruction *Instr, bool IsForDebug = false) {
  std::string Result;
  raw_string_ostream OS(Result);
  Instr->print(OS, IsForDebug);
  OS.flush();
  size_t i = 0;
  while (i < Result.size() && Result[i] == ' ')
    i += 1;
  return Result.substr(i);
}

/// Base class for algorithms based on zones, like DeLICM.
class ZoneAlgorithm {
protected:
  /// Hold a reference to the isl_ctx to avoid it being freed before we released
  /// all of the isl objects.
  ///
  /// This must be declared before any other member that holds an isl object.
  /// This guarantees that the shared_ptr and its isl_ctx is destructed last,
  /// after all other members free'd the isl objects they were holding.
  std::shared_ptr<isl_ctx> IslCtx;

  /// Cached reaching definitions for each ScopStmt.
  ///
  /// Use getScalarReachingDefinition() to get its contents.
  DenseMap<ScopStmt *, isl::map> ScalarReachDefZone;

  /// The analyzed Scop.
  Scop *S;

<<<<<<< HEAD
=======
  /// LoopInfo analysis used to determine whether values are synthesizable.
>>>>>>> c6d189d0
  LoopInfo *LI;

  /// Parameter space that does not need realignment.
  isl::space ParamSpace;

  /// Space the schedule maps to.
  isl::space ScatterSpace;

  /// Cached version of the schedule and domains.
  isl::union_map Schedule;

  /// Set of all referenced elements.
  /// { Element[] -> Element[] }
  isl::union_set AllElements;

  /// Combined access relations of all MemoryKind::Array READ accesses.
  /// { DomainRead[] -> Element[] }
  isl::union_map AllReads;

  /// Combined access relations of all MemoryKind::Array, MAY_WRITE accesses.
  /// { DomainMayWrite[] -> Element[] }
  isl::union_map AllMayWrites;

  /// Combined access relations of all MemoryKind::Array, MUST_WRITE accesses.
  /// { DomainMustWrite[] -> Element[] }
  isl::union_map AllMustWrites;

<<<<<<< HEAD
  ///  Combined access relations of all MK_Array write accesses (union of
  ///  AllMayWrites and AllMustWrites).
  /// { DomainWrite[] -> Element[] }
  isl::union_map AllWrites;

=======
>>>>>>> c6d189d0
  /// The value instances written to array elements of all write accesses.
  /// { [Element[] -> DomainWrite[]] -> ValInst[] }
  isl::union_map AllWriteValInst;

<<<<<<< HEAD
  // { [Element[] -> DomainRead[]] -> ValInst[] }
  isl::union_map AllReadValInst;

  /// All reaching definitions for MK_Array writes.
  /// { [Element[] -> Zone[]] -> DomainWrite[] }
  isl::union_map WriteReachDefZone;

=======
  /// All reaching definitions for  MemoryKind::Array writes.
  /// { [Element[] -> Zone[]] -> DomainWrite[] }
  isl::union_map WriteReachDefZone;

  /// Map llvm::Values to an isl identifier.
  /// Used with -polly-use-llvm-names=false as an alternative method to get
  /// unique ids that do not depend on pointer values.
  DenseMap<Value *, isl::id> ValueIds;

>>>>>>> c6d189d0
  /// Prepare the object before computing the zones of @p S.
  ZoneAlgorithm(Scop *S, LoopInfo *LI)
      : IslCtx(S->getSharedIslCtx()), S(S), LI(LI),
        Schedule(give(S->getSchedule())) {

    auto Domains = give(S->getDomains());

    Schedule =
        give(isl_union_map_intersect_domain(Schedule.take(), Domains.take()));
    ParamSpace = give(isl_union_map_get_space(Schedule.keep()));
    ScatterSpace = getScatterSpace(Schedule);
  }

private:
  /// Of all the llvm::Values that represent the same content, try to find an
  /// unique one.
  ///
  /// PHI nodes with just one incoming block are introduced by LCSSA. All other
  /// exact copy instructions (eg. bitwise 'or' with zero) should be removed by
  /// InstCombine.
  ///
  /// Without this normalization, the two values would be considered different,
  /// leading to less optimization opportunities.
  Value *deLCSSA(Value *Val) {
    if (!Val)
      return Val;

    if (auto *PHI = dyn_cast<PHINode>(Val)) {
      Value *NormVal = nullptr;
      for (auto &Use : PHI->incoming_values()) {
        auto InVal = Use.get();
        assert(InVal);

        if (isa<UndefValue>(InVal))
          continue;

        if (NormVal && NormVal != InVal)
          return Val;

        NormVal = Val;
      }
      if (NormVal)
        return NormVal;
    }

    return Val;
  }

  /// Determine whether an instruction is defined in a different statement
  /// instance as in which it is used.
  ///
  /// We here assume that a BB/region cannot use a definition in the same
  /// BB/region, which would be theoretically possible in loops within region
  /// statements and with disconnected loops:
  /// BB:
  ///   ... = add i32 %def, 5
  ///   %def = ...
  ///   br label %BB
  ///
  /// @param Val      The instruction defining a value.
  /// @param UserStmt The statement using @p Val. The use must not be a PHI,
  ///                 they must handled separately.
  ///
  /// @return True iff a use of @p Val in @p UserStmt introduces a
  ///         flow-dependency.
  bool isXtraStmtUse(Value *Val, ScopStmt *UserStmt)
      const { // TODO: Use getInputAccessOf or VirtualUse
    assert(UserStmt);
    auto *Inst = dyn_cast<Instruction>(Val);

    // Non-instruction like literals do not add inter-stmt dependencies.
    if (!Inst)
      return false;

    auto *DefStmt = S->getStmtFor(Inst);

    // Read-only uses do not add inter-stmt dependencies.
    if (!DefStmt)
      return false;

    // This assumes that there must be a PHI in the same statement if we are
    // going to use a value from a previous execution of the same statement.
    return DefStmt != UserStmt;
  }

  /// Check whether @p Stmt can be accurately analyzed by zones.
  ///
  /// What violates our assumptions:
  /// - A load after a write of the same location; we assume that all reads
  ///   occur before the writes.
  /// - Two writes to the same location; we cannot model the order in which
  ///   these occur.
  ///
  /// Scalar reads implicitly always occur before other accesses therefore never
  /// violate the first condition. There is also at most one write to a scalar,
  /// satisfying the second condition.
  bool isCompatibleStmt(ScopStmt *Stmt) {
    auto Stores = makeEmptyUnionMap();
    auto Loads = makeEmptyUnionMap();

    // This assumes that the MemoryKind::Array MemoryAccesses are iterated in
    // order.
    for (auto *MA : *Stmt) {
      if (!MA->isLatestArrayKind())
        continue;

      auto AccRel =
          give(isl_union_map_from_map(getAccessRelationFor(MA).take()));

      if (MA->isRead()) {
        // Reject load after store to same location.
        if (!isl_union_map_is_disjoint(Stores.keep(), AccRel.keep())) {
          OptimizationRemarkMissed R(DEBUG_TYPE, "LoadAfterStore",
                                     MA->getAccessInstruction());
          R << "load after store of same element in same statement";
          R << " (previous stores: " << Stores;
          R << ", loading: " << AccRel << ")";
          S->getFunction().getContext().diagnose(R);
          return false;
        }

        Loads = give(isl_union_map_union(Loads.take(), AccRel.take()));

        continue;
      }

      if (!isa<StoreInst>(MA->getAccessInstruction())) {
        DEBUG(dbgs() << "WRITE that is not a StoreInst not supported\n");
        OptimizationRemarkMissed R(DEBUG_TYPE, "UnusualStore",
                                   MA->getAccessInstruction());
        R << "encountered write that is not a StoreInst: "
          << printIntruction(MA->getAccessInstruction());
        S->getFunction().getContext().diagnose(R);
        return false;
      }

      // In region statements the order is less clear, eg. the load and store
      // might be in a boxed loop.
      if (Stmt->isRegionStmt() &&
          !isl_union_map_is_disjoint(Loads.keep(), AccRel.keep())) {
        OptimizationRemarkMissed R(DEBUG_TYPE, "StoreInSubregion",
                                   MA->getAccessInstruction());
        R << "store is in a non-affine subregion";
        S->getFunction().getContext().diagnose(R);
        return false;
      }

      // Do not allow more than one store to the same location.
      if (!isl_union_map_is_disjoint(Stores.keep(), AccRel.keep())) {
        OptimizationRemarkMissed R(DEBUG_TYPE, "StoreAfterStore",
                                   MA->getAccessInstruction());
        R << "store after store of same element in same statement";
        R << " (previous stores: " << Stores;
        R << ", storing: " << AccRel << ")";
        S->getFunction().getContext().diagnose(R);
        return false;
      }

      Stores = give(isl_union_map_union(Stores.take(), AccRel.take()));
    }

    return true;
  }

  void addArrayReadAccess(MemoryAccess *MA) {
    assert(MA->isLatestArrayKind());
    assert(MA->isRead());
    auto *Stmt = MA->getStatement();

    // { DomainRead[] -> Element[] }
    auto AccRel = getAccessRelationFor(MA);
    AllReads = give(isl_union_map_add_map(AllReads.take(), AccRel.copy()));

    auto *LI = dyn_cast_or_null<LoadInst>(MA->getAccessInstruction());
    if (LI) {
      // { DomainRead[] -> ValInst[] }
      auto LoadValInst =
          makeValInst(LI, Stmt, false, this->LI->getLoopFor(LI->getParent()),
                      Stmt->isBlockStmt());

      // { DomainRead[] -> [Element[] -> DomainRead[]] }
      auto IncludeElement =
          give(isl_map_curry(isl_map_domain_map(AccRel.take())));

      // { [Element[] -> DomainRead[]] -> ValInst[] }
      auto EltLoadValInst =
          give(isl_map_apply_domain(LoadValInst.take(), IncludeElement.take()));

      AllReadValInst = give(
          isl_union_map_add_map(AllReadValInst.take(), EltLoadValInst.take()));
    }
  }

  void addArrayWriteAccess(MemoryAccess *MA) {
    assert(MA->isLatestArrayKind());
    assert(MA->isWrite());
    auto *Stmt = MA->getStatement();

    // { Domain[] -> Element[] }
    auto AccRel = getAccessRelationFor(MA);

    if (MA->isMustWrite())
      AllMustWrites =
          give(isl_union_map_add_map(AllMustWrites.take(), AccRel.copy()));

    if (MA->isMayWrite())
      AllMayWrites =
          give(isl_union_map_add_map(AllMayWrites.take(), AccRel.copy()));

    // { Domain[] -> ValInst[] }
    auto WriteValInstance =
<<<<<<< HEAD
        makeValInst(MA->getAccessValue(), Stmt, false,
=======
        makeValInst(MA->getAccessValue(), Stmt,
>>>>>>> c6d189d0
                    LI->getLoopFor(MA->getAccessInstruction()->getParent()),
                    MA->isMustWrite());

    // { Domain[] -> [Element[] -> Domain[]] }
    auto IncludeElement =
        give(isl_map_curry(isl_map_domain_map(AccRel.copy())));

    // { [Element[] -> DomainWrite[]] -> ValInst[] }
    auto EltWriteValInst = give(
        isl_map_apply_domain(WriteValInstance.take(), IncludeElement.take()));

    AllWriteValInst = give(
        isl_union_map_add_map(AllWriteValInst.take(), EltWriteValInst.take()));
  }

protected:
  isl::union_set makeEmptyUnionSet() const {
    return give(isl_union_set_empty(ParamSpace.copy()));
  }

  isl::union_map makeEmptyUnionMap() const {
    return give(isl_union_map_empty(ParamSpace.copy()));
  }

  /// Check whether @p S can be accurately analyzed by zones.
  bool isCompatibleScop() {
    for (auto &Stmt : *S) {
      if (!isCompatibleStmt(&Stmt))
        return false;
    }
    return true;
  }

  /// Get the schedule for @p Stmt.
  ///
  /// The domain of the result is as narrow as possible.
  isl::map getScatterFor(ScopStmt *Stmt) const {
    auto ResultSpace = give(isl_space_map_from_domain_and_range(
        Stmt->getDomainSpace(), ScatterSpace.copy()));
    return give(isl_union_map_extract_map(Schedule.keep(), ResultSpace.take()));
  }

  /// Get the schedule of @p MA's parent statement.
  isl::map getScatterFor(MemoryAccess *MA) const {
    return getScatterFor(MA->getStatement());
  }

  /// Get the schedule for the statement instances of @p Domain.
  isl::union_map getScatterFor(isl::union_set Domain) const {
    return give(isl_union_map_intersect_domain(Schedule.copy(), Domain.take()));
  }

  /// Get the schedule for the statement instances of @p Domain.
  isl::map getScatterFor(isl::set Domain) const {
    auto ResultSpace = give(isl_space_map_from_domain_and_range(
        isl_set_get_space(Domain.keep()), ScatterSpace.copy()));
    auto UDomain = give(isl_union_set_from_set(Domain.copy()));
    auto UResult = getScatterFor(std::move(UDomain));
    auto Result = singleton(std::move(UResult), std::move(ResultSpace));
    assert(!Result ||
           isl_set_is_equal(give(isl_map_domain(Result.copy())).keep(),
                            Domain.keep()) == isl_bool_true);
    return Result;
  }

  /// Get the domain of @p Stmt.
  isl::set getDomainFor(ScopStmt *Stmt) const {
    return give(isl_set_remove_redundancies(Stmt->getDomain()));
  }

  /// Get the domain @p MA's parent statement.
  isl::set getDomainFor(MemoryAccess *MA) const {
    return getDomainFor(MA->getStatement());
  }

  /// Get the access relation of @p MA.
  ///
  /// The domain of the result is as narrow as possible.
  isl::map getAccessRelationFor(MemoryAccess *MA) const {
    auto Domain = getDomainFor(MA);
    auto AccRel = give(MA->getLatestAccessRelation());
    return give(isl_map_intersect_domain(AccRel.take(), Domain.take()));
  }

  /// Get the reaching definition of a scalar defined in @p Stmt.
  ///
  /// Note that this does not depend on the llvm::Instruction, only on the
  /// statement it is defined in. Therefore the same computation can be reused.
  ///
  /// @param Stmt The statement in which a scalar is defined.
  ///
  /// @return { Scatter[] -> DomainDef[] }
  isl::map getScalarReachingDefinition(ScopStmt *Stmt) {
    auto &Result = ScalarReachDefZone[Stmt];
    if (Result)
      return Result;

    auto Domain = getDomainFor(Stmt);
    Result = computeScalarReachingDefinition(Schedule, Domain, false, true);
    simplify(Result);

    return Result;
  }

  /// Get the reaching definition of a scalar defined in @p DefDomain.
  ///
  /// @param DomainDef { DomainDef[] }
  ///              The write statements to get the reaching definition for.
  ///
  /// @return { Scatter[] -> DomainDef[] }
  isl::map getScalarReachingDefinition(isl::set DomainDef) {
    auto DomId = give(isl_set_get_tuple_id(DomainDef.keep()));
    auto *Stmt = static_cast<ScopStmt *>(isl_id_get_user(DomId.keep()));

    auto StmtResult = getScalarReachingDefinition(Stmt);

    return give(isl_map_intersect_range(StmtResult.take(), DomainDef.take()));
  }

<<<<<<< HEAD
  /// Create an isl_id that means 'don't know the value'.
  isl::id makeUnknownId() const { return nullptr; }

  /// Create an isl_space for unknown values.
  isl::space makeUnknownSpace() const {
    return give(isl_space_set_from_params(ParamSpace.copy()));
  }

  /// Create a set with an unknown value in it.
  isl::set makeUnknownSet() const {
    auto Space = makeUnknownSpace();
    return give(isl_set_universe(Space.take()));
  }

  /// Create a union set with an unknown value in it.
  isl::union_set makeUnknownUSet() const {
    return give(isl_union_set_from_set(makeUnknownSet().take()));
  }

  /// Create a domain-to-unknown value mapping.
  ///
  /// @param Domain { Domain[] }
  ///
  /// @return { Domain[] -> ValInst[] }
  isl::map makeUnknownForDomain(isl::set Domain) const {
    return give(isl_map_from_domain(Domain.take()));
  }

=======
>>>>>>> c6d189d0
  /// Create a statement-to-unknown value mapping.
  ///
  /// @param Stmt The statement whose instances are mapped to unknown.
  ///
  /// @return { Domain[] -> ValInst[] }
  isl::map makeUnknownForDomain(ScopStmt *Stmt) const {
<<<<<<< HEAD
    return give(isl_map_from_domain(getDomainFor(Stmt).take()));
  }

  /// Create a domain-to-unknown value mapping.
  ///
  /// @param Domain { Domain[] }
  ///
  /// @return { Domain[] -> ValInst[] }
  isl::union_map makeUnknownForDomain(isl::union_set Domain) const {
    return give(isl_union_map_from_domain(Domain.take()));
  }

  /// Create an isl_id that represents 'unused storage'.
  isl::id makeUndefId() const {
    auto &LLVMContext = S->getFunction().getContext();
    auto Ty = IntegerType::get(LLVMContext, 1);
    auto Val = UndefValue::get(Ty);
    return give(isl_id_alloc(IslCtx.get(), "Undef", Val));
  }

  /// Create an isl_space for an undefined value.
  isl::space makeUndefSpace() const {
    auto Result = give(isl_space_set_from_params(ParamSpace.copy()));
    return give(isl_space_set_tuple_id(Result.take(), isl_dim_set,
                                       makeUndefId().take()));
  }

  /// Create a set with an undefined value in it.
  isl::set makeUndefSet() const {
    auto Space = makeUndefSpace();
    return give(isl_set_universe(Space.take()));
  }

  /// Create a union set with an undefined value in it.
  isl::union_set makeUndefUSet() const {
    return give(isl_union_set_from_set(makeUndefSet().take()));
  }

  /// Create an isl_id that represents @p V.
  isl::id makeValueId(Value *V) const {
    if (!V)
      return makeUnknownId();
    if (isa<UndefValue>(V))
      return makeUndefId();

    auto Name = getIslCompatibleName("Val_", V, std::string());
    return give(isl_id_alloc(IslCtx.get(), Name.c_str(), V));
  }

  /// Create the space for an llvm::Value that is available everywhere.
  isl::space makeValueSpace(Value *V) const {
=======
    return ::makeUnknownForDomain(getDomainFor(Stmt));
  }

  /// Create an isl_id that represents @p V.
  isl::id makeValueId(Value *V) {
    if (!V)
      return nullptr;

    auto &Id = ValueIds[V];
    if (Id.is_null()) {
      auto Name = getIslCompatibleName("Val_", V, ValueIds.size() - 1,
                                       std::string(), UseInstructionNames);
      Id = give(isl_id_alloc(IslCtx.get(), Name.c_str(), V));
    }
    return Id;
  }

  /// Create the space for an llvm::Value that is available everywhere.
  isl::space makeValueSpace(Value *V) {
>>>>>>> c6d189d0
    auto Result = give(isl_space_set_from_params(ParamSpace.copy()));
    return give(isl_space_set_tuple_id(Result.take(), isl_dim_set,
                                       makeValueId(V).take()));
  }

  /// Create a set with the llvm::Value @p V which is available everywhere.
<<<<<<< HEAD
  isl::set makeValueSet(Value *V) const {
=======
  isl::set makeValueSet(Value *V) {
>>>>>>> c6d189d0
    auto Space = makeValueSpace(V);
    return give(isl_set_universe(Space.take()));
  }

<<<<<<< HEAD
  // { UserDomain[] -> ValInst[] }
  isl::map makeValInst(Value *Val, ScopStmt *UserStmt, bool IsEntryPHIUser,
                       Loop *Scope, bool IsCertain = true) {
    return makeValInst(Val, nullptr, UserStmt, getDomainFor(UserStmt),
                       IsEntryPHIUser, Scope, IsCertain);
  }

  /// Create a mapping from a statement instance to the instance of an
  /// llvm::Value that can be used in there.
  ///
  /// Although LLVM IR used single static assignment, llvm::Values can have
=======
  /// Create a mapping from a statement instance to the instance of an
  /// llvm::Value that can be used in there.
  ///
  /// Although LLVM IR uses single static assignment, llvm::Values can have
>>>>>>> c6d189d0
  /// different contents in loops, when they get redefined in the last
  /// iteration. This function tries to get the statement instance of the
  /// previous definition, relative to a user.
  ///
  /// Example:
  /// for (int i = 0; i < N; i += 1) {
  /// DEF:
  ///    int v = A[i];
  /// USE:
  ///    use(v);
  ///  }
  ///
  /// The value instance used by statement instance USE[i] is DEF[i]. Hence,
<<<<<<< HEAD
  /// makeValInst would return
  /// { USE[i] -> DEF[i] : 0 <= i < N }
  ///
  ///
  /// @param V           The value to look get the instance of.
  /// @param DomainDef  { DomainDef[] }
  ///                   The domain of the statement that defines @p V. If
  ///                   nullptr, will be derived automatically. If defined, the
  ///                   domain gets precedence over trying to use the
  ///                   llvm::Value instance from the same statement.
  /// @param UseStmt    The statement that uses @p V. Can be nullptr.
  /// @param DomainUse  { DomainUse[] }
  ///                   The domain of @p UseStmt.
  /// @param IsCertain  Pass true if the definition of @p V is a MUST_WRITE or
  /// false if the write is conditional.
  ///
  /// @return { DomainUse[] -> ValInst[] }
  isl::map makeValInst(Value *V, isl::set DomainDef, ScopStmt *UseStmt,
                       isl::set DomainUse, bool IsEntryPHIUser, Loop *Scope,
                       bool IsCertain = true) {
    assert(DomainUse && "Must pass a user domain");

    // If the definition/write is conditional, the previous write may "shine
    // through" on conditions we cannot determine. Again, return the unknown
    // value.
    if (!IsCertain)
      return makeUnknownForDomain(DomainUse);

    auto *OrigV = V;
    // FIXME: It doesn't really work well if the LCSSA %phi is intra-stmt, but
    // the incoming value is extra-phi.
    // V = deLCSSA(V);

    auto VUse = VirtualUse::create(UseStmt, IsEntryPHIUser, Scope, V);
    switch (VUse.getType()) {
    case VirtualUse::Constant:
    case VirtualUse::ReadOnly:
    case VirtualUse::Synthesizable: {
      auto ValSet = makeValueSet(V);
=======
  /// makeValInst returns:
  ///
  /// { USE[i] -> [DEF[i] -> v[]] : 0 <= i < N }
  ///
  /// @param Val       The value to get the instance of.
  /// @param UserStmt  The statement that uses @p Val. Can be nullptr.
  /// @param Scope     Loop the using instruction resides in.
  /// @param IsCertain Pass true if the definition of @p Val is a
  ///                  MUST_WRITE or false if the write is conditional.
  ///
  /// @return { DomainUse[] -> ValInst[] }
  isl::map makeValInst(Value *Val, ScopStmt *UserStmt, Loop *Scope,
                       bool IsCertain = true) {
    // When known knowledge is disabled, just return the unknown value. It will
    // either get filtered out or conflict with itself.
    if (!DelicmComputeKnown)
      return makeUnknownForDomain(UserStmt);

    // If the definition/write is conditional, the value at the location could
    // be either the written value or the old value. Since we cannot know which
    // one, consider the value to be unknown.
    if (!IsCertain)
      return makeUnknownForDomain(UserStmt);

    auto DomainUse = getDomainFor(UserStmt);
    auto VUse = VirtualUse::create(S, UserStmt, Scope, Val, true);
    switch (VUse.getKind()) {
    case VirtualUse::Constant:
    case VirtualUse::Block:
    case VirtualUse::Hoisted:
    case VirtualUse::ReadOnly: {
      // The definition does not depend on the statement which uses it.
      auto ValSet = makeValueSet(Val);
>>>>>>> c6d189d0
      return give(
          isl_map_from_domain_and_range(DomainUse.take(), ValSet.take()));
    }

<<<<<<< HEAD
    case VirtualUse::IntraValue: { // TODO: This might also just mean that the
                                   // value has been rematerialized in UseStmt.
                                   // In this case we don't get a canonical
                                   // ValInst. This might be OK or just wrong,
                                   // depending on how the result is used.
                                   // Should probably provide an option to
                                   // choose whether this is OK.
      // { llvm::Value }
      auto ValSet = makeValueSet(V);

      // {  UserDomain[] -> llvm::Value }
      auto ValInstSet =
          give(isl_map_from_domain_and_range(DomainUse.take(), ValSet.take()));

      // { UserDomain[] -> [UserDomain[] - >llvm::Value] }
      auto Result =
          give(isl_map_reverse(isl_map_domain_map(ValInstSet.take())));
      simplify(Result);
      return Result;
    }

    case VirtualUse::InterValue:
      break;
    }

#if 0
    if (V && !isa<Instruction>(V)) {
      // Non-instructions are available anywhere.
      auto ValSet = makeValueSet(V);
      return give(isl_map_from_domain_and_range(DomainUse.take(), ValSet.take()));
    }

    // Normalize
    // FIXME: It doesn't really work well if the LCSSA %phi is intra-stmt, but
    // the incoming value is extra-phi.
    // TODO: In a SCoP, we should be able to determine the predecessor for
    // _every_ PHI.
    auto *NormV = deLCSSA(V);



    // If the definition is in the using Stmt itself, use DomainUse[] for the
    // Value's instance.
    // Note that the non-isIntraStmtUse assumes extra-Stmt use, ie. a use would
    // use the definition from a previous instance.
    if (!DomainDef && UseStmt && V && !isXtraStmtUse(V, UseStmt)) {
      // Even if V is within UseStmt, NormV might be somewhere else; return
      // unknown to avoid problems.
      if (V != NormV)
        return makeUnknownForDomain(DomainUse);

      // { llvm::Value }
      auto ValSet = makeValueSet(NormV);
=======
    case VirtualUse::Synthesizable: {
      auto *ScevExpr = VUse.getScevExpr();
      auto UseDomainSpace = give(isl_set_get_space(DomainUse.keep()));

      // Construct the SCEV space.
      // TODO: Add only the induction variables referenced in SCEVAddRecExpr
      // expressions, not just all of them.
      auto ScevId = give(isl_id_alloc(UseDomainSpace.get_ctx().get(), nullptr,
                                      const_cast<SCEV *>(ScevExpr)));
      auto ScevSpace =
          give(isl_space_drop_dims(UseDomainSpace.copy(), isl_dim_set, 0, 0));
      ScevSpace = give(
          isl_space_set_tuple_id(ScevSpace.take(), isl_dim_set, ScevId.copy()));

      // { DomainUse[] -> ScevExpr[] }
      auto ValInst = give(isl_map_identity(isl_space_map_from_domain_and_range(
          UseDomainSpace.copy(), ScevSpace.copy())));
      return ValInst;
    }

    case VirtualUse::Intra: {
      // Definition and use is in the same statement. We do not need to compute
      // a reaching definition.

      // { llvm::Value }
      auto ValSet = makeValueSet(Val);
>>>>>>> c6d189d0

      // {  UserDomain[] -> llvm::Value }
      auto ValInstSet =
          give(isl_map_from_domain_and_range(DomainUse.take(), ValSet.take()));

      // { UserDomain[] -> [UserDomain[] - >llvm::Value] }
      auto Result =
          give(isl_map_reverse(isl_map_domain_map(ValInstSet.take())));
      simplify(Result);
      return Result;
    }
<<<<<<< HEAD
#endif

    // Try to derive DomainDef if not explicitly specified.
    if (!DomainDef) {
      auto *Inst = cast<Instruction>(V);
      auto *ValStmt = S->getStmtFor(Inst);

      // It is possible that the llvm::Value is in a removed Stmt, in which case
      // we cannot derive its domain.
      if (ValStmt)
        DomainDef = getDomainFor(ValStmt);
    }

    if (DomainDef) {
      // { Scatter[] -> DefDomain[] }
=======

    case VirtualUse::Inter: {
      // The value is defined in a different statement.

      auto *Inst = cast<Instruction>(Val);
      auto *ValStmt = S->getStmtFor(Inst);

      // If the llvm::Value is defined in a removed Stmt, we cannot derive its
      // domain. We could use an arbitrary statement, but this could result in
      // different ValInst[] for the same llvm::Value.
      if (!ValStmt)
        return ::makeUnknownForDomain(DomainUse);

      // { DomainDef[] }
      auto DomainDef = getDomainFor(ValStmt);

      // { Scatter[] -> DomainDef[] }
>>>>>>> c6d189d0
      auto ReachDef = getScalarReachingDefinition(DomainDef);

      // { DomainUse[] -> Scatter[] }
      auto UserSched = getScatterFor(DomainUse);

      // { DomainUse[] -> DomainDef[] }
      auto UsedInstance =
          give(isl_map_apply_range(UserSched.take(), ReachDef.take()));

      // { llvm::Value }
<<<<<<< HEAD
      auto ValSet = makeValueSet(V);

      // { DomainUse[] -> llvm::Value }
=======
      auto ValSet = makeValueSet(Val);

      // { DomainUse[] -> llvm::Value[] }
>>>>>>> c6d189d0
      auto ValInstSet =
          give(isl_map_from_domain_and_range(DomainUse.take(), ValSet.take()));

      // { DomainUse[] -> [DomainDef[] -> llvm::Value]  }
      auto Result =
          give(isl_map_range_product(UsedInstance.take(), ValInstSet.take()));
<<<<<<< HEAD
      simplify(Result);
      return Result;
    }

    // If neither the value not the user if given, we cannot determine the
    // reaching definition; return value is unknown.
    return makeUnknownForDomain(DomainUse);
=======

      simplify(Result);
      return Result;
    }
    }
    llvm_unreachable("Unhandled use type");
>>>>>>> c6d189d0
  }

  /// Compute the different zones.
  ///
  /// @return true iff the computed zones accurately describe the SCoP.
  /// Otherwise, do not try to use them.
  void computeCommon() {
    AllReads = makeEmptyUnionMap();
    AllMayWrites = makeEmptyUnionMap();
    AllMustWrites = makeEmptyUnionMap();
    AllWriteValInst = makeEmptyUnionMap();
<<<<<<< HEAD
    AllReadValInst = makeEmptyUnionMap();
=======

>>>>>>> c6d189d0
    for (auto &Stmt : *S) {
      for (auto *MA : Stmt) {
        if (!MA->isLatestArrayKind())
          continue;

        if (MA->isRead())
          addArrayReadAccess(MA);

        if (MA->isWrite())
          addArrayWriteAccess(MA);
      }
    }

    // { DomainWrite[] -> Element[] }
    AllWrites =
        give(isl_union_map_union(AllMustWrites.copy(), AllMayWrites.copy()));

<<<<<<< HEAD
    // { Element[] }
    AllElements = makeEmptyUnionSet();
    foreachElt(AllWrites, [this](isl::map Write) {
      auto Space = give(isl_map_get_space(Write.keep()));
      auto EltSpace = give(isl_space_range(Space.take()));
      auto EltUniv = give(isl_set_universe(EltSpace.take()));
      AllElements =
          give(isl_union_set_add_set(AllElements.take(), EltUniv.take()));
    });

    // { Element[] -> Element[] }
    auto AllElementsId = makeIdentityMap(AllElements, false);

    // { Element[] -> Zone[] }
    auto UniverseZone = give(isl_union_map_from_domain_and_range(
        AllElements.copy(),
        isl_union_set_from_set(isl_set_universe(ScatterSpace.copy()))));

=======
>>>>>>> c6d189d0
    // { [Element[] -> Zone[]] -> DomainWrite[] }
    WriteReachDefZone =
        computeReachingDefinition(Schedule, AllWrites, false, true);
    simplify(WriteReachDefZone);
  }

  /// Print the current state of all MemoryAccesses to @p.
  void printAccesses(llvm::raw_ostream &OS, int Indent = 0) const {
    OS.indent(Indent) << "After accesses {\n";
    for (auto &Stmt : *S) {
      OS.indent(Indent + 4) << Stmt.getBaseName() << "\n";
      for (auto *MA : Stmt)
        MA->print(OS);
    }
    OS.indent(Indent) << "}\n";
  }

public:
  /// Return the SCoP this object is analyzing.
  Scop *getScop() const { return S; }
};

/// Class to remember a scalar-to-array element transformation for printing by
/// opt -analyze.
class MapReport {
private:
  /// The scalar that was mapped.
  const ScopArrayInfo *SAI;

  /// The definition of an MK_Value or read of an MK_PHI having been mapped.
  MemoryAccess *PrimaryAcc;

  /// The uses of an MK_Value or incoming writes of an MK_Value having been
  /// mapped.
  SmallVector<MemoryAccess *, 4> SecondaryAccs;

  /// Target mapping for the MK_Value write or MK_PHI read.
  /// { Domain[] -> Element[] }
  isl::map Target;

  /// Lifetime expressed from the MK_Value write or MK_PHI read.
  /// { Domain[] -> Zone[] }
  isl::map Lifetime;

  /// The constants that were checked before the transformation/applied to the
  /// common knowledge after the transformation.
  Knowledge Proposed;

public:
  MapReport(const ScopArrayInfo *SAI, MemoryAccess *PrimaryAcc,
            ArrayRef<MemoryAccess *> SecondaryAccs, isl::map Target,
            isl::map Lifetime, Knowledge Zone)
      : SAI(SAI), PrimaryAcc(PrimaryAcc),
        SecondaryAccs(SecondaryAccs.begin(), SecondaryAccs.end()),
        Target(std::move(Target)), Lifetime(std::move(Lifetime)),
        Proposed(std::move(Zone)) {
    assert(SAI);
    DEBUG(print(llvm::dbgs(), 0));
  }

  /// Print this transformation report to @p OS.
  void print(llvm::raw_ostream &OS, int Indent = 0) const {
    OS.indent(Indent) << "Mapping of " << SAI->getName() << " {\n";
    if (PrimaryAcc) {
      OS.indent(Indent + 4) << "Primary:\n";
      PrimaryAcc->print(OS);
    }
    for (auto *MA : SecondaryAccs) {
      OS.indent(Indent + 4) << "Secondary:\n";
      MA->print(OS);
    }
    OS.indent(Indent + 4) << "Target:    " << Target << "\n";
    OS.indent(Indent + 4) << "Lifetime:  " << Lifetime << "\n";
    OS.indent(Indent + 4) << "Zone:\n";
    Proposed.print(OS, Indent + 8);
    OS.indent(Indent) << "}\n";
  }
};

/// Implementation of the DeLICM/DePRE transformation.
class DeLICMImpl : public ZoneAlgorithm {
private:
  /// Knowledge before any transformation took place.
  Knowledge OriginalZone;

  /// Current knowledge of the SCoP including all already applied
  /// transformations.
  Knowledge Zone;

  /// Log of every applied mapping transformations.
  SmallVector<MapReport, 8> MapReports;

  ScalarDefUseChains DefUse;

  /// Number of StoreInsts something can be mapped to.
  int NumberOfCompatibleTargets = 0;

  /// The number of StoreInsts to which at least one value or PHI has been
  /// mapped to.
  int NumberOfTargetsMapped = 0;

  /// The number of llvm::Value mapped to some array element.
  int NumberOfMappedValueScalars = 0;

  /// The number of PHIs mapped to some array element.
  int NumberOfMappedPHIScalars = 0;

  /// Determine whether two knowledges are conflicting with each other.
  ///
  /// @see Knowledge::isConflicting
  bool isConflicting(const Knowledge &Proposed) {
    raw_ostream *OS = nullptr;
    DEBUG(OS = &llvm::dbgs());
    return Knowledge::isConflicting(Zone, Proposed, OS, 4);
  }

  /// Determine whether @p SAI is a scalar that can be mapped to an array
  /// element.
  bool isMappable(const ScopArrayInfo *SAI) {
    assert(SAI);

    if (SAI->isValueKind()) {
      auto *MA = DefUse.getValueDef(SAI);
      if (!MA) {
        DEBUG(dbgs()
              << "    Reject because value is read-only within the scop\n");
        return false;
      }

      // Mapping if value is used after scop is not supported. The code
      // generator would need to reload the scalar after the scop, but it
      // does not have the information to where it is mapped to. Only the
      // MemoryAccesses have that information, not the ScopArrayInfo.
      auto Inst = MA->getAccessInstruction();
      for (auto User : Inst->users()) {
        if (!isa<Instruction>(User))
          return false;
        auto UserInst = cast<Instruction>(User);

        if (!S->contains(UserInst)) {
          DEBUG(dbgs() << "    Reject because value is escaping\n");
          return false;
        }
      }

      return true;
    }

    if (SAI->isPHIKind()) {
      auto *MA = DefUse.getPHIRead(SAI);
      assert(MA);

      // Mapping of an incoming block from before the SCoP is not supported by
      // the code generator.
      auto PHI = cast<PHINode>(MA->getAccessInstruction());
      for (auto Incoming : PHI->blocks()) {
        if (!S->contains(Incoming)) {
          DEBUG(dbgs() << "    Reject because at least one incoming block is "
                          "not in the scop region\n");
          return false;
        }
      }

      return true;
    }

    DEBUG(dbgs() << "    Reject ExitPHI or other non-value\n");
    return false;
  }

  /// Compute the uses of a MemoryKind::Value and its lifetime (from its
  /// definition to the last use).
  ///
  /// @param SAI The ScopArrayInfo representing the value's storage.
  ///
  /// @return { DomainDef[] -> DomainUse[] }, { DomainDef[] -> Zone[] }
  ///         First element is the set of uses for each definition.
  ///         The second is the lifetime of each definition.
  std::tuple<isl::union_map, isl::map>
  computeValueUses(const ScopArrayInfo *SAI) {
    assert(SAI->isValueKind());

    // { DomainRead[] }
    auto Reads = makeEmptyUnionSet();

    // Find all uses.
    for (auto *MA : DefUse.getValueUses(SAI))
      Reads =
          give(isl_union_set_add_set(Reads.take(), getDomainFor(MA).take()));

    // { DomainRead[] -> Scatter[] }
    auto ReadSchedule = getScatterFor(Reads);

    auto *DefMA = DefUse.getValueDef(SAI);
    assert(DefMA);

    // { DomainDef[] }
    auto Writes = getDomainFor(DefMA);

    // { DomainDef[] -> Scatter[] }
    auto WriteScatter = getScatterFor(Writes);

    // { Scatter[] -> DomainDef[] }
    auto ReachDef = getScalarReachingDefinition(DefMA->getStatement());

    // { [DomainDef[] -> Scatter[]] -> DomainUse[] }
    auto Uses = give(
        isl_union_map_apply_range(isl_union_map_from_map(isl_map_range_map(
                                      isl_map_reverse(ReachDef.take()))),
                                  isl_union_map_reverse(ReadSchedule.take())));

    // { DomainDef[] -> Scatter[] }
    auto UseScatter =
        singleton(give(isl_union_set_unwrap(isl_union_map_domain(Uses.copy()))),
                  give(isl_space_map_from_domain_and_range(
                      isl_set_get_space(Writes.keep()), ScatterSpace.copy())));

    // { DomainDef[] -> Zone[] }
    auto Lifetime = betweenScatter(WriteScatter, UseScatter, false, true);

    // { DomainDef[] -> DomainRead[] }
    auto DefUses = give(isl_union_map_domain_factor_domain(Uses.take()));

    return std::make_pair(DefUses, Lifetime);
  }

  /// For each 'execution' of a PHINode, get the incoming block that was
  /// executed before.
  ///
  /// For each PHI instance we can directly determine which was the incoming
  /// block, and hence derive which value the PHI will have.
  ///
  /// @param SAI The ScopArrayInfo representing the PHI's storage.
  ///
  /// @return { DomainPHIRead[] -> DomainPHIWrite[] }
  isl::union_map computePerPHI(const ScopArrayInfo *SAI) {
    assert(SAI->isPHIKind());

    // { DomainPHIWrite[] -> Scatter[] }
    auto PHIWriteScatter = makeEmptyUnionMap();

    // Collect all incoming block timepoint.
    for (auto *MA : DefUse.getPHIIncomings(SAI)) {
      auto Scatter = getScatterFor(MA);
      PHIWriteScatter =
          give(isl_union_map_add_map(PHIWriteScatter.take(), Scatter.take()));
    }

    // { DomainPHIRead[] -> Scatter[] }
    auto PHIReadScatter = getScatterFor(DefUse.getPHIRead(SAI));

    // { DomainPHIRead[] -> Scatter[] }
    auto BeforeRead = beforeScatter(PHIReadScatter, true);

    // { Scatter[] }
    auto WriteTimes = singleton(
        give(isl_union_map_range(PHIWriteScatter.copy())), ScatterSpace);

    // { DomainPHIRead[] -> Scatter[] }
    auto PHIWriteTimes =
        give(isl_map_intersect_range(BeforeRead.take(), WriteTimes.take()));
    simplify(PHIWriteTimes);
    auto LastPerPHIWrites = give(isl_map_lexmax(PHIWriteTimes.take()));

    // { DomainPHIRead[] -> DomainPHIWrite[] }
    auto Result = give(isl_union_map_apply_range(
        isl_union_map_from_map(LastPerPHIWrites.take()),
        isl_union_map_reverse(PHIWriteScatter.take())));
    assert(isl_union_map_is_single_valued(Result.keep()) == isl_bool_true);
    assert(isl_union_map_is_injective(Result.keep()) == isl_bool_true);
    return Result;
  }

  /// Try to map a MemoryKind::Value to a given array element.
  ///
  /// @param SAI       Representation of the scalar's memory to map.
  /// @param TargetElt { Scatter[] -> Element[] }
  ///                  Suggestion where to map a scalar to when at a timepoint.
  ///
  /// @return true if the scalar was successfully mapped.
  bool tryMapValue(const ScopArrayInfo *SAI, isl::map TargetElt,
                   DenseMap<ScopStmt *, MemoryAccess *> &WriteAccesses) {
    assert(SAI->isValueKind());

    auto *DefMA = DefUse.getValueDef(SAI);
    assert(DefMA->isValueKind());
    assert(DefMA->isMustWrite());
    auto *V = DefMA->getAccessValue();
    auto *DefInst = DefMA->getAccessInstruction();

    // Stop if the scalar has already been mapped.
    if (!DefMA->getLatestScopArrayInfo()->isValueKind())
      return false;

    // { DomainDef[] -> Scatter[] }
    auto DefSched = getScatterFor(DefMA);

    // Where each write is mapped to, according to the suggestion.
    // { DomainDef[] -> Element[] }
    auto DefTarget = give(isl_map_apply_domain(
        TargetElt.copy(), isl_map_reverse(DefSched.copy())));
    simplify(DefTarget);
    DEBUG(dbgs() << "    Def Mapping: " << DefTarget << '\n');

    auto OrigDomain = getDomainFor(DefMA);
    auto MappedDomain = give(isl_map_domain(DefTarget.copy()));
    if (!isl_set_is_subset(OrigDomain.keep(), MappedDomain.keep())) {
      DEBUG(dbgs()
            << "    Reject because mapping does not encompass all instances\n");
      return false;
    }

    // { DomainDef[] -> Zone[] }
    isl::map Lifetime;

    // { DomainDef[] -> DomainUse[] }
    isl::union_map DefUses;

    std::tie(DefUses, Lifetime) = computeValueUses(SAI);
    simplify(Lifetime);
    DEBUG(dbgs() << "    Lifetime: " << Lifetime << '\n');

    // { DomainDef[] -> [Element[] -> Zone[]] }
    auto EltLifetimeTranslator =
        give(isl_map_range_product(DefTarget.copy(), Lifetime.copy()));

    // { DomainDef[] -> [Element[] -> Scatter[]] }
    auto WrittenTranslator =
        give(isl_map_range_product(DefTarget.copy(), DefSched.take()));

    // { DomainDef[] -> ValInst[] }
    auto ValInst = translateComputedPHI(
        makeValInst(V, DefMA->getStatement(), false,
                    LI->getLoopFor(DefInst->getParent()), true));

    // { [Element[] -> Zone[]] -> ValInst[] }
    auto EltLifetime = give(isl_union_map_apply_domain(
        ValInst.copy(), isl_union_map_from_map(EltLifetimeTranslator.take())));

<<<<<<< HEAD
    // { [Element[] -> Scatter[]] -> ValInst[] }
    auto EltWriteAction = give(isl_union_map_apply_domain(
        ValInst.copy(), isl_union_map_from_map(WrittenTranslator.take())));

    Knowledge Proposed(std::move(EltLifetime), false,
                       std::move(EltWriteAction));
=======
    // { DomainDef[] -> ValInst[] }
    auto ValInst = makeValInst(V, DefMA->getStatement(),
                               LI->getLoopFor(DefInst->getParent()));

    // { DomainDef[] -> [Element[] -> Zone[]] }
    auto EltKnownTranslator =
        give(isl_map_range_product(DefTarget.copy(), Lifetime.copy()));

    // { [Element[] -> Zone[]] -> ValInst[] }
    auto EltKnown =
        give(isl_map_apply_domain(ValInst.copy(), EltKnownTranslator.take()));
    simplify(EltKnown);

    // { DomainDef[] -> [Element[] -> Scatter[]] }
    auto WrittenTranslator =
        give(isl_map_range_product(DefTarget.copy(), DefSched.take()));

    // { [Element[] -> Scatter[]] -> ValInst[] }
    auto DefEltSched =
        give(isl_map_apply_domain(ValInst.copy(), WrittenTranslator.take()));
    simplify(DefEltSched);

    Knowledge Proposed(EltZone, nullptr, filterKnownValInst(EltKnown),
                       DefEltSched);
>>>>>>> c6d189d0
    if (isConflicting(Proposed))
      return false;

    // { DomainUse[] -> Element[] }
    auto UseTarget = give(
        isl_union_map_apply_range(isl_union_map_reverse(DefUses.take()),
                                  isl_union_map_from_map(DefTarget.copy())));

    bool isValid = mapValue(SAI, DefTarget, UseTarget, Lifetime, Proposed,
                            false, WriteAccesses);
    if (!isValid) {
      MapUndefinedReject++;
      return false;
    }

    isValid =
        mapValue(SAI, std::move(DefTarget), std::move(UseTarget),
                 std::move(Lifetime), std::move(Proposed), true, WriteAccesses);
    assert(isValid);

    return true;
  }

  /// After a scalar has been mapped, update the global knowledge.
  void applyLifetime(Knowledge Proposed) {
    Zone.learnFrom(std::move(Proposed));
  }

  /// Map a MemoryKind::Value scalar to an array element.
  ///
  /// Callers must have ensured that the mapping is valid and not conflicting.
  ///
  /// @param SAI       The ScopArrayInfo representing the scalar's memory to
  ///                  map.
  /// @param DefTarget { DomainDef[] -> Element[] }
  ///                  The array element to map the scalar to.
  /// @param UseTarget { DomainUse[] -> Element[] }
  ///                  The array elements the uses are mapped to.
  /// @param Lifetime  { DomainDef[] -> Zone[] }
  ///                  The lifetime of each llvm::Value definition for
  ///                  reporting.
  /// @param Proposed  Mapping constraints for reporting.
  /// @param DoIt      True if action should be executed; false to only check
  /// whether it can be done.
  ///
  /// @return          True if the transformation is valid.
  bool mapValue(const ScopArrayInfo *SAI, isl::map DefTarget,
                isl::union_map UseTarget, isl::map Lifetime, Knowledge Proposed,
                bool DoIt,
                DenseMap<ScopStmt *, MemoryAccess *> &WriteAccesses) {

    // { Element[] }
    auto EltSpace = give(isl_space_range(isl_map_get_space(DefTarget.keep())));

    bool RequiresUndefined = false;

    // Redirect the use accesses.
    SmallVector<MemoryAccess *, 4> SecondaryAccs;
    for (auto *MA : DefUse.getValueUses(SAI)) {
      // { DomainUse[] }
      auto Domain = getDomainFor(MA);
      auto DomainSpace = give(isl_set_get_space(Domain.keep()));
      auto NewAccRelSpace = give(isl_space_map_from_domain_and_range(
          DomainSpace.copy(), EltSpace.copy()));

      // { DomainUse[] -> Element[] }
      auto NewAccRel = give(isl_union_map_intersect_domain(
          UseTarget.copy(), isl_union_set_from_set(Domain.copy())));
      auto NewAccRelMap = singleton(NewAccRel, NewAccRelSpace);

      auto DefinedDomain = give(isl_map_domain(NewAccRelMap.copy()));
      if (isl_set_is_subset(Domain.keep(), DefinedDomain.keep()) !=
          isl_bool_true)
        return false;

      if (!DoIt)
        continue;

      simplify(NewAccRelMap);
      MA->setNewAccessRelation(NewAccRelMap.take());
      SecondaryAccs.push_back(MA);
    }

    if (!DoIt)
      return true;

    if (RequiresUndefined)
      MapRequiredUndefined++;

    auto *WA = DefUse.getValueDef(SAI);

    auto *Stmt = WA->getStatement();
    auto *&ReuseWA = WriteAccesses[Stmt];
    if (ReuseWA) {
      DefTarget = DefTarget.unite(isl::manage(ReuseWA->getAccessRelation()));
      Stmt->removeSingleMemoryAccess(WA);
      WA = nullptr;
    } else {
      ReuseWA = WA;
    }

    ReuseWA->setNewAccessRelation(DefTarget.copy());
    applyLifetime(Proposed);

    MappedValueScalars++;
    NumberOfMappedValueScalars += 1;
    MapReports.emplace_back(SAI, ReuseWA, SecondaryAccs, DefTarget, Lifetime,
                            std::move(Proposed));
    return true;
  }

  /// Express the incoming values of a PHI for each incoming statement in an
  /// isl_union_map.
  ///
  /// @param SAI The PHI scalar represented by a ScopArrayInfo.
  ///
  /// @return { PHIWriteDomain[] -> ValInst[] }
  isl::union_map determinePHIWrittenValues(const ScopArrayInfo *SAI) {
    auto Result = makeEmptyUnionMap();

    // Collect the incoming values.
    for (auto *MA : DefUse.getPHIIncomings(SAI)) {
      // { DomainWrite[] -> ValInst[] }
      isl::union_map ValInst;
      auto *WriteStmt = MA->getStatement();

      auto Incoming = MA->getIncoming();
      assert(!Incoming.empty());
      if (Incoming.size() == 1) {
        ValInst = translateComputedPHI(
            makeValInst(Incoming[0].second, WriteStmt, false,
                        LI->getLoopFor(Incoming[0].first), true));
      } else {
        // If the PHI is in a subregion's exit node it can have multiple
        // incoming values (+ maybe another incoming edge from an unrelated
        // block). Since we cannot directly represent it as a single
        // llvm::Value from multiple exiting block, it is represented using
        // the PHI itself.
        // We currently model it as unknown value, but modeling as the PHIInst
        // itself could be OK, too.
        ValInst = give(
            isl_union_map_from_map(makeUnknownForDomain(WriteStmt).take()));
      }

      Result = give(isl_union_map_union(Result.take(), ValInst.take()));
    }

    assert(isl_union_map_is_single_valued(Result.keep()) == isl_bool_true &&
           "Cannot have multiple incoming values for same incoming statement");
    return Result;
  }

  /// Express the incoming values of a PHI for each incoming statement in an
  /// isl::union_map.
  ///
  /// @param SAI The PHI scalar represented by a ScopArrayInfo.
  ///
  /// @return { PHIWriteDomain[] -> ValInst[] }
  isl::union_map determinePHIWrittenValues(const ScopArrayInfo *SAI) {
    auto Result = makeEmptyUnionMap();

    // Collect the incoming values.
    for (auto *MA : DefUse.getPHIIncomings(SAI)) {
      // { DomainWrite[] -> ValInst[] }
      isl::union_map ValInst;
      auto *WriteStmt = MA->getStatement();

      auto Incoming = MA->getIncoming();
      assert(!Incoming.empty());
      if (Incoming.size() == 1) {
        ValInst = makeValInst(Incoming[0].second, WriteStmt,
                              LI->getLoopFor(Incoming[0].first));
      } else {
        // If the PHI is in a subregion's exit node it can have multiple
        // incoming values (+ maybe another incoming edge from an unrelated
        // block). We cannot directly represent it as a single llvm::Value.
        // We currently model it as unknown value, but modeling as the PHIInst
        // itself could be OK, too.
        ValInst = makeUnknownForDomain(WriteStmt);
      }

      Result = give(isl_union_map_union(Result.take(), ValInst.take()));
    }

    assert(isl_union_map_is_single_valued(Result.keep()) == isl_bool_true &&
           "Cannot have multiple incoming values for same incoming statement");
    return Result;
  }

  /// Try to map a MemoryKind::PHI scalar to a given array element.
  ///
  /// @param SAI       Representation of the scalar's memory to map.
  /// @param TargetElt { Scatter[] -> Element[] }
  ///                  Suggestion where to map the scalar to when at a
  ///                  timepoint.
  ///
  /// @return true if the PHI scalar has been mapped.
  bool tryMapPHI(const ScopArrayInfo *SAI, isl::map TargetElt,
                 DenseMap<ScopStmt *, MemoryAccess *> &WriteAccesses) {
    if (!DelicmMapPHI)
      return false;

    auto *PHIRead = DefUse.getPHIRead(SAI);
    assert(PHIRead->isPHIKind());
    assert(PHIRead->isRead());

    // Skip if already been mapped.
    if (!PHIRead->getLatestScopArrayInfo()->isPHIKind())
      return false;

    // { DomainRead[] -> Scatter[] }
    auto PHISched = getScatterFor(PHIRead);

    // { DomainRead[] -> Element[] }
    auto PHITarget =
        give(isl_map_apply_range(PHISched.copy(), TargetElt.copy()));
    simplify(PHITarget);
    DEBUG(dbgs() << "    Mapping: " << PHITarget << '\n');

    auto OrigDomain = getDomainFor(PHIRead);
    auto MappedDomain = give(isl_map_domain(PHITarget.copy()));
    if (!isl_set_is_subset(OrigDomain.keep(), MappedDomain.keep())) {
      DEBUG(dbgs()
            << "    Reject because mapping does not encompass all instances\n");
      return false;
    }

    // { DomainRead[] -> DomainWrite[] }
    auto PerPHIWrites = computePerPHI(SAI);

    // { DomainWrite[] -> Element[] }
    auto WritesTarget = give(isl_union_map_reverse(isl_union_map_apply_domain(
        PerPHIWrites.copy(), isl_union_map_from_map(PHITarget.copy()))));
    simplify(WritesTarget);

    // { DomainWrite[] }
    auto UniverseWritesDom = give(isl_union_set_empty(ParamSpace.copy()));

    for (auto *MA : DefUse.getPHIIncomings(SAI))
      UniverseWritesDom = give(isl_union_set_add_set(UniverseWritesDom.take(),
                                                     getDomainFor(MA).take()));

    auto RelevantWritesTarget = WritesTarget;
    if (DelicmOverapproximateWrites)
      WritesTarget = expandMapping(WritesTarget, UniverseWritesDom);

    auto ExpandedWritesDom = give(isl_union_map_domain(WritesTarget.copy()));
    if (!DelicmPartialWrites &&
        !isl_union_set_is_subset(UniverseWritesDom.keep(),
                                 ExpandedWritesDom.keep())) {
      DEBUG(dbgs() << "    Reject because did not find PHI write mapping for "
                      "all instances\n");
      if (DelicmOverapproximateWrites)
        DEBUG(dbgs() << "      Relevant Mapping:    " << RelevantWritesTarget
                     << '\n');
      DEBUG(dbgs() << "      Deduced Mapping:     " << WritesTarget << '\n');
      DEBUG(dbgs() << "      Missing instances:    "
                   << give(isl_union_set_subtract(UniverseWritesDom.copy(),
                                                  ExpandedWritesDom.copy()))
                   << '\n');
      return false;
    }

    //  { DomainRead[] -> Scatter[] }
    auto PerPHIWriteScatter = give(isl_map_from_union_map(
        isl_union_map_apply_range(PerPHIWrites.copy(), Schedule.copy())));

    // { DomainRead[] -> Zone[] }
    auto Lifetime = betweenScatter(PerPHIWriteScatter, PHISched, false, true);
    simplify(Lifetime);
    DEBUG(dbgs() << "    Lifetime: " << Lifetime << "\n");

    // { DomainWrite[] -> Zone[] }
    auto WriteLifetime = give(isl_union_map_apply_domain(
        isl_union_map_from_map(Lifetime.copy()), PerPHIWrites.copy()));

    // { DomainWrite[] -> ValInst[] }
    auto WrittenValue = determinePHIWrittenValues(SAI);

    // { DomainWrite[] -> [Element[] -> Scatter[]] }
    auto WrittenTranslator =
        give(isl_union_map_range_product(WritesTarget.copy(), Schedule.copy()));

<<<<<<< HEAD
    // { DomainWrite[] -> [Element[], Zone[]] }
=======
    // { [Element[] -> Scatter[]] -> ValInst[] }
    auto Written = give(isl_union_map_apply_domain(WrittenValue.copy(),
                                                   WrittenTranslator.copy()));
    simplify(Written);

    // { DomainWrite[] -> [Element[] -> Zone[]] }
>>>>>>> c6d189d0
    auto LifetimeTranslator = give(
        isl_union_map_range_product(WritesTarget.copy(), WriteLifetime.copy()));

    // { DomainWrite[] -> ValInst[] }
    auto WrittenKnownValue = filterKnownValInst(WrittenValue);

    // { [Element[] -> Zone[]] -> ValInst[] }
    auto EltLifetimeInst = give(isl_union_map_apply_domain(
        WrittenKnownValue.copy(), LifetimeTranslator.copy()));
    simplify(EltLifetimeInst);

    // { [Element[] -> Zone[]] -> ValInst[] }
    auto EltLifetimeInst = give(isl_union_map_apply_domain(
        WrittenValue.copy(), LifetimeTranslator.take()));

    // { [Element[] -> Scatter[]] -> ValInst[] }
    auto EltWritten = give(isl_union_map_apply_domain(
        WrittenValue.copy(), WrittenTranslator.take()));

<<<<<<< HEAD
    Knowledge Proposed(EltLifetimeInst, false, EltWritten);
=======
    Knowledge Proposed(Occupied, nullptr, EltLifetimeInst, Written);
>>>>>>> c6d189d0
    if (isConflicting(Proposed))
      return false;

    mapPHI(SAI, std::move(PHITarget), std::move(WritesTarget),
           std::move(Lifetime), std::move(Proposed), std::move(WrittenValue),
           WriteAccesses);
    return true;
  }

  bool tryComputePHI(const ScopArrayInfo *SAI) {
    if (!DelicmComputePHI)
      return false;

    auto *PHIRead = DefUse.getPHIRead(SAI);
    assert(PHIRead->isPHIKind());
    assert(PHIRead->isRead());
    auto *PHI = cast<PHINode>(PHIRead->getAccessInstruction());
    auto *ReadStmt = PHIRead->getStatement();
    // Do no support non-affine subregion's exit phis
    for (auto PHIWrite : DefUse.getPHIIncomings(SAI)) {
      if (PHIWrite->getIncoming().size() != 1)
        return false;
    }

    // { DomainPHIRead[] -> DomainPHIWrite[] }
    auto IncomingWrites = computePerPHI(SAI);

    // { PHIValInst[] -> ValInst[] }
    auto ComputedPHITranslator = makeEmptyUnionMap();

    // { DomainPHIRead[] -> Value[] }
    auto IncomingValues = makeEmptyUnionMap();
    foreachElt(IncomingWrites, [&, this](isl::map Map) {
      auto Space = give(isl_map_get_space(Map.keep()));
      auto RangeSpace = give(isl_space_range(Space.copy()));
      auto RangeId = give(isl_space_get_tuple_id(Space.keep(), isl_dim_out));
      auto *IncomingStmt =
          static_cast<ScopStmt *>(isl_id_get_user(RangeId.keep()));
      auto *IncomingVal =
          PHI->getIncomingValueForBlock(IncomingStmt->getBasicBlock());
      assert(IncomingVal &&
             "TODO: exit block if predecessor is non-affine subregion");

      // { DomainPHIRead[] }
      auto PHIDomain = give(isl_map_domain(Map.copy()));

      // { PHIValue[] }
      auto PHISet = makeValueSet(PHI);

      // { DomainPHIRead[] -> PHIValue[] } == { PHIValueInst[] }
      auto PHIMap =
          give(isl_map_from_domain_and_range(PHIDomain.copy(), PHISet.copy()));

      // { DomainPHIRead[] -> PHIValueInst[] }
      auto ReadToPHIInst =
          give(isl_map_reverse(isl_map_domain_map(PHIMap.copy())));

      // { DomainPHIWrite[] }
      auto IncomingDomain = give(isl_map_range(Map.copy()));

      // { IncomingValue[] }
      auto ValSet = makeValueSet(IncomingVal);

      // { DomainPHIRead[] -> IncomingValue[] }
      auto SelectVal =
          give(isl_map_from_domain_and_range(PHIDomain.copy(), ValSet.copy()));
      IncomingValues =
          give(isl_union_map_add_map(IncomingValues.take(), SelectVal.copy()));

      // { PHIWriteDomain[] -> IncomingValInst[] }
      auto IncomingValInst = makeValInst(IncomingVal, IncomingStmt, false,
                                         IncomingStmt->getSurroundingLoop());

      // { PHIWriteRead[] -> IncomingValInst[] }
      auto PHIWriteInst =
          give(isl_map_apply_range(Map.copy(), IncomingValInst.copy()));

      // { PHIValueInst[] -> IncomingValueInst[] }
      auto Translator =
          give(isl_map_apply_domain(PHIWriteInst.copy(), ReadToPHIInst.copy()));
      ComputedPHITranslator = give(isl_union_map_add_map(
          ComputedPHITranslator.take(), Translator.copy()));

      // { IncomingValInst[] }
      auto ValInstSpace =
          give(isl_space_range(isl_map_get_space(IncomingValInst.keep())));

      ScopStmt *DefStmt = nullptr;
      if (isl_space_is_wrapping(ValInstSpace.keep())) {
        auto Unwrapped = give(isl_space_unwrap(ValInstSpace.copy()));
        // ValSpace = give(isl_space_range(Unwrapped.copy()));
        // auto DefStmtSpace = give(isl_space_domain(Unwrapped.copy()));
        auto DefStmtId =
            give(isl_space_get_tuple_id(Unwrapped.keep(), isl_dim_in));
        DefStmt = static_cast<ScopStmt *>(isl_id_get_user(DefStmtId.keep()));
        assert(DefStmt);

        auto ValId =
            give(isl_space_get_tuple_id(Unwrapped.keep(), isl_dim_out));
        assert(IncomingVal ==
               static_cast<Value *>(isl_id_get_user(ValId.keep())));
      }

      // IncomingVal might be available in multiple Stmts: The Stmt it is
      // originally defined in and those it is has been rematerialized (e.g. by
      // polly-known pass). makeValInst will prefer the rematerialized one so
      // inter-stmt dependencies are avoided. Indeed, the original defining
      // might not even exist anymore and been removed (by polly-simplify pass).
      // If that happens we have no other choice than to use the scop where it
      // has been rematerialized. There might be multiple such stmts and we risk
      // that the rematerialization is only done after use in this statement
      // (FIXME: Have to think about whether this is even possible)
      ScopStmt *DefStmt2 = S->getStmtFor(IncomingVal);
      if (DefStmt2) {
        assert(DefStmt && "Contradicting information on whether the value is "
                          "defined within the SCoP");
        DefStmt = DefStmt2;
      }

      // TODO: Refactor with ScopBuilder
      bool NeedAccess;
      if (canSynthesize(IncomingVal, *S, S->getSE(),
                        ReadStmt->getSurroundingLoop()))
        NeedAccess = false;
      else if (DefStmt) {
        NeedAccess = true;
      } else {
        NeedAccess = !isa<Constant>(IncomingVal) && ModelReadOnlyScalars;
      }

      // Ensure read of value in the BB we add a use to.
      if (NeedAccess && !ReadStmt->lookupValueReadOf(IncomingVal)) {
        auto *ValSAI = S->getOrCreateScopArrayInfo(
            IncomingVal, IncomingVal->getType(), {}, MemoryKind::Value);

        // ScopStmt *DefStmt2 =  S->getStmtFor( IncomingVal );
        // assert(DefStmt == S->getStmtFor(IncomingVal));
        // if (!DefStmt)
        // DefStmt = IncomingStmt;

        // Ensure write of value if it does not exist yet.
        if (!DefUse.getValueDef(ValSAI) && DefStmt) {
          auto *WA = new MemoryAccess(
              IncomingStmt, cast<Instruction>(IncomingVal),
              MemoryAccess::MUST_WRITE, IncomingVal, IncomingVal->getType(),
              true, {}, {}, IncomingVal, MemoryKind::Value,
              getIslCompatibleName("MemRef_", IncomingVal, ""));
          WA->buildAccessRelation(ValSAI);
          IncomingStmt->addAccess(WA);
          S->addAccessFunction(WA);
          assert(DefUse.ValueDefAccs.find(SAI) == DefUse.ValueDefAccs.end());
          DefUse.ValueDefAccs[ValSAI] = WA;
          assert(DefUse.getValueDef(ValSAI)->getStatement() == DefStmt);
        }

        auto *RA =
            new MemoryAccess(ReadStmt, PHI, MemoryAccess::READ, IncomingVal,
                             IncomingVal->getType(), true, {}, {}, IncomingVal,
                             MemoryKind::Value,
                             getIslCompatibleName("MemRef_", IncomingVal, ""));
        RA->buildAccessRelation(ValSAI);
        ReadStmt->addAccess(RA);
        S->addAccessFunction(RA);
        DefUse.ValueUseAccs[ValSAI].push_back(RA);
      }

    });

#if 0
    // Remove accesses entirely so codegen will generate on demand.
    for (auto PHIWrite : DefUse.getPHIIncomings(SAI)) {
      auto *WriteStmt = PHIWrite->getStatement();
      auto *Val = PHIWrite->getIncoming().front().second;

      auto *Inst = dyn_cast<Instruction>(Val);
      if (Inst) {
        auto InstStmt = S->getStmtFor(Inst);
        if (!InstStmt)
          InstStmt = WriteStmt;

		 auto *ValSAI = S->getOrCreateScopArrayInfo(Val, Val->getType(), {},MemoryKind::Value);
		auto *WA = DefUse.getValueDef(ValSAI);
		      if (WA)
          InstStmt = WA->getStatement();

			  auto InScop = S->contains(Inst);
        if (InScop && !InstStmt->lookupValueWriteOf(Inst)) {
          WA = new MemoryAccess(InstStmt, Inst, MemoryAccess::MUST_WRITE, Val,
                                Val->getType(), true, {}, {}, Val,
                                MemoryKind::Value,
                                getIslCompatibleName("MemRef_", Val, ""));
          WA->buildAccessRelation(ValSAI);
          InstStmt->addAccess(WA);
          S->addAccessFunction(WA);
          assert(DefUse.ValueDefAccs.find(SAI) == DefUse.ValueDefAccs.end());
          DefUse.ValueDefAccs[ValSAI] = WA;
        }

        if (!ReadStmt->lookupValueReadOf(Val)) {
          auto *RA = new MemoryAccess(ReadStmt, PHI, MemoryAccess::READ, Val,
                                      Val->getType(), true, {}, {}, Val,
                                      MemoryKind::Value,
                                      getIslCompatibleName("MemRef_", Val, ""));
          RA->buildAccessRelation(ValSAI);
          ReadStmt->addAccess(RA);
          S->addAccessFunction(RA);
          DefUse.ValueUseAccs[ValSAI].push_back(RA);
        }
      }

    }
#endif
    // Remove ExitPHI accesses
    for (auto PHIWrite : DefUse.getPHIIncomings(SAI)) {
      auto *WriteStmt = PHIWrite->getStatement();
      WriteStmt->removeSingleMemoryAccess(PHIWrite);
    }

    ReadStmt->removeSingleMemoryAccess(PHIRead);
    ReadStmt->ComputedPHIs[PHI] = IncomingValues;
    ComputedPHIScalars++;
    applyComputedPHI(ComputedPHITranslator);
    return true;
  }

  isl::union_map ComputedPHIs = makeEmptyUnionMap();
  isl::union_map translateComputedPHI(isl::union_map UMap) {
    // auto Untranslatable = give(isl_union_map_subtract_range(
    //   UMap.copy(), isl_union_map_domain(ComputedPHIs.copy())));

    // auto Translated =
    //    give(isl_union_map_apply_range(UMap.copy(), ComputedPHIs.copy()));

    auto Result = applyRangeIfDefined(UMap, ComputedPHIs);
    //    give(isl_union_map_union(Translated.copy(), Untranslatable.copy()));
    simplify(Result);
    return Result;
  }
  isl::union_map translateComputedPHI(isl::map Map) {
    return translateComputedPHI(give(isl_union_map_from_map(Map.take())));
  }

  bool applyComputedPHI(isl::union_map ValInstTranslator) {
    auto Fn = applyRangeIfDefined(ValInstTranslator, ComputedPHIs);
    auto NewComputedPHIs = give(isl_union_map_union(
        Fn.copy(), applyRangeIfDefined(ComputedPHIs, Fn).take()));
    if (isRecursiveValInstMap(NewComputedPHIs))
      return false;

    Zone.applyIfDefined_inplace(Fn);
    ComputedPHIs = std::move(NewComputedPHIs);
    return true;
  }

  // { [Element[] -> Scatter[]] -> ValInst[] }
  bool isWriteNecessary(isl::union_map ValInst) {
    return ValInst.is_subset(Zone.getWritten()).is_false_or_error();
  }

  MemoryAccess *findExistingWrite(ScopStmt *Stmt) {}

  /// Map a MemoryKind::PHI scalar to an array element.
  ///
  /// Callers must have ensured that the mapping is valid and not conflicting
  /// with the common knowledge.
  ///
  /// @param SAI         The ScopArrayInfo representing the scalar's memory to
  ///                    map.
  /// @param ReadTarget  { DomainRead[] -> Element[] }
  ///                    The array element to map the scalar to.
  /// @param WriteTarget { DomainWrite[] -> Element[] }
  ///                    New access target for each PHI incoming write.
  /// @param Lifetime    { DomainRead[] -> Zone[] }
  ///                    The lifetime of each PHI for reporting.
  /// @param Proposed    Mapping constraints for reporting.
  /// @param WrittenValue { DomainWrite[] -> ValInst[] }
  void mapPHI(const ScopArrayInfo *SAI, isl::map ReadTarget,
              isl::union_map WriteTarget, isl::map Lifetime, Knowledge Proposed,
              isl::union_map WrittenValue,
              DenseMap<ScopStmt *, MemoryAccess *> &WriteAccesses) {

    auto ElementSpace =
        give(isl_space_range(isl_map_get_space(ReadTarget.keep())));

    // Redirect the PHI incoming writes.
    SmallVector<MemoryAccess *, 4> SecondaryAccs;
    for (auto *MA : DefUse.getPHIIncomings(SAI)) {
      // { DomainWrite[] }
      auto Domain = getDomainFor(MA);
      auto DomainSpace = give(isl_set_get_space(Domain.keep()));

      // { DomainWrite[] -> Scatter[] }
      auto Schedule = getScatterFor(Domain);

#if 0
	  // { DomainWrite[] -> Element[] }
	  auto MAWriteTarget =   WriteTarget.intersect_domain(Domain);
	  
	  // { DomainWrite[] -> [Element[] -> Scatter[]] }
	  auto DomToEltScatter = isl::manage( isl_union_map_range_product( MAWriteTarget.copy(), isl::union_map(  Schedule).take() ));

	  // { DomainWrite[] -> ValInst[] }
	  auto MAWrittenValue =   WrittenValue.intersect_domain(Domain);
	  
	  // { [Element[] -> Scatter[]] -> ValInst[] } 
	  auto MAWritten = MAWrittenValue.apply_domain(DomToEltScatter);


	  if (!isWriteNecessary( MAWritten )) {
		  MA->getStatement()->removeSingleMemoryAccess(MA);
		  continue;
	  }
#endif

      // { DomainWrite[] -> Element[] }
      auto NewAccRel = give(isl_union_map_intersect_domain(
          WriteTarget.copy(), isl_union_set_from_set(Domain.take())));

      // assert(isl_union_map_n_map(NewAccRel.keep()) == 1);
      auto ExpectedSpace = give(isl_space_map_from_domain_and_range(
          DomainSpace.copy(), ElementSpace.copy()));

      auto *Stmt = MA->getStatement();
      auto *&ReuseMA = WriteAccesses[Stmt];
      auto NewAccRelMap = singleton(NewAccRel, ExpectedSpace);
      if (ReuseMA) {
        NewAccRelMap =
            NewAccRelMap.unite(isl::manage(ReuseMA->getLatestAccessRelation()));
        Stmt->removeSingleMemoryAccess(MA);
        MA = nullptr;
      } else {
        ReuseMA = MA;
      }
      simplify(NewAccRelMap);
      ReuseMA->setNewAccessRelation(NewAccRelMap.take());
      SecondaryAccs.push_back(ReuseMA);
    }

    // Redirect the PHI read.
    auto *PHIRead = DefUse.getPHIRead(SAI);
    PHIRead->setNewAccessRelation(ReadTarget.copy());
    applyLifetime(Proposed);

    MappedPHIScalars++;
    NumberOfMappedPHIScalars++;
    MapReports.emplace_back(SAI, PHIRead, SecondaryAccs, std::move(ReadTarget),
                            std::move(Lifetime), std::move(Proposed));
  }

  /// Search and map scalars to memory overwritten by @p TargetStoreMA.
  ///
  /// Start trying to map scalars that are used in the same statement as the
  /// store. For every successful mapping, try to also map scalars of the
  /// statements where those are written. Repeat, until no more mapping
  /// opportunity is found.
  ///
  /// There is currently no preference in which order scalars are tried.
  /// Ideally, we would direct it towards a load instruction of the same array
  /// element.
  bool
  collapseScalarsToStore(MemoryAccess *TargetStoreMA,
                         DenseMap<ScopStmt *, MemoryAccess *> &WriteAccesses) {
    assert(TargetStoreMA->isLatestArrayKind());
    assert(TargetStoreMA->isMustWrite());

    auto TargetStmt = TargetStoreMA->getStatement();

    // { DomTarget[] }
    auto TargetDom = getDomainFor(TargetStmt);

    // { DomTarget[] -> Element[] }
    auto TargetAccRel = getAccessRelationFor(TargetStoreMA);

    // { Zone[] -> DomTarget[] }
    // For each point in time, find the next target store instance.
    auto Target =
        computeScalarReachingOverwrite(Schedule, TargetDom, false, true);

    // { Zone[] -> Element[] }
    // Use the target store's write location as a suggestion to map scalars to.
    auto EltTarget =
        give(isl_map_apply_range(Target.take(), TargetAccRel.take()));
    simplify(EltTarget);
    DEBUG(dbgs() << "    Target mapping is " << EltTarget << '\n');

    // Stack of elements not yet processed.
    SmallVector<MemoryAccess *, 16> Worklist;

    // Set of scalars already tested.
    SmallPtrSet<const ScopArrayInfo *, 16> Closed;

    // Lambda to add all scalar reads to the work list.
    auto ProcessAllIncoming = [&](ScopStmt *Stmt) {
      for (auto *MA : *Stmt) {
        if (!MA->isLatestScalarKind())
          continue;
        if (!MA->isRead())
          continue;

        Worklist.push_back(MA);
      }
    };

    // Add initial scalar. Either the value written by the store, or all inputs
    // of its statement.
<<<<<<< HEAD
    auto WrittenVal = TargetStoreMA->getAccessValue();
    if (auto InputAcc = getInputAccessOf(WrittenVal, TargetStmt, false))
      Worklist.push_back(InputAcc);

    ProcessAllIncoming(TargetStmt);
=======
    auto WrittenValUse = VirtualUse::create(
        S, TargetStoreMA->getAccessInstruction()->getOperandUse(0), LI, true);
    if (WrittenValUse.isInter())
      Worklist.push_back(WrittenValUse.getMemoryAccess());
    else
      ProcessAllIncoming(TargetStmt);
>>>>>>> c6d189d0

    auto AnyMapped = false;
    auto &DL = S->getRegion().getEntry()->getModule()->getDataLayout();
    auto StoreSize =
        DL.getTypeAllocSize(TargetStoreMA->getAccessValue()->getType());

    while (!Worklist.empty()) {
      auto *MA = Worklist.pop_back_val();

      auto *SAI = MA->getScopArrayInfo();
      if (Closed.count(SAI))
        continue;
      Closed.insert(SAI);
      DEBUG(dbgs() << "\n    Trying to map " << MA << " (SAI: " << SAI
                   << ")\n");

      // Skip non-mappable scalars.
      if (!isMappable(SAI))
        continue;

      auto MASize = DL.getTypeAllocSize(MA->getAccessValue()->getType());
      if (MASize > StoreSize) {
        DEBUG(dbgs() << "    Reject because storage size is insufficient\n");
        continue;
      }

      // Try to map MemoryKind::Value scalars.
      if (SAI->isValueKind()) {
        if (!tryMapValue(SAI, EltTarget, WriteAccesses))
          continue;

        auto *DefAcc = DefUse.getValueDef(SAI);
        ProcessAllIncoming(DefAcc->getStatement());

        AnyMapped = true;
        continue;
      }

      // Try to map MemoryKind::PHI scalars.
      if (SAI->isPHIKind()) {
        if (tryMapPHI(SAI, EltTarget, WriteAccesses)) {
          // Add inputs of all incoming statements to the worklist.
          for (auto *PHIWrite : DefUse.getPHIIncomings(SAI))
            ProcessAllIncoming(PHIWrite->getStatement());

          AnyMapped = true;
        } else if (tryComputePHI(SAI)) {
          auto *PHIAcc = DefUse.getPHIRead(SAI);
          ProcessAllIncoming(PHIAcc->getStatement());
        }
      }
    }

    if (AnyMapped) {
      TargetsMapped++;
      NumberOfTargetsMapped++;
    }
    return AnyMapped;
  }

  /// Print the knowledge before any transformation has been applied to @p OS.
  void printBefore(llvm::raw_ostream &OS, int Indent = 0) {
    OS.indent(Indent) << "Original knowledge {\n";
    OriginalZone.print(OS, Indent + 4);
    OS.indent(Indent) << "}\n";
  }

  /// Print the report about all executions transformations to @p OS.
  void printMappedScalars(llvm::raw_ostream &OS, int Indent = 0) {
    OS.indent(Indent) << "Mapped scalars {\n";
    for (auto &Report : MapReports)
      Report.print(OS, Indent + 4);
    OS.indent(Indent) << "}\n";
  }

  /// Print the knowledge from after transformations have been applied to @p OS.
  void printAfter(llvm::raw_ostream &OS, int Indent = 0) {
    OS.indent(Indent) << "After knowledge {\n";
    Zone.print(OS, Indent + 4);
    OS.indent(Indent) << "}\n";
  }

  /// Compute when an array element is alive (Its value will be read in the
  /// future) and its value at that time.
  ///
  /// @return { [Element[] -> Zone[]] -> ValInst[] }
  isl::union_map computeLifetime() const {
    // { [Element[] -> Zone[]] }
    auto ArrayUnused = computeArrayUnused(Schedule, AllMustWrites, AllReads,
                                          false, false, true);

    // { [Element[] -> Zone[]] }
    auto UnusedZone = give(isl_union_map_wrap(ArrayUnused.take()));

    // { [Element[] -> Zone[]] -> ValInst[] }
    auto UnusedUndef = give(isl_union_map_from_domain_and_range(
        UnusedZone.copy(), makeUndefUSet().take()));

    // { Element[] -> Zone[] }
    auto UniverseZone = give(isl_union_map_from_domain_and_range(
        AllElements.copy(),
        isl_union_set_from_set(isl_set_universe(ScatterSpace.copy()))));

    // { [Element[] -> Zone[]] -> [Element[] -> DomainWrite[]] }
    auto EltReachdDef = give(isl_union_map_range_product(
        isl_union_map_domain_map(UniverseZone.take()),
        WriteReachDefZone.copy()));

    // { [Element[] -> Zone[]] -> ValInst[] }
    auto EltLifetime = give(isl_union_map_apply_domain(
        AllWriteValInst.copy(), isl_union_map_reverse(EltReachdDef.take())));

    // Remove the zones that are guaranteed to be overwritten - they do not
    // belong to a lifetime.
    EltLifetime = give(
        isl_union_map_subtract_domain(EltLifetime.take(), UnusedZone.take()));
    EltLifetime =
        give(isl_union_map_union(EltLifetime.take(), UnusedUndef.take()));
    EltLifetime = removeUnknownValInst(EltLifetime);

    // TODO: If EltLifetime at a point maps to two (non-undef) values, replace
    // by unknown.
    simplify(EltLifetime);
    return EltLifetime;
  }

<<<<<<< HEAD
  /// Determine when an array element is written to, and which value instance is
  /// written.
  ///
  /// @return { [Element[] -> Scatter[]] -> ValInst[] }
  isl::union_map computeWritten() const {
    // { Element[] -> Element[] }
    auto AllElementsId = makeIdentityMap(AllElements, false);

    // { [Element[] -> DomainWrite[]] -> [Element[] -> Scatter[]] }
    auto EltWriteTranslator =
        give(isl_union_map_product(AllElementsId.take(), Schedule.copy()));

    // { [Element[] -> Scatter[]] -> ValInst[] }
    auto EltWritten = give(isl_union_map_apply_domain(
        AllWriteValInst.copy(), EltWriteTranslator.take()));
=======
  /// Compute which value an array element stores at every instant.
  ///
  /// @return { [Element[] -> Zone[]] -> ValInst[] }
  isl::union_map computeKnown() const {
    // { [Element[] -> Zone[]] -> [Element[] -> DomainWrite[]] }
    auto EltReachdDef =
        distributeDomain(give(isl_union_map_curry(WriteReachDefZone.copy())));

    // { [Element[] -> DomainWrite[]] -> ValInst[] }
    auto AllKnownWriteValInst = filterKnownValInst(AllWriteValInst);

    // { [Element[] -> Zone[]] -> ValInst[] }
    return EltReachdDef.apply_range(AllKnownWriteValInst);
  }

  /// Determine when an array element is written to, and which value instance is
  /// written.
  ///
  /// @return { [Element[] -> Scatter[]] -> ValInst[] }
  isl::union_map computeWritten() const {
    // { [Element[] -> Scatter[]] -> ValInst[] }
    auto EltWritten = applyDomainRange(AllWriteValInst, Schedule);
>>>>>>> c6d189d0

    simplify(EltWritten);
    return EltWritten;
  }

  /// Determine whether an access touches at most one element.
  ///
  /// The accessed element could be a scalar or accessing an array with constant
  /// subscript, such that all instances access only that element.
  ///
  /// @param MA The access to test.
  ///
  /// @return True, if zero or one elements are accessed; False if at least two
  ///         different elements are accessed.
  bool isScalarAccess(MemoryAccess *MA) {
    auto Map = getAccessRelationFor(MA);
    auto Set = give(isl_map_range(Map.take()));
    return isl_set_is_singleton(Set.keep()) == isl_bool_true;
  }

  /// Print mapping statistics to @p OS.
  void printStatistics(llvm::raw_ostream &OS, int Indent = 0) const {
    OS.indent(Indent) << "Statistics {\n";
    OS.indent(Indent + 4) << "Compatible overwrites: "
                          << NumberOfCompatibleTargets << "\n";
    OS.indent(Indent + 4) << "Overwrites mapped to:  " << NumberOfTargetsMapped
                          << '\n';
    OS.indent(Indent + 4) << "Value scalars mapped:  "
                          << NumberOfMappedValueScalars << '\n';
    OS.indent(Indent + 4) << "PHI scalars mapped:    "
                          << NumberOfMappedPHIScalars << '\n';
    OS.indent(Indent) << "}\n";
  }

  /// Return whether at least one transformation been applied.
  bool isModified() const { return NumberOfTargetsMapped > 0; }

public:
  DeLICMImpl(Scop *S, LoopInfo *LI) : ZoneAlgorithm(S, LI) {}

  /// Calculate the lifetime (definition to last use) of every array element.
  ///
  /// @return True if the computed lifetimes (#Zone) is usable.
  bool computeZone() {
    // Check that nothing strange occurs.
    if (!isCompatibleScop()) {
      DeLICMIncompatible++;
      return false;
    }

    DefUse.compute(S);
<<<<<<< HEAD
    isl::union_map EltLifetime, EltWritten;
=======
    isl::union_set EltUnused;
    isl::union_map EltKnown, EltWritten;
>>>>>>> c6d189d0

    {
      IslMaxOperationsGuard MaxOpGuard(IslCtx.get(), DelicmMaxOps);

      computeCommon();

<<<<<<< HEAD
      EltLifetime = computeLifetime();
=======
      EltUnused = computeLifetime();
      EltKnown = computeKnown();
>>>>>>> c6d189d0
      EltWritten = computeWritten();
    }
    DeLICMAnalyzed++;

<<<<<<< HEAD
    if (!EltLifetime || !EltWritten) {
=======
    if (!EltUnused || !EltKnown || !EltWritten) {
>>>>>>> c6d189d0
      assert(isl_ctx_last_error(IslCtx.get()) == isl_error_quota &&
             "The only reason that these things have not been computed should "
             "be if the max-operations limit hit");
      DeLICMOutOfQuota++;
      DEBUG(dbgs() << "DeLICM analysis exceeded max_operations\n");
      DebugLoc Begin, End;
      getDebugLocations(getBBPairForRegion(&S->getRegion()), Begin, End);
      OptimizationRemarkAnalysis R(DEBUG_TYPE, "OutOfQuota", Begin,
                                   S->getEntry());
      R << "maximal number of operations exceeded during zone analysis";
      S->getFunction().getContext().diagnose(R);
      return false;
    }

<<<<<<< HEAD
    Zone = OriginalZone =
        Knowledge(std::move(EltLifetime), true, std::move(EltWritten));
=======
    Zone = OriginalZone = Knowledge(nullptr, EltUnused, EltKnown, EltWritten);
>>>>>>> c6d189d0
    DEBUG(dbgs() << "Computed Zone:\n"; OriginalZone.print(dbgs(), 4));

    assert(Zone.isUsable() && OriginalZone.isUsable());
    return true;
  }

  /// Try to map as many scalars to unused array elements as possible.
  ///
  /// Multiple scalars might be mappable to intersecting unused array element
  /// zones, but we can only chose one. This is a greedy algorithm, therefore
  /// the first processed element claims it.
  void greedyCollapse() {
    bool Modified = false;
    DenseMap<ScopStmt *, MemoryAccess *> WriteAccesses;

    for (auto &Stmt : *S) {
      // collapseScalarsToStore() can add more MemoryAccesses (tryComputedPHI),
      // which can cause the vector that stores the accesses to grow,
      // invalidating the iterators.
      SmallVector<MemoryAccess *, 16> Accs(Stmt.begin(), Stmt.end());

      for (auto *MA : Accs) {
        if (!MA->isLatestArrayKind())
          continue;
        if (!MA->isWrite())
          continue;

        if (MA->isMayWrite()) {
          DEBUG(dbgs() << "Access " << MA
                       << " pruned because it is a MAY_WRITE\n");
          OptimizationRemarkMissed R(DEBUG_TYPE, "TargetMayWrite",
                                     MA->getAccessInstruction());
          R << "Skipped possible mapping target because it is not an "
               "unconditional overwrite";
          S->getFunction().getContext().diagnose(R);
          continue;
        }

        if (Stmt.getNumIterators() == 0) {
          DEBUG(dbgs() << "Access " << MA
                       << " pruned because it is not in a loop\n");
          OptimizationRemarkMissed R(DEBUG_TYPE, "WriteNotInLoop",
                                     MA->getAccessInstruction());
          R << "skipped possible mapping target because it is not in a loop";
          S->getFunction().getContext().diagnose(R);
          continue;
        }

        if (isScalarAccess(MA)) {
          DEBUG(dbgs() << "Access " << MA
                       << " pruned because it writes only a single element\n");
          OptimizationRemarkMissed R(DEBUG_TYPE, "ScalarWrite",
                                     MA->getAccessInstruction());
          R << "skipped possible mapping target because the memory location "
               "written to does not depend on its outer loop";
          S->getFunction().getContext().diagnose(R);
          continue;
        }

        NumberOfCompatibleTargets++;
        WriteAccesses.clear();
        // WriteAccesses[&Stmt] = MA;
        DEBUG(dbgs() << "Analyzing target access " << MA << "\n");
        if (collapseScalarsToStore(MA, WriteAccesses))
          Modified = true;
      }
    }

    if (Modified)
      DeLICMScopsModified++;
  }

  /// Dump the internal information about a performed DeLICM to @p OS.
  void print(llvm::raw_ostream &OS, int Indent = 0) {
    if (!Zone.isUsable()) {
      OS.indent(Indent) << "Zone not computed\n";
      return;
    }

    printStatistics(OS, Indent);
    if (!isModified()) {
      OS.indent(Indent) << "No modification has been made\n";
      return;
    }
    printBefore(OS, Indent);
    printMappedScalars(OS, Indent);
    printAfter(OS, Indent);
    printAccesses(OS, Indent);
  }
};

class DeLICM : public ScopPass {
private:
  DeLICM(const DeLICM &) = delete;
  const DeLICM &operator=(const DeLICM &) = delete;

  /// The pass implementation, also holding per-scop data.
  std::unique_ptr<DeLICMImpl> Impl;

  void collapseToUnused(Scop &S) {
<<<<<<< HEAD
    Impl = make_unique<DeLICMImpl>(
        &S, &getAnalysis<LoopInfoWrapperPass>().getLoopInfo());
=======
    auto &LI = getAnalysis<LoopInfoWrapperPass>().getLoopInfo();
    Impl = make_unique<DeLICMImpl>(&S, &LI);
>>>>>>> c6d189d0

    if (!Impl->computeZone()) {
      DEBUG(dbgs() << "Abort because cannot reliably compute lifetimes\n");
      return;
    }

    DEBUG(dbgs() << "Collapsing scalars to unused array elements...\n");
    Impl->greedyCollapse();

    DEBUG(dbgs() << "\nFinal Scop:\n");
    DEBUG(S.print(dbgs()));
  }

public:
  static char ID;
  explicit DeLICM() : ScopPass(ID) {}

  virtual void getAnalysisUsage(AnalysisUsage &AU) const override {
    AU.addRequiredTransitive<ScopInfoRegionPass>();
    AU.addRequired<LoopInfoWrapperPass>();
    AU.setPreservesAll();
  }

  virtual bool runOnScop(Scop &S) override {
    // Free resources for previous scop's computation, if not yet done.
    releaseMemory();

    if (UnprofitableScalarAccs && !PollyProcessUnprofitable)
      DEBUG(dbgs() << "WARNING: -polly-unprofitable-scalar-accs=true active; "
                      "optimizable SCoPs might have been pruned prematurely\n");

    collapseToUnused(S);

    return false;
  }

  virtual void printScop(raw_ostream &OS, Scop &S) const override {
    if (!Impl)
      return;
    assert(Impl->getScop() == &S);

    OS << "DeLICM result:\n";
    assert(Impl->getScop() == &S);
    Impl->print(OS);
  }

  virtual void releaseMemory() override { Impl.reset(); }
};

char DeLICM::ID;
} // anonymous namespace

Pass *polly::createDeLICMPass() { return new DeLICM(); }

INITIALIZE_PASS_BEGIN(DeLICM, "polly-delicm", "Polly - DeLICM/DePRE", false,
                      false)
INITIALIZE_PASS_DEPENDENCY(ScopInfoWrapperPass)
INITIALIZE_PASS_DEPENDENCY(LoopInfoWrapperPass)
INITIALIZE_PASS_END(DeLICM, "polly-delicm", "Polly - DeLICM/DePRE", false,
                    false)

<<<<<<< HEAD
namespace {
/// Hold the information about a change to report with -analyze.
struct KnownReport {
  /// The scalar READ MemoryAccess that have been changed to an MK_Array access.
  MemoryAccess *ReadMA;

  /// Array elements that store the same value when the MemoryAcceess is
  /// executed.
  // { Domain[] -> Element[] }
  isl::union_map Candidates;

  /// The chosen array elements, one for each element execution.
  // { Domain[] -> Element[] }
  isl::map Target;

  /// Value each MemoryAccess instance expects to read, either from
  // { Domain[] -> Value[] }
  isl::map RequiredValue;

  KnownReport(MemoryAccess *ReadMA, isl::union_map Candidates, isl::map Target,
              isl::map RequiredValue)
      : ReadMA(ReadMA), Candidates(std::move(Candidates)),
        Target(std::move(Target)), RequiredValue(std::move(RequiredValue)) {
    DEBUG(print(dbgs(), 0));
  }

  void print(raw_ostream &OS, int Indent = 0) const {
    OS.indent(Indent) << "Redirect " << ReadMA << " {\n";
    OS.indent(Indent + 4) << "Expects   : " << RequiredValue << '\n';
    OS.indent(Indent + 4) << "Candidates: " << Candidates << '\n';
    OS.indent(Indent + 4) << "Chosen    : " << Target << '\n';
    OS.indent(Indent) << "}\n";
  }
};

/// Implements the KnownPass for a specific Scop.
///
/// This class is responsible for
/// - Computing the zones of all array elements where it is known to contain a
///   specific value.
/// - Find MemoryAccesses that could read from an array element instead from a
///   scalar.
/// - Change the MemoryAccess to read from the found element instead.
class KnownImpl : public ZoneAlgorithm {
private:
  /// Contains the zones where array elements are known to contain a specific
  /// value.
  /// { [Element[] -> Zone[]] -> ValInst[] }
  /// @see computeKnown()
  isl::union_map Known;

  /// List of redirect-scalar-access-to-known-array-element actions done.
  /// @see collapseKnownLoad()
  SmallVector<KnownReport, 8> KnownReports;

  // LoopInfo *LI;
  // ScalarEvolution *SE;

  /// Redirect a read MemoryAccess to an array element that we have proven to
  /// contain the same value.
  ///
  /// Callers are responsible to determine that this does not change the scop's
  /// semantics.
  ///
  /// @param RA            The MemoryAccess to redirect.
  /// @param Target        { Domain[] -> Element[] }
  ///                      The array element replacement to read from. Must be
  ///                      single-valued.
  /// @param Candidates    { Domain[] -> Element[] }
  ///                      Complete list of array elements that contain the same
  ///                      value (but @p Target has been chosen). For report
  ///                      purposes only.
  /// @param RequiredValue { Domain[] -> ValInst[] }
  ///                      The value @p RA is expected to load. For report
  ///                      purposes only.
  void collapseKnownLoad(MemoryAccess *RA, isl::map Target,
                         isl::union_map Candidates, isl::map RequiredValue) {
    assert(RA->isRead());
    assert(RA->isLatestScalarKind());
    assert(isl_map_is_single_valued(Target.keep()));

    RA->setNewAccessRelation(Target.copy());

    MappedKnown++;
    KnownReports.emplace_back(RA, std::move(Candidates), std::move(Target),
                              std::move(RequiredValue));
  }

  static ScopStmt *getStmtOfMap(isl::map Map, isl_dim_type DimType) {
    auto Id = give(isl_map_get_tuple_id(Map.keep(), DimType));
    auto *Result = reinterpret_cast<ScopStmt *>(isl_id_get_user(Id.keep()));
    return Result;
  }

  bool canForwardTree(llvm::Value *UseVal, ScopStmt *UseStmt, Loop *UseLoop,
                      // { DomainUse[] -> Scatter[] }
                      isl::map UseScatter, ScopStmt *TargetStmt,
                      // { DomainUse[] -> DomainTarget[] }
                      isl::map UseToTargetMapping, int Depth, bool DoIt,
                      MemoryAccess *&ReuseMe) {
    assert(getStmtOfMap(UseToTargetMapping, isl_dim_in) == UseStmt);
    assert(getStmtOfMap(UseToTargetMapping, isl_dim_out) == TargetStmt);

    // Don't handle PHIs (yet)
    if (isa<PHINode>(UseVal))
      return false;

    auto VUse = VirtualUse::create(UseStmt, false, UseLoop, UseVal);

    switch (VUse.getType()) {
    case VirtualUse::Constant:
    case VirtualUse::Synthesizable:
      return true;

    case VirtualUse::ReadOnly:
      if (DoIt && ModelReadOnlyScalars &&
          !getInputAccessOf(UseVal, TargetStmt, false)) {
        auto *SAI = S->getOrCreateScopArrayInfo(UseVal, UseVal->getType(), {},
                                                MemoryKind::Value);
        auto *Access = new MemoryAccess(
            TargetStmt, nullptr, MemoryAccess::READ, UseVal, UseVal->getType(),
            true, {}, {}, UseVal, MemoryKind::Value, UseVal->getName());
        Access->buildAccessRelation(SAI);
        S->addAccessFunction(Access);
        TargetStmt->addAccess(Access);
        MappedReadOnly++;
      }
      return true;

    case VirtualUse::IntraValue:
    case VirtualUse::InterValue:
      break;
    }

    auto Inst = cast<Instruction>(UseVal);
    if (Inst->mayHaveSideEffects() &&
        !isa<LoadInst>(Inst)) // isSafeToSpeculativelyExecute()???
      return false;

    auto DefStmt = S->getStmtFor(Inst);
    assert(DefStmt);
    // auto DefLoop = LI->getLoopFor(Inst->getParent());

    // { DomainDef[] -> Scatter[] }
    isl::map DefScatter;

    // { DomainDef[] -> DomainTarget[] }
    isl::map DefToTargetMapping;

    if (UseStmt == DefStmt) {
      DefScatter = UseScatter;
      DefToTargetMapping = UseToTargetMapping;
    } else {

      // { DomainDef[] -> Scatter[] }
      DefScatter = getScatterFor(DefStmt);

      // { Scatter[] -> DomainDef[] }
      auto ReachDef = getScalarReachingDefinition(DefStmt);

      // { DomainUse[] -> DomainDef[] }
      auto DefToUseMapping =
          give(isl_map_apply_range(UseScatter.copy(), ReachDef.copy()));

      // { DomainDef[] -> DomainTarget[] }
      DefToTargetMapping = give(isl_map_apply_range(
          isl_map_reverse(DefToUseMapping.copy()), UseToTargetMapping.copy()));

      assert(getStmtOfMap(DefToTargetMapping, isl_dim_in) == DefStmt);
      assert(getStmtOfMap(DefToTargetMapping, isl_dim_out) == TargetStmt);
    }

    if (auto LI = dyn_cast<LoadInst>(Inst)) {
      if (!canForwardTree(LI->getPointerOperand(), DefStmt, UseLoop, DefScatter,
                          TargetStmt, DefToTargetMapping, Depth + 1, DoIt,
                          ReuseMe))
        return false;

      auto *RA = &DefStmt->getArrayAccessFor(LI);

      // { DomainDef[] -> ValInst[] }
      auto ExpectedVal = makeValInst(UseVal, DefStmt, false, UseLoop);

      // { DomainTarget[] -> ValInst[] }
      auto ToExpectedVal = give(
          isl_map_apply_domain(ExpectedVal.copy(), DefToTargetMapping.copy()));

      isl::union_map Candidates;
      // { DomainTo[] -> Element[] }
      auto SameVal = containsSameValue(ToExpectedVal, getScatterFor(TargetStmt),
                                       Candidates);
      if (!SameVal)
        return false;
      if (DoIt) {
        MemoryAccess *Access = TargetStmt->getArrayAccessOrNULLFor(LI);
        if (!Access) {
          if (Depth == 0 && ReuseMe) {
            Access = ReuseMe;
            ReuseMe = nullptr;
          } else {
            auto ArrayId =
                give(isl_map_get_tuple_id(SameVal.keep(), isl_dim_out));
            auto SAI = reinterpret_cast<ScopArrayInfo *>(
                isl_id_get_user(ArrayId.keep()));
            SmallVector<const SCEV *, 4> Sizes;
            Sizes.reserve(SAI->getNumberOfDimensions());
            SmallVector<const SCEV *, 4> Subscripts;
            Subscripts.reserve(SAI->getNumberOfDimensions());
            for (unsigned i = 0; i < SAI->getNumberOfDimensions(); i += 1) {
              auto DimSize = SAI->getDimensionSize(i);
              Sizes.push_back(DimSize);

              // Dummy access, to be replaced anyway.
              Subscripts.push_back(nullptr);
            }
            Access = new MemoryAccess(TargetStmt, LI, MemoryAccess::READ,
                                      SAI->getBasePtr(), Inst->getType(), true,
                                      {}, Sizes, Inst, MemoryKind::Array,
                                      RA->getBaseName());
            S->addAccessFunction(Access);
            TargetStmt->addAccess(Access);
          }
          Access->setNewAccessRelation(SameVal.copy());
        }

        MappedKnown++;
        KnownReports.emplace_back(RA, std::move(Candidates), std::move(SameVal),
                                  std::move(ToExpectedVal));
      }
      return true;
    }

    if (Inst->mayHaveSideEffects())
      return false;

    for (auto OpVal : Inst->operand_values()) {
      if (!canForwardTree(OpVal, DefStmt, UseLoop, DefScatter, TargetStmt,
                          DefToTargetMapping, Depth + 1, DoIt, ReuseMe))
        return false;
    }

    return true;
  }

  bool tryForwardTree(MemoryAccess *RA) {
    assert(RA->isLatestScalarKind());

    auto Stmt = RA->getStatement();
    auto InLoop = Stmt->getSurroundingLoop();
    auto DomSpace = give(Stmt->getDomainSpace());
    auto Identity = give(isl_map_identity(
        isl_space_map_from_domain_and_range(DomSpace.copy(), DomSpace.copy())));
    auto Scatter = getScatterFor(Stmt);

    if (!canForwardTree(RA->getAccessValue(), Stmt, InLoop, Scatter, Stmt,
                        Identity, 0, false, RA))
      return false;

    bool Success = canForwardTree(RA->getAccessValue(), Stmt, InLoop, Scatter,
                                  Stmt, Identity, 0, true, RA);
    assert(Success && "If it says it can do it, it must be able to do it");

    // Remove if not been reused.
    if (RA)
      Stmt->removeSingleMemoryAccess(RA);

    return true;
  }

  // { Domain[] -> Element[] }
  isl::map containsSameValue(
      // { Domain[] -> ValInst[] }
      isl::map ValInst,
      // { Domain[] -> Scatter[] }
      isl::map Sched, isl::union_map &MustKnownMap) {

    // { Domain[] }
    auto Domain = give(isl_map_domain(ValInst.copy()));

    // { Element[] -> [Zone[] -> ValInst[]] }
    auto MustKnownCurried = give(isl_union_map_curry(Known.copy()));

    // { [DomainUser[] -> ValInst[]] -> DomainUser[] }
    auto DomValDom = give(isl_map_domain_map(ValInst.copy()));

    // { [DomainUser[] -> ValInst[]] -> ValInst[] }
    auto DomValVal = give(isl_map_range_map(ValInst.copy()));

    // { [DomainUser[] -> ValInst[]] -> Scatter[] }
    auto DomValSched =
        give(isl_map_apply_range(DomValDom.take(), Sched.take()));

    // { [Scatter[] -> ValInst[]] -> [DomainUser[] -> ValInst[]] }
    auto SchedValDomVal = give(isl_union_map_from_map(isl_map_reverse(
        isl_map_range_product(DomValSched.take(), DomValVal.take()))));

    // { Element[] -> [DomainUser[] -> ValInst[]] }
    // Zone[] of MustKnownCurried is reinterpreted as Scatter[]: Those instants
    // that immediately follow an unit-zone. Scalar reads take place at the
    // beginning of a statement's execution, meaning they read directly the
    // value that is known in the unit-zone.
    auto MustKnownInst = give(isl_union_map_apply_range(MustKnownCurried.take(),
                                                        SchedValDomVal.take()));

    // { DomainUser[] -> Element[] }
    // List of array elements that do contain the same ValInst[] at when the
    // read access takes place.
    MustKnownMap = give(isl_union_map_reverse(isl_union_set_unwrap(
        isl_union_map_domain(isl_union_map_uncurry(MustKnownInst.take())))));
    simplify(MustKnownMap);

    isl::map Result;

    // MemoryAccesses can read only elements from a single array (not: { Dom[0]
    // -> A[0]; Dom[1] -> B[1] }). Look through all arrays until we find one
    // that contains exactly the wanted values.
    foreachEltWithBreak(MustKnownMap, [&, this](isl::map Map) -> isl_stat {
      // Get the array this is accessing.
      auto ArrayId = give(isl_map_get_tuple_id(Map.keep(), isl_dim_out));
      auto SAI = static_cast<ScopArrayInfo *>(isl_id_get_user(ArrayId.keep()));

      // No support for generation of indirect array accesses.
      if (SAI->getBasePtrOriginSAI())
        return isl_stat_ok; // continue

      // Determine whether this map contains all wanted values.
      auto MapDom = give(isl_map_domain(Map.copy()));
      if (!isl_set_is_subset(Domain.keep(), MapDom.keep()))
        return isl_stat_ok; // continue

      // TODO: Check requirement that it maps not only to the same location,
      // otherwise we don't gain anything; DeLICM already does this.

      // There might be multiple array elements the contain the same value,
      // but
      // choose only one of them. lexmin is used because it returns a
      // one-value
      // mapping, we currently do not care about which one.
      // TODO: Get the simplest access function.
      Result = give(isl_map_lexmin(Map.take()));
      return isl_stat_error; // break
    });

    return Result;
  }

  /// Find array elements that contain the same value as @p RA reads and try to
  /// redirect the scalar load to read from that array element instead.
  bool tryCollapseKnownLoad(MemoryAccess *RA) {
    assert(RA->isLatestScalarKind());

    // { DomainUser[] -> ValInst[] }
    auto ValInst = makeValInst(RA->getAccessValue(), RA->getStatement(),
                               RA->isRead() && RA->isImplicit(),
                               RA->getStatement()->getSurroundingLoop());

    // { DomainUser[] -> Scatter[] }
    auto Sched = getScatterFor(RA);

    // { Element[] -> [Zone[] -> ValInst[]] }
    auto MustKnownCurried = give(isl_union_map_curry(Known.copy()));

    // { [DomainUser[] -> ValInst[]] -> DomainUser[] }
    auto DomValDom = give(isl_map_domain_map(ValInst.copy()));

    // { [DomainUser[] -> ValInst[]] -> ValInst[] }
    auto DomValVal = give(isl_map_range_map(ValInst.copy()));

    // { [DomainUser[] -> ValInst[]] -> Scatter[] }
    auto DomValSched =
        give(isl_map_apply_range(DomValDom.take(), Sched.take()));

    // { [Scatter[] -> ValInst[]] -> [DomainUser[] -> ValInst[]] }
    auto SchedValDomVal = give(isl_union_map_from_map(isl_map_reverse(
        isl_map_range_product(DomValSched.take(), DomValVal.take()))));

    // { Element[] -> [DomainUser[] -> ValInst[]] }
    // Zone[] of MustKnownCurried is reinterpreted as Scatter[]: Those instants
    // that immediately follow an unit-zone. Scalar reads take place at the
    // beginning of a statement's execution, meaning they read directly the
    // value that is known in the unit-zone.
    auto MustKnownInst = give(isl_union_map_apply_range(MustKnownCurried.take(),
                                                        SchedValDomVal.take()));

    // { DomainUser[] -> Element[] }
    // List of array elements that do contain the same ValInst[] at when the
    // read access takes place.
    auto MustKnownMap = give(isl_union_map_reverse(isl_union_set_unwrap(
        isl_union_map_domain(isl_union_map_uncurry(MustKnownInst.take())))));
    simplify(MustKnownMap);

    bool Modified = false;

    // MemoryAccesses can read only elements from a single array (not: { Dom[0]
    // -> A[0]; Dom[1] -> B[1] }). Look through all arrays until we find one
    // that contains exactly the wanted values.
    foreachEltWithBreak(MustKnownMap, [&, this](isl::map Map) -> isl_stat {
      // Get the array this is accessing.
      auto ArrayId = give(isl_map_get_tuple_id(Map.keep(), isl_dim_out));
      auto SAI = static_cast<ScopArrayInfo *>(isl_id_get_user(ArrayId.keep()));

      // No support for generation of indirect array accesses.
      if (SAI->getBasePtrOriginSAI())
        return isl_stat_ok; // continue

      // Determine whether this map contains all wanted values.
      auto Dom = getDomainFor(RA);
      auto MapDom = give(isl_map_domain(Map.copy()));
      if (!isl_set_is_subset(Dom.keep(), MapDom.keep()))
        return isl_stat_ok; // continue

      // TODO: Check requirement that it maps not only to the same location,
      // otherwise we don't gain anything; DeLICM already does this.

      // There might be multiple array elements the contain the same value,
      // but
      // choose only one of them. lexmin is used because it returns a
      // one-value
      // mapping, we currently do not care about which one.
      // TODO: Get the simplest access function.
      auto Target = give(isl_map_lexmin(Map.take()));

      // Do the transformation which we determined is valid.
      collapseKnownLoad(RA, std::move(Target), MustKnownMap, ValInst);

      // We were successful and do not need to look for more candidates.
      Modified = true;
      return isl_stat_error; // break
    });

    return Modified;
  }

public:
  KnownImpl(Scop *S, LoopInfo *LI) : ZoneAlgorithm(S, LI) {}

  /// A reaching definition zone is known to have the definition's written value
  /// if the definition is a MUST_WRITE.
  ///
  /// @return { [Element[] -> Zone[]] -> ValInst[] }
  isl::union_map computeKnownFromMustWrites() const {
    // { [Element[] -> Zone[]] -> DomainWrite[] }
    auto MustWriteReachDefZone = give(isl_union_map_intersect_range(
        WriteReachDefZone.copy(), isl_union_map_domain(AllMustWrites.copy())));

    // { Element[] -> Zone[] }
    auto UniverseZone = give(isl_union_map_from_domain_and_range(
        AllElements.copy(),
        isl_union_set_from_set(isl_set_universe(ScatterSpace.copy()))));

    // { [Element[] -> Zone[]] -> [Element[] -> DomainWrite[]] }
    auto MustWriteReachDefEltZone = give(isl_union_map_range_product(
        isl_union_map_domain_map(UniverseZone.take()),
        MustWriteReachDefZone.take()));

    // { [Element[] -> Zone[]] -> ValInst[] }
    auto MustKnown = give(isl_union_map_apply_range(
        MustWriteReachDefEltZone.take(), AllWriteValInst.copy()));

    return filterKnownValInst(std::move(MustKnown));
  }

  /// A reaching definition zone is known to be the same value as any load that
  /// reads from that array element in that period.
  ///
  /// @return { [Element[] -> Zone[]] -> ValInst[] }
  isl::union_map computeKnownFromLoad() const {

    // { Scatter[] }
    auto ScatterUniverse =
        give(isl_union_set_from_set(isl_set_universe(ScatterSpace.copy())));

    // { Element[] }
    auto AllAccessedElts =
        give(isl_union_set_union(isl_union_map_range(AllReads.copy()),
                                 isl_union_map_range(AllWrites.copy())));

    // { Element[] -> Scatter[] }
    auto EltZoneUniverse = give(isl_union_map_from_domain_and_range(
        AllAccessedElts.copy(), ScatterUniverse.copy()));

    // This assumes there are no "holes" in
    // isl_union_map_domain(WriteReachDefZone); alternatively, compute the zone
    // before the first write or that are not written at all.
    // { Element[] -> Scatter[] }
    auto NonReachDef = give(
        isl_union_set_subtract(isl_union_map_wrap(EltZoneUniverse.copy()),
                               isl_union_map_domain(WriteReachDefZone.copy())));

    // { [Element[] -> Zone[]] -> ReachDefId[] }
    auto DefZone = give(
        isl_union_map_union(WriteReachDefZone.copy(),
                            isl_union_map_from_domain(NonReachDef.copy())));

    // { [Element[] -> Scatter[]] -> Element[] }
    auto EltZoneElt = give(isl_union_map_domain_map(EltZoneUniverse.copy()));

    // { [Element[] -> Zone[]] -> [Element[] -> ReachDefId[]] }
    auto DefZoneEltDefId =
        give(isl_union_map_range_product(EltZoneElt.copy(), DefZone.copy()));

    // { [Element[] -> Zone[]] -> [ReachDefId[] -> Element[]] }
    auto DefZoneDefidElt =
        give(isl_union_map_range_product(DefZone.copy(), EltZoneElt.copy()));

    // { Element[] -> [Zone[] -> ReachDefId[]] }
    auto EltDefZone = give(isl_union_map_curry(DefZone.copy()));

    // { [Element[] -> Zone[] -> [Element[] -> ReachDefId[]] }
    auto EltZoneEltDefid = isl_union_map_distribute_domain(EltDefZone);

    // { [Element[] -> Scatter[]] -> DomainRead[] }
    auto Reads = give(isl_union_map_reverse(
        isl_union_map_range_product(AllReads.copy(), Schedule.copy())));

    // { [Element[] -> Scatter[]] -> [Element[] -> DomainRead[]] }
    auto ReadsElt =
        give(isl_union_map_range_product(EltZoneElt.copy(), Reads.copy()));

    // { [Element[] -> Scatter[]] -> ValInst[] }
    auto ScatterKnown =
        give(isl_union_map_apply_range(ReadsElt.copy(), AllReadValInst.copy()));

    // { [Element[] -> ReachDefId[]] -> ValInst[] }
    auto DefidKnown = give(isl_union_map_reverse(isl_union_map_apply_domain(
        DefZoneEltDefId.copy(), ScatterKnown.copy())));

    // { [Element[] -> Zone[]] -> ValInst[] }
    auto DefZoneKnown = give(
        isl_union_map_apply_range(DefZoneEltDefId.copy(), DefidKnown.copy()));
    return DefZoneKnown;
  }

  /// If there are loads of an array element before the first write, use these
  /// loaded value as known.
  ///
  /// @return { [Element[] -> Zone[]] -> ValInst[] }
  isl::union_map computeKnownFromInit() const {
    // { Element[] }
    auto NotWrittenElts =
        give(isl_union_set_subtract(isl_union_map_range(AllReads.copy()),
                                    isl_union_map_range(AllWrites.copy())));

    // { Element[] -> Zone[] }
    auto NeverWritten = give(isl_union_map_from_domain_and_range(
        NotWrittenElts.take(),
        isl_union_set_from_set(isl_set_universe(ScatterSpace.copy()))));

    // { Element[] -> Scatter[] }
    auto WriteSched = give(isl_union_map_apply_range(
        isl_union_map_reverse(AllWrites.copy()), Schedule.copy()));
    auto FirstWrites = give(isl_union_map_lexmin(WriteSched.take()));

    // { Element[] -> Zone[] }
    // Reinterpretation of Scatter[] as Zone[]: The unit-zone before the write
    // timepoint is before the write.
    auto BeforeFirstWrite = beforeScatter(FirstWrites, false);

    // { Element[] -> Zone[] }
    auto BeforeAnyWrite =
        give(isl_union_map_union(BeforeFirstWrite.take(), NeverWritten.take()));

    // { [Element[] -> Zone[]] -> Zone[] }
    auto BeforeFirstWriteZone =
        give(isl_union_map_range_map(BeforeAnyWrite.copy()));
    // give(isl_union_map_uncurry(isl_union_map_range_product(
    // BeforeAnyWrite.copy(), BeforeAnyWrite.copy())));

    // { [Element[] -> Zone[]] -> Domain[] }
    // Reinterpretation of Zone[] as Scatter[]: get the writes at the end of
    // before-write zones.
    // TODO: Might avoid the double reconversion by keeping the DomainWrite[] in
    // FirstWrites.
    auto BeforeFirstWriteDom = give(isl_union_map_apply_range(
        BeforeFirstWriteZone.copy(), isl_union_map_reverse(Schedule.copy())));

    // { [Element[] -> Zone[]] -> [Element[] -> Domain[]] }
    auto BeforeFirstWriteEltDom = give(isl_union_map_range_product(
        isl_union_map_domain_map(BeforeAnyWrite.take()),
        BeforeFirstWriteDom.take()));

    // { [Element[] -> Zone[]] -> ValInst[] }
    return give(isl_union_map_apply_range(BeforeFirstWriteEltDom.take(),
                                          AllReadValInst.copy()));
  }

  /// Compute the zones of known array element contents.
  ///
  /// @return True if the computed #Known is usable.
  bool computeKnown() {
    isl::union_map MustKnown, KnownFromLoad, KnownFromInit;

    // Check that nothing strange occurs.
    if (!isCompatibleScop()) {
      DeLICMIncompatible++;
      return false;
    }

    {
      IslMaxOperationsGuard MaxOpGuard(IslCtx.get(), KnownMaxOps);

      computeCommon();

      // { [Element[] -> Zone[]] -> ValInst[] }
      MustKnown = computeKnownFromMustWrites();

      // { [Element[] -> Zone[]] -> ValInst[] }
      KnownFromLoad = computeKnownFromLoad();

      // { [Element[] -> Zone[]] -> ValInst[] }
      Known = give(isl_union_map_union(KnownFromLoad.copy(), MustKnown.copy()));
      simplify(Known);
    }

    if (isl_ctx_last_error(IslCtx.get()) == isl_error_quota) {
      KnownOutOfQuota++;
      DEBUG(dbgs() << "DeLICM analysis exceeded max_operations\n");
      return false;
    }

    KnownAnalyzed++;
    DEBUG(dbgs() << "Known from must writes: " << MustKnown << "\n");
    DEBUG(dbgs() << "Known from load: " << KnownFromLoad << "\n");
    // DEBUG(dbgs() << "Known from init: " << KnownFromInit << "\n");
    DEBUG(dbgs() << "All known: " << Known << "\n");

    // If maxops is enabled and Known is nullptr, we exceeded the operations
    // limit somewhere during the computation.
    return KnownMaxOps == 0 || !!Known;
  }

  /// Try to redirect all scalar reads in the scop that to array elements that
  /// contain the same value.
  void collapseKnown() {
    assert(Known);
    bool Modified = false;

    SmallVector<MemoryAccess *, 16> Accs;

    for (auto &Stmt : *S) {
      for (auto *RA : Stmt) {
        if (!RA->isLatestScalarKind())
          continue;
        if (!RA->isRead())
          continue;

        Accs.push_back(RA);
      }
    }

    for (auto *RA : Accs)
      if (tryForwardTree(RA))
        Modified = true;

#if 0
    for (auto &Stmt : *S) {
      for (auto *MA : Stmt) {
        if (!MA->isLatestScalarKind())
          continue;

        if (!MA->isRead())
          continue;

        DEBUG(dbgs() << "Trying to collapse " << MA << "\n");
        if (tryCollapseKnownLoad(MA))
          Modified = true;
      }
    }
#endif

    if (Modified)
      KnownScopsModified++;
  }

  void collectInsts(ScopStmt *Stmt, SmallVectorImpl<Instruction *> &List) {
    if (!Stmt->isRegionStmt()) {
      for (auto &Inst : *Stmt->getBasicBlock())
        List.push_back(&Inst);
      return;
    }

    for (auto *BB : Stmt->getRegion()->blocks())
      for (auto &Inst : *BB)
        List.push_back(&Inst);
  }

  /// Print the analysis result, performed transformations and the scop after
  /// the transformation.
  void print(llvm::raw_ostream &OS, int Indent = 0) {
    OS.indent(Indent) << "Known zone: " << Known << "\n";
    OS.indent(Indent) << "Redirected knowns {\n";
    for (auto &Report : KnownReports)
      Report.print(OS, Indent + 4);
    OS.indent(Indent) << "}\n";
    printAccesses(OS, Indent);
  }
};

/// Pass that redirects scalar reads to array elements that are known to contain
/// the same value.
///
/// This reduces the number of scalar accesses and therefore potentially
/// increased the freedom of the scheduler. In the ideal case, all reads of a
/// scalar definition are redirected (We currently do not care about removing
/// the write in this case).  This is also useful for the main DeLICM pass as
/// there are less scalars to be mapped.
class Known : public ScopPass {
private:
  Known(const Known &) = delete;
  const Known &operator=(const Known &) = delete;

  /// Hold a reference to the isl_ctx to avoid it being freed before we released
  /// all of the ISL objects.
  std::shared_ptr<isl_ctx> IslCtx;

  /// The pass implementation, also holding per-scop data.
  std::unique_ptr<KnownImpl> Impl;

  void collapseToKnown(Scop &S) {
    if (!UseVirtualStmts) {
      DEBUG(dbgs() << "-polly-known requires virtual statements "
                      "(-polly-codegen-virtual-statements)\n");
      return;
    }

    Impl = make_unique<KnownImpl>(
        &S, &getAnalysis<LoopInfoWrapperPass>().getLoopInfo());

    if (!Impl->computeKnown())
      return;

    DEBUG(dbgs() << "Collapsing scalars to known array elements...\n");
    Impl->collapseKnown();

    DEBUG(dbgs() << "\nFinal Scop:\n");
    DEBUG(S.print(dbgs()));
  }

public:
  static char ID;
  explicit Known() : ScopPass(ID) {}
  virtual void getAnalysisUsage(AnalysisUsage &AU) const override {
    // TODO: preserve only ScopInfo and dependencies
    AU.addRequiredTransitive<ScopInfoRegionPass>();
    AU.addRequired<LoopInfoWrapperPass>();
    AU.setPreservesAll();
  }

  virtual bool runOnScop(Scop &S) override {
    // Free resources for previous scop's computation, if not yet done.
    releaseMemory();

    if (UnprofitableScalarAccs)
      DEBUG(dbgs() << "WARNING: -polly-unprofitable-scalar-accs=true active; "
                      "optimizable SCoPs might have been pruned prematurely\n");

    IslCtx = S.getSharedIslCtx();
    collapseToKnown(S);

    return false;
  }

  virtual void printScop(raw_ostream &OS, Scop &S) const override {
    if (!Impl)
      return;

    assert(Impl->getScop() == &S);
    Impl->print(OS);
  }

  virtual void releaseMemory() override {
    Impl.reset();

    // It is important to release the isl_ctx last, to ensure it is not free'd
    // before any other ISL object held.
    IslCtx.reset();
  }

}; // class Known

char Known::ID;
} // anonymous namespace

Pass *polly::createKnownPass() { return new Known(); }

// TODO: use llvm::RegisterPass
INITIALIZE_PASS_BEGIN(Known, "polly-known",
                      "Polly - Scalar accesses to explicit", false, false)
INITIALIZE_PASS_END(Known, "polly-known", "Polly - Scalar accesses to explicit",
                    false, false)

isl::union_map
polly::computeArrayLifetime(isl::union_map Schedule, isl::union_map Writes,
                            isl::union_map Reads, bool ReadEltInSameInst,
                            bool InclWrite, bool InclLastRead, bool ExitReads) {
  isl::union_map ExitRays;
  if (ExitReads) {
    // Add all writes that are never overwritten as rays.

    // { Element[] }
    auto WriteElements = give(isl_union_map_range(Writes.copy()));

    // { DomainWrite[] -> Scatter[] }
    auto WriteSched = give(isl_union_map_intersect_domain(
        Schedule.copy(), isl_union_map_domain(Writes.copy())));

    // { Element[] -> Scatter[] }
    auto WriteActions = give(isl_union_map_apply_range(
        isl_union_map_reverse(Writes.copy()), Schedule.copy()));
    auto LastWrites = give(isl_union_map_lexmax(WriteActions.take()));

    // { [Element[] -> Scatter[]] -> Zone[] }
    auto AfterLastWrite = afterScatter(
        give(isl_union_map_range_map(LastWrites.take())), !InclWrite);

    // { [Element[] -> DomainWrite[]] -> Zone[] }
    ExitRays = give(isl_union_map_apply_domain(
        AfterLastWrite.take(),
        isl_union_map_product(makeIdentityMap(WriteElements, false).take(),
                              isl_union_map_reverse(WriteSched.take()))));
  }

  // { [Element[] -> DomainWrite[] -> Scatter[] }
  auto Defs = give(isl_union_map_apply_range(
      isl_union_map_range_map(isl_union_map_reverse(Writes.copy())),
      Schedule.copy()));

  // { [Element[] -> Zone[]] -> DomainWrite[] }
  auto ReachDef = computeReachingDefinition(Schedule, Writes, ReadEltInSameInst,
                                            !ReadEltInSameInst);

  // { Element[] -> Scatter[] }
  auto ReadActions =
      give(isl_union_map_apply_domain(Schedule.take(), Reads.take()));

  // { [Element[] -> Scatter[]] -> DomainWrite[] }
  auto WhatIsItReading = give(isl_union_map_intersect_domain(
      ReachDef.take(), isl_union_map_wrap(ReadActions.take())));

  // { [Element[] -> DomainWrite[]] -> Scatter[] }
  auto Uses = give(isl_union_map_reverse(
      isl_union_map_curry(reverseDomain(WhatIsItReading).take())));

  // { [Element[] -> DomainWrite[]] ->  Scatter[] }
  auto Result = betweenScatter(Defs, Uses, InclWrite, InclLastRead);

  if (ExitRays)
    Result = give(isl_union_map_union(Result.take(), ExitRays.take()));

  return Result;
}

bool polly::isConflicting(isl::union_map ExistingLifetime,
                          bool ExistingImplicitLifetimeIsUnknown,
                          isl::union_map ExistingWritten,
                          isl::union_map ProposedLifetime,
                          bool ProposedImplicitLifetimeIsUnknown,
                          isl::union_map ProposedWritten) {
  Knowledge Existing(std::move(ExistingLifetime),
                     ExistingImplicitLifetimeIsUnknown,
                     std::move(ExistingWritten));
  Knowledge Proposed(std::move(ProposedLifetime),
                     ProposedImplicitLifetimeIsUnknown,
                     std::move(ProposedWritten));

  return Knowledge::isConflicting(Existing, Proposed);
=======
bool polly::isConflicting(
    isl::union_set ExistingOccupied, isl::union_set ExistingUnused,
    isl::union_map ExistingKnown, isl::union_map ExistingWrites,
    isl::union_set ProposedOccupied, isl::union_set ProposedUnused,
    isl::union_map ProposedKnown, isl::union_map ProposedWrites,
    llvm::raw_ostream *OS, unsigned Indent) {
  Knowledge Existing(std::move(ExistingOccupied), std::move(ExistingUnused),
                     std::move(ExistingKnown), std::move(ExistingWrites));
  Knowledge Proposed(std::move(ProposedOccupied), std::move(ProposedUnused),
                     std::move(ProposedKnown), std::move(ProposedWrites));

  return Knowledge::isConflicting(Existing, Proposed, OS, Indent);
>>>>>>> c6d189d0
}<|MERGE_RESOLUTION|>--- conflicted
+++ resolved
@@ -103,17 +103,6 @@
 //     Has no tuple id
 //
 // * ValInst[] - An llvm::Value as defined at a specific timepoint.
-<<<<<<< HEAD
-//     A ValInst[] itself can be structured as one of:
-//     * [] - An unknown value
-//         Always zero dimensions
-//         Has no tuple id
-//     * Undef[] - Value is not used
-//         Always zero dimensions
-//         isl_id_get_name: Undef
-//         isl_id_get_user: A pointer to an llvm::UndefValue
-//     * Value[] - An llvm::Value that is read-only in the Scop, ie. its
-=======
 //
 //     A ValInst[] itself can be structured as one of:
 //
@@ -122,18 +111,10 @@
 //         Has no tuple id
 //
 //     * Value[] - An llvm::Value that is read-only in the SCoP, i.e. its
->>>>>>> c6d189d0
 //                 runtime content does not depend on the timepoint.
 //         Always zero dimensions
 //         isl_id_get_name: Val_<NameOfValue>
 //         isl_id_get_user: A pointer to an llvm::Value
-<<<<<<< HEAD
-//     * [Domain[] -> Value[]] - An llvm::Value that may change during the
-//                               Scop's execution
-//         The tuple itself has no id, but it wraps a map space holding a
-//         statement instance which defines the llvm::Value as the map's domain
-//         and llvm::Value itself as range.
-=======
 //
 //     * SCEV[...] - A synthesizable llvm::SCEV Expression.
 //         In contrast to a Value[] is has at least one dimension per
@@ -145,7 +126,6 @@
 //         statement instance which defines the llvm::Value as the map's domain
 //         and llvm::Value itself as range.
 //
->>>>>>> c6d189d0
 // @see makeValInst()
 //
 // An annotation "{ Domain[] -> Scatter[] }" therefore means: A map from a
@@ -269,7 +249,10 @@
         "Do more PHI writes than necessary in order to avoid partial accesses"),
     cl::init(false), cl::Hidden, cl::cat(PollyCategory));
 
-<<<<<<< HEAD
+cl::opt<bool>
+    DelicmComputeKnown("polly-delicm-compute-known",
+                       cl::desc("Compute known content of array elements"),
+                       cl::init(true), cl::Hidden, cl::cat(PollyCategory));
 cl::opt<bool> DelicmPartialWrites("polly-delicm-partial-writes",
                                   cl::desc("Allow partial writes for PHIs"),
                                   cl::init(false), cl::Hidden,
@@ -282,12 +265,6 @@
 cl::opt<bool> DelicmComputePHI("polly-delicm-compute-phi",
                                cl::desc("Compute PHI value"), cl::init(false),
                                cl::Hidden, cl::cat(PollyCategory));
-=======
-cl::opt<bool>
-    DelicmComputeKnown("polly-delicm-compute-known",
-                       cl::desc("Compute known content of array elements"),
-                       cl::init(true), cl::Hidden, cl::cat(PollyCategory));
->>>>>>> c6d189d0
 
 STATISTIC(DeLICMAnalyzed, "Number of successfully analyzed SCoPs");
 STATISTIC(DeLICMOutOfQuota,
@@ -558,7 +535,61 @@
   return singleton(UMap, ResultSpace);
 }
 
-<<<<<<< HEAD
+/// Create a domain-to-unknown value mapping.
+///
+/// Value instances that do not represent a specific value are represented by an
+/// unnamed tuple of 0 dimensions. Its meaning depends on the context. It can
+/// either mean a specific but unknown value which cannot be represented by
+/// other means. It conflicts with itself because those two unknown ValInsts may
+/// have different concrete values at runtime.
+///
+/// The other meaning is an arbitrary or wildcard value that can be chosen
+/// freely, like LLVM's undef. If matched with an unknown ValInst, there is no
+/// conflict.
+///
+/// @param Domain { Domain[] }
+///
+/// @return { Domain[] -> ValInst[] }
+isl::union_map makeUnknownForDomain(isl::union_set Domain) {
+  return give(isl_union_map_from_domain(Domain.take()));
+}
+
+/// Create a domain-to-unknown value mapping.
+///
+/// @see makeUnknownForDomain(isl::union_set)
+///
+/// @param Domain { Domain[] }
+///
+/// @return { Domain[] -> ValInst[] }
+isl::map makeUnknownForDomain(isl::set Domain) {
+  return give(isl_map_from_domain(Domain.take()));
+}
+
+/// Return whether @p Map maps to an unknown value.
+///
+/// @param { [] -> ValInst[] }
+bool isMapToUnknown(const isl::map &Map) {
+  auto Space = give(isl_space_range(isl_map_get_space(Map.keep())));
+  return !isl_map_has_tuple_id(Map.keep(), isl_dim_set) &&
+         !isl_space_is_wrapping(Space.keep()) &&
+         isl_map_dim(Map.keep(), isl_dim_out) == 0;
+}
+
+/// Return only the mappings that map to known values.
+///
+/// @param UMap { [] -> ValInst[] }
+///
+/// @return { [] -> ValInst[] }
+isl::union_map filterKnownValInst(const isl::union_map &UMap) {
+  auto Result = give(isl_union_map_empty(isl_union_map_get_space(UMap.keep())));
+  UMap.foreach_map([=, &Result](isl::map Map) -> isl::stat {
+    if (!isMapToUnknown(Map))
+      Result = give(isl_union_map_add_map(Result.take(), Map.take()));
+    return isl::stat::ok;
+  });
+  return Result;
+}
+
 /// Create a map that shifts one dimension by an offset.
 ///
 /// Example:
@@ -694,36 +725,6 @@
   auto Id = give(isl_map_get_tuple_id(Map.keep(), isl_dim_out));
   auto Val = static_cast<Value *>(isl_id_get_user(Id.keep()));
   return Val && isa<UndefValue>(Val);
-=======
-/// Create a domain-to-unknown value mapping.
-///
-/// Value instances that do not represent a specific value are represented by an
-/// unnamed tuple of 0 dimensions. Its meaning depends on the context. It can
-/// either mean a specific but unknown value which cannot be represented by
-/// other means. It conflicts with itself because those two unknown ValInsts may
-/// have different concrete values at runtime.
-///
-/// The other meaning is an arbitrary or wildcard value that can be chosen
-/// freely, like LLVM's undef. If matched with an unknown ValInst, there is no
-/// conflict.
-///
-/// @param Domain { Domain[] }
-///
-/// @return { Domain[] -> ValInst[] }
-isl::union_map makeUnknownForDomain(isl::union_set Domain) {
-  return give(isl_union_map_from_domain(Domain.take()));
-}
-
-/// Create a domain-to-unknown value mapping.
-///
-/// @see makeUnknownForDomain(isl::union_set)
-///
-/// @param Domain { Domain[] }
-///
-/// @return { Domain[] -> ValInst[] }
-isl::map makeUnknownForDomain(isl::set Domain) {
-  return give(isl_map_from_domain(Domain.take()));
->>>>>>> c6d189d0
 }
 
 /// Return whether @p Map maps to an unknown value.
@@ -732,7 +733,6 @@
 bool isMapToUnknown(const isl::map &Map) {
   auto Space = give(isl_space_range(isl_map_get_space(Map.keep())));
   return !isl_map_has_tuple_id(Map.keep(), isl_dim_set) &&
-<<<<<<< HEAD
          !isl_space_is_wrapping(Space.keep());
 }
 
@@ -804,10 +804,6 @@
       give(isl_union_map_subtract_range(UMap.take(), Defined.take()));
 
   return give(isl_union_map_union(Mapped.take(), NotMapped.take()));
-=======
-         !isl_space_is_wrapping(Space.keep()) &&
-         isl_map_dim(Map.keep(), isl_dim_out) == 0;
->>>>>>> c6d189d0
 }
 
 /// Return only the mappings that map to known values.
@@ -817,19 +813,13 @@
 /// @return { [] -> ValInst[] }
 isl::union_map filterKnownValInst(const isl::union_map &UMap) {
   auto Result = give(isl_union_map_empty(isl_union_map_get_space(UMap.keep())));
-<<<<<<< HEAD
   foreachElt(UMap, [=, &Result](isl::map Map) {
     if (!isMapToUnknown(Map) && !isMapToUndef(Map))
       Result = give(isl_union_map_add_map(Result.take(), Map.take()));
-=======
-  UMap.foreach_map([=, &Result](isl::map Map) -> isl::stat {
-    if (!isMapToUnknown(Map))
-      Result = give(isl_union_map_add_map(Result.take(), Map.take()));
-    return isl::stat::ok;
->>>>>>> c6d189d0
   });
   return Result;
 }
+
 
 /// Try to find a 'natural' extension of a mapped to elements outside its
 /// domain.
@@ -887,28 +877,6 @@
 /// because their order is undefined.
 class Knowledge {
 private:
-<<<<<<< HEAD
-  /// { [Element[] -> Zone[]] -> ValInst[] }
-  /// The state of every array element at every unit zone.
-  isl::union_map Lifetime;
-
-  /// An array element at any time has one of the three states. For efficiency,
-  /// one of them can be represented implicitly by assuming that state when it
-  /// maps to nothing. Which one is more efficient depends on the use case.
-  ///
-  /// If ImplicitLifetimeIsUnknown == false, unmapped zones are assumed to be
-  /// Unknown. This is more efficient for use case 1) because anything that
-  /// cannot be determined to be Known or Undef is Unknown.
-  ///
-  /// If ImplicitLifetimeIsUnknown == true, unmapped zones are assumed to be
-  /// Undef. This is more efficient for use case 2) because scalar mapping only
-  /// constraints zones that are in scalar's lifetime.
-  bool ImplicitLifetimeIsUnknown = false;
-
-  /// { [Element[] -> Scatter[]] -> ValInst[] }
-  /// The write actions currently in the scop or that would be added when
-  /// mapping a scalar.
-=======
   /// { [Element[] -> Zone[]] }
   /// Set of array elements and when they are alive.
   /// Can contain a nullptr; in this case the set is implicitly defined as the
@@ -957,46 +925,23 @@
   ///
   /// Written values that cannot be identified are represented by an unknown
   /// ValInst[] (an unnamed tuple of 0 dimension). It conflicts with itself.
->>>>>>> c6d189d0
   isl::union_map Written;
 
   /// Check whether this Knowledge object is well-formed.
   void checkConsistency() const {
-    assert(!Lifetime == !Written);
-
+#ifndef NDEBUG
     // Default-initialized object
-<<<<<<< HEAD
-    if (!Lifetime && !Written)
-      return;
-
-    assert(Lifetime);
-=======
     if (!Occupied && !Unused && !Known && !Written)
       return;
 
     assert(Occupied || Unused);
     assert(Known);
->>>>>>> c6d189d0
     assert(Written);
-    assert(isl_union_map_is_single_valued(Lifetime.keep()) != isl_bool_false);
-  }
-
-  /// Ensure an unique representation depending on ImplicitLifetimeIsUnknown.
-  void canonicalize() {
-    // If at least one is nullptr, the max_operations quota for computing one
-    // might have exceeded. In this case, this Knowledge object is not usable.
-    if (!Lifetime || !Written) {
-      Lifetime = nullptr;
-      Written = nullptr;
+
+    // If not all fields are defined, we cannot derived the universe.
+    if (!Occupied || !Unused)
       return;
-    }
-
-<<<<<<< HEAD
-    if (isImplicitLifetimeUndef())
-      Lifetime = removeUndefValInst(this->Lifetime);
-    if (isImplicitLifetimeUnknown())
-      Lifetime = removeUnknownValInst(this->Lifetime);
-=======
+
     assert(isl_union_set_is_disjoint(Occupied.keep(), Unused.keep()) ==
            isl_bool_true);
     auto Universe = give(isl_union_set_union(Occupied.copy(), Unused.copy()));
@@ -1004,36 +949,14 @@
     assert(!Known.domain().is_subset(Universe).is_false());
     assert(!Written.domain().is_subset(Universe).is_false());
 #endif
->>>>>>> c6d189d0
-  }
-
-  /// Accessor for ImplicitLifetimeIsUnknown.
-  bool isImplicitLifetimeUnknown() const { return ImplicitLifetimeIsUnknown; }
-
-  /// Accessor for ImplicitLifetimeIsUnknown.
-  bool isImplicitLifetimeUndef() const { return !ImplicitLifetimeIsUnknown; }
+  }
 
 public:
-  /// Initialize an nullptr-Knowledge. This is only provided for convenience; do
+  /// Initialize a nullptr-Knowledge. This is only provided for convenience; do
   /// not use such an object.
   Knowledge() {}
 
   /// Create a new object with the given members.
-<<<<<<< HEAD
-  Knowledge(isl::union_map Lifetime, bool ImplicitLifetimeIsUnknown,
-            isl::union_map Written)
-      : Lifetime(std::move(Lifetime)),
-        ImplicitLifetimeIsUnknown(ImplicitLifetimeIsUnknown),
-        Written(std::move(Written)) {
-    canonicalize();
-    checkConsistency();
-  }
-
-  isl::union_map getWritten() const { return Written; }
-
-  /// Return whether this object was default-constructed.
-  bool isUsable() const { return Lifetime && Written; }
-=======
   Knowledge(isl::union_set Occupied, isl::union_set Unused,
             isl::union_map Known, isl::union_map Written)
       : Occupied(std::move(Occupied)), Unused(std::move(Unused)),
@@ -1043,58 +966,28 @@
 
   /// Return whether this object was not default-constructed.
   bool isUsable() const { return (Occupied || Unused) && Known && Written; }
->>>>>>> c6d189d0
 
   /// Print the content of this object to @p OS.
   void print(llvm::raw_ostream &OS, unsigned Indent = 0) const {
     if (isUsable()) {
-      if (isImplicitLifetimeUnknown())
-        OS.indent(Indent) << "Lifetime: " << Lifetime << " + Unknown\n";
+      if (Occupied)
+        OS.indent(Indent) << "Occupied: " << Occupied << "\n";
       else
-<<<<<<< HEAD
-        OS.indent(Indent) << "Lifetime: " << Lifetime << " + Undef\n";
-=======
         OS.indent(Indent) << "Occupied: <Everything else not in Unused>\n";
       if (Unused)
         OS.indent(Indent) << "Unused:   " << Unused << "\n";
       else
         OS.indent(Indent) << "Unused:   <Everything else not in Occupied>\n";
       OS.indent(Indent) << "Known:    " << Known << "\n";
->>>>>>> c6d189d0
       OS.indent(Indent) << "Written : " << Written << '\n';
     } else {
       OS.indent(Indent) << "Invalid knowledge\n";
     }
   }
 
-  /// Dump the object content stderr. Meant to be called in a debugger.
-  void dump() const;
-
-  void applyIfDefined_inplace(isl::union_map Translator) {
-    Lifetime = applyRangeIfDefined(Lifetime, Translator);
-    Written = applyRangeIfDefined(Written, Translator);
-  }
-
   /// Combine two knowledges, this and @p That.
-  ///
-  /// The two knowledges must not conflict each other. Only combining 'implicit
-  /// unknown' (use case 1) with 'implicit undef' (use case 2) knowledges is
-  /// implemented.
   void learnFrom(Knowledge That) {
     assert(!isConflicting(*this, That));
-<<<<<<< HEAD
-    assert(this->isImplicitLifetimeUnknown());
-    assert(That.isImplicitLifetimeUndef());
-
-    auto ThatKnownDomain = filterKnownValInst(That.Lifetime);
-    auto ThatDomain = give(isl_union_map_domain(That.Lifetime.take()));
-
-    Lifetime =
-        give(isl_union_map_subtract_domain(Lifetime.take(), ThatDomain.take()));
-    Lifetime =
-        give(isl_union_map_union(Lifetime.take(), ThatKnownDomain.take()));
-
-=======
     assert(Unused && That.Occupied);
     assert(
         !That.Unused &&
@@ -1106,7 +999,6 @@
 
     Unused = give(isl_union_set_subtract(Unused.take(), That.Occupied.copy()));
     Known = give(isl_union_map_union(Known.take(), That.Known.copy()));
->>>>>>> c6d189d0
     Written = give(isl_union_map_union(Written.take(), That.Written.take()));
 
     checkConsistency();
@@ -1123,13 +1015,10 @@
   /// instance, when for the same array and zone they assume different
   /// llvm::Values.
   ///
-  /// @param Existing One of the knowledges; current implementation requires it
-  ///                 to be 'implicit unknown' (use case 1).
-  /// @param Proposed One of the knowledges; current implementation requires it
-  ///                 to be 'implicit undef' (use case 2).
+  /// @param Existing One of the knowledges with #Unused defined.
+  /// @param Proposed One of the knowledges with #Occupied defined.
   /// @param OS       Dump the conflict reason to this output stream; use
-  /// nullptr to
-  ///                 not output anything.
+  ///                 nullptr to not output anything.
   /// @param Indent   Indention for the conflict reason.
   ///
   /// @return True, iff the two knowledges are conflicting.
@@ -1137,67 +1026,21 @@
                             const Knowledge &Proposed,
                             llvm::raw_ostream *OS = nullptr,
                             unsigned Indent = 0) {
-    assert(Existing.isImplicitLifetimeUnknown());
-    assert(Proposed.isImplicitLifetimeUndef());
-
-    // The following domain intersections conflict:
-    // 1) Unknown vs Unknown
-    // 2a) Known vs Unknown, 2b) Unknown vs Known
-    // 3) Known vs Known that do not map to the same llvm::Value instance
-    // 4a) Written vs Unknown, 4b) Unknown vs Written
-    // 5a) Written Unknown vs Known, 5b) Known vs Written Unknown
-    // 6a) Written Known vs Known, 6b) Known vs Written Known that do not write
-    //     the same llvm::Value instance
-    // 7) Written Known/Unknown vs Written Known/Unknown, where the first writes
-    //    different values to the same location and at the same timepoint as the
-    //    latter.
-
-    // Check 1) and 2a)
-    auto ExistingUndef = getUndefValInstDomain(Existing.Lifetime);
-    auto ProposedUnknownDomain = getUnknownValInstDomain(Proposed.Lifetime);
-    if (!isl_union_set_is_subset(ProposedUnknownDomain.keep(),
-                                 ExistingUndef.keep())) {
-      if (OS)
-        OS->indent(Indent) << "Conflict with proposed unknown\n";
-      return true;
-    }
-
-    // Check 2b)
-    auto ProposedKnown = filterKnownValInst(Proposed.Lifetime);
-    auto ProposedKnownDomain = give(isl_union_map_domain(ProposedKnown.copy()));
-    auto ExistingKnownOrUndefDomain =
-        give(isl_union_map_domain(Existing.Lifetime.copy()));
-    if (!isl_union_set_is_subset(ProposedKnownDomain.keep(),
-                                 ExistingKnownOrUndefDomain.keep())) {
-      if (OS)
-        OS->indent(Indent) << "Conflict of existing unknown\n";
-      return true;
-    }
-
-<<<<<<< HEAD
-    // Check 3)
-    auto ExistingKnown = filterKnownValInst(Existing.Lifetime);
-    auto ExistingKnownDomain = give(isl_union_map_domain(ExistingKnown.copy()));
-    auto CommonOverlapKnown = give(isl_union_set_intersect(
-        ExistingKnownDomain.copy(), ProposedKnownDomain.copy()));
-    auto ExistingOverlapKnown = give(isl_union_map_intersect_domain(
-        ExistingKnown.copy(), CommonOverlapKnown.copy()));
-    auto ProposedOverlapKnown = give(isl_union_map_intersect_domain(
-        ProposedKnown.copy(), CommonOverlapKnown.copy()));
-    if (!isl_union_map_is_equal(ExistingOverlapKnown.keep(),
-                                ProposedOverlapKnown.keep())) {
-      if (OS) {
-        OS->indent(Indent)
-            << "Conflict of lifetime-to-map known with existing known\n";
-        auto ExistingConflict = give(isl_union_map_subtract(
-            ExistingOverlapKnown.copy(), ProposedOverlapKnown.copy()));
-        auto ProposedConflict = give(isl_union_map_subtract(
-            ProposedOverlapKnown.copy(), ExistingOverlapKnown.copy()));
-        OS->indent(Indent + 2)
-            << "Existing wants: " << ExistingConflict << '\n';
-        OS->indent(Indent + 2)
-            << "Proposed wants: " << ProposedConflict << '\n';
-=======
+    assert(Existing.Unused);
+    assert(Proposed.Occupied);
+
+#ifndef NDEBUG
+    if (Existing.Occupied && Proposed.Unused) {
+      auto ExistingUniverse = give(isl_union_set_union(Existing.Occupied.copy(),
+                                                       Existing.Unused.copy()));
+      auto ProposedUniverse = give(isl_union_set_union(Proposed.Occupied.copy(),
+                                                       Proposed.Unused.copy()));
+      assert(isl_union_set_is_equal(ExistingUniverse.keep(),
+                                    ProposedUniverse.keep()) == isl_bool_true &&
+             "Both inputs' Knowledges must be over the same universe");
+    }
+#endif
+
     // Do the Existing and Proposed lifetimes conflict?
     //
     // Lifetimes are described as the cross-product of array elements and zone
@@ -1250,40 +1093,10 @@
         if (!ProposedConflictingKnown.is_empty())
           OS->indent(Indent)
               << "Proposed Known:       " << ProposedConflictingKnown << "\n";
->>>>>>> c6d189d0
       }
       return true;
     }
 
-<<<<<<< HEAD
-    // Check 4a)
-    auto ExistingWritten = shiftDim(Existing.Written, isl_dim_in, -1, 1);
-    auto ExistingWrittenZone =
-        give(isl_union_map_domain(ExistingWritten.copy()));
-    if (!isl_union_set_is_disjoint(ExistingWrittenZone.keep(),
-                                   ProposedUnknownDomain.keep())) {
-      if (OS)
-        OS->indent(Indent) << "Conflict of current write to proposed unknown\n";
-      return true;
-    }
-
-    // Check 4b)
-    auto ProposedWritten = shiftDim(Proposed.Written, isl_dim_in, -1, 1);
-    auto ProposedWrittenZone =
-        give(isl_union_map_domain(ProposedWritten.copy()));
-    if (!isl_union_set_is_subset(ProposedWrittenZone.keep(),
-                                 ExistingKnownOrUndefDomain.keep())) {
-      if (OS) {
-        auto Conflicting = give(isl_union_set_subtract(
-            ProposedWrittenZone.copy(), ExistingKnownOrUndefDomain.copy()));
-        dbgs().indent(Indent)
-            << "Conflict of proposed write to current unknown\n";
-        dbgs().indent(Indent)
-            << "Proposed written: " << Proposed.Written << "\n";
-        dbgs().indent(Indent)
-            << "Existing known/undef: " << ExistingKnownOrUndefDomain << "\n";
-        dbgs().indent(Indent) << "Conflicting: " << Conflicting << "\n";
-=======
     // Do the writes in Existing conflict with occupied values in Proposed?
     //
     // In order to not conflict, it must either write to unused lifetime or
@@ -1331,84 +1144,10 @@
           OS->indent(Indent)
               << "Proposed conflicting known:  " << ProposedConflictingKnown
               << "\n";
->>>>>>> c6d189d0
       }
       return true;
     }
 
-<<<<<<< HEAD
-    // Check 5a)
-    auto ExistingWrittenUnknownZone = getUnknownValInstDomain(ExistingWritten);
-    if (!isl_union_set_is_disjoint(ExistingWrittenUnknownZone.keep(),
-                                   ProposedKnownDomain.keep())) {
-      if (OS)
-        dbgs().indent(Indent)
-            << "Conflict of current unknown write to proposed\n";
-      return true;
-    }
-
-    // Check 5b)
-    auto ProposedWrittenUnknownZone = getUnknownValInstDomain(ProposedWritten);
-    if (!isl_union_set_is_disjoint(ProposedWrittenUnknownZone.keep(),
-                                   ExistingKnownDomain.keep())) {
-      if (OS)
-        OS->indent(Indent) << "Conflict of proposed unknown write to current\n";
-      return true;
-    }
-
-    // Check 6a)
-    auto ExistingWrittenOverlap = give(isl_union_map_intersect_domain(
-        ExistingWritten.copy(), ProposedKnownDomain.copy()));
-    if (!isl_union_map_is_subset(ExistingWrittenOverlap.keep(),
-                                 ProposedKnown.keep())) {
-      if (OS)
-        OS->indent(Indent) << "Conflict of current write to proposed known\n";
-      return true;
-    }
-
-    // Check 6b)
-    auto ProposedWrittenOverlap = give(isl_union_map_intersect_domain(
-        ProposedWritten.copy(), ExistingKnownDomain.copy()));
-    if (!isl_union_map_is_subset(ProposedWrittenOverlap.keep(),
-                                 ExistingKnown.keep())) {
-      if (OS)
-        OS->indent(Indent) << "Conflict of proposed write to current known\n";
-      return true;
-    }
-
-    // Check 7)
-    auto ExistingWrittenDomain =
-        give(isl_union_map_domain(Existing.Written.copy()));
-    auto ProposedWrittenDomain =
-        give(isl_union_map_domain(Proposed.Written.copy()));
-    auto WriteOverlap = give(isl_union_set_intersect(
-        ExistingWrittenDomain.copy(), ProposedWrittenDomain.copy()));
-    auto ExistingOverlapOverwrite = give(isl_union_map_intersect_domain(
-        Existing.Written.copy(), WriteOverlap.copy()));
-    auto ProposedOverlapOverwrite = give(isl_union_map_intersect_domain(
-        Proposed.Written.copy(), WriteOverlap.copy()));
-
-    if (!isl_union_map_is_equal(ExistingOverlapOverwrite.keep(),
-                                ProposedOverlapOverwrite.keep())) {
-      if (OS) {
-        OS->indent(Indent)
-            << "Conflict because of existing/proposed undefined write order\n";
-        // Note that if eg. Existing writes two values, one of which is also
-        // written by Proposed, that value is removed from
-        // ExistingConflictingOverwrite, st. it seems the value in Proposed does
-        // not conflict with anything. The isl_union_map_is_equal above still
-        // fails (and has to!)
-        auto ExistingConflictingOverwrite = isl_union_map_subtract(
-            ExistingOverlapOverwrite.copy(), ProposedOverlapOverwrite.copy());
-        auto ProposedConflictingOverwrite = isl_union_map_subtract(
-            ProposedOverlapOverwrite.copy(), ExistingOverlapOverwrite.copy());
-        OS->indent(Indent + 2)
-            << "Existing wants to write: " << ExistingConflictingOverwrite
-            << '\n';
-        OS->indent(Indent + 2)
-            << "Proposed wants to write: " << ProposedConflictingOverwrite
-            << '\n';
-=======
     // Do the writes in Proposed conflict with occupied values in Existing?
     auto ExistingAvailableDefs =
         convertZoneToTimepoints(Existing.Unused, true, false);
@@ -1434,28 +1173,10 @@
           OS->indent(Indent)
               << "Existing conflicting known: " << ExistingConflictingKnown
               << "\n";
->>>>>>> c6d189d0
       }
       return true;
     }
 
-<<<<<<< HEAD
-    auto ExistingWrittenUnknown = getUnknownValInstDomain(Existing.Written);
-    if (!isl_union_set_is_disjoint(ExistingWrittenUnknown.keep(),
-                                   ProposedWrittenDomain.keep())) {
-      if (OS)
-        OS->indent(Indent) << "Existing writes unknown with undefined order to "
-                              "proposed write\n";
-      return true;
-    }
-
-    auto ProposedWrittenUnknown = getUnknownValInstDomain(Proposed.Written);
-    if (!isl_union_set_is_disjoint(ProposedWrittenUnknown.keep(),
-                                   ExistingWrittenDomain.keep())) {
-      if (OS)
-        OS->indent(Indent) << "Existing writes with undefined order to "
-                              "proposed write unknown\n";
-=======
     // Does Proposed write at the same time as Existing already does (order of
     // writes is undefined)? Writing the same value is permitted.
     auto ExistingWrittenDomain =
@@ -1485,15 +1206,12 @@
           OS->indent(Indent)
               << "Proposed write:     " << ProposedConflictingWritten << "\n";
       }
->>>>>>> c6d189d0
       return true;
     }
 
     return false;
   }
 };
-
-void Knowledge::dump() const { print(llvm::errs()); }
 
 std::string printIntruction(Instruction *Instr, bool IsForDebug = false) {
   std::string Result;
@@ -1525,10 +1243,7 @@
   /// The analyzed Scop.
   Scop *S;
 
-<<<<<<< HEAD
-=======
   /// LoopInfo analysis used to determine whether values are synthesizable.
->>>>>>> c6d189d0
   LoopInfo *LI;
 
   /// Parameter space that does not need realignment.
@@ -1556,19 +1271,30 @@
   /// { DomainMustWrite[] -> Element[] }
   isl::union_map AllMustWrites;
 
-<<<<<<< HEAD
+    /// The value instances written to array elements of all write accesses.
+  /// { [Element[] -> DomainWrite[]] -> ValInst[] }
+  isl::union_map AllWriteValInst;
+
+  /// All reaching definitions for  MemoryKind::Array writes.
+  /// { [Element[] -> Zone[]] -> DomainWrite[] }
+  isl::union_map WriteReachDefZone;
+
+  /// Map llvm::Values to an isl identifier.
+  /// Used with -polly-use-llvm-names=false as an alternative method to get
+  /// unique ids that do not depend on pointer values.
+  DenseMap<Value *, isl::id> ValueIds;
+
+
+  
   ///  Combined access relations of all MK_Array write accesses (union of
   ///  AllMayWrites and AllMustWrites).
   /// { DomainWrite[] -> Element[] }
   isl::union_map AllWrites;
 
-=======
->>>>>>> c6d189d0
   /// The value instances written to array elements of all write accesses.
   /// { [Element[] -> DomainWrite[]] -> ValInst[] }
   isl::union_map AllWriteValInst;
 
-<<<<<<< HEAD
   // { [Element[] -> DomainRead[]] -> ValInst[] }
   isl::union_map AllReadValInst;
 
@@ -1576,17 +1302,6 @@
   /// { [Element[] -> Zone[]] -> DomainWrite[] }
   isl::union_map WriteReachDefZone;
 
-=======
-  /// All reaching definitions for  MemoryKind::Array writes.
-  /// { [Element[] -> Zone[]] -> DomainWrite[] }
-  isl::union_map WriteReachDefZone;
-
-  /// Map llvm::Values to an isl identifier.
-  /// Used with -polly-use-llvm-names=false as an alternative method to get
-  /// unique ids that do not depend on pointer values.
-  DenseMap<Value *, isl::id> ValueIds;
-
->>>>>>> c6d189d0
   /// Prepare the object before computing the zones of @p S.
   ZoneAlgorithm(Scop *S, LoopInfo *LI)
       : IslCtx(S->getSharedIslCtx()), S(S), LI(LI),
@@ -1798,11 +1513,7 @@
 
     // { Domain[] -> ValInst[] }
     auto WriteValInstance =
-<<<<<<< HEAD
-        makeValInst(MA->getAccessValue(), Stmt, false,
-=======
         makeValInst(MA->getAccessValue(), Stmt,
->>>>>>> c6d189d0
                     LI->getLoopFor(MA->getAccessInstruction()->getParent()),
                     MA->isMustWrite());
 
@@ -1922,96 +1633,12 @@
     return give(isl_map_intersect_range(StmtResult.take(), DomainDef.take()));
   }
 
-<<<<<<< HEAD
-  /// Create an isl_id that means 'don't know the value'.
-  isl::id makeUnknownId() const { return nullptr; }
-
-  /// Create an isl_space for unknown values.
-  isl::space makeUnknownSpace() const {
-    return give(isl_space_set_from_params(ParamSpace.copy()));
-  }
-
-  /// Create a set with an unknown value in it.
-  isl::set makeUnknownSet() const {
-    auto Space = makeUnknownSpace();
-    return give(isl_set_universe(Space.take()));
-  }
-
-  /// Create a union set with an unknown value in it.
-  isl::union_set makeUnknownUSet() const {
-    return give(isl_union_set_from_set(makeUnknownSet().take()));
-  }
-
-  /// Create a domain-to-unknown value mapping.
-  ///
-  /// @param Domain { Domain[] }
-  ///
-  /// @return { Domain[] -> ValInst[] }
-  isl::map makeUnknownForDomain(isl::set Domain) const {
-    return give(isl_map_from_domain(Domain.take()));
-  }
-
-=======
->>>>>>> c6d189d0
   /// Create a statement-to-unknown value mapping.
   ///
   /// @param Stmt The statement whose instances are mapped to unknown.
   ///
   /// @return { Domain[] -> ValInst[] }
   isl::map makeUnknownForDomain(ScopStmt *Stmt) const {
-<<<<<<< HEAD
-    return give(isl_map_from_domain(getDomainFor(Stmt).take()));
-  }
-
-  /// Create a domain-to-unknown value mapping.
-  ///
-  /// @param Domain { Domain[] }
-  ///
-  /// @return { Domain[] -> ValInst[] }
-  isl::union_map makeUnknownForDomain(isl::union_set Domain) const {
-    return give(isl_union_map_from_domain(Domain.take()));
-  }
-
-  /// Create an isl_id that represents 'unused storage'.
-  isl::id makeUndefId() const {
-    auto &LLVMContext = S->getFunction().getContext();
-    auto Ty = IntegerType::get(LLVMContext, 1);
-    auto Val = UndefValue::get(Ty);
-    return give(isl_id_alloc(IslCtx.get(), "Undef", Val));
-  }
-
-  /// Create an isl_space for an undefined value.
-  isl::space makeUndefSpace() const {
-    auto Result = give(isl_space_set_from_params(ParamSpace.copy()));
-    return give(isl_space_set_tuple_id(Result.take(), isl_dim_set,
-                                       makeUndefId().take()));
-  }
-
-  /// Create a set with an undefined value in it.
-  isl::set makeUndefSet() const {
-    auto Space = makeUndefSpace();
-    return give(isl_set_universe(Space.take()));
-  }
-
-  /// Create a union set with an undefined value in it.
-  isl::union_set makeUndefUSet() const {
-    return give(isl_union_set_from_set(makeUndefSet().take()));
-  }
-
-  /// Create an isl_id that represents @p V.
-  isl::id makeValueId(Value *V) const {
-    if (!V)
-      return makeUnknownId();
-    if (isa<UndefValue>(V))
-      return makeUndefId();
-
-    auto Name = getIslCompatibleName("Val_", V, std::string());
-    return give(isl_id_alloc(IslCtx.get(), Name.c_str(), V));
-  }
-
-  /// Create the space for an llvm::Value that is available everywhere.
-  isl::space makeValueSpace(Value *V) const {
-=======
     return ::makeUnknownForDomain(getDomainFor(Stmt));
   }
 
@@ -2031,40 +1658,21 @@
 
   /// Create the space for an llvm::Value that is available everywhere.
   isl::space makeValueSpace(Value *V) {
->>>>>>> c6d189d0
     auto Result = give(isl_space_set_from_params(ParamSpace.copy()));
     return give(isl_space_set_tuple_id(Result.take(), isl_dim_set,
                                        makeValueId(V).take()));
   }
 
   /// Create a set with the llvm::Value @p V which is available everywhere.
-<<<<<<< HEAD
-  isl::set makeValueSet(Value *V) const {
-=======
   isl::set makeValueSet(Value *V) {
->>>>>>> c6d189d0
     auto Space = makeValueSpace(V);
     return give(isl_set_universe(Space.take()));
   }
 
-<<<<<<< HEAD
-  // { UserDomain[] -> ValInst[] }
-  isl::map makeValInst(Value *Val, ScopStmt *UserStmt, bool IsEntryPHIUser,
-                       Loop *Scope, bool IsCertain = true) {
-    return makeValInst(Val, nullptr, UserStmt, getDomainFor(UserStmt),
-                       IsEntryPHIUser, Scope, IsCertain);
-  }
-
   /// Create a mapping from a statement instance to the instance of an
   /// llvm::Value that can be used in there.
   ///
-  /// Although LLVM IR used single static assignment, llvm::Values can have
-=======
-  /// Create a mapping from a statement instance to the instance of an
-  /// llvm::Value that can be used in there.
-  ///
   /// Although LLVM IR uses single static assignment, llvm::Values can have
->>>>>>> c6d189d0
   /// different contents in loops, when they get redefined in the last
   /// iteration. This function tries to get the statement instance of the
   /// previous definition, relative to a user.
@@ -2078,47 +1686,6 @@
   ///  }
   ///
   /// The value instance used by statement instance USE[i] is DEF[i]. Hence,
-<<<<<<< HEAD
-  /// makeValInst would return
-  /// { USE[i] -> DEF[i] : 0 <= i < N }
-  ///
-  ///
-  /// @param V           The value to look get the instance of.
-  /// @param DomainDef  { DomainDef[] }
-  ///                   The domain of the statement that defines @p V. If
-  ///                   nullptr, will be derived automatically. If defined, the
-  ///                   domain gets precedence over trying to use the
-  ///                   llvm::Value instance from the same statement.
-  /// @param UseStmt    The statement that uses @p V. Can be nullptr.
-  /// @param DomainUse  { DomainUse[] }
-  ///                   The domain of @p UseStmt.
-  /// @param IsCertain  Pass true if the definition of @p V is a MUST_WRITE or
-  /// false if the write is conditional.
-  ///
-  /// @return { DomainUse[] -> ValInst[] }
-  isl::map makeValInst(Value *V, isl::set DomainDef, ScopStmt *UseStmt,
-                       isl::set DomainUse, bool IsEntryPHIUser, Loop *Scope,
-                       bool IsCertain = true) {
-    assert(DomainUse && "Must pass a user domain");
-
-    // If the definition/write is conditional, the previous write may "shine
-    // through" on conditions we cannot determine. Again, return the unknown
-    // value.
-    if (!IsCertain)
-      return makeUnknownForDomain(DomainUse);
-
-    auto *OrigV = V;
-    // FIXME: It doesn't really work well if the LCSSA %phi is intra-stmt, but
-    // the incoming value is extra-phi.
-    // V = deLCSSA(V);
-
-    auto VUse = VirtualUse::create(UseStmt, IsEntryPHIUser, Scope, V);
-    switch (VUse.getType()) {
-    case VirtualUse::Constant:
-    case VirtualUse::ReadOnly:
-    case VirtualUse::Synthesizable: {
-      auto ValSet = makeValueSet(V);
-=======
   /// makeValInst returns:
   ///
   /// { USE[i] -> [DEF[i] -> v[]] : 0 <= i < N }
@@ -2152,66 +1719,10 @@
     case VirtualUse::ReadOnly: {
       // The definition does not depend on the statement which uses it.
       auto ValSet = makeValueSet(Val);
->>>>>>> c6d189d0
       return give(
           isl_map_from_domain_and_range(DomainUse.take(), ValSet.take()));
     }
 
-<<<<<<< HEAD
-    case VirtualUse::IntraValue: { // TODO: This might also just mean that the
-                                   // value has been rematerialized in UseStmt.
-                                   // In this case we don't get a canonical
-                                   // ValInst. This might be OK or just wrong,
-                                   // depending on how the result is used.
-                                   // Should probably provide an option to
-                                   // choose whether this is OK.
-      // { llvm::Value }
-      auto ValSet = makeValueSet(V);
-
-      // {  UserDomain[] -> llvm::Value }
-      auto ValInstSet =
-          give(isl_map_from_domain_and_range(DomainUse.take(), ValSet.take()));
-
-      // { UserDomain[] -> [UserDomain[] - >llvm::Value] }
-      auto Result =
-          give(isl_map_reverse(isl_map_domain_map(ValInstSet.take())));
-      simplify(Result);
-      return Result;
-    }
-
-    case VirtualUse::InterValue:
-      break;
-    }
-
-#if 0
-    if (V && !isa<Instruction>(V)) {
-      // Non-instructions are available anywhere.
-      auto ValSet = makeValueSet(V);
-      return give(isl_map_from_domain_and_range(DomainUse.take(), ValSet.take()));
-    }
-
-    // Normalize
-    // FIXME: It doesn't really work well if the LCSSA %phi is intra-stmt, but
-    // the incoming value is extra-phi.
-    // TODO: In a SCoP, we should be able to determine the predecessor for
-    // _every_ PHI.
-    auto *NormV = deLCSSA(V);
-
-
-
-    // If the definition is in the using Stmt itself, use DomainUse[] for the
-    // Value's instance.
-    // Note that the non-isIntraStmtUse assumes extra-Stmt use, ie. a use would
-    // use the definition from a previous instance.
-    if (!DomainDef && UseStmt && V && !isXtraStmtUse(V, UseStmt)) {
-      // Even if V is within UseStmt, NormV might be somewhere else; return
-      // unknown to avoid problems.
-      if (V != NormV)
-        return makeUnknownForDomain(DomainUse);
-
-      // { llvm::Value }
-      auto ValSet = makeValueSet(NormV);
-=======
     case VirtualUse::Synthesizable: {
       auto *ScevExpr = VUse.getScevExpr();
       auto UseDomainSpace = give(isl_set_get_space(DomainUse.keep()));
@@ -2238,7 +1749,6 @@
 
       // { llvm::Value }
       auto ValSet = makeValueSet(Val);
->>>>>>> c6d189d0
 
       // {  UserDomain[] -> llvm::Value }
       auto ValInstSet =
@@ -2250,23 +1760,6 @@
       simplify(Result);
       return Result;
     }
-<<<<<<< HEAD
-#endif
-
-    // Try to derive DomainDef if not explicitly specified.
-    if (!DomainDef) {
-      auto *Inst = cast<Instruction>(V);
-      auto *ValStmt = S->getStmtFor(Inst);
-
-      // It is possible that the llvm::Value is in a removed Stmt, in which case
-      // we cannot derive its domain.
-      if (ValStmt)
-        DomainDef = getDomainFor(ValStmt);
-    }
-
-    if (DomainDef) {
-      // { Scatter[] -> DefDomain[] }
-=======
 
     case VirtualUse::Inter: {
       // The value is defined in a different statement.
@@ -2284,7 +1777,6 @@
       auto DomainDef = getDomainFor(ValStmt);
 
       // { Scatter[] -> DomainDef[] }
->>>>>>> c6d189d0
       auto ReachDef = getScalarReachingDefinition(DomainDef);
 
       // { DomainUse[] -> Scatter[] }
@@ -2295,53 +1787,30 @@
           give(isl_map_apply_range(UserSched.take(), ReachDef.take()));
 
       // { llvm::Value }
-<<<<<<< HEAD
-      auto ValSet = makeValueSet(V);
-
-      // { DomainUse[] -> llvm::Value }
-=======
       auto ValSet = makeValueSet(Val);
 
       // { DomainUse[] -> llvm::Value[] }
->>>>>>> c6d189d0
       auto ValInstSet =
           give(isl_map_from_domain_and_range(DomainUse.take(), ValSet.take()));
 
       // { DomainUse[] -> [DomainDef[] -> llvm::Value]  }
       auto Result =
           give(isl_map_range_product(UsedInstance.take(), ValInstSet.take()));
-<<<<<<< HEAD
+
       simplify(Result);
       return Result;
     }
-
-    // If neither the value not the user if given, we cannot determine the
-    // reaching definition; return value is unknown.
-    return makeUnknownForDomain(DomainUse);
-=======
-
-      simplify(Result);
-      return Result;
-    }
     }
     llvm_unreachable("Unhandled use type");
->>>>>>> c6d189d0
   }
 
   /// Compute the different zones.
-  ///
-  /// @return true iff the computed zones accurately describe the SCoP.
-  /// Otherwise, do not try to use them.
   void computeCommon() {
     AllReads = makeEmptyUnionMap();
     AllMayWrites = makeEmptyUnionMap();
     AllMustWrites = makeEmptyUnionMap();
     AllWriteValInst = makeEmptyUnionMap();
-<<<<<<< HEAD
     AllReadValInst = makeEmptyUnionMap();
-=======
-
->>>>>>> c6d189d0
     for (auto &Stmt : *S) {
       for (auto *MA : Stmt) {
         if (!MA->isLatestArrayKind())
@@ -2359,27 +1828,6 @@
     AllWrites =
         give(isl_union_map_union(AllMustWrites.copy(), AllMayWrites.copy()));
 
-<<<<<<< HEAD
-    // { Element[] }
-    AllElements = makeEmptyUnionSet();
-    foreachElt(AllWrites, [this](isl::map Write) {
-      auto Space = give(isl_map_get_space(Write.keep()));
-      auto EltSpace = give(isl_space_range(Space.take()));
-      auto EltUniv = give(isl_set_universe(EltSpace.take()));
-      AllElements =
-          give(isl_union_set_add_set(AllElements.take(), EltUniv.take()));
-    });
-
-    // { Element[] -> Element[] }
-    auto AllElementsId = makeIdentityMap(AllElements, false);
-
-    // { Element[] -> Zone[] }
-    auto UniverseZone = give(isl_union_map_from_domain_and_range(
-        AllElements.copy(),
-        isl_union_set_from_set(isl_set_universe(ScatterSpace.copy()))));
-
-=======
->>>>>>> c6d189d0
     // { [Element[] -> Zone[]] -> DomainWrite[] }
     WriteReachDefZone =
         computeReachingDefinition(Schedule, AllWrites, false, true);
@@ -2709,7 +2157,29 @@
     // { DomainDef[] -> [Element[] -> Scatter[]] }
     auto WrittenTranslator =
         give(isl_map_range_product(DefTarget.copy(), DefSched.take()));
-
+    // { DomainDef[] -> ValInst[] }
+    auto ValInst = makeValInst(V, DefMA->getStatement(),
+                               LI->getLoopFor(DefInst->getParent()));
+
+    // { DomainDef[] -> [Element[] -> Zone[]] }
+    auto EltKnownTranslator =
+        give(isl_map_range_product(DefTarget.copy(), Lifetime.copy()));
+
+    // { [Element[] -> Zone[]] -> ValInst[] }
+    auto EltKnown =
+        give(isl_map_apply_domain(ValInst.copy(), EltKnownTranslator.take()));
+    simplify(EltKnown);
+
+    // { DomainDef[] -> [Element[] -> Scatter[]] }
+    auto WrittenTranslator =
+        give(isl_map_range_product(DefTarget.copy(), DefSched.take()));
+
+    // { [Element[] -> Scatter[]] -> ValInst[] }
+    auto DefEltSched =
+        give(isl_map_apply_domain(ValInst.copy(), WrittenTranslator.take()));
+
+    Knowledge Proposed(EltZone, nullptr, filterKnownValInst(EltKnown),
+                       DefEltSched);
     // { DomainDef[] -> ValInst[] }
     auto ValInst = translateComputedPHI(
         makeValInst(V, DefMA->getStatement(), false,
@@ -2719,39 +2189,12 @@
     auto EltLifetime = give(isl_union_map_apply_domain(
         ValInst.copy(), isl_union_map_from_map(EltLifetimeTranslator.take())));
 
-<<<<<<< HEAD
     // { [Element[] -> Scatter[]] -> ValInst[] }
     auto EltWriteAction = give(isl_union_map_apply_domain(
         ValInst.copy(), isl_union_map_from_map(WrittenTranslator.take())));
 
     Knowledge Proposed(std::move(EltLifetime), false,
                        std::move(EltWriteAction));
-=======
-    // { DomainDef[] -> ValInst[] }
-    auto ValInst = makeValInst(V, DefMA->getStatement(),
-                               LI->getLoopFor(DefInst->getParent()));
-
-    // { DomainDef[] -> [Element[] -> Zone[]] }
-    auto EltKnownTranslator =
-        give(isl_map_range_product(DefTarget.copy(), Lifetime.copy()));
-
-    // { [Element[] -> Zone[]] -> ValInst[] }
-    auto EltKnown =
-        give(isl_map_apply_domain(ValInst.copy(), EltKnownTranslator.take()));
-    simplify(EltKnown);
-
-    // { DomainDef[] -> [Element[] -> Scatter[]] }
-    auto WrittenTranslator =
-        give(isl_map_range_product(DefTarget.copy(), DefSched.take()));
-
-    // { [Element[] -> Scatter[]] -> ValInst[] }
-    auto DefEltSched =
-        give(isl_map_apply_domain(ValInst.copy(), WrittenTranslator.take()));
-    simplify(DefEltSched);
-
-    Knowledge Proposed(EltZone, nullptr, filterKnownValInst(EltKnown),
-                       DefEltSched);
->>>>>>> c6d189d0
     if (isConflicting(Proposed))
       return false;
 
@@ -3035,16 +2478,12 @@
     auto WrittenTranslator =
         give(isl_union_map_range_product(WritesTarget.copy(), Schedule.copy()));
 
-<<<<<<< HEAD
-    // { DomainWrite[] -> [Element[], Zone[]] }
-=======
     // { [Element[] -> Scatter[]] -> ValInst[] }
     auto Written = give(isl_union_map_apply_domain(WrittenValue.copy(),
                                                    WrittenTranslator.copy()));
     simplify(Written);
 
     // { DomainWrite[] -> [Element[] -> Zone[]] }
->>>>>>> c6d189d0
     auto LifetimeTranslator = give(
         isl_union_map_range_product(WritesTarget.copy(), WriteLifetime.copy()));
 
@@ -3060,15 +2499,11 @@
     auto EltLifetimeInst = give(isl_union_map_apply_domain(
         WrittenValue.copy(), LifetimeTranslator.take()));
 
-    // { [Element[] -> Scatter[]] -> ValInst[] }
+    Knowledge Proposed(Occupied, nullptr, EltLifetimeInst, Written);
     auto EltWritten = give(isl_union_map_apply_domain(
         WrittenValue.copy(), WrittenTranslator.take()));
 
-<<<<<<< HEAD
     Knowledge Proposed(EltLifetimeInst, false, EltWritten);
-=======
-    Knowledge Proposed(Occupied, nullptr, EltLifetimeInst, Written);
->>>>>>> c6d189d0
     if (isConflicting(Proposed))
       return false;
 
@@ -3474,20 +2909,11 @@
 
     // Add initial scalar. Either the value written by the store, or all inputs
     // of its statement.
-<<<<<<< HEAD
-    auto WrittenVal = TargetStoreMA->getAccessValue();
-    if (auto InputAcc = getInputAccessOf(WrittenVal, TargetStmt, false))
-      Worklist.push_back(InputAcc);
-
-    ProcessAllIncoming(TargetStmt);
-=======
     auto WrittenValUse = VirtualUse::create(
         S, TargetStoreMA->getAccessInstruction()->getOperandUse(0), LI, true);
     if (WrittenValUse.isInter())
       Worklist.push_back(WrittenValUse.getMemoryAccess());
-    else
-      ProcessAllIncoming(TargetStmt);
->>>>>>> c6d189d0
+    ProcessAllIncoming(TargetStmt);
 
     auto AnyMapped = false;
     auto &DL = S->getRegion().getEntry()->getModule()->getDataLayout();
@@ -3613,9 +3039,8 @@
     simplify(EltLifetime);
     return EltLifetime;
   }
-
-<<<<<<< HEAD
-  /// Determine when an array element is written to, and which value instance is
+  
+    /// Determine when an array element is written to, and which value instance is
   /// written.
   ///
   /// @return { [Element[] -> Scatter[]] -> ValInst[] }
@@ -3630,7 +3055,11 @@
     // { [Element[] -> Scatter[]] -> ValInst[] }
     auto EltWritten = give(isl_union_map_apply_domain(
         AllWriteValInst.copy(), EltWriteTranslator.take()));
-=======
+
+    simplify(EltWritten);
+    return EltWritten;
+  }
+
   /// Compute which value an array element stores at every instant.
   ///
   /// @return { [Element[] -> Zone[]] -> ValInst[] }
@@ -3653,7 +3082,6 @@
   isl::union_map computeWritten() const {
     // { [Element[] -> Scatter[]] -> ValInst[] }
     auto EltWritten = applyDomainRange(AllWriteValInst, Schedule);
->>>>>>> c6d189d0
 
     simplify(EltWritten);
     return EltWritten;
@@ -3705,33 +3133,22 @@
     }
 
     DefUse.compute(S);
-<<<<<<< HEAD
     isl::union_map EltLifetime, EltWritten;
-=======
     isl::union_set EltUnused;
     isl::union_map EltKnown, EltWritten;
->>>>>>> c6d189d0
 
     {
       IslMaxOperationsGuard MaxOpGuard(IslCtx.get(), DelicmMaxOps);
 
       computeCommon();
 
-<<<<<<< HEAD
       EltLifetime = computeLifetime();
-=======
-      EltUnused = computeLifetime();
       EltKnown = computeKnown();
->>>>>>> c6d189d0
       EltWritten = computeWritten();
     }
     DeLICMAnalyzed++;
 
-<<<<<<< HEAD
-    if (!EltLifetime || !EltWritten) {
-=======
     if (!EltUnused || !EltKnown || !EltWritten) {
->>>>>>> c6d189d0
       assert(isl_ctx_last_error(IslCtx.get()) == isl_error_quota &&
              "The only reason that these things have not been computed should "
              "be if the max-operations limit hit");
@@ -3746,12 +3163,7 @@
       return false;
     }
 
-<<<<<<< HEAD
-    Zone = OriginalZone =
-        Knowledge(std::move(EltLifetime), true, std::move(EltWritten));
-=======
     Zone = OriginalZone = Knowledge(nullptr, EltUnused, EltKnown, EltWritten);
->>>>>>> c6d189d0
     DEBUG(dbgs() << "Computed Zone:\n"; OriginalZone.print(dbgs(), 4));
 
     assert(Zone.isUsable() && OriginalZone.isUsable());
@@ -3852,13 +3264,8 @@
   std::unique_ptr<DeLICMImpl> Impl;
 
   void collapseToUnused(Scop &S) {
-<<<<<<< HEAD
-    Impl = make_unique<DeLICMImpl>(
-        &S, &getAnalysis<LoopInfoWrapperPass>().getLoopInfo());
-=======
     auto &LI = getAnalysis<LoopInfoWrapperPass>().getLoopInfo();
     Impl = make_unique<DeLICMImpl>(&S, &LI);
->>>>>>> c6d189d0
 
     if (!Impl->computeZone()) {
       DEBUG(dbgs() << "Abort because cannot reliably compute lifetimes\n");
@@ -3920,8 +3327,19 @@
 INITIALIZE_PASS_END(DeLICM, "polly-delicm", "Polly - DeLICM/DePRE", false,
                     false)
 
-<<<<<<< HEAD
-namespace {
+bool polly::isConflicting(
+    isl::union_set ExistingOccupied, isl::union_set ExistingUnused,
+    isl::union_map ExistingKnown, isl::union_map ExistingWrites,
+    isl::union_set ProposedOccupied, isl::union_set ProposedUnused,
+    isl::union_map ProposedKnown, isl::union_map ProposedWrites,
+    llvm::raw_ostream *OS, unsigned Indent) {
+  Knowledge Existing(std::move(ExistingOccupied), std::move(ExistingUnused),
+                     std::move(ExistingKnown), std::move(ExistingWrites));
+  Knowledge Proposed(std::move(ProposedOccupied), std::move(ProposedUnused),
+                     std::move(ProposedKnown), std::move(ProposedWrites));
+
+                     
+                     namespace {
 /// Hold the information about a change to report with -analyze.
 struct KnownReport {
   /// The scalar READ MemoryAccess that have been changed to an MK_Array access.
@@ -4787,18 +4205,4 @@
                      std::move(ProposedWritten));
 
   return Knowledge::isConflicting(Existing, Proposed);
-=======
-bool polly::isConflicting(
-    isl::union_set ExistingOccupied, isl::union_set ExistingUnused,
-    isl::union_map ExistingKnown, isl::union_map ExistingWrites,
-    isl::union_set ProposedOccupied, isl::union_set ProposedUnused,
-    isl::union_map ProposedKnown, isl::union_map ProposedWrites,
-    llvm::raw_ostream *OS, unsigned Indent) {
-  Knowledge Existing(std::move(ExistingOccupied), std::move(ExistingUnused),
-                     std::move(ExistingKnown), std::move(ExistingWrites));
-  Knowledge Proposed(std::move(ProposedOccupied), std::move(ProposedUnused),
-                     std::move(ProposedKnown), std::move(ProposedWrites));
-
-  return Knowledge::isConflicting(Existing, Proposed, OS, Indent);
->>>>>>> c6d189d0
 }