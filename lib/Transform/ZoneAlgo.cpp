--- conflicted
+++ resolved
@@ -425,13 +425,8 @@
                                      : Stmt->getSurroundingLoop();
   if (AccVal &&
       AccVal->getType() == MA->getLatestScopArrayInfo()->getElementType() &&
-<<<<<<< HEAD
-      AccRel.is_single_valued())
+      AccRel.is_single_valued().is_true())
     return makeNormalizedValInst (AccVal, Stmt, L);
-=======
-      AccRel.is_single_valued().is_true())
-    return makeValInst(AccVal, Stmt, L);
->>>>>>> d3324b3f
 
   // memset(_, '0', ) is equivalent to writing the null value to all touched
   // elements. isMustWrite() ensures that all of an element's bytes are
