--- conflicted
+++ resolved
@@ -467,12 +467,8 @@
   isl::map IncludeElement = AccRel.domain_map().curry();
 
   // { [Element[] -> DomainWrite[]] -> ValInst[] }
-<<<<<<< HEAD
-  auto EltWriteValInst = WriteValInstance.apply_domain(IncludeElement);
-=======
   isl::union_map EltWriteValInst =
       WriteValInstance.apply_domain(IncludeElement);
->>>>>>> 43ae5155
 
   AllWriteValInst = AllWriteValInst.unite(EltWriteValInst);
 }
@@ -488,15 +484,6 @@
 ///   %phi2 = phi [%phi1, %bb]
 ///
 /// In this example, %phi1 is recursive, but %phi2 is not.
-<<<<<<< HEAD
-static bool isRecursivePHI(PHINode *PHI) {
-  SmallVector<PHINode *, 8> Worklist;
-  SmallPtrSet<PHINode *, 8> Visited;
-  Worklist.push_back(PHI);
-
-  while (!Worklist.empty()) {
-    PHINode *Cur = Worklist.pop_back_val();
-=======
 static bool isRecursivePHI(const PHINode *PHI) {
   SmallVector<const PHINode *, 8> Worklist;
   SmallPtrSet<const PHINode *, 8> Visited;
@@ -504,17 +491,12 @@
 
   while (!Worklist.empty()) {
     const PHINode *Cur = Worklist.pop_back_val();
->>>>>>> 43ae5155
 
     if (Visited.count(Cur))
       continue;
     Visited.insert(Cur);
 
-<<<<<<< HEAD
-    for (Use &Incoming : Cur->incoming_values()) {
-=======
     for (const Use &Incoming : Cur->incoming_values()) {
->>>>>>> 43ae5155
       Value *IncomingVal = Incoming.get();
       auto *IncomingPHI = dyn_cast<PHINode>(IncomingVal);
       if (!IncomingPHI)
@@ -530,11 +512,7 @@
 
 isl::union_map ZoneAlgorithm::computePerPHI(const ScopArrayInfo *SAI) {
   // TODO: If the PHI has an incoming block from before the SCoP, it is not
-<<<<<<< HEAD
-  // represented int any ScopStmt.
-=======
   // represented in any ScopStmt.
->>>>>>> 43ae5155
 
   auto *PHI = cast<PHINode>(SAI->getBasePtr());
   auto It = PerPHIMaps.find(PHI);
@@ -546,11 +524,7 @@
   // { DomainPHIWrite[] -> Scatter[] }
   isl::union_map PHIWriteScatter = makeEmptyUnionMap();
 
-<<<<<<< HEAD
-  // Collect all incoming block timepoint.
-=======
   // Collect all incoming block timepoints.
->>>>>>> 43ae5155
   for (MemoryAccess *MA : S->getPHIIncomings(SAI)) {
     isl::map Scatter = getScatterFor(MA);
     PHIWriteScatter = PHIWriteScatter.add_map(Scatter);
@@ -792,18 +766,26 @@
   llvm_unreachable("Unhandled use type");
 }
 
-<<<<<<< HEAD
-=======
-/// Remove all computed PHIs out of @p Input and replace by their incoming
-/// value.
-///
-/// @param Input        { [] -> ValInst[] }
-/// @param ComputedPHIs Set of PHIs that are replaced. Its ValInst must appear
-///                     on the LHS of @p NormalizeMap.
-/// @param NormalizeMap { ValInst[] -> ValInst[] }
-static isl::union_map normalizeValInst(isl::union_map Input,
-                                       const DenseSet<PHINode *> &ComputedPHIs,
-                                       isl::union_map NormalizeMap) {
+isl::union_map ZoneAlgorithm::makeNormalizedValInst(llvm::Value *Val,
+                                                    ScopStmt *UserStmt,
+                                                    llvm::Loop *Scope,
+                                                    bool IsCertain) {
+  auto ValInst = makeValInst(Val, UserStmt, Scope, IsCertain);
+  auto Normalized =
+      normalizeValInst(ValInst, NormalizedPHI, this->ComputedPHIs);
+  return Normalized;
+}
+
+isl::union_map ZoneAlgorithm::makeNormalizedValInst(llvm::Value *Val,
+                                                    ScopStmt *UserStmt,
+                                                    llvm::Loop *Scope,
+                                                    bool IsCertain) {
+  auto ValInst = makeValInst(Val, UserStmt, Scope, IsCertain);
+  auto Normalized =
+      normalizeValInst(ValInst, NormalizedPHI, this->ComputedPHIs);
+  return Normalized;
+}
+
   isl::union_map Result = isl::union_map::empty(Input.get_space());
   Input.foreach_map(
       [&Result, &ComputedPHIs, &NormalizeMap](isl::map Map) -> isl::stat {
@@ -835,20 +817,13 @@
   return Result;
 }
 
->>>>>>> 43ae5155
 isl::union_map ZoneAlgorithm::makeNormalizedValInst(llvm::Value *Val,
                                                     ScopStmt *UserStmt,
                                                     llvm::Loop *Scope,
                                                     bool IsCertain) {
-<<<<<<< HEAD
-  auto ValInst = makeValInst(Val, UserStmt, Scope, IsCertain);
-  auto Normalized =
-      normalizeValInst(ValInst, NormalizedPHI, this->ComputedPHIs);
-=======
   isl::map ValInst = makeValInst(Val, UserStmt, Scope, IsCertain);
   isl::union_map Normalized =
       normalizeValInst(ValInst, ComputedPHIs, NormalizeMap);
->>>>>>> 43ae5155
   return Normalized;
 }
 
@@ -861,7 +836,65 @@
   return isa<StoreInst>(AccInst) || isa<LoadInst>(AccInst);
 }
 
-<<<<<<< HEAD
+
+bool ZoneAlgorithm::isNormalizable(MemoryAccess *MA) {
+  assert(MA->isRead());
+
+  // Exclude ExitPHIs, we are assuming that a normalizable PHI has a READ
+  // MemoryAccess.
+  if (!MA->isOriginalPHIKind())
+    return false;
+
+  // Exclude recursive PHIs, normalizing them would require a transitive
+  // closure.
+  auto *PHI = cast<PHINode>(MA->getAccessInstruction());
+  if (RecursivePHIs.count(PHI))
+    return false;
+
+  // Ensure that each incoming value can be represented by a ValInst[].
+  // We do represent values from statements associated to multiple incoming
+  // value by the PHI itself, but we do not handle this case yet (especially
+  // isNormalized()) when normalizing.
+  const ScopArrayInfo *SAI = MA->getOriginalScopArrayInfo();
+  auto Incomings = S->getPHIIncomings(SAI);
+  for (MemoryAccess *Incoming : Incomings) {
+    if (Incoming->getIncoming().size() != 1)
+      return false;
+  }
+
+  return true;
+}
+
+bool ZoneAlgorithm::isNormalized(isl::map Map) {
+  isl::space Space = Map.get_space();
+  isl::space RangeSpace = Space.range();
+
+  if (!RangeSpace.is_wrapping())
+    return true;
+
+  auto *PHI = dyn_cast<PHINode>(static_cast<Value *>(
+      RangeSpace.unwrap().get_tuple_id(isl::dim::out).get_user()));
+  if (!PHI)
+    return true;
+
+  auto *IncomingStmt = static_cast<ScopStmt *>(
+      RangeSpace.unwrap().get_tuple_id(isl::dim::in).get_user());
+  MemoryAccess *PHIRead = IncomingStmt->lookupPHIReadOf(PHI);
+  if (!isNormalizable(PHIRead))
+    return true;
+
+  return false;
+}
+
+bool ZoneAlgorithm::isNormalized(isl::union_map UMap) {
+  auto Result = UMap.foreach_map([this](isl::map Map) -> isl::stat {
+    if (isNormalized(Map))
+      return isl::stat::ok;
+    return isl::stat::error;
+  });
+  return Result == isl::stat::ok;
+}
+
 isl::union_map
 ZoneAlgorithm::normalizeValInst(isl::union_map Input,
                                 isl::union_map NormalizedPHIs,
@@ -895,39 +928,6 @@
 bool ZoneAlgorithm::isNormalized(isl::map Map) {
   auto Space = Map.get_space();
   auto RangeSpace = Space.range();
-=======
-bool ZoneAlgorithm::isNormalizable(MemoryAccess *MA) {
-  assert(MA->isRead());
-
-  // Exclude ExitPHIs, we are assuming that a normalizable PHI has a READ
-  // MemoryAccess.
-  if (!MA->isOriginalPHIKind())
-    return false;
-
-  // Exclude recursive PHIs, normalizing them would require a transitive
-  // closure.
-  auto *PHI = cast<PHINode>(MA->getAccessInstruction());
-  if (RecursivePHIs.count(PHI))
-    return false;
-
-  // Ensure that each incoming value can be represented by a ValInst[].
-  // We do represent values from statements associated to multiple incoming
-  // value by the PHI itself, but we do not handle this case yet (especially
-  // isNormalized()) when normalizing.
-  const ScopArrayInfo *SAI = MA->getOriginalScopArrayInfo();
-  auto Incomings = S->getPHIIncomings(SAI);
-  for (MemoryAccess *Incoming : Incomings) {
-    if (Incoming->getIncoming().size() != 1)
-      return false;
-  }
-
-  return true;
-}
-
-bool ZoneAlgorithm::isNormalized(isl::map Map) {
-  isl::space Space = Map.get_space();
-  isl::space RangeSpace = Space.range();
->>>>>>> 43ae5155
 
   if (!RangeSpace.is_wrapping())
     return true;
@@ -937,7 +937,6 @@
   if (!PHI)
     return true;
 
-<<<<<<< HEAD
   // TODO: Check whether we really use the Incoming RegionStmt to identify the
   // normalized value.
   auto IncomingStmt = static_cast<ScopStmt *>(
@@ -946,12 +945,6 @@
     return true;
 
   if (RecursivePHIs.count(PHI))
-=======
-  auto *IncomingStmt = static_cast<ScopStmt *>(
-      RangeSpace.unwrap().get_tuple_id(isl::dim::in).get_user());
-  MemoryAccess *PHIRead = IncomingStmt->lookupPHIReadOf(PHI);
-  if (!isNormalizable(PHIRead))
->>>>>>> 43ae5155
     return true;
 
   return false;
