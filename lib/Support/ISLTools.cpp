//===------ ISLTools.cpp ----------------------------------------*- C++ -*-===//
//
//                     The LLVM Compiler Infrastructure
//
// This file is distributed under the University of Illinois Open Source
// License. See LICENSE.TXT for details.
//
//===----------------------------------------------------------------------===//
//
// Tools, utilities, helpers and extensions useful in conjunction with the
// Integer Set Library (isl).
//
//===----------------------------------------------------------------------===//

#include "polly/Support/ISLTools.h"
<<<<<<< HEAD
#include "polly/FlattenAlgo.h"
#include "polly/Support/GICHelper.h"
#include "llvm/ADT/DenseSet.h"
=======
#include "llvm/ADT/StringRef.h"
>>>>>>> 6bea9172

using namespace polly;

namespace {
/// Create a map that shifts one dimension by an offset.
///
/// Example:
/// makeShiftDimAff({ [i0, i1] -> [o0, o1] }, 1, -2)
///   = { [i0, i1] -> [i0, i1 - 1] }
///
/// @param Space  The map space of the result. Must have equal number of in- and
///               out-dimensions.
/// @param Pos    Position to shift.
/// @param Amount Value added to the shifted dimension.
///
/// @return An isl_multi_aff for the map with this shifted dimension.
isl::multi_aff makeShiftDimAff(isl::space Space, int Pos, int Amount) {
  auto Identity = give(isl_multi_aff_identity(Space.take()));
  if (Amount == 0)
    return Identity;
  auto ShiftAff = give(isl_multi_aff_get_aff(Identity.keep(), Pos));
  ShiftAff = give(isl_aff_set_constant_si(ShiftAff.take(), Amount));
  return give(isl_multi_aff_set_aff(Identity.take(), Pos, ShiftAff.take()));
}

/// Construct a map that swaps two nested tuples.
///
/// @param FromSpace1 { Space1[] }
/// @param FromSpace2 { Space2[] }
///
/// @return { [Space1[] -> Space2[]] -> [Space2[] -> Space1[]] }
isl::basic_map makeTupleSwapBasicMap(isl::space FromSpace1,
                                     isl::space FromSpace2) {
  assert(isl_space_is_set(FromSpace1.keep()) != isl_bool_false);
  assert(isl_space_is_set(FromSpace2.keep()) != isl_bool_false);

  auto Dims1 = isl_space_dim(FromSpace1.keep(), isl_dim_set);
  auto Dims2 = isl_space_dim(FromSpace2.keep(), isl_dim_set);
  auto FromSpace = give(isl_space_wrap(isl_space_map_from_domain_and_range(
      FromSpace1.copy(), FromSpace2.copy())));
  auto ToSpace = give(isl_space_wrap(isl_space_map_from_domain_and_range(
      FromSpace2.take(), FromSpace1.take())));
  auto MapSpace = give(
      isl_space_map_from_domain_and_range(FromSpace.take(), ToSpace.take()));

  auto Result = give(isl_basic_map_universe(MapSpace.take()));
  for (auto i = Dims1 - Dims1; i < Dims1; i += 1) {
    Result = give(isl_basic_map_equate(Result.take(), isl_dim_in, i,
                                       isl_dim_out, Dims2 + i));
  }
  for (auto i = Dims2 - Dims2; i < Dims2; i += 1) {
    Result = give(isl_basic_map_equate(Result.take(), isl_dim_in, Dims1 + i,
                                       isl_dim_out, i));
  }

  return Result;
}

/// Like makeTupleSwapBasicMap(isl::space,isl::space), but returns
/// an isl_map.
isl::map makeTupleSwapMap(isl::space FromSpace1, isl::space FromSpace2) {
  auto BMapResult =
      makeTupleSwapBasicMap(std::move(FromSpace1), std::move(FromSpace2));
  return give(isl_map_from_basic_map(BMapResult.take()));
}
} // anonymous namespace

isl::map polly::beforeScatter(isl::map Map, bool Strict) {
  auto RangeSpace = give(isl_space_range(isl_map_get_space(Map.keep())));
  auto ScatterRel = give(Strict ? isl_map_lex_gt(RangeSpace.take())
                                : isl_map_lex_ge(RangeSpace.take()));
  return give(isl_map_apply_range(Map.take(), ScatterRel.take()));
}

isl::union_map polly::beforeScatter(isl::union_map UMap, bool Strict) {
  auto Result = give(isl_union_map_empty(isl_union_map_get_space(UMap.keep())));
  UMap.foreach_map([=, &Result](isl::map Map) -> isl::stat {
    auto After = beforeScatter(Map, Strict);
    Result = give(isl_union_map_add_map(Result.take(), After.take()));
    return isl::stat::ok;
  });
  return Result;
}

isl::map polly::afterScatter(isl::map Map, bool Strict) {
  auto RangeSpace = give(isl_space_range(isl_map_get_space(Map.keep())));
  auto ScatterRel = give(Strict ? isl_map_lex_lt(RangeSpace.take())
                                : isl_map_lex_le(RangeSpace.take()));
  return give(isl_map_apply_range(Map.take(), ScatterRel.take()));
}

isl::union_map polly::afterScatter(const isl::union_map &UMap, bool Strict) {
  auto Result = give(isl_union_map_empty(isl_union_map_get_space(UMap.keep())));
  UMap.foreach_map([=, &Result](isl::map Map) -> isl::stat {
    auto After = afterScatter(Map, Strict);
    Result = give(isl_union_map_add_map(Result.take(), After.take()));
    return isl::stat::ok;
  });
  return Result;
}

isl::map polly::betweenScatter(isl::map From, isl::map To, bool InclFrom,
                               bool InclTo) {
  auto AfterFrom = afterScatter(From, !InclFrom);
  auto BeforeTo = beforeScatter(To, !InclTo);

  return give(isl_map_intersect(AfterFrom.take(), BeforeTo.take()));
}

isl::union_map polly::betweenScatter(isl::union_map From, isl::union_map To,
                                     bool InclFrom, bool InclTo) {
  auto AfterFrom = afterScatter(From, !InclFrom);
  auto BeforeTo = beforeScatter(To, !InclTo);

  return give(isl_union_map_intersect(AfterFrom.take(), BeforeTo.take()));
}

isl::map polly::singleton(isl::union_map UMap, isl::space ExpectedSpace) {
  if (!UMap)
    return nullptr;

  if (isl_union_map_n_map(UMap.keep()) == 0)
    return isl::map::empty(ExpectedSpace);

  isl::map Result = isl::map::from_union_map(UMap);
  assert(!Result || Result.get_space().has_equal_tuples(ExpectedSpace));

  return Result;
}

isl::set polly::singleton(isl::union_set USet, isl::space ExpectedSpace) {
  if (!USet)
    return nullptr;

  if (isl_union_set_n_set(USet.keep()) == 0)
    return isl::set::empty(ExpectedSpace);

  isl::set Result(USet);
  assert(!Result || Result.get_space().has_equal_tuples(ExpectedSpace));

  return Result;
}

unsigned polly::getNumScatterDims(const isl::union_map &Schedule) {
  unsigned Dims = 0;
  Schedule.foreach_map([&Dims](isl::map Map) -> isl::stat {
    Dims = std::max(Dims, isl_map_dim(Map.keep(), isl_dim_out));
    return isl::stat::ok;
  });
  return Dims;
}

isl::space polly::getScatterSpace(const isl::union_map &Schedule) {
  if (!Schedule)
    return nullptr;
  auto Dims = getNumScatterDims(Schedule);
  auto ScatterSpace =
      give(isl_space_set_from_params(isl_union_map_get_space(Schedule.keep())));
  return give(isl_space_add_dims(ScatterSpace.take(), isl_dim_set, Dims));
}

isl::union_map polly::makeIdentityMap(const isl::union_set &USet,
                                      bool RestrictDomain) {
  auto Result = give(isl_union_map_empty(isl_union_set_get_space(USet.keep())));
  USet.foreach_set([=, &Result](isl::set Set) -> isl::stat {
    auto IdentityMap = give(isl_map_identity(
        isl_space_map_from_set(isl_set_get_space(Set.keep()))));
    if (RestrictDomain)
      IdentityMap =
          give(isl_map_intersect_domain(IdentityMap.take(), Set.take()));
    Result = give(isl_union_map_add_map(Result.take(), IdentityMap.take()));
    return isl::stat::ok;
  });
  return Result;
}

isl::map polly::reverseDomain(isl::map Map) {
  auto DomSpace =
      give(isl_space_unwrap(isl_space_domain(isl_map_get_space(Map.keep()))));
  auto Space1 = give(isl_space_domain(DomSpace.copy()));
  auto Space2 = give(isl_space_range(DomSpace.take()));
  auto Swap = makeTupleSwapMap(std::move(Space1), std::move(Space2));
  return give(isl_map_apply_domain(Map.take(), Swap.take()));
}

isl::union_map polly::reverseDomain(const isl::union_map &UMap) {
  auto Result = give(isl_union_map_empty(isl_union_map_get_space(UMap.keep())));
  UMap.foreach_map([=, &Result](isl::map Map) -> isl::stat {
    auto Reversed = reverseDomain(std::move(Map));
    Result = give(isl_union_map_add_map(Result.take(), Reversed.take()));
    return isl::stat::ok;
  });
  return Result;
}

isl::set polly::shiftDim(isl::set Set, int Pos, int Amount) {
  int NumDims = isl_set_dim(Set.keep(), isl_dim_set);
  if (Pos < 0)
    Pos = NumDims + Pos;
  assert(Pos < NumDims && "Dimension index must be in range");
  auto Space = give(isl_set_get_space(Set.keep()));
  Space = give(isl_space_map_from_domain_and_range(Space.copy(), Space.copy()));
  auto Translator = makeShiftDimAff(std::move(Space), Pos, Amount);
  auto TranslatorMap = give(isl_map_from_multi_aff(Translator.take()));
  return give(isl_set_apply(Set.take(), TranslatorMap.take()));
}

isl::union_set polly::shiftDim(isl::union_set USet, int Pos, int Amount) {
  auto Result = give(isl_union_set_empty(isl_union_set_get_space(USet.keep())));
  USet.foreach_set([=, &Result](isl::set Set) -> isl::stat {
    auto Shifted = shiftDim(Set, Pos, Amount);
    Result = give(isl_union_set_add_set(Result.take(), Shifted.take()));
    return isl::stat::ok;
  });
  return Result;
}

isl::map polly::shiftDim(isl::map Map, isl::dim Dim, int Pos, int Amount) {
  int NumDims = Map.dim(Dim);
  if (Pos < 0)
    Pos = NumDims + Pos;
  assert(Pos < NumDims && "Dimension index must be in range");
  auto Space = give(isl_map_get_space(Map.keep()));
  switch (Dim) {
  case isl::dim::in:
    Space = std::move(Space).domain();
    break;
  case isl::dim::out:
    Space = give(isl_space_range(Space.take()));
    break;
  default:
    llvm_unreachable("Unsupported value for 'dim'");
  }
  Space = give(isl_space_map_from_domain_and_range(Space.copy(), Space.copy()));
  auto Translator = makeShiftDimAff(std::move(Space), Pos, Amount);
  auto TranslatorMap = give(isl_map_from_multi_aff(Translator.take()));
  switch (Dim) {
  case isl::dim::in:
    return Map.apply_domain(TranslatorMap);
  case isl::dim::out:
    return Map.apply_range(TranslatorMap);
  default:
    llvm_unreachable("Unsupported value for 'dim'");
  }
}

isl::union_map polly::shiftDim(isl::union_map UMap, isl::dim Dim, int Pos,
                               int Amount) {
  auto Result = isl::union_map::empty(UMap.get_space());

  UMap.foreach_map([=, &Result](isl::map Map) -> isl::stat {
    auto Shifted = shiftDim(Map, Dim, Pos, Amount);
    Result = std::move(Result).add_map(Shifted);
    return isl::stat::ok;
  });
  return Result;
}

void polly::simplify(isl::set &Set) {
  Set = give(isl_set_compute_divs(Set.take()));
  Set = give(isl_set_detect_equalities(Set.take()));
  Set = give(isl_set_coalesce(Set.take()));
}

void polly::simplify(isl::union_set &USet) {
  USet = give(isl_union_set_compute_divs(USet.take()));
  USet = give(isl_union_set_detect_equalities(USet.take()));
  USet = give(isl_union_set_coalesce(USet.take()));
}

void polly::simplify(isl::map &Map) {
  Map = give(isl_map_compute_divs(Map.take()));
  Map = give(isl_map_detect_equalities(Map.take()));
  Map = give(isl_map_coalesce(Map.take()));
}

void polly::simplify(isl::union_map &UMap) {
  UMap = give(isl_union_map_compute_divs(UMap.take()));
  UMap = give(isl_union_map_detect_equalities(UMap.take()));
  UMap = give(isl_union_map_coalesce(UMap.take()));
}

isl::union_map polly::computeReachingWrite(isl::union_map Schedule,
                                           isl::union_map Writes, bool Reverse,
                                           bool InclPrevDef, bool InclNextDef) {

  // { Scatter[] }
  auto ScatterSpace = getScatterSpace(Schedule);

  // { ScatterRead[] -> ScatterWrite[] }
  isl::map Relation;
  if (Reverse)
    Relation = give(InclPrevDef ? isl_map_lex_lt(ScatterSpace.copy())
                                : isl_map_lex_le(ScatterSpace.copy()));
  else
    Relation = give(InclNextDef ? isl_map_lex_gt(ScatterSpace.copy())
                                : isl_map_lex_ge(ScatterSpace.copy()));

  // { ScatterWrite[] -> [ScatterRead[] -> ScatterWrite[]] }
  auto RelationMap = give(isl_map_reverse(isl_map_range_map(Relation.copy())));

  // { Element[] -> ScatterWrite[] }
  auto WriteAction =
      give(isl_union_map_apply_domain(Schedule.copy(), Writes.copy()));

  // { ScatterWrite[] -> Element[] }
  auto WriteActionRev = give(isl_union_map_reverse(WriteAction.copy()));

  // { Element[] -> [ScatterUse[] -> ScatterWrite[]] }
  auto DefSchedRelation = give(isl_union_map_apply_domain(
      isl_union_map_from_map(RelationMap.copy()), WriteActionRev.copy()));

  // For each element, at every point in time, map to the times of previous
  // definitions. { [Element[] -> ScatterRead[]] -> ScatterWrite[] }
  auto ReachableWrites = give(isl_union_map_uncurry(DefSchedRelation.copy()));
  if (Reverse)
    ReachableWrites = give(isl_union_map_lexmin(ReachableWrites.copy()));
  else
    ReachableWrites = give(isl_union_map_lexmax(ReachableWrites.copy()));

  // { [Element[] -> ScatterWrite[]] -> ScatterWrite[] }
  auto SelfUse = give(isl_union_map_range_map(WriteAction.take()));

  if (InclPrevDef && InclNextDef) {
    // Add the Def itself to the solution.
    ReachableWrites =
        give(isl_union_map_union(ReachableWrites.copy(), SelfUse.copy()));
    ReachableWrites = give(isl_union_map_coalesce(ReachableWrites.copy()));
  } else if (!InclPrevDef && !InclNextDef) {
    // Remove Def itself from the solution.
    ReachableWrites =
        give(isl_union_map_subtract(ReachableWrites.copy(), SelfUse.copy()));
  }

  // { [Element[] -> ScatterRead[]] -> Domain[] }
  auto ReachableWriteDomain = give(isl_union_map_apply_range(
      ReachableWrites.copy(), isl_union_map_reverse(Schedule.copy())));

  return ReachableWriteDomain;
}

isl::union_map
polly::computeArrayUnused(isl::union_map Schedule, isl::union_map Writes,
                          isl::union_map Reads, bool ReadEltInSameInst,
                          bool IncludeLastRead, bool IncludeWrite) {
  // { Element[] -> Scatter[] }
  auto ReadActions =
      give(isl_union_map_apply_domain(Schedule.copy(), Reads.take()));
  auto WriteActions =
      give(isl_union_map_apply_domain(Schedule.copy(), Writes.copy()));

  // { [Element[] -> DomainWrite[]] -> Scatter[] }
  auto EltDomWrites = give(isl_union_map_apply_range(
      isl_union_map_range_map(isl_union_map_reverse(Writes.copy())),
      Schedule.copy()));

  // { [Element[] -> Scatter[]] -> DomainWrite[] }
  auto ReachingOverwrite = computeReachingWrite(
      Schedule, Writes, true, ReadEltInSameInst, !ReadEltInSameInst);

  // { [Element[] -> Scatter[]] -> DomainWrite[] }
  auto ReadsOverwritten = give(isl_union_map_intersect_domain(
      ReachingOverwrite.take(), isl_union_map_wrap(ReadActions.take())));

  // { [Element[] -> DomainWrite[]] -> Scatter[] }
  auto ReadsOverwrittenRotated = give(isl_union_map_reverse(
      isl_union_map_curry(reverseDomain(ReadsOverwritten).take())));
  auto LastOverwrittenRead =
      give(isl_union_map_lexmax(ReadsOverwrittenRotated.copy()));

  // { [Element[] -> DomainWrite[]] -> Scatter[] }
  auto BetweenLastReadOverwrite = betweenScatter(
      LastOverwrittenRead, EltDomWrites, IncludeLastRead, IncludeWrite);

  // { [Element[] -> Scatter[]] -> DomainWrite[] }
  isl::union_map ReachingOverwriteZone = computeReachingWrite(
      Schedule, Writes, true, IncludeLastRead, IncludeWrite);

  // { [Element[] -> DomainWrite[]] -> Scatter[] }
  isl::union_map ReachingOverwriteRotated =
      reverseDomain(ReachingOverwriteZone).curry().reverse();

  // { [Element[] -> DomainWrite[]] -> Scatter[] }
  isl::union_map WritesWithoutReads = ReachingOverwriteRotated.subtract_domain(
      ReadsOverwrittenRotated.domain());

  return BetweenLastReadOverwrite.unite(WritesWithoutReads)
      .domain_factor_domain();
}

isl::union_set polly::convertZoneToTimepoints(isl::union_set Zone,
                                              bool InclStart, bool InclEnd) {
  if (!InclStart && InclEnd)
    return Zone;

  auto ShiftedZone = shiftDim(Zone, -1, -1);
  if (InclStart && !InclEnd)
    return ShiftedZone;
  else if (!InclStart && !InclEnd)
    return give(isl_union_set_intersect(Zone.take(), ShiftedZone.take()));

  assert(InclStart && InclEnd);
  return give(isl_union_set_union(Zone.take(), ShiftedZone.take()));
}

isl::union_map polly::convertZoneToTimepoints(isl::union_map Zone, isl::dim Dim,
                                              bool InclStart, bool InclEnd) {
  if (!InclStart && InclEnd)
    return Zone;

  auto ShiftedZone = shiftDim(Zone, Dim, -1, -1);
  if (InclStart && !InclEnd)
    return ShiftedZone;
  else if (!InclStart && !InclEnd)
    return give(isl_union_map_intersect(Zone.take(), ShiftedZone.take()));

  assert(InclStart && InclEnd);
  return give(isl_union_map_union(Zone.take(), ShiftedZone.take()));
}

isl::map polly::convertZoneToTimepoints(isl::map Zone, isl::dim Dim,
                                        bool InclStart, bool InclEnd) {
  if (!InclStart && InclEnd)
    return Zone;

  auto ShiftedZone = shiftDim(Zone, Dim, -1, -1);
  if (InclStart && !InclEnd)
    return ShiftedZone;
  else if (!InclStart && !InclEnd)
    return give(isl_map_intersect(Zone.take(), ShiftedZone.take()));

  assert(InclStart && InclEnd);
  return give(isl_map_union(Zone.take(), ShiftedZone.take()));
}

isl::map polly::distributeDomain(isl::map Map) {
  // Note that we cannot take Map apart into { Domain[] -> Range1[] } and {
  // Domain[] -> Range2[] } and combine again. We would loose any relation
  // between Range1[] and Range2[] that is not also a constraint to Domain[].

  auto Space = give(isl_map_get_space(Map.keep()));
  auto DomainSpace = give(isl_space_domain(Space.copy()));
  auto DomainDims = isl_space_dim(DomainSpace.keep(), isl_dim_set);
  auto RangeSpace = give(isl_space_unwrap(isl_space_range(Space.copy())));
  auto Range1Space = give(isl_space_domain(RangeSpace.copy()));
  auto Range1Dims = isl_space_dim(Range1Space.keep(), isl_dim_set);
  auto Range2Space = give(isl_space_range(RangeSpace.copy()));
  auto Range2Dims = isl_space_dim(Range2Space.keep(), isl_dim_set);

  auto OutputSpace = give(isl_space_map_from_domain_and_range(
      isl_space_wrap(isl_space_map_from_domain_and_range(DomainSpace.copy(),
                                                         Range1Space.copy())),
      isl_space_wrap(isl_space_map_from_domain_and_range(DomainSpace.copy(),
                                                         Range2Space.copy()))));

  auto Translator =
      give(isl_basic_map_universe(isl_space_map_from_domain_and_range(
          isl_space_wrap(Space.copy()), isl_space_wrap(OutputSpace.copy()))));

  for (unsigned i = 0; i < DomainDims; i += 1) {
    Translator = give(
        isl_basic_map_equate(Translator.take(), isl_dim_in, i, isl_dim_out, i));
    Translator =
        give(isl_basic_map_equate(Translator.take(), isl_dim_in, i, isl_dim_out,
                                  DomainDims + Range1Dims + i));
  }
  for (unsigned i = 0; i < Range1Dims; i += 1) {
    Translator =
        give(isl_basic_map_equate(Translator.take(), isl_dim_in, DomainDims + i,
                                  isl_dim_out, DomainDims + i));
  }
  for (unsigned i = 0; i < Range2Dims; i += 1) {
    Translator = give(isl_basic_map_equate(
        Translator.take(), isl_dim_in, DomainDims + Range1Dims + i, isl_dim_out,
        DomainDims + Range1Dims + DomainDims + i));
  }

  return give(isl_set_unwrap(isl_set_apply(
      isl_map_wrap(Map.copy()), isl_map_from_basic_map(Translator.copy()))));
}

isl::union_map polly::distributeDomain(isl::union_map UMap) {
  auto Result = give(isl_union_map_empty(isl_union_map_get_space(UMap.keep())));
  isl::stat Success = UMap.foreach_map([=, &Result](isl::map Map) {
    auto Distributed = distributeDomain(Map);
    Result = give(isl_union_map_add_map(Result.take(), Distributed.copy()));
    return isl::stat::ok;
  });
  if (Success != isl::stat::ok)
    return {};
  return Result;
}

isl::union_map polly::liftDomains(isl::union_map UMap, isl::union_set Factor) {

  // { Factor[] -> Factor[] }
  auto Factors = makeIdentityMap(std::move(Factor), true);

  return std::move(Factors).product(std::move(UMap));
}

isl::union_map polly::applyDomainRange(isl::union_map UMap,
                                       isl::union_map Func) {
  // This implementation creates unnecessary cross products of the
  // DomainDomain[] and Func. An alternative implementation could reverse
  // domain+uncurry,apply Func to what now is the domain, then undo the
  // preparing transformation. Another alternative implementation could create a
  // translator map for each piece.

  // { DomainDomain[] }
  auto DomainDomain = UMap.domain().unwrap().domain();

  // { [DomainDomain[] -> DomainRange[]] -> [DomainDomain[] -> NewDomainRange[]]
  // }
  auto LifetedFunc = liftDomains(std::move(Func), DomainDomain);

  return std::move(UMap).apply_domain(std::move(LifetedFunc));
}

isl::map polly::intersectRange(isl::map Map, isl::union_set Range) {
  isl::set RangeSet = Range.extract_set(Map.get_space().range());
  return Map.intersect_range(RangeSet);
}

<<<<<<< HEAD
=======
isl::val polly::getConstant(isl::pw_aff PwAff, bool Max, bool Min) {
  assert(!Max || !Min); // Cannot return min and max at the same time.
  isl::val Result;
  PwAff.foreach_piece([=, &Result](isl::set Set, isl::aff Aff) -> isl::stat {
    if (Result && Result.is_nan())
      return isl::stat::ok;

    // TODO: If Min/Max, we can also determine a minimum/maximum value if
    // Set is constant-bounded.
    if (!Aff.is_cst()) {
      Result = isl::val::nan(Aff.get_ctx());
      return isl::stat::error;
    }

    isl::val ThisVal = Aff.get_constant_val();
    if (!Result) {
      Result = ThisVal;
      return isl::stat::ok;
    }

    if (Result.eq(ThisVal))
      return isl::stat::ok;

    if (Max && ThisVal.gt(Result)) {
      Result = ThisVal;
      return isl::stat::ok;
    }

    if (Min && ThisVal.lt(Result)) {
      Result = ThisVal;
      return isl::stat::ok;
    }

    // Not compatible
    Result = isl::val::nan(Aff.get_ctx());
    return isl::stat::error;
  });
  return Result;
}

#if !defined(NDEBUG) || defined(LLVM_ENABLE_DUMP)
>>>>>>> 6bea9172
static void foreachPoint(const isl::set &Set,
                         const std::function<void(isl::point P)> &F) {
  isl_set_foreach_point(
      Set.keep(),
      [](__isl_take isl_point *p, void *User) -> isl_stat {
        auto &F = *static_cast<const std::function<void(isl::point)> *>(User);
        F(give(p));
        return isl_stat_ok;
      },
      const_cast<void *>(static_cast<const void *>(&F)));
}

<<<<<<< HEAD
void foreachPoint(isl::basic_set BSet,
                  const std::function<void(isl::point P)> &F) {
  foreachPoint(give(isl_set_from_basic_set(BSet.take())), F);
}

static int flatCompare(const isl::basic_set &A, const isl::basic_set &B) {
  auto ALen = A.dim(isl::dim::set);
  auto BLen = B.dim(isl::dim::set);
  int Len = std::min(ALen, BLen);

  for (int i = 0; i < Len; i += 1) {
    auto ADim = A.project_out(isl::dim::param, 0, A.dim(isl::dim::param))
                    .project_out(isl::dim::set, i + 1, ALen - i - 1)
                    .project_out(isl::dim::set, 0, i);
    auto BDim = B.project_out(isl::dim::param, 0, B.dim(isl::dim::param))
                    .project_out(isl::dim::set, i + 1, BLen - i - 1)
                    .project_out(isl::dim::set, 0, i);

    auto AHull = isl::set(ADim).convex_hull();
    auto BHull = isl::set(BDim).convex_hull();

    auto ALowerBounded =
        bool(isl::set(AHull).dim_has_any_lower_bound(isl::dim::set, 0));
    auto BLowerBounded =
        bool(isl::set(BHull).dim_has_any_lower_bound(isl::dim::set, 0));

    // auto ABounded = bool(ADim.is_bounded());
    // auto BBounded = bool(BDim.is_bounded());

    auto BoundedCompare = BLowerBounded - ALowerBounded;
=======
static void foreachPoint(isl::basic_set BSet,
                         const std::function<void(isl::point P)> &F) {
  foreachPoint(give(isl_set_from_basic_set(BSet.take())), F);
}

/// Determine the sorting order of the sets @p A and @p B without considering
/// the space structure.
///
/// Ordering is based on the lower bounds of the set's dimensions. First
/// dimensions are considered first.
static int flatCompare(const isl::basic_set &A, const isl::basic_set &B) {
  int ALen = A.dim(isl::dim::set);
  int BLen = B.dim(isl::dim::set);
  int Len = std::min(ALen, BLen);

  for (int i = 0; i < Len; i += 1) {
    isl::basic_set ADim =
        A.project_out(isl::dim::param, 0, A.dim(isl::dim::param))
            .project_out(isl::dim::set, i + 1, ALen - i - 1)
            .project_out(isl::dim::set, 0, i);
    isl::basic_set BDim =
        B.project_out(isl::dim::param, 0, B.dim(isl::dim::param))
            .project_out(isl::dim::set, i + 1, BLen - i - 1)
            .project_out(isl::dim::set, 0, i);

    isl::basic_set AHull = isl::set(ADim).convex_hull();
    isl::basic_set BHull = isl::set(BDim).convex_hull();

    bool ALowerBounded =
        bool(isl::set(AHull).dim_has_any_lower_bound(isl::dim::set, 0));
    bool BLowerBounded =
        bool(isl::set(BHull).dim_has_any_lower_bound(isl::dim::set, 0));

    int BoundedCompare = BLowerBounded - ALowerBounded;
>>>>>>> 6bea9172
    if (BoundedCompare != 0)
      return BoundedCompare;

    if (!ALowerBounded || !BLowerBounded)
      continue;

<<<<<<< HEAD
    auto AMin = isl::set(ADim).dim_min(0);
    auto BMin = isl::set(BDim).dim_min(0);

    auto AMinVal = polly::getConstant(AMin, false, true);
    auto BMinVal = polly::getConstant(BMin, false, true);

    auto MinCompare = AMinVal.sub(BMinVal).sgn();
=======
    isl::pw_aff AMin = isl::set(ADim).dim_min(0);
    isl::pw_aff BMin = isl::set(BDim).dim_min(0);

    isl::val AMinVal = polly::getConstant(AMin, false, true);
    isl::val BMinVal = polly::getConstant(BMin, false, true);

    int MinCompare = AMinVal.sub(BMinVal).sgn();
>>>>>>> 6bea9172
    if (MinCompare != 0)
      return MinCompare;
  }

<<<<<<< HEAD
  return ((int)ALen) - (int)BLen;
}

static int recursiveCompare(const isl::basic_set &A, const isl::basic_set &B) {
  auto ASpace = A.get_space();
  auto BSpace = B.get_space();

  auto WrappingCompare =
      bool(ASpace.is_wrapping()) - bool(BSpace.is_wrapping());
=======
  // If all the dimensions' lower bounds are equal or incomparable, sort based
  // on the number of dimensions.
  return ALen - BLen;
}

/// Compare the sets @p A and @p B according to their nested space structure. If
/// the structure is the same, sort using the dimension lower bounds.
static int recursiveCompare(const isl::basic_set &A, const isl::basic_set &B) {
  isl::space ASpace = A.get_space();
  isl::space BSpace = B.get_space();

  int WrappingCompare = bool(ASpace.is_wrapping()) - bool(BSpace.is_wrapping());
>>>>>>> 6bea9172
  if (WrappingCompare != 0)
    return WrappingCompare;

  if (ASpace.is_wrapping() && B.is_wrapping()) {
<<<<<<< HEAD
    auto AMap = A.unwrap();
    auto BMap = B.unwrap();

    auto FirstResult = recursiveCompare(AMap.domain(), BMap.domain());
=======
    isl::basic_map AMap = A.unwrap();
    isl::basic_map BMap = B.unwrap();

    int FirstResult = recursiveCompare(AMap.domain(), BMap.domain());
>>>>>>> 6bea9172
    if (FirstResult != 0)
      return FirstResult;

    return recursiveCompare(AMap.range(), BMap.range());
  }

<<<<<<< HEAD
  auto AName = ASpace.has_tuple_name(isl::dim::set)
                   ? ASpace.get_tuple_name(isl::dim::set)
                   : std::string();
  auto BName = BSpace.has_tuple_name(isl::dim::set)
                   ? BSpace.get_tuple_name(isl::dim::set)
                   : std::string();

  auto NameCompare = AName.compare(BName);
=======
  std::string AName = ASpace.has_tuple_name(isl::dim::set)
                          ? ASpace.get_tuple_name(isl::dim::set)
                          : std::string();
  std::string BName = BSpace.has_tuple_name(isl::dim::set)
                          ? BSpace.get_tuple_name(isl::dim::set)
                          : std::string();

  int NameCompare = AName.compare(BName);
>>>>>>> 6bea9172
  if (NameCompare != 0)
    return NameCompare;

  return flatCompare(A, B);
}

<<<<<<< HEAD
static bool ordercomparer(const isl::basic_set &A, const isl::basic_set &B) {
  return recursiveCompare(A, B) < 0;
}

void dumpSortedInternal(isl::union_set USet, llvm::raw_ostream &OS,
                        bool IsMap) {
=======
/// Wrapper for recursiveCompare, convert a {-1,0,1} compare result to what
/// std::sort expects.
static bool orderComparer(const isl::basic_set &A, const isl::basic_set &B) {
  return recursiveCompare(A, B) < 0;
}

/// Print a string representation of @p USet to @p OS.
///
/// The pieces of @p USet are printed in a sorted order. Spaces with equal or
/// similar nesting structure are printed together. Compared to isl's own
/// printing function the uses the structure itself as base of the sorting, not
/// a hash of it. It ensures that e.g. maps spaces with same domain structure
/// are printed together. Set pieces with same structure are printed in order of
/// their lower bounds.
///
/// @param USet     Polyhedra to print.
/// @param OS       Target stream.
/// @param Simplify Whether to simplify the polyhedron before printing.
/// @param IsMap    Whether @p USet is a wrapped map. If true, sets are
///                 unwrapped before printing to again appear as a map.
static void printSortedPolyhedra(isl::union_set USet, llvm::raw_ostream &OS,
                                 bool Simplify, bool IsMap) {
  if (!USet) {
    OS << "<null>\n";
    return;
  }

  if (Simplify)
    simplify(USet);

  // Get all the polyhedra.
>>>>>>> 6bea9172
  std::vector<isl::basic_set> BSets;
  USet.foreach_set([&BSets](isl::set Set) -> isl::stat {
    Set.foreach_basic_set([&BSets](isl::basic_set BSet) -> isl::stat {
      BSets.push_back(BSet);
      return isl::stat::ok;
    });
    return isl::stat::ok;
  });

<<<<<<< HEAD
  std::sort(BSets.begin(), BSets.end(), ordercomparer);

  OS << "{\n";
  for (auto &BSet : BSets) {
    OS.indent(2);
    if (IsMap)
      OS << isl::map(BSet.unwrap()).to_str();
    else
      OS << isl::set(BSet).to_str();
    OS << '\n';
  }
  OS << "}";
=======
  if (BSets.empty()) {
    OS << "{\n}\n";
    return;
  }

  // Sort the polyhedra.
  std::sort(BSets.begin(), BSets.end(), orderComparer);

  // Print the polyhedra.
  bool First = true;
  for (const isl::basic_set &BSet : BSets) {
    std::string Str;
    if (IsMap)
      Str = isl::map(BSet.unwrap()).to_str();
    else
      Str = isl::set(BSet).to_str();
    size_t OpenPos = Str.find_first_of('{');
    assert(OpenPos != std::string::npos);
    size_t ClosePos = Str.find_last_of('}');
    assert(ClosePos != std::string::npos);

    if (First)
      OS << llvm::StringRef(Str).substr(0, OpenPos + 1) << "\n ";
    else
      OS << ";\n ";

    OS << llvm::StringRef(Str).substr(OpenPos + 1, ClosePos - OpenPos - 2);
    First = false;
  }
  assert(!First);
  OS << "\n}\n";
>>>>>>> 6bea9172
}

static void recursiveExpand(isl::basic_set BSet, int Dim, isl::set &Expanded) {
  int Dims = BSet.dim(isl::dim::set);
  if (Dim >= Dims) {
    Expanded = Expanded.unite(BSet);
    return;
  }

<<<<<<< HEAD
  auto DimOnly = BSet.project_out(isl::dim::param, 0, BSet.dim(isl::dim::param))
                     .project_out(isl::dim::set, Dim + 1, Dims - Dim - 1)
                     .project_out(isl::dim::set, 0, Dim);
=======
  isl::basic_set DimOnly =
      BSet.project_out(isl::dim::param, 0, BSet.dim(isl::dim::param))
          .project_out(isl::dim::set, Dim + 1, Dims - Dim - 1)
          .project_out(isl::dim::set, 0, Dim);
>>>>>>> 6bea9172
  if (!DimOnly.is_bounded()) {
    recursiveExpand(BSet, Dim + 1, Expanded);
    return;
  }

  foreachPoint(DimOnly, [&, Dim](isl::point P) {
<<<<<<< HEAD
    auto Val = P.get_coordinate_val(isl::dim::set, 0);
    auto FixBSet = BSet.fix_val(isl::dim::set, Dim, Val);
=======
    isl::val Val = P.get_coordinate_val(isl::dim::set, 0);
    isl::basic_set FixBSet = BSet.fix_val(isl::dim::set, Dim, Val);
>>>>>>> 6bea9172
    recursiveExpand(FixBSet, Dim + 1, Expanded);
  });
}

<<<<<<< HEAD
isl::set expand(const isl::set &Set) {
  isl::set Expanded = isl::set::empty(Set.get_space());
  Set.foreach_basic_set([&](isl::basic_set BSet) -> isl::stat {
    bool IsBounded = isl_basic_set_is_bounded(BSet.keep());
    if (IsBounded) {
      foreachPoint(BSet, [&](isl::point P) {
        Expanded =
            give(isl_set_union(Expanded.take(), isl_set_from_point(P.copy())));
      });
    } else {
      // auto NoParams = BSet.project_out(isl::dim::param, 0,
      // BSet.dim(isl::dim::param));  int Dims = BSet.dim(isl::dim::set);
      recursiveExpand(BSet, 0, Expanded);

      // Expanded = give(isl_set_union(Expanded.take(),
      // isl_set_from_basic_set(BSet.copy())));
    }
=======
/// Make each point of a set explicit.
///
/// "Expanding" makes each point a set contains explicit. That is, the result is
/// a set of singleton polyhedra. Unbounded dimensions are not expanded.
///
/// Example:
///   { [i] : 0 <= i < 2 }
/// is expanded to:
///   { [0]; [1] }
static isl::set expand(const isl::set &Set) {
  isl::set Expanded = isl::set::empty(Set.get_space());
  Set.foreach_basic_set([&](isl::basic_set BSet) -> isl::stat {
    recursiveExpand(BSet, 0, Expanded);
>>>>>>> 6bea9172
    return isl::stat::ok;
  });
  return Expanded;
}

<<<<<<< HEAD
void expandDump(const isl::set &Set) {
  dumpSortedInternal(expand(Set), llvm::errs(), false);
}

isl::map expand(const isl::map &Map) { return expand(Map.wrap()).unwrap(); }

void expandDump(const isl::map &Map) {
  dumpSortedInternal(expand(Map).wrap(), llvm::errs(), true);
}

isl::union_set expand(const isl::union_set &Arg) {
  auto USet = Arg;
  simplify(USet);
  isl::union_set Expanded =
      give(isl_union_set_empty(isl_union_set_get_space(USet.keep())));
  USet.foreach_set([&](isl::set Set) -> isl::stat {
    auto SetExpanded = expand(Set);
=======
/// Expand all points of a union set explicit.
///
/// @see expand(const isl::set)
static isl::union_set expand(const isl::union_set &USet) {
  isl::union_set Expanded =
      give(isl_union_set_empty(isl_union_set_get_space(USet.keep())));
  USet.foreach_set([&](isl::set Set) -> isl::stat {
    isl::set SetExpanded = expand(Set);
>>>>>>> 6bea9172
    Expanded = Expanded.add_set(SetExpanded);
    return isl::stat::ok;
  });
  return Expanded;
<<<<<<< HEAD
  // foreachPoint(USet, [] (isl::point P) { llvm::errs().indent(2)  << P
  // << '\n'; });
}

void expandDump(const isl::union_set &Arg) {
  dumpSortedInternal(expand(Arg), llvm::errs(), false);
}

isl::union_map expand(const isl::union_map &Map) {
  auto USet = expand(give(isl_union_map_wrap(Map.copy())));
  return give(isl_union_set_unwrap(USet.copy()));
}

void expandDump(const isl::union_map &Arg) {
  dumpSortedInternal(expand(Arg).wrap(), llvm::errs(), true);
}
=======
}

LLVM_DUMP_METHOD void polly::dumpPw(const isl::set &Set) {
  printSortedPolyhedra(Set, llvm::errs(), true, false);
}

LLVM_DUMP_METHOD void polly::dumpPw(const isl::map &Map) {
  printSortedPolyhedra(Map.wrap(), llvm::errs(), true, true);
}

LLVM_DUMP_METHOD void polly::dumpPw(const isl::union_set &USet) {
  printSortedPolyhedra(USet, llvm::errs(), true, false);
}

LLVM_DUMP_METHOD void polly::dumpPw(const isl::union_map &UMap) {
  printSortedPolyhedra(UMap.wrap(), llvm::errs(), true, true);
}

LLVM_DUMP_METHOD void polly::dumpPw(__isl_keep isl_set *Set) {
  dumpPw(isl::manage(isl_set_copy(Set)));
}

LLVM_DUMP_METHOD void polly::dumpPw(__isl_keep isl_map *Map) {
  dumpPw(isl::manage(isl_map_copy(Map)));
}

LLVM_DUMP_METHOD void polly::dumpPw(__isl_keep isl_union_set *USet) {
  dumpPw(isl::manage(isl_union_set_copy(USet)));
}

LLVM_DUMP_METHOD void polly::dumpPw(__isl_keep isl_union_map *UMap) {
  dumpPw(isl::manage(isl_union_map_copy(UMap)));
}

LLVM_DUMP_METHOD void polly::dumpExpanded(const isl::set &Set) {
  printSortedPolyhedra(expand(Set), llvm::errs(), false, false);
}

LLVM_DUMP_METHOD void polly::dumpExpanded(const isl::map &Map) {
  printSortedPolyhedra(expand(Map.wrap()), llvm::errs(), false, true);
}

LLVM_DUMP_METHOD void polly::dumpExpanded(const isl::union_set &USet) {
  printSortedPolyhedra(expand(USet), llvm::errs(), false, false);
}

LLVM_DUMP_METHOD void polly::dumpExpanded(const isl::union_map &UMap) {
  printSortedPolyhedra(expand(UMap.wrap()), llvm::errs(), false, true);
}

LLVM_DUMP_METHOD void polly::dumpExpanded(__isl_keep isl_set *Set) {
  dumpExpanded(isl::manage(isl_set_copy(Set)));
}

LLVM_DUMP_METHOD void polly::dumpExpanded(__isl_keep isl_map *Map) {
  dumpExpanded(isl::manage(isl_map_copy(Map)));
}

LLVM_DUMP_METHOD void polly::dumpExpanded(__isl_keep isl_union_set *USet) {
  dumpExpanded(isl::manage(isl_union_set_copy(USet)));
}

LLVM_DUMP_METHOD void polly::dumpExpanded(__isl_keep isl_union_map *UMap) {
  dumpExpanded(isl::manage(isl_union_map_copy(UMap)));
}
#endif
>>>>>>> 6bea9172
<|MERGE_RESOLUTION|>--- conflicted
+++ resolved
@@ -13,13 +13,10 @@
 //===----------------------------------------------------------------------===//
 
 #include "polly/Support/ISLTools.h"
-<<<<<<< HEAD
 #include "polly/FlattenAlgo.h"
+#include "llvm/ADT/StringRef.h"
 #include "polly/Support/GICHelper.h"
 #include "llvm/ADT/DenseSet.h"
-=======
-#include "llvm/ADT/StringRef.h"
->>>>>>> 6bea9172
 
 using namespace polly;
 
@@ -544,50 +541,6 @@
   return Map.intersect_range(RangeSet);
 }
 
-<<<<<<< HEAD
-=======
-isl::val polly::getConstant(isl::pw_aff PwAff, bool Max, bool Min) {
-  assert(!Max || !Min); // Cannot return min and max at the same time.
-  isl::val Result;
-  PwAff.foreach_piece([=, &Result](isl::set Set, isl::aff Aff) -> isl::stat {
-    if (Result && Result.is_nan())
-      return isl::stat::ok;
-
-    // TODO: If Min/Max, we can also determine a minimum/maximum value if
-    // Set is constant-bounded.
-    if (!Aff.is_cst()) {
-      Result = isl::val::nan(Aff.get_ctx());
-      return isl::stat::error;
-    }
-
-    isl::val ThisVal = Aff.get_constant_val();
-    if (!Result) {
-      Result = ThisVal;
-      return isl::stat::ok;
-    }
-
-    if (Result.eq(ThisVal))
-      return isl::stat::ok;
-
-    if (Max && ThisVal.gt(Result)) {
-      Result = ThisVal;
-      return isl::stat::ok;
-    }
-
-    if (Min && ThisVal.lt(Result)) {
-      Result = ThisVal;
-      return isl::stat::ok;
-    }
-
-    // Not compatible
-    Result = isl::val::nan(Aff.get_ctx());
-    return isl::stat::error;
-  });
-  return Result;
-}
-
-#if !defined(NDEBUG) || defined(LLVM_ENABLE_DUMP)
->>>>>>> 6bea9172
 static void foreachPoint(const isl::set &Set,
                          const std::function<void(isl::point P)> &F) {
   isl_set_foreach_point(
@@ -600,7 +553,6 @@
       const_cast<void *>(static_cast<const void *>(&F)));
 }
 
-<<<<<<< HEAD
 void foreachPoint(isl::basic_set BSet,
                   const std::function<void(isl::point P)> &F) {
   foreachPoint(give(isl_set_from_basic_set(BSet.take())), F);
@@ -631,7 +583,224 @@
     // auto BBounded = bool(BDim.is_bounded());
 
     auto BoundedCompare = BLowerBounded - ALowerBounded;
-=======
+    if (BoundedCompare != 0)
+      return BoundedCompare;
+
+    if (!ALowerBounded || !BLowerBounded)
+      continue;
+
+    auto AMin = isl::set(ADim).dim_min(0);
+    auto BMin = isl::set(BDim).dim_min(0);
+
+    auto AMinVal = polly::getConstant(AMin, false, true);
+    auto BMinVal = polly::getConstant(BMin, false, true);
+
+    auto MinCompare = AMinVal.sub(BMinVal).sgn();
+    if (MinCompare != 0)
+      return MinCompare;
+  }
+
+  return ((int)ALen) - (int)BLen;
+}
+
+static int recursiveCompare(const isl::basic_set &A, const isl::basic_set &B) {
+  auto ASpace = A.get_space();
+  auto BSpace = B.get_space();
+
+  auto WrappingCompare =
+      bool(ASpace.is_wrapping()) - bool(BSpace.is_wrapping());
+  if (WrappingCompare != 0)
+    return WrappingCompare;
+
+  if (ASpace.is_wrapping() && B.is_wrapping()) {
+    auto AMap = A.unwrap();
+    auto BMap = B.unwrap();
+
+    auto FirstResult = recursiveCompare(AMap.domain(), BMap.domain());
+    if (FirstResult != 0)
+      return FirstResult;
+
+    return recursiveCompare(AMap.range(), BMap.range());
+  }
+
+  auto AName = ASpace.has_tuple_name(isl::dim::set)
+                   ? ASpace.get_tuple_name(isl::dim::set)
+                   : std::string();
+  auto BName = BSpace.has_tuple_name(isl::dim::set)
+                   ? BSpace.get_tuple_name(isl::dim::set)
+                   : std::string();
+
+  auto NameCompare = AName.compare(BName);
+  if (NameCompare != 0)
+    return NameCompare;
+
+  return flatCompare(A, B);
+}
+
+static bool ordercomparer(const isl::basic_set &A, const isl::basic_set &B) {
+  return recursiveCompare(A, B) < 0;
+}
+
+void dumpSortedInternal(isl::union_set USet, llvm::raw_ostream &OS,
+                        bool IsMap) {
+  std::vector<isl::basic_set> BSets;
+  USet.foreach_set([&BSets](isl::set Set) -> isl::stat {
+    Set.foreach_basic_set([&BSets](isl::basic_set BSet) -> isl::stat {
+      BSets.push_back(BSet);
+      return isl::stat::ok;
+    });
+    return isl::stat::ok;
+  });
+
+  std::sort(BSets.begin(), BSets.end(), ordercomparer);
+
+  OS << "{\n";
+  for (auto &BSet : BSets) {
+    OS.indent(2);
+    if (IsMap)
+      OS << isl::map(BSet.unwrap()).to_str();
+    else
+      OS << isl::set(BSet).to_str();
+    OS << '\n';
+  }
+  OS << "}";
+}
+
+static void recursiveExpand(isl::basic_set BSet, int Dim, isl::set &Expanded) {
+  int Dims = BSet.dim(isl::dim::set);
+  if (Dim >= Dims) {
+    Expanded = Expanded.unite(BSet);
+    return;
+  }
+
+  auto DimOnly = BSet.project_out(isl::dim::param, 0, BSet.dim(isl::dim::param))
+                     .project_out(isl::dim::set, Dim + 1, Dims - Dim - 1)
+                     .project_out(isl::dim::set, 0, Dim);
+  if (!DimOnly.is_bounded()) {
+    recursiveExpand(BSet, Dim + 1, Expanded);
+    return;
+  }
+
+  foreachPoint(DimOnly, [&, Dim](isl::point P) {
+    auto Val = P.get_coordinate_val(isl::dim::set, 0);
+    auto FixBSet = BSet.fix_val(isl::dim::set, Dim, Val);
+    recursiveExpand(FixBSet, Dim + 1, Expanded);
+  });
+}
+
+isl::set expand(const isl::set &Set) {
+  isl::set Expanded = isl::set::empty(Set.get_space());
+  Set.foreach_basic_set([&](isl::basic_set BSet) -> isl::stat {
+    bool IsBounded = isl_basic_set_is_bounded(BSet.keep());
+    if (IsBounded) {
+      foreachPoint(BSet, [&](isl::point P) {
+        Expanded =
+            give(isl_set_union(Expanded.take(), isl_set_from_point(P.copy())));
+      });
+    } else {
+      // auto NoParams = BSet.project_out(isl::dim::param, 0,
+      // BSet.dim(isl::dim::param));  int Dims = BSet.dim(isl::dim::set);
+      recursiveExpand(BSet, 0, Expanded);
+
+      // Expanded = give(isl_set_union(Expanded.take(),
+      // isl_set_from_basic_set(BSet.copy())));
+    }
+    return isl::stat::ok;
+  });
+  return Expanded;
+}
+
+void expandDump(const isl::set &Set) {
+  dumpSortedInternal(expand(Set), llvm::errs(), false);
+}
+
+isl::map expand(const isl::map &Map) { return expand(Map.wrap()).unwrap(); }
+
+void expandDump(const isl::map &Map) {
+  dumpSortedInternal(expand(Map).wrap(), llvm::errs(), true);
+}
+
+isl::union_set expand(const isl::union_set &Arg) {
+  auto USet = Arg;
+  simplify(USet);
+  isl::union_set Expanded =
+      give(isl_union_set_empty(isl_union_set_get_space(USet.keep())));
+  USet.foreach_set([&](isl::set Set) -> isl::stat {
+    auto SetExpanded = expand(Set);
+    Expanded = Expanded.add_set(SetExpanded);
+    return isl::stat::ok;
+  });
+  return Expanded;
+  // foreachPoint(USet, [] (isl::point P) { llvm::errs().indent(2)  << P
+  // << '\n'; });
+}
+
+void expandDump(const isl::union_set &Arg) {
+  dumpSortedInternal(expand(Arg), llvm::errs(), false);
+}
+
+isl::union_map expand(const isl::union_map &Map) {
+  auto USet = expand(give(isl_union_map_wrap(Map.copy())));
+  return give(isl_union_set_unwrap(USet.copy()));
+}
+
+void expandDump(const isl::union_map &Arg) {
+  dumpSortedInternal(expand(Arg).wrap(), llvm::errs(), true);
+}
+
+isl::val polly::getConstant(isl::pw_aff PwAff, bool Max, bool Min) {
+  assert(!Max || !Min); // Cannot return min and max at the same time.
+  isl::val Result;
+  PwAff.foreach_piece([=, &Result](isl::set Set, isl::aff Aff) -> isl::stat {
+    if (Result && Result.is_nan())
+      return isl::stat::ok;
+
+    // TODO: If Min/Max, we can also determine a minimum/maximum value if
+    // Set is constant-bounded.
+    if (!Aff.is_cst()) {
+      Result = isl::val::nan(Aff.get_ctx());
+      return isl::stat::error;
+    }
+
+    isl::val ThisVal = Aff.get_constant_val();
+    if (!Result) {
+      Result = ThisVal;
+      return isl::stat::ok;
+    }
+
+    if (Result.eq(ThisVal))
+      return isl::stat::ok;
+
+    if (Max && ThisVal.gt(Result)) {
+      Result = ThisVal;
+      return isl::stat::ok;
+    }
+
+    if (Min && ThisVal.lt(Result)) {
+      Result = ThisVal;
+      return isl::stat::ok;
+    }
+
+    // Not compatible
+    Result = isl::val::nan(Aff.get_ctx());
+    return isl::stat::error;
+  });
+  return Result;
+}
+
+#if !defined(NDEBUG) || defined(LLVM_ENABLE_DUMP)
+static void foreachPoint(const isl::set &Set,
+                         const std::function<void(isl::point P)> &F) {
+  isl_set_foreach_point(
+      Set.keep(),
+      [](__isl_take isl_point *p, void *User) -> isl_stat {
+        auto &F = *static_cast<const std::function<void(isl::point)> *>(User);
+        F(give(p));
+        return isl_stat_ok;
+      },
+      const_cast<void *>(static_cast<const void *>(&F)));
+}
+
 static void foreachPoint(isl::basic_set BSet,
                          const std::function<void(isl::point P)> &F) {
   foreachPoint(give(isl_set_from_basic_set(BSet.take())), F);
@@ -666,22 +835,12 @@
         bool(isl::set(BHull).dim_has_any_lower_bound(isl::dim::set, 0));
 
     int BoundedCompare = BLowerBounded - ALowerBounded;
->>>>>>> 6bea9172
     if (BoundedCompare != 0)
       return BoundedCompare;
 
     if (!ALowerBounded || !BLowerBounded)
       continue;
 
-<<<<<<< HEAD
-    auto AMin = isl::set(ADim).dim_min(0);
-    auto BMin = isl::set(BDim).dim_min(0);
-
-    auto AMinVal = polly::getConstant(AMin, false, true);
-    auto BMinVal = polly::getConstant(BMin, false, true);
-
-    auto MinCompare = AMinVal.sub(BMinVal).sgn();
-=======
     isl::pw_aff AMin = isl::set(ADim).dim_min(0);
     isl::pw_aff BMin = isl::set(BDim).dim_min(0);
 
@@ -689,22 +848,10 @@
     isl::val BMinVal = polly::getConstant(BMin, false, true);
 
     int MinCompare = AMinVal.sub(BMinVal).sgn();
->>>>>>> 6bea9172
     if (MinCompare != 0)
       return MinCompare;
   }
 
-<<<<<<< HEAD
-  return ((int)ALen) - (int)BLen;
-}
-
-static int recursiveCompare(const isl::basic_set &A, const isl::basic_set &B) {
-  auto ASpace = A.get_space();
-  auto BSpace = B.get_space();
-
-  auto WrappingCompare =
-      bool(ASpace.is_wrapping()) - bool(BSpace.is_wrapping());
-=======
   // If all the dimensions' lower bounds are equal or incomparable, sort based
   // on the number of dimensions.
   return ALen - BLen;
@@ -717,38 +864,20 @@
   isl::space BSpace = B.get_space();
 
   int WrappingCompare = bool(ASpace.is_wrapping()) - bool(BSpace.is_wrapping());
->>>>>>> 6bea9172
   if (WrappingCompare != 0)
     return WrappingCompare;
 
   if (ASpace.is_wrapping() && B.is_wrapping()) {
-<<<<<<< HEAD
-    auto AMap = A.unwrap();
-    auto BMap = B.unwrap();
-
-    auto FirstResult = recursiveCompare(AMap.domain(), BMap.domain());
-=======
     isl::basic_map AMap = A.unwrap();
     isl::basic_map BMap = B.unwrap();
 
     int FirstResult = recursiveCompare(AMap.domain(), BMap.domain());
->>>>>>> 6bea9172
     if (FirstResult != 0)
       return FirstResult;
 
     return recursiveCompare(AMap.range(), BMap.range());
   }
 
-<<<<<<< HEAD
-  auto AName = ASpace.has_tuple_name(isl::dim::set)
-                   ? ASpace.get_tuple_name(isl::dim::set)
-                   : std::string();
-  auto BName = BSpace.has_tuple_name(isl::dim::set)
-                   ? BSpace.get_tuple_name(isl::dim::set)
-                   : std::string();
-
-  auto NameCompare = AName.compare(BName);
-=======
   std::string AName = ASpace.has_tuple_name(isl::dim::set)
                           ? ASpace.get_tuple_name(isl::dim::set)
                           : std::string();
@@ -757,21 +886,12 @@
                           : std::string();
 
   int NameCompare = AName.compare(BName);
->>>>>>> 6bea9172
   if (NameCompare != 0)
     return NameCompare;
 
   return flatCompare(A, B);
 }
 
-<<<<<<< HEAD
-static bool ordercomparer(const isl::basic_set &A, const isl::basic_set &B) {
-  return recursiveCompare(A, B) < 0;
-}
-
-void dumpSortedInternal(isl::union_set USet, llvm::raw_ostream &OS,
-                        bool IsMap) {
-=======
 /// Wrapper for recursiveCompare, convert a {-1,0,1} compare result to what
 /// std::sort expects.
 static bool orderComparer(const isl::basic_set &A, const isl::basic_set &B) {
@@ -803,7 +923,6 @@
     simplify(USet);
 
   // Get all the polyhedra.
->>>>>>> 6bea9172
   std::vector<isl::basic_set> BSets;
   USet.foreach_set([&BSets](isl::set Set) -> isl::stat {
     Set.foreach_basic_set([&BSets](isl::basic_set BSet) -> isl::stat {
@@ -813,20 +932,6 @@
     return isl::stat::ok;
   });
 
-<<<<<<< HEAD
-  std::sort(BSets.begin(), BSets.end(), ordercomparer);
-
-  OS << "{\n";
-  for (auto &BSet : BSets) {
-    OS.indent(2);
-    if (IsMap)
-      OS << isl::map(BSet.unwrap()).to_str();
-    else
-      OS << isl::set(BSet).to_str();
-    OS << '\n';
-  }
-  OS << "}";
-=======
   if (BSets.empty()) {
     OS << "{\n}\n";
     return;
@@ -858,7 +963,6 @@
   }
   assert(!First);
   OS << "\n}\n";
->>>>>>> 6bea9172
 }
 
 static void recursiveExpand(isl::basic_set BSet, int Dim, isl::set &Expanded) {
@@ -868,52 +972,22 @@
     return;
   }
 
-<<<<<<< HEAD
-  auto DimOnly = BSet.project_out(isl::dim::param, 0, BSet.dim(isl::dim::param))
-                     .project_out(isl::dim::set, Dim + 1, Dims - Dim - 1)
-                     .project_out(isl::dim::set, 0, Dim);
-=======
   isl::basic_set DimOnly =
       BSet.project_out(isl::dim::param, 0, BSet.dim(isl::dim::param))
           .project_out(isl::dim::set, Dim + 1, Dims - Dim - 1)
           .project_out(isl::dim::set, 0, Dim);
->>>>>>> 6bea9172
   if (!DimOnly.is_bounded()) {
     recursiveExpand(BSet, Dim + 1, Expanded);
     return;
   }
 
   foreachPoint(DimOnly, [&, Dim](isl::point P) {
-<<<<<<< HEAD
-    auto Val = P.get_coordinate_val(isl::dim::set, 0);
-    auto FixBSet = BSet.fix_val(isl::dim::set, Dim, Val);
-=======
     isl::val Val = P.get_coordinate_val(isl::dim::set, 0);
     isl::basic_set FixBSet = BSet.fix_val(isl::dim::set, Dim, Val);
->>>>>>> 6bea9172
     recursiveExpand(FixBSet, Dim + 1, Expanded);
   });
 }
 
-<<<<<<< HEAD
-isl::set expand(const isl::set &Set) {
-  isl::set Expanded = isl::set::empty(Set.get_space());
-  Set.foreach_basic_set([&](isl::basic_set BSet) -> isl::stat {
-    bool IsBounded = isl_basic_set_is_bounded(BSet.keep());
-    if (IsBounded) {
-      foreachPoint(BSet, [&](isl::point P) {
-        Expanded =
-            give(isl_set_union(Expanded.take(), isl_set_from_point(P.copy())));
-      });
-    } else {
-      // auto NoParams = BSet.project_out(isl::dim::param, 0,
-      // BSet.dim(isl::dim::param));  int Dims = BSet.dim(isl::dim::set);
-      recursiveExpand(BSet, 0, Expanded);
-
-      // Expanded = give(isl_set_union(Expanded.take(),
-      // isl_set_from_basic_set(BSet.copy())));
-    }
-=======
 /// Make each point of a set explicit.
 ///
 /// "Expanding" makes each point a set contains explicit. That is, the result is
@@ -927,31 +1001,11 @@
   isl::set Expanded = isl::set::empty(Set.get_space());
   Set.foreach_basic_set([&](isl::basic_set BSet) -> isl::stat {
     recursiveExpand(BSet, 0, Expanded);
->>>>>>> 6bea9172
     return isl::stat::ok;
   });
   return Expanded;
 }
 
-<<<<<<< HEAD
-void expandDump(const isl::set &Set) {
-  dumpSortedInternal(expand(Set), llvm::errs(), false);
-}
-
-isl::map expand(const isl::map &Map) { return expand(Map.wrap()).unwrap(); }
-
-void expandDump(const isl::map &Map) {
-  dumpSortedInternal(expand(Map).wrap(), llvm::errs(), true);
-}
-
-isl::union_set expand(const isl::union_set &Arg) {
-  auto USet = Arg;
-  simplify(USet);
-  isl::union_set Expanded =
-      give(isl_union_set_empty(isl_union_set_get_space(USet.keep())));
-  USet.foreach_set([&](isl::set Set) -> isl::stat {
-    auto SetExpanded = expand(Set);
-=======
 /// Expand all points of a union set explicit.
 ///
 /// @see expand(const isl::set)
@@ -960,29 +1014,10 @@
       give(isl_union_set_empty(isl_union_set_get_space(USet.keep())));
   USet.foreach_set([&](isl::set Set) -> isl::stat {
     isl::set SetExpanded = expand(Set);
->>>>>>> 6bea9172
     Expanded = Expanded.add_set(SetExpanded);
     return isl::stat::ok;
   });
   return Expanded;
-<<<<<<< HEAD
-  // foreachPoint(USet, [] (isl::point P) { llvm::errs().indent(2)  << P
-  // << '\n'; });
-}
-
-void expandDump(const isl::union_set &Arg) {
-  dumpSortedInternal(expand(Arg), llvm::errs(), false);
-}
-
-isl::union_map expand(const isl::union_map &Map) {
-  auto USet = expand(give(isl_union_map_wrap(Map.copy())));
-  return give(isl_union_set_unwrap(USet.copy()));
-}
-
-void expandDump(const isl::union_map &Arg) {
-  dumpSortedInternal(expand(Arg).wrap(), llvm::errs(), true);
-}
-=======
 }
 
 LLVM_DUMP_METHOD void polly::dumpPw(const isl::set &Set) {
@@ -1048,5 +1083,4 @@
 LLVM_DUMP_METHOD void polly::dumpExpanded(__isl_keep isl_union_map *UMap) {
   dumpExpanded(isl::manage(isl_union_map_copy(UMap)));
 }
-#endif
->>>>>>> 6bea9172
+#endif