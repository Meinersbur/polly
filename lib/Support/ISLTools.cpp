--- conflicted
+++ resolved
@@ -309,20 +309,6 @@
   // { ScatterRead[] -> ScatterWrite[] }
   isl::map Relation;
   if (Reverse)
-<<<<<<< HEAD
-    Relation = give(InclPrevDef ? isl_map_lex_lt(ScatterSpace.copy())
-                                : isl_map_lex_le(ScatterSpace.copy()));
-  else
-    Relation = give(InclNextDef ? isl_map_lex_gt(ScatterSpace.copy())
-                                : isl_map_lex_ge(ScatterSpace.copy()));
-
-  // { ScatterWrite[] -> [ScatterRead[] -> ScatterWrite[]] }
-  auto RelationMap = give(isl_map_reverse(isl_map_range_map(Relation.copy())));
-
-  // { Element[] -> ScatterWrite[] }
-  auto WriteAction =
-      give(isl_union_map_apply_domain(Schedule.copy(), Writes.copy()));
-=======
     Relation = InclPrevDef ? isl::map::lex_lt(ScatterSpace)
                            : isl::map::lex_le(ScatterSpace);
   else
@@ -334,27 +320,17 @@
 
   // { Element[] -> ScatterWrite[] }
   isl::union_map WriteAction = Schedule.apply_domain(Writes);
->>>>>>> cb6bc8cc
 
   // { ScatterWrite[] -> Element[] }
   isl::union_map WriteActionRev = WriteAction.reverse();
 
   // { Element[] -> [ScatterUse[] -> ScatterWrite[]] }
-<<<<<<< HEAD
-  auto DefSchedRelation = give(isl_union_map_apply_domain(
-      isl_union_map_from_map(RelationMap.copy()), WriteActionRev.copy()));
-
-  // For each element, at every point in time, map to the times of previous
-  // definitions. { [Element[] -> ScatterRead[]] -> ScatterWrite[] }
-  auto ReachableWrites = give(isl_union_map_uncurry(DefSchedRelation.copy()));
-=======
   isl::union_map DefSchedRelation =
       isl::union_map(RelationMap).apply_domain(WriteActionRev);
 
   // For each element, at every point in time, map to the times of previous
   // definitions. { [Element[] -> ScatterRead[]] -> ScatterWrite[] }
   isl::union_map ReachableWrites = DefSchedRelation.uncurry();
->>>>>>> cb6bc8cc
   if (Reverse)
     ReachableWrites = ReachableWrites.lexmin();
   else
@@ -365,22 +341,6 @@
 
   if (InclPrevDef && InclNextDef) {
     // Add the Def itself to the solution.
-<<<<<<< HEAD
-    ReachableWrites =
-        give(isl_union_map_union(ReachableWrites.copy(), SelfUse.copy()));
-    ReachableWrites = give(isl_union_map_coalesce(ReachableWrites.copy()));
-  } else if (!InclPrevDef && !InclNextDef) {
-    // Remove Def itself from the solution.
-    ReachableWrites =
-        give(isl_union_map_subtract(ReachableWrites.copy(), SelfUse.copy()));
-  }
-
-  // { [Element[] -> ScatterRead[]] -> Domain[] }
-  auto ReachableWriteDomain = give(isl_union_map_apply_range(
-      ReachableWrites.copy(), isl_union_map_reverse(Schedule.copy())));
-
-  return ReachableWriteDomain;
-=======
     ReachableWrites = ReachableWrites.unite(SelfUse).coalesce();
   } else if (!InclPrevDef && !InclNextDef) {
     // Remove Def itself from the solution.
@@ -389,7 +349,6 @@
 
   // { [Element[] -> ScatterRead[]] -> Domain[] }
   return ReachableWrites.apply_range(Schedule.reverse());
->>>>>>> cb6bc8cc
 }
 
 isl::union_map
