//===------ VirtualInstruction.cpp ------------------------------*- C++ -*-===//
//
//                     The LLVM Compiler Infrastructure
//
// This file is distributed under the University of Illinois Open Source
// License. See LICENSE.TXT for details.
//
//===----------------------------------------------------------------------===//
//
// Tools for determining which instructions are within a statement and the
// nature of their operands.
//
//===----------------------------------------------------------------------===//

#include "polly/Support/VirtualInstruction.h"
#include "polly/ScopBuilder.h"
#include "polly/Support/SCEVValidator.h"

using namespace polly;
using namespace llvm;

<<<<<<< HEAD
static bool isInLoop(MemoryAccess *MA) {
  auto Stmt = MA->getStatement();
  return Stmt->getNumIterators() > 0;
}

void ScalarDefUseChains::reset() {
  ValueDefAccs.clear();
  ValueUseAccs.clear();
  PHIReadAccs.clear();
  PHIIncomingAccs.clear();

  ScalarValueDeps = 0;
  ScalarValueLoopDeps = 0;
  ScalarPHIDeps = 0;
  ScalarPHILoopDeps = 0;
}

void ScalarDefUseChains::compute(const Scop *S) {
  reset();

  for (auto &Stmt : *S) {
    for (auto *MA : Stmt) {
      if (MA->isOriginalValueKind() && MA->isWrite()) {
        auto *SAI = MA->getScopArrayInfo();
        assert(!ValueDefAccs.count(SAI) &&
               "There can be at most one definition per MK_Value scalar");
        ValueDefAccs[SAI] = MA;
      }

      if (MA->isOriginalValueKind() && MA->isRead())
        ValueUseAccs[MA->getScopArrayInfo()].push_back(MA);

      if (MA->isOriginalAnyPHIKind() && MA->isRead()) {
        auto *SAI = MA->getScopArrayInfo();
        assert(!PHIReadAccs.count(SAI) && "There must be exactly one read "
                                          "per PHI (that's where the PHINode "
                                          "is)");
        PHIReadAccs[SAI] = MA;
      }

      if (MA->isOriginalAnyPHIKind() && MA->isWrite())
        PHIIncomingAccs[MA->getScopArrayInfo()].push_back(MA);
    }
  }

  for (auto ScalarVals : ValueDefAccs) {
    if (!ValueUseAccs[ScalarVals.first].empty())
      ScalarValueDeps++;

    if (!isInLoop(ScalarVals.second))
      continue;
    for (auto Use : ValueUseAccs[ScalarVals.first])
      if (isInLoop(Use)) {
        ScalarValueLoopDeps++;
        break;
      }
  }

  for (auto ScalarPHIs : PHIReadAccs) {
    if (!PHIIncomingAccs[ScalarPHIs.first].empty())
      ScalarPHIDeps++;

    if (!isInLoop(ScalarPHIs.second))
      continue;
    for (auto Incoming : PHIIncomingAccs[ScalarPHIs.first])
      if (isInLoop(Incoming)) {
        ScalarPHILoopDeps++;
        break;
      }
  }
}

static bool isDefinedInStmt(Value *Val, ScopStmt *Stmt) {
  auto *Inst = dyn_cast<Instruction>(Val);
  if (!Inst)
    return false;
  return Stmt->contains(Inst);
}
MemoryAccess *polly::getOutputAccessFor(Value *OutputVal, ScopStmt *Stmt) {
  for (auto *MA : *Stmt) {
    if (!MA->isWrite())
      continue;
    if (!MA->isOriginalValueKind())
      continue;

    // assert(MA->getAccessValue() == MA->getBaseAddr());
    if (MA->getAccessValue() == OutputVal)
      return MA;
  }
  return nullptr;
}

static bool isRoot(Instruction *Inst) {
  if (isa<LoadInst>(Inst) || isa<StoreInst>(Inst)) // The store is handled by
                                                   // its MemoryAccess. The load
                                                   // must be reached from the
                                                   // roots in order to be
                                                   // marked as used.
    return false;

  if (isa<TerminatorInst>(Inst))
    return true;

  if (Inst->mayReadOrWriteMemory())
    return true;

  return false;
}

static void addRoots(ScopStmt *Stmt, BasicBlock *BB,
                     SmallVectorImpl<VirtualInstruction> &RootInsts) {
  for (auto &Inst : *BB) {
    if (isRoot(&Inst))
      RootInsts.emplace_back(Stmt, &Inst);
  }
}

static bool isEscaping(Scop *S, Instruction *ComputingInst) {
  for (auto &Use : ComputingInst->uses()) {
    auto User = cast<Instruction>(Use.getUser());
    if (!S->contains(User))
      return true;
  }
  return false;
}

static bool isEscaping(MemoryAccess *MA) {
  assert(MA->isOriginalValueKind());
  return isEscaping(MA->getStatement()->getParent(),
                    cast<Instruction>(MA->getAccessValue()));
}

static void addRoots(ScopStmt *Stmt,
                     SmallVectorImpl<VirtualInstruction> &RootInsts,
                     SmallVectorImpl<MemoryAccess *> &RootAccs, bool Local) {
  if (Stmt->isBlockStmt()) {
    addRoots(Stmt, Stmt->getBasicBlock(), RootInsts);
  } else {
    for (auto *BB : Stmt->getRegion()->blocks())
      addRoots(Stmt, BB, RootInsts);
  }

  for (auto *MA : *Stmt) {
    if (!MA->isWrite())
      continue;

    // Writes to arrays are always used.
    if (MA->isLatestArrayKind()) {
      // auto Inst = MA->getAccessInstruction();
      // RootInsts.emplace_back(&Stmt, Inst);
      RootAccs.push_back(MA);
    }

    // Values are roots if they are escaping.
    else if (MA->isLatestValueKind()) {
      if (Local || isEscaping(MA))
        RootAccs.push_back(MA);
    }

    // Exit phis are, by definition, escaping.
    else if (MA->isLatestExitPHIKind()) {
      // auto ComputingInst=  dyn_cast<Instruction>( MA->getAccessValue());
      // if (ComputingInst)
      // Worklist.emplace_back(&Stmt, ComputingInst);
      RootAccs.push_back(MA);
    }

    else if (MA->isLatestPHIKind() && Local)
      RootAccs.push_back(MA);
  }
}

static void walkReachable(Scop *S, LoopInfo *LI,
                          ArrayRef<VirtualInstruction> RootInsts,
                          ArrayRef<MemoryAccess *> RootAccs,
                          DenseSet<VirtualInstruction> &UsedInsts,
                          DenseSet<MemoryAccess *> &UsedAccs,
                          ScopStmt *OnlyLocal) {

  UsedInsts.clear();
  UsedAccs.clear();

  ScalarDefUseChains DefUse;
  DefUse.compute(S);

  SmallVector<VirtualInstruction, 32> WorklistInsts;
  SmallVector<MemoryAccess *, 32> WorklistAccs;

  WorklistInsts.append(RootInsts.begin(), RootInsts.end());
  WorklistAccs.append(RootAccs.begin(), RootAccs.end());

  auto AddToWorklist = [&](VirtualUse VUse) {
    switch (VUse.getKind()) {
    case VirtualUse::Block:
    case VirtualUse::Constant:
    case VirtualUse::Synthesizable:
    case VirtualUse::Hoisted:
      break;
    case VirtualUse::ReadOnly:
      if (!ModelReadOnlyScalars)
        break;
      LLVM_FALLTHROUGH;
    case VirtualUse::Inter:
      assert(VUse.getMemoryAccess());
      WorklistAccs.push_back(VUse.getMemoryAccess());
      break;
    case VirtualUse::Intra:
      WorklistInsts.emplace_back(VUse.getUser(),
                                 cast<Instruction>(VUse.getValue()));
      break;
    }
  };

  while (true) {

    while (!WorklistAccs.empty()) {
      auto *Acc = WorklistAccs.pop_back_val();

      auto *Stmt = Acc->getStatement();
      if (OnlyLocal && Stmt != OnlyLocal)
        continue;

      auto Inserted = UsedAccs.insert(Acc);
      if (!Inserted.second)
        continue;

      if (Acc->isRead()) {
        auto *SAI = Acc->getScopArrayInfo();

        if (Acc->isOriginalValueKind()) {
          auto *DefAcc = DefUse.getValueDef(SAI);

          // Accesses to read-only value do not have a definition.
          if (DefAcc)
            WorklistAccs.push_back(DefUse.getValueDef(SAI));
        }

        if (Acc->isOriginalAnyPHIKind()) {
          auto &IncomingMAs = DefUse.getPHIIncomings(SAI);
          WorklistAccs.append(IncomingMAs.begin(), IncomingMAs.end());
        }
      }

      if (Acc->isWrite()) {
        if (Acc->isOriginalValueKind() ||
            (Acc->isOriginalArrayKind() && Acc->getAccessValue())) {
          auto *Scope = Stmt->getSurroundingLoop();
          auto VUse =
              VirtualUse::create(S, Stmt, Scope, Acc->getAccessValue(), true);
          AddToWorklist(VUse);
        }

        if (Acc->isOriginalAnyPHIKind()) {
          for (auto Incoming : Acc->getIncoming()) {
            auto VUse = VirtualUse::create(
                S, Stmt, LI->getLoopFor(Incoming.first), Incoming.second, true);
            AddToWorklist(VUse);
          }
        }

        if (Acc->isExplicit())
          WorklistInsts.emplace_back(Stmt, Acc->getAccessInstruction());
      }
    }

    if (WorklistInsts.empty())
      break;

    auto VInst = WorklistInsts.pop_back_val();
    auto *Stmt = VInst.getStmt();
    auto *Inst = VInst.getInstruction();

    if (OnlyLocal && Stmt != OnlyLocal)
      continue;

    auto InsertResult = UsedInsts.insert(VInst);
    if (!InsertResult.second)
      continue;

    if (auto *PHI = dyn_cast<PHINode>(Inst)) {
      if (auto *PHIRead = Stmt->lookupPHIReadOf(PHI))
        WorklistAccs.push_back(PHIRead);
    } else {
      for (auto VUse : VInst.operands())
        AddToWorklist(VUse);
    }

    auto Accs = Stmt->lookupArrayAccessesFor(Inst);
    if (!Accs)
      continue;

    for (auto Acc : *Accs)
      WorklistAccs.push_back(Acc);
  }
}

static void markReachable2(Scop *S, ArrayRef<VirtualInstruction> Roots,
                           SmallVectorImpl<MemoryAccess *> &&WorklistMA,
                           std::vector<VirtualInstruction> &InstList,
                           DenseSet<MemoryAccess *> &UsedMA,
                           ScopStmt *OnlyLocal, LoopInfo *LI) {
  ScalarDefUseChains DefUse;
  DefUse.compute(S);
  auto *SE = S->getSE();

  SmallVector<SmallVector<VirtualInstruction, 4>, 16> WorklistTree;
  DenseSet<VirtualInstruction> Used;

  WorklistTree.emplace_back();
  auto &Root = WorklistTree.front();
  Root.emplace_back();
  Root.append(Roots.begin(), Roots.end());

  auto PrintMAStatus = [&](MemoryAccess *MA, int Indent = 2) {
    if (UsedMA.count(MA))
      errs().indent(Indent) << "[*] " << MA << "\n";
    else if (std::find(WorklistMA.begin(), WorklistMA.end(), MA) !=
             WorklistMA.end())
      errs().indent(Indent) << "[?] " << MA << "\n";
    else
      errs().indent(Indent) << "[ ] " << MA << "\n";
  };

  auto PrintVInst = [&](VirtualInstruction VInst) {
    if (!VInst.getInstruction() || !VInst.getStmt()) {
      errs() << "<null>";
      return;
    }
    errs() << "[" << VInst.getStmt()->getBaseName() << "] ";
    VInst.getInstruction()->print(errs(), true);
  };

  auto PrintVIStatus = [&](VirtualInstruction VInst, bool Extra) {
    auto *Inst = VInst.getInstruction();
    auto *Stmt = VInst.getStmt();

    int Level = WorklistTree.size();
    int Op = -1;
    while (true) {
      if (Level < 0)
        break;

      if (Op < 0) {
        Level -= 1;
        Op = (Level >= 0) ? WorklistTree[Level].size() - 1 : -1;
        continue;
      }

      if (WorklistTree[Level][Op] == VInst) {
        // Match
        break;
      }

      Op -= 1;
    }

    if (Level >= 0) {
      if (Op) {
        errs() << "  [" << Level << "." << Op << "] ";
        Inst->print(errs(), true);
        errs() << "\n";
      } else {
        errs() << "  [" << Level << "] ";
        Inst->print(errs(), true);
        errs() << "\n";
      }
    } else if (Used.count(VInst)) {
      errs() << "  [" << (Extra ? '#' : '*') << "] ";
      Inst->print(errs(), true);
      errs() << "\n";
    } else if (canSynthesize(Inst, *S, SE, Stmt->getSurroundingLoop())) {
      errs() << "      ";
      Inst->print(errs(), true);
      errs() << "\n";
    } else {
      errs() << "  [ ] ";
      Inst->print(errs(), true);
      errs() << "\n";
    }
  };

  auto PrintMarked = [&]() {
    for (auto &Stmt : *S) {
      errs() << Stmt.getBaseName() << ":\n";
      for (auto *MA : Stmt) {
        if (!MA->isImplicit())
          continue;
        if (!MA->isRead())
          continue;
        PrintMAStatus(MA);
      }
      for (auto VInst : InstList) {
        if (VInst.getStmt() != &Stmt)
          continue;
        auto Inst = VInst.getInstruction();
        if (Inst->getParent() == Stmt.getEntryBlock())
          continue;
        PrintVIStatus(VInst, true);
        // errs() << "  [#] "; Inst->printAsOperand(errs(), false); errs() <<
        // "\n";
        if (auto MA = Stmt.getArrayAccessOrNULLFor(Inst))
          PrintMAStatus(MA, 4);
      }
      errs() << "  "
                "--------------------------------------------------------------"
                "----------------\n";
      for (auto &Inst : *Stmt.getEntryBlock()) {
        PrintVIStatus({&Stmt, &Inst}, false);
        if (auto MA = Stmt.getArrayAccessOrNULLFor(&Inst))
          PrintMAStatus(MA, 4);
      }
      for (auto *MA : Stmt) {
        if (!MA->isImplicit())
          continue;
        if (!MA->isWrite())
          continue;
        PrintMAStatus(MA);
      }
    }
  };

  auto PrintTree = [&]() {
    int Level = 0;
    for (; Level < (int)WorklistTree.size(); Level += 1) {
      for (int Op = !Level; Op < (int)WorklistTree[Level].size(); Op += 1) {
        if (Op == 0)
          errs().indent(Level * 4 - 4) << "->";
        else
          errs().indent(2 + Level * 4);
        PrintVInst(WorklistTree[Level][Op]);
        errs() << "\n";
      }
    }
    for (auto MA : WorklistMA) {
      errs().indent(Level * 4) << MA << "\n";
    }
  };

  auto AddToWorklist = [&](VirtualUse VUse) {
    if (VUse.getMemoryAccess())
      WorklistMA.push_back(VUse.getMemoryAccess());
    if (VUse.isIntra()) {
      auto &Leaf = WorklistTree.back();
      Leaf.emplace_back(VUse.getUser(), cast<Instruction>(VUse.getValue()));
    }
  };

  while (true) {
#if 0
	  errs()<<"### Mark\n"; PrintMarked();
	  errs()<<"\n### Worklist stack\n";
	  PrintTree();
	  errs()<<"\n\n";
#endif
    auto &Leaf = WorklistTree.back();

    if (!WorklistMA.empty()) {
      auto *MA = WorklistMA.pop_back_val();
      if (!MA)
        continue; // Possible for read-only scalars

      if (OnlyLocal && MA->getStatement() != OnlyLocal)
        continue;

      auto Inserted = UsedMA.insert(MA);
      if (!Inserted.second)
        continue;

      auto *Stmt = MA->getStatement();
      auto *SAI = MA->getScopArrayInfo();
      auto *Scope = Stmt->getSurroundingLoop();

      if (MA->isRead() && MA->isOriginalValueKind())
        WorklistMA.push_back(DefUse.getValueDef(SAI));

      if (MA->isRead() && MA->isOriginalAnyPHIKind()) {
        auto &IncomingMAs = DefUse.getPHIIncomings(SAI);
        WorklistMA.append(IncomingMAs.begin(), IncomingMAs.end());
        // Leaf.emplace_back(Stmt, MA->getAccessInstruction());
      }

      if (MA->isRead() && MA->isOriginalArrayKind()) {
        // assert(MemAccInst::isa(MA->getAccessInstruction()));
        // Worklist.emplace_back(Stmt, MA->getAccessInstruction());
        // Leaf.emplace_back(Stmt, MA->getAccessInstruction());
      }

      if (MA->isWrite() && MA->isOriginalValueKind()) {
        auto Val = MA->getAccessValue();
        // If it was synthesizable it would not have a write access.
        auto VUse =
            VirtualUse::create(Stmt->getParent(), Stmt, Scope, Val, true);
        AddToWorklist(VUse);
      }

      if (MA->isWrite() && MA->isOriginalAnyPHIKind()) {
        // auto *PHI = cast<PHINode>(MA->getAccessInstruction ());
        for (auto Incoming : MA->getIncoming()) {
          // auto &U = PHI->getOperandUse(
          // PHI->getBasicBlockIndex(Incoming.first) );  auto VUse =
          // VirtualUse::create(Stmt,  U, LI);
          auto VUse = VirtualUse::create(Stmt->getParent(), Stmt,
                                         LI->getLoopFor(Incoming.first),
                                         Incoming.second, true);
          // auto VUse = VirtualUse::create(Stmt, Incoming.second,
          // LI->getLoopFor(Incoming.first), SE);
          AddToWorklist(VUse);
        }
      }

      if (MA->isWrite() && MA->isOriginalArrayKind()) {
        if (MemAccInst::isa(MA->getAccessInstruction())) {
          // Worklist.emplace_back(Stmt, MA->getAccessInstruction());
          Leaf.emplace_back(Stmt, MA->getAccessInstruction());
        } else {
          assert(MA->isAffine());
          auto VUse = VirtualUse::create(
              Stmt->getParent(), Stmt,
              LI->getLoopFor(MA->getAccessInstruction()->getParent()),
              MA->getAccessValue(), true);
          AddToWorklist(VUse);
        }
      }

      continue;
    }
    // TODO: Order roots by original order, after all root instructions are
    // known
    auto VInst = Leaf.pop_back_val();
    if (Leaf.empty()) {
      WorklistTree.pop_back();

      if (WorklistTree.empty())
        break;

      InstList.push_back(VInst);

      continue;
    }

    auto *Stmt = VInst.getStmt();
    auto *Inst = VInst.getInstruction();
    if (OnlyLocal && Stmt != OnlyLocal)
      continue;

    auto InsertResult = Used.insert(VInst);
    if (!InsertResult.second)
      continue;

    if (Inst->getName().startswith("mul16.i")) {
      int a = 0;
    }

    if (Inst->getName() == "tmp62") {
      int b = 0;
    }

    // This will also cause VInst to be appended to InstList later.
    WorklistTree.emplace_back();
    auto &NewLeaf = WorklistTree.back();
    NewLeaf.push_back(VInst);

    // TODO: Use VirtualUse

    // if (isa<PHINode>(Inst)  && Stmt->getEntryBlock() == Inst->getParent()) {
    //	  auto SAI = S->getScopArrayInfo(Inst, ScopArrayInfo::MK_PHI);
    // assert(SAI);
    //	  auto MA = DefUse.getPHIRead(SAI);
    //	  WorklistMA.push_back(MA);
    // } else {
    bool hasMA = false;
    MemoryAccess *FoundMA = nullptr;
    for (auto *MA : *Stmt) {
      if (MA->isOriginalScalarKind() &&
          !(isa<PHINode>(Inst) && MA->isRead() && MA->isPHIKind()))
        continue;
      if (MA->getAccessInstruction() != Inst)
        continue;
      WorklistMA.push_back(MA);
      hasMA = true;

      FoundMA = MA;
    }

    if (isa<PHINode>(Inst) && hasMA)
      continue;

    for (auto &Use : Inst->operands()) {
      auto UseInst = dyn_cast<Instruction>(Use.get());
      if (!UseInst)
        continue;

      auto VUse = VInst.getIntraVirtualUse(UseInst);
      AddToWorklist(VUse);
    }
  }
  assert(Used.size() == InstList.size());

  // The worklist tree above exist to ensure postorder traversal order such that
  // instructions appear before their uses. Unfortunately this does not also
  // ensure that explicit Load/Store are in the original order. We'll have to
  // explicitly sort to ensure this, at least the instructions in the ScopStmt's
  // BB/Region. Currently BlockGenerator does this.
  std::vector<VirtualInstruction> ResultList;
  ResultList.reserve(InstList.size());
  for (auto VInst : InstList) {
    if (!isDefinedInStmt(VInst.getInstruction(), VInst.getStmt()))
      ResultList.push_back(VInst);
  }
  for (auto &Stmt : *S) {
    auto AddUsedVInstsFromBlock = [&](BasicBlock *BB) {
      for (auto &Inst : *BB) {
        auto VInst = VirtualInstruction(&Stmt, &Inst);
        if (Used.count(VInst))
          ResultList.push_back(VInst);
      }
    };
    if (Stmt.isCopyStmt()) {
    } else if (Stmt.isBlockStmt()) {
      AddUsedVInstsFromBlock(Stmt.getBasicBlock());
    } else {
      for (auto BB : Stmt.getRegion()->blocks())
        AddUsedVInstsFromBlock(BB);
    }
  }
  assert(InstList.size() == ResultList.size());
  std::swap(InstList, ResultList);
}

void polly::markReachable(Scop *S, LoopInfo *LI,
                          DenseSet<VirtualInstruction> &UsedInsts,
                          DenseSet<MemoryAccess *> &UsedAccs,
                          ScopStmt *OnlyLocal) {

  SmallVector<VirtualInstruction, 32> RootInsts;
  SmallVector<MemoryAccess *, 32> RootAccs;

  if (OnlyLocal) {
    addRoots(OnlyLocal, RootInsts, RootAccs, true);
  } else {
    for (auto &Stmt : *S)
      addRoots(&Stmt, RootInsts, RootAccs, false);
  }

  walkReachable(S, LI, RootInsts, RootAccs, UsedInsts, UsedAccs, OnlyLocal);
}

void polly::markReachableGlobal(Scop *S,
                                std::vector<VirtualInstruction> &InstList,
                                DenseSet<MemoryAccess *> &UsedMA,
                                LoopInfo *LI) {
  SmallVector<VirtualInstruction, 32> Worklist;
  SmallVector<MemoryAccess *, 32> WorklistMA;

  for (auto &Stmt : *S)
    addRoots(&Stmt, Worklist, WorklistMA, false);

  markReachable2(S, Worklist, std::move(WorklistMA), InstList, UsedMA, nullptr,
                 LI);
}

void polly::markReachableLocal(ScopStmt *Stmt,
                               std::vector<VirtualInstruction> &InstList,
                               LoopInfo *LI) {
  SmallVector<VirtualInstruction, 32> Worklist;
  SmallVector<MemoryAccess *, 32> WorklistMA;
  DenseSet<MemoryAccess *> UsedMA;
  auto *S = Stmt->getParent();

  addRoots(Stmt, Worklist, WorklistMA, true);
  markReachable2(S, Worklist, std::move(WorklistMA), InstList, UsedMA, Stmt,
                 LI);
}

VirtualUse VirtualUse::create(Scop *S, const Use &U, LoopInfo *LI,
                              bool Virtual) {
=======
VirtualUse VirtualUse ::create(Scop *S, const Use &U, LoopInfo *LI,
                               bool Virtual) {
>>>>>>> b73dbb47
  auto *UserBB = getUseBlock(U);
  auto *UserStmt = S->getStmtFor(UserBB);
  auto *UserScope = LI->getLoopFor(UserBB);
  return create(S, UserStmt, UserScope, U.get(), Virtual);
}

VirtualUse VirtualUse::create(Scop *S, ScopStmt *UserStmt, Loop *UserScope,
                              Value *Val, bool Virtual) {
  assert(!isa<StoreInst>(Val) && "a StoreInst cannot be used");

  if (isa<BasicBlock>(Val))
    return VirtualUse(UserStmt, Val, Block, nullptr, nullptr);

  if (isa<llvm::Constant>(Val))
    return VirtualUse(UserStmt, Val, Constant, nullptr, nullptr);

  // Is the value synthesizable? If the user has been pruned
  // (UserStmt == nullptr), it is either not used anywhere or is synthesizable.
  // We assume synthesizable which practically should have the same effect.
  auto *SE = S->getSE();
  if (SE->isSCEVable(Val->getType())) {
    auto *ScevExpr = SE->getSCEVAtScope(Val, UserScope);
    if (!UserStmt || canSynthesize(Val, *UserStmt->getParent(), SE, UserScope))
      return VirtualUse(UserStmt, Val, Synthesizable, ScevExpr, nullptr);
  }

  // FIXME: Inconsistency between lookupInvariantEquivClass and
  // getRequiredInvariantLoads. Querying one of them should be enough.
  auto &RIL = S->getRequiredInvariantLoads();
  if (S->lookupInvariantEquivClass(Val) || RIL.count(dyn_cast<LoadInst>(Val)))
    return VirtualUse(UserStmt, Val, Hoisted, nullptr, nullptr);

  // ReadOnly uses may have MemoryAccesses that we want to associate with the
  // use. This is why we look for a MemoryAccess here already.
  MemoryAccess *InputMA = nullptr;
  if (UserStmt && Virtual)
    InputMA = UserStmt->lookupValueReadOf(Val);

  // Uses are read-only if they have been defined before the SCoP, i.e., they
  // cannot be written to inside the SCoP. Arguments are defined before any
  // instructions, hence also before the SCoP. If the user has been pruned
  // (UserStmt == nullptr) and is not SCEVable, assume it is read-only as it is
  // neither an intra- nor an inter-use.
  if (!UserStmt || isa<Argument>(Val))
    return VirtualUse(UserStmt, Val, ReadOnly, nullptr, InputMA);

  auto Inst = cast<Instruction>(Val);
  if (!S->contains(Inst))
    return VirtualUse(UserStmt, Val, ReadOnly, nullptr, InputMA);

  // A use is inter-statement if either it is defined in another statement, or
  // there is a MemoryAccess that reads its value that has been written by
  // another statement.
  if (InputMA || (!Virtual && !UserStmt->contains(Inst->getParent())))
    return VirtualUse(UserStmt, Val, Inter, nullptr, InputMA);

  return VirtualUse(UserStmt, Val, Intra, nullptr, nullptr);
}

VirtualInstruction VirtualUse::getDefinition() const {
  switch (getKind()) {
  case Intra:
    return VirtualInstruction(User, cast<Instruction>(Val));
  case Inter: {
    auto *S = User->getParent();
    auto *Inst = cast<Instruction>(Val);
    ScalarDefUseChains DefUse;
    DefUse.compute(S);
    auto SAI = InputMA->getOriginalScopArrayInfo();
    auto *DefStmt = DefUse.getValueDef(SAI)->getStatement();
    return VirtualInstruction(DefStmt, Inst);
  }
  default:
    llvm_unreachable("Only non-synthesizable instructions are represented by "
                     "as VirtualInstructions");
  }
}

void VirtualUse::print(raw_ostream &OS, bool Reproducible) const {
  OS << "User: [" << User->getBaseName() << "] ";
  switch (Kind) {
  case VirtualUse::Constant:
    OS << "Constant Op:";
    break;
  case VirtualUse::Block:
    OS << "BasicBlock Op:";
    break;
  case VirtualUse::Synthesizable:
    OS << "Synthesizable Op:";
    break;
  case VirtualUse::Hoisted:
    OS << "Hoisted load Op:";
    break;
  case VirtualUse::ReadOnly:
    OS << "Read-Only Op:";
    break;
  case VirtualUse::Intra:
    OS << "Intra Op:";
    break;
  case VirtualUse::Inter:
    OS << "Inter Op:";
    break;
  }

  if (Val) {
    OS << ' ';
    if (Reproducible)
      OS << '"' << Val->getName() << '"';
    else
      Val->print(OS, true);
  }
  if (ScevExpr) {
    OS << ' ';
    ScevExpr->print(OS);
  }
  if (InputMA && !Reproducible)
    OS << ' ' << InputMA;
}

#if !defined(NDEBUG) || defined(LLVM_ENABLE_DUMP)
void VirtualUse::dump() const {
  print(errs(), false);
  errs() << '\n';
}
#endif

<<<<<<< HEAD
void VirtualInstruction::dump() const {
  errs() << "[" << getStmt()->getBaseName() << "]";
  getInstruction()->dump();
=======
void VirtualInstruction::print(raw_ostream &OS, bool Reproducible) const {
  if (!Stmt || !Inst) {
    OS << "[null VirtualInstruction]";
    return;
  }

  OS << "[" << Stmt->getBaseName() << "]";
  Inst->print(OS, !Reproducible);
}

#if !defined(NDEBUG) || defined(LLVM_ENABLE_DUMP)
void VirtualInstruction::dump() const {
  print(errs(), false);
  errs() << '\n';
}
#endif

/// Return true if @p Inst cannot be removed, even if it is nowhere referenced.
static bool isRoot(const Instruction *Inst) {
  // The store is handled by its MemoryAccess. The load must be reached from the
  // roots in order to be marked as used.
  if (isa<LoadInst>(Inst) || isa<StoreInst>(Inst))
    return false;

  // Terminator instructions (in region statements) are required for control
  // flow.
  if (isa<TerminatorInst>(Inst))
    return true;

  // Writes to memory must be honored.
  if (Inst->mayWriteToMemory())
    return true;

  return false;
}

/// Return true if @p ComputingInst is used after SCoP @p S. It must not be
/// removed in order for its value to be available after the SCoP.
static bool isEscaping(Scop *S, Instruction *ComputingInst) {
  for (Use &Use : ComputingInst->uses()) {
    Instruction *User = cast<Instruction>(Use.getUser());
    if (!S->contains(User))
      return true;
  }
  return false;
}

/// Return true for MemoryAccesses that cannot be removed because it represents
/// an llvm::Value that is used after the SCoP.
static bool isEscaping(MemoryAccess *MA) {
  assert(MA->isOriginalValueKind());
  return isEscaping(MA->getStatement()->getParent(),
                    cast<Instruction>(MA->getAccessValue()));
}

/// Add non-removable virtual instructions in @p Stmt to @p RootInsts.
static void
addInstructionRoots(ScopStmt *Stmt,
                    SmallVectorImpl<VirtualInstruction> &RootInsts) {
  // For region statements we must keep all instructions because we do not
  // support removing instructions from region statements.
  if (!Stmt->isBlockStmt()) {
    for (auto *BB : Stmt->getRegion()->blocks())
      for (Instruction &Inst : *BB)
        RootInsts.emplace_back(Stmt, &Inst);
  }

  for (Instruction *Inst : Stmt->getInstructions())
    if (isRoot(Inst))
      RootInsts.emplace_back(Stmt, Inst);
}

/// Add non-removable memory accesses in @p Stmt to @p RootInsts.
///
/// @param Local If true, all writes are assumed to escape. markAndSweep
/// algorithms can use this to be applicable to a single ScopStmt only without
/// the risk of removing definitions required by other statements.
///              If false, only writes for SCoP-escaping values are roots.  This
///              is global mode, where such writes must be marked by theirs uses
///              in order to be reachable.
static void addAccessRoots(ScopStmt *Stmt,
                           SmallVectorImpl<MemoryAccess *> &RootAccs,
                           bool Local) {
  for (auto *MA : *Stmt) {
    if (!MA->isWrite())
      continue;

    // Writes to arrays are always used.
    if (MA->isLatestArrayKind())
      RootAccs.push_back(MA);

    // Values are roots if they are escaping.
    else if (MA->isLatestValueKind()) {
      if (Local || isEscaping(MA))
        RootAccs.push_back(MA);
    }

    // Exit phis are, by definition, escaping.
    else if (MA->isLatestExitPHIKind())
      RootAccs.push_back(MA);

    // phi writes are only roots if we are not visiting the statement
    // containing the PHINode.
    else if (Local && MA->isLatestPHIKind())
      RootAccs.push_back(MA);
  }
}

/// Determine all instruction and access roots.
static void addRoots(ScopStmt *Stmt,
                     SmallVectorImpl<VirtualInstruction> &RootInsts,
                     SmallVectorImpl<MemoryAccess *> &RootAccs, bool Local) {
  addInstructionRoots(Stmt, RootInsts);
  addAccessRoots(Stmt, RootAccs, Local);
}

/// Mark accesses and instructions as used if they are reachable from a root,
/// walking the operand trees.
///
/// @param S              The SCoP to walk.
/// @param LI             The LoopInfo Analysis.
/// @param RootInsts      List of root instructions.
/// @param RootAccs       List of root accesses.
/// @param UsesInsts[out] Receives all reachable instructions, including the
/// roots.
/// @param UsedAccs[out]  Receives all reachable accesses, including the roots.
/// @param OnlyLocal      If non-nullptr, restricts walking to a single
/// statement.
static void walkReachable(Scop *S, LoopInfo *LI,
                          ArrayRef<VirtualInstruction> RootInsts,
                          ArrayRef<MemoryAccess *> RootAccs,
                          DenseSet<VirtualInstruction> &UsedInsts,
                          DenseSet<MemoryAccess *> &UsedAccs,
                          ScopStmt *OnlyLocal = nullptr) {
  UsedInsts.clear();
  UsedAccs.clear();

  SmallVector<VirtualInstruction, 32> WorklistInsts;
  SmallVector<MemoryAccess *, 32> WorklistAccs;

  WorklistInsts.append(RootInsts.begin(), RootInsts.end());
  WorklistAccs.append(RootAccs.begin(), RootAccs.end());

  auto AddToWorklist = [&](VirtualUse VUse) {
    switch (VUse.getKind()) {
    case VirtualUse::Block:
    case VirtualUse::Constant:
    case VirtualUse::Synthesizable:
    case VirtualUse::Hoisted:
      break;
    case VirtualUse::ReadOnly:
      // Read-only scalars only have MemoryAccesses if ModelReadOnlyScalars is
      // enabled.
      if (!VUse.getMemoryAccess())
        break;
      LLVM_FALLTHROUGH;
    case VirtualUse::Inter:
      assert(VUse.getMemoryAccess());
      WorklistAccs.push_back(VUse.getMemoryAccess());
      break;
    case VirtualUse::Intra:
      WorklistInsts.emplace_back(VUse.getUser(),
                                 cast<Instruction>(VUse.getValue()));
      break;
    }
  };

  while (true) {
    // We have two worklists to process: Only when the MemoryAccess worklist is
    // empty, we process the instruction worklist.

    while (!WorklistAccs.empty()) {
      auto *Acc = WorklistAccs.pop_back_val();

      ScopStmt *Stmt = Acc->getStatement();
      if (OnlyLocal && Stmt != OnlyLocal)
        continue;

      auto Inserted = UsedAccs.insert(Acc);
      if (!Inserted.second)
        continue;

      if (Acc->isRead()) {
        const ScopArrayInfo *SAI = Acc->getScopArrayInfo();

        if (Acc->isOriginalValueKind()) {
          MemoryAccess *DefAcc = S->getValueDef(SAI);

          // Accesses to read-only values do not have a definition.
          if (DefAcc)
            WorklistAccs.push_back(S->getValueDef(SAI));
        }

        if (Acc->isOriginalAnyPHIKind()) {
          auto IncomingMAs = S->getPHIIncomings(SAI);
          WorklistAccs.append(IncomingMAs.begin(), IncomingMAs.end());
        }
      }

      if (Acc->isWrite()) {
        if (Acc->isOriginalValueKind() ||
            (Acc->isOriginalArrayKind() && Acc->getAccessValue())) {
          Loop *Scope = Stmt->getSurroundingLoop();
          VirtualUse VUse =
              VirtualUse::create(S, Stmt, Scope, Acc->getAccessValue(), true);
          AddToWorklist(VUse);
        }

        if (Acc->isOriginalAnyPHIKind()) {
          for (auto Incoming : Acc->getIncoming()) {
            VirtualUse VUse = VirtualUse::create(
                S, Stmt, LI->getLoopFor(Incoming.first), Incoming.second, true);
            AddToWorklist(VUse);
          }
        }

        if (Acc->isOriginalArrayKind())
          WorklistInsts.emplace_back(Stmt, Acc->getAccessInstruction());
      }
    }

    // If both worklists are empty, stop walking.
    if (WorklistInsts.empty())
      break;

    VirtualInstruction VInst = WorklistInsts.pop_back_val();
    ScopStmt *Stmt = VInst.getStmt();
    Instruction *Inst = VInst.getInstruction();

    // Do not process statements other than the local.
    if (OnlyLocal && Stmt != OnlyLocal)
      continue;

    auto InsertResult = UsedInsts.insert(VInst);
    if (!InsertResult.second)
      continue;

    // Add all operands to the worklists.
    if (PHINode *PHI = dyn_cast<PHINode>(Inst)) {
      if (MemoryAccess *PHIRead = Stmt->lookupPHIReadOf(PHI))
        WorklistAccs.push_back(PHIRead);
    } else {
      for (VirtualUse VUse : VInst.operands())
        AddToWorklist(VUse);
    }

    // If there is an array access, also add its MemoryAccesses to the worklist.
    const MemoryAccessList *Accs = Stmt->lookupArrayAccessesFor(Inst);
    if (!Accs)
      continue;

    for (MemoryAccess *Acc : *Accs)
      WorklistAccs.push_back(Acc);
  }
}

void polly::markReachable(Scop *S, LoopInfo *LI,
                          DenseSet<VirtualInstruction> &UsedInsts,
                          DenseSet<MemoryAccess *> &UsedAccs,
                          ScopStmt *OnlyLocal) {
  SmallVector<VirtualInstruction, 32> RootInsts;
  SmallVector<MemoryAccess *, 32> RootAccs;

  if (OnlyLocal) {
    addRoots(OnlyLocal, RootInsts, RootAccs, true);
  } else {
    for (auto &Stmt : *S)
      addRoots(&Stmt, RootInsts, RootAccs, false);
  }

  walkReachable(S, LI, RootInsts, RootAccs, UsedInsts, UsedAccs, OnlyLocal);
>>>>>>> b73dbb47
}<|MERGE_RESOLUTION|>--- conflicted
+++ resolved
@@ -19,7 +19,6 @@
 using namespace polly;
 using namespace llvm;
 
-<<<<<<< HEAD
 static bool isInLoop(MemoryAccess *MA) {
   auto Stmt = MA->getStatement();
   return Stmt->getNumIterators() > 0;
@@ -696,10 +695,6 @@
 
 VirtualUse VirtualUse::create(Scop *S, const Use &U, LoopInfo *LI,
                               bool Virtual) {
-=======
-VirtualUse VirtualUse ::create(Scop *S, const Use &U, LoopInfo *LI,
-                               bool Virtual) {
->>>>>>> b73dbb47
   auto *UserBB = getUseBlock(U);
   auto *UserStmt = S->getStmtFor(UserBB);
   auto *UserScope = LI->getLoopFor(UserBB);
@@ -826,11 +821,6 @@
 }
 #endif
 
-<<<<<<< HEAD
-void VirtualInstruction::dump() const {
-  errs() << "[" << getStmt()->getBaseName() << "]";
-  getInstruction()->dump();
-=======
 void VirtualInstruction::print(raw_ostream &OS, bool Reproducible) const {
   if (!Stmt || !Inst) {
     OS << "[null VirtualInstruction]";
@@ -1102,5 +1092,4 @@
   }
 
   walkReachable(S, LI, RootInsts, RootAccs, UsedInsts, UsedAccs, OnlyLocal);
->>>>>>> b73dbb47
 }