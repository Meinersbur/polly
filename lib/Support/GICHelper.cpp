--- conflicted
+++ resolved
@@ -194,40 +194,14 @@
 }
 
 std::string polly::getIslCompatibleName(const std::string &Prefix,
-<<<<<<< HEAD
-                                        const Value *Val,
-                                        const std::string &Suffix) {
-  std::string ValStr;
-  raw_string_ostream OS(ValStr);
-  Val->printAsOperand(OS, false);
-  ValStr = OS.str();
-  // Remove the leading %
-  ValStr.erase(0, 1);
-  return getIslCompatibleName(Prefix, ValStr, Suffix);
-}
-
-// DEFINE_ISLPTR(point)
-// DEFINE_ISLPTR(ast_expr)
-// DEFINE_ISLPTR(ast_build)
-
-void polly::foreachElt(const isl::map &Map,
-                       const std::function<void(isl::basic_map)> &F) {
-  isl_map_foreach_basic_map(
-      Map.keep(),
-      [](__isl_take isl_basic_map *BMap, void *User) -> isl_stat {
-        auto &F =
-            *static_cast<const std::function<void(isl::basic_map)> *>(User);
-        F(give(BMap));
-        return isl_stat_ok;
-      },
-      const_cast<void *>(static_cast<const void *>(&F)));
-}
-=======
                                         const std::string &Name, long Number,
                                         const std::string &Suffix,
                                         bool UseInstructionNames) {
   std::string S = Prefix;
->>>>>>> c6d189d0
+
+// DEFINE_ISLPTR(point)
+// DEFINE_ISLPTR(ast_expr)
+// DEFINE_ISLPTR(ast_build)
 
   if (UseInstructionNames)
     S += std::string("_") + Name;
