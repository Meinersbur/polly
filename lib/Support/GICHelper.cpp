--- conflicted
+++ resolved
@@ -242,36 +242,6 @@
   return getIslCompatibleName(Prefix, ValStr, Suffix);
 }
 
-<<<<<<< HEAD
-#ifndef NDEBUG
-/// Ensure that the 'inline' dump functions can be called from a debugger.
-static class EnsureLinkingDump {
-public:
-  EnsureLinkingDump() {
-    if (std::getenv("bar") != (char *)-1)
-      return;
-
-    isl::ctx ctx = isl_ctx_alloc();
-
-    isl::space space(ctx, 0, 0);
-    space.dump();
-
-    isl::set set = isl::set::empty(space);
-    set.dump();
-
-    isl::map map = isl::map::empty(space);
-    map.dump();
-
-    isl::union_set uset = isl::union_set::empty(space);
-    uset.dump();
-
-    isl::union_map umap = isl::union_map::empty(space);
-    umap.dump();
-
-    ctx.release();
-  }
-} StaticInitializer;
-=======
 #if !defined(NDEBUG) || defined(LLVM_ENABLE_DUMP)
 /// To call a inline dump() method in a debugger, at it must have been
 /// instantiated in at least one translation unit. Because isl's dump() method
@@ -327,5 +297,34 @@
   isl::val().dump();
   isl::val_list().dump();
 }
->>>>>>> 1d8ba134
-#endif+#endif
+
+#ifndef NDEBUG
+/// Ensure that the 'inline' dump functions can be called from a debugger.
+static class EnsureLinkingDump {
+public:
+  EnsureLinkingDump() {
+    if (std::getenv("bar") != (char *)-1)
+      return;
+
+    isl::ctx ctx = isl_ctx_alloc();
+
+    isl::space space(ctx, 0, 0);
+    space.dump();
+
+    isl::set set = isl::set::empty(space);
+    set.dump();
+
+    isl::map map = isl::map::empty(space);
+    map.dump();
+
+    isl::union_set uset = isl::union_set::empty(space);
+    uset.dump();
+
+    isl::union_map umap = isl::union_map::empty(space);
+    umap.dump();
+
+    ctx.release();
+  }
+} StaticInitializer;
+#endif
