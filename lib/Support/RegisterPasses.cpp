//===------ RegisterPasses.cpp - Add the Polly Passes to default passes  --===//
//
//                     The LLVM Compiler Infrastructure
//
// This file is distributed under the University of Illinois Open Source
// License. See LICENSE.TXT for details.
//
//===----------------------------------------------------------------------===//
//
// This file composes the individual LLVM-IR passes provided by Polly to a
// functional polyhedral optimizer. The polyhedral optimizer is automatically
// made available to LLVM based compilers by loading the Polly shared library
// into such a compiler.
//
// The Polly optimizer is made available by executing a static constructor that
// registers the individual Polly passes in the LLVM pass manager builder. The
// passes are registered such that the default behaviour of the compiler is not
// changed, but that the flag '-polly' provided at optimization level '-O3'
// enables additional polyhedral optimizations.
//===----------------------------------------------------------------------===//

#include "polly/RegisterPasses.h"
#include "polly/Canonicalization.h"
#include "polly/CodeGen/CodeGeneration.h"
#include "polly/CodeGen/CodegenCleanup.h"
#include "polly/DeLICM.h"
#include "polly/DependenceInfo.h"
#include "polly/FlattenSchedule.h"
#include "polly/LinkAllPasses.h"
#include "polly/Options.h"
#include "polly/PolyhedralInfo.h"
#include "polly/ScopDetection.h"
#include "polly/ScopInfo.h"
#include "llvm/Analysis/CFGPrinter.h"
#include "llvm/IR/LegacyPassManager.h"
#include "llvm/Transforms/IPO.h"
#include "llvm/Transforms/IPO/PassManagerBuilder.h"
#include "llvm/Transforms/Scalar.h"
#include "llvm/Transforms/Vectorize.h"

using namespace llvm;
using namespace polly;

cl::OptionCategory PollyCategory("Polly Options",
                                 "Configure the polly loop optimizer");

static cl::opt<bool>
    PollyEnabled("polly", cl::desc("Enable the polly optimizer (only at -O3)"),
                 cl::init(false), cl::ZeroOrMore, cl::cat(PollyCategory));

static cl::opt<bool> PollyDetectOnly(
    "polly-only-scop-detection",
    cl::desc("Only run scop detection, but no other optimizations"),
    cl::init(false), cl::ZeroOrMore, cl::cat(PollyCategory));

enum PassPositionChoice {
  POSITION_EARLY,
  POSITION_AFTER_LOOPOPT,
  POSITION_BEFORE_VECTORIZER
};

enum OptimizerChoice { OPTIMIZER_NONE, OPTIMIZER_ISL };

static cl::opt<PassPositionChoice> PassPosition(
    "polly-position", cl::desc("Where to run polly in the pass pipeline"),
    cl::values(
        clEnumValN(POSITION_EARLY, "early", "Before everything"),
        clEnumValN(POSITION_AFTER_LOOPOPT, "after-loopopt",
                   "After the loop optimizer (but within the inline cycle)"),
        clEnumValN(POSITION_BEFORE_VECTORIZER, "before-vectorizer",
                   "Right before the vectorizer")),
    cl::Hidden, cl::init(POSITION_EARLY), cl::ZeroOrMore,
    cl::cat(PollyCategory));

static cl::opt<OptimizerChoice>
    Optimizer("polly-optimizer", cl::desc("Select the scheduling optimizer"),
              cl::values(clEnumValN(OPTIMIZER_NONE, "none", "No optimizer"),
                         clEnumValN(OPTIMIZER_ISL, "isl",
                                    "The isl scheduling optimizer")),
              cl::Hidden, cl::init(OPTIMIZER_ISL), cl::ZeroOrMore,
              cl::cat(PollyCategory));

enum CodeGenChoice { CODEGEN_FULL, CODEGEN_AST, CODEGEN_NONE };
static cl::opt<CodeGenChoice> CodeGeneration(
    "polly-code-generation", cl::desc("How much code-generation to perform"),
    cl::values(clEnumValN(CODEGEN_FULL, "full", "AST and IR generation"),
               clEnumValN(CODEGEN_AST, "ast", "Only AST generation"),
               clEnumValN(CODEGEN_NONE, "none", "No code generation")),
    cl::Hidden, cl::init(CODEGEN_FULL), cl::ZeroOrMore, cl::cat(PollyCategory));

enum TargetChoice { TARGET_CPU, TARGET_GPU };
static cl::opt<TargetChoice>
    Target("polly-target", cl::desc("The hardware to target"),
           cl::values(clEnumValN(TARGET_CPU, "cpu", "generate CPU code")
#ifdef GPU_CODEGEN
                          ,
                      clEnumValN(TARGET_GPU, "gpu", "generate GPU code")
#endif
                          ),
           cl::init(TARGET_CPU), cl::ZeroOrMore, cl::cat(PollyCategory));

VectorizerChoice polly::PollyVectorizerChoice;
static cl::opt<polly::VectorizerChoice, true> Vectorizer(
    "polly-vectorizer", cl::desc("Select the vectorization strategy"),
    cl::values(
        clEnumValN(polly::VECTORIZER_NONE, "none", "No Vectorization"),
        clEnumValN(polly::VECTORIZER_POLLY, "polly",
                   "Polly internal vectorizer"),
        clEnumValN(
            polly::VECTORIZER_STRIPMINE, "stripmine",
            "Strip-mine outer loops for the loop-vectorizer to trigger")),
    cl::location(PollyVectorizerChoice), cl::init(polly::VECTORIZER_NONE),
    cl::ZeroOrMore, cl::cat(PollyCategory));

static cl::opt<bool> ImportJScop(
    "polly-import",
    cl::desc("Export the polyhedral description of the detected Scops"),
    cl::Hidden, cl::init(false), cl::ZeroOrMore, cl::cat(PollyCategory));

static cl::opt<bool> ExportJScop(
    "polly-export",
    cl::desc("Export the polyhedral description of the detected Scops"),
    cl::Hidden, cl::init(false), cl::ZeroOrMore, cl::cat(PollyCategory));

static cl::opt<bool> DeadCodeElim("polly-run-dce",
                                  cl::desc("Run the dead code elimination"),
                                  cl::Hidden, cl::init(false), cl::ZeroOrMore,
                                  cl::cat(PollyCategory));

static cl::opt<bool> PollyViewer(
    "polly-show",
    cl::desc("Highlight the code regions that will be optimized in a "
             "(CFG BBs and LLVM-IR instructions)"),
    cl::init(false), cl::ZeroOrMore, cl::cat(PollyCategory));

static cl::opt<bool> PollyOnlyViewer(
    "polly-show-only",
    cl::desc("Highlight the code regions that will be optimized in "
             "a (CFG only BBs)"),
    cl::init(false), cl::cat(PollyCategory));

static cl::opt<bool>
    PollyPrinter("polly-dot", cl::desc("Enable the Polly DOT printer in -O3"),
                 cl::Hidden, cl::value_desc("Run the Polly DOT printer at -O3"),
                 cl::init(false), cl::cat(PollyCategory));

static cl::opt<bool> PollyOnlyPrinter(
    "polly-dot-only",
    cl::desc("Enable the Polly DOT printer in -O3 (no BB content)"), cl::Hidden,
    cl::value_desc("Run the Polly DOT printer at -O3 (no BB content"),
    cl::init(false), cl::cat(PollyCategory));

static cl::opt<bool>
    CFGPrinter("polly-view-cfg",
               cl::desc("Show the Polly CFG right after code generation"),
               cl::Hidden, cl::init(false), cl::cat(PollyCategory));

static cl::opt<bool>
    EnablePolyhedralInfo("polly-enable-polyhedralinfo",
                         cl::desc("Enable polyhedral interface of Polly"),
                         cl::Hidden, cl::init(false), cl::cat(PollyCategory));

<<<<<<< HEAD
static cl::opt<bool> EnableKnown(
    "polly-enable-known",
    cl::desc("Use scalar-to-array access conversion using known array content"),
    cl::Hidden, cl::init(true), cl::cat(PollyCategory));

static cl::opt<bool>
    EnableDeLICM("polly-enable-delicm",
                 cl::desc("Eliminate scalar loop carried dependences"),
                 cl::Hidden, cl::init(true), cl::cat(PollyCategory));
static cl::opt<bool>
    EnableSimplify("polly-enable-simplify",
                   cl::desc("Simplify SCoP after optimizations"), cl::Hidden,
                   cl::init(true), cl::cat(PollyCategory));
=======
static cl::opt<bool>
    EnableDeLICM("polly-enable-delicm",
                 cl::desc("Eliminate scalar loop carried dependences"),
                 cl::Hidden, cl::init(false), cl::cat(PollyCategory));

>>>>>>> 6e83d8e4
namespace polly {
void initializePollyPasses(PassRegistry &Registry) {
  initializeCodeGenerationPass(Registry);

#ifdef GPU_CODEGEN
  initializePPCGCodeGenerationPass(Registry);
#endif
  initializeCodePreparationPass(Registry);
  initializeDeadCodeElimPass(Registry);
  initializeDependenceInfoPass(Registry);
  initializeDependenceInfoWrapperPassPass(Registry);
  initializeJSONExporterPass(Registry);
  initializeJSONImporterPass(Registry);
  initializeIslAstInfoPass(Registry);
  initializeIslScheduleOptimizerPass(Registry);
  initializePollyCanonicalizePass(Registry);
  initializePolyhedralInfoPass(Registry);
  initializeScopDetectionPass(Registry);
  initializeScopInfoRegionPassPass(Registry);
  initializeScopInfoWrapperPassPass(Registry);
  initializeCodegenCleanupPass(Registry);
  initializeFlattenSchedulePass(Registry);
<<<<<<< HEAD
  initializeKnownPass(Registry);
  initializeDeLICMPass(Registry);
  initializeSimplifyPass(Registry);
=======
  initializeDeLICMPass(Registry);
>>>>>>> 6e83d8e4
}

/// Register Polly passes such that they form a polyhedral optimizer.
///
/// The individual Polly passes are registered in the pass manager such that
/// they form a full polyhedral optimizer. The flow of the optimizer starts with
/// a set of preparing transformations that canonicalize the LLVM-IR such that
/// the LLVM-IR is easier for us to understand and to optimizes. On the
/// canonicalized LLVM-IR we first run the ScopDetection pass, which detects
/// static control flow regions. Those regions are then translated by the
/// ScopInfo pass into a polyhedral representation. As a next step, a scheduling
/// optimizer is run on the polyhedral representation and finally the optimized
/// polyhedral representation is code generated back to LLVM-IR.
///
/// Besides this core functionality, we optionally schedule passes that provide
/// a graphical view of the scops (Polly[Only]Viewer, Polly[Only]Printer), that
/// allow the export/import of the polyhedral representation
/// (JSCON[Exporter|Importer]) or that show the cfg after code generation.
///
/// For certain parts of the Polly optimizer, several alternatives are provided:
///
/// As scheduling optimizer we support the isl scheduling optimizer
/// (http://freecode.com/projects/isl).
/// It is also possible to run Polly with no optimizer. This mode is mainly
/// provided to analyze the run and compile time changes caused by the
/// scheduling optimizer.
///
/// Polly supports the isl internal code generator.
void registerPollyPasses(llvm::legacy::PassManagerBase &PM) {
  PM.add(polly::createScopDetectionPass());

  if (PollyDetectOnly)
    return;

  if (PollyViewer)
    PM.add(polly::createDOTViewerPass());
  if (PollyOnlyViewer)
    PM.add(polly::createDOTOnlyViewerPass());
  if (PollyPrinter)
    PM.add(polly::createDOTPrinterPass());
  if (PollyOnlyPrinter)
    PM.add(polly::createDOTOnlyPrinterPass());

  PM.add(polly::createScopInfoRegionPassPass());
  if (EnablePolyhedralInfo)
    PM.add(polly::createPolyhedralInfoPass());

<<<<<<< HEAD
  if (EnableKnown)
    PM.add(polly::createKnownPass());
  if (EnableDeLICM)
    PM.add(polly::createDeLICMPass());
  if (EnableSimplify)
    PM.add(polly::createSimplifyPass());
=======
  if (EnableDeLICM)
    PM.add(polly::createDeLICMPass());
>>>>>>> 6e83d8e4

  if (ImportJScop)
    PM.add(polly::createJSONImporterPass());

  if (DeadCodeElim)
    PM.add(polly::createDeadCodeElimPass());

  if (Target == TARGET_GPU) {
    // GPU generation provides its own scheduling optimization strategy.
  } else {
    switch (Optimizer) {
    case OPTIMIZER_NONE:
      break; /* Do nothing */

    case OPTIMIZER_ISL:
      PM.add(polly::createIslScheduleOptimizerPass());
      break;
    }
  }

  if (ExportJScop)
    PM.add(polly::createJSONExporterPass());

  if (Target == TARGET_GPU) {
#ifdef GPU_CODEGEN
    PM.add(polly::createPPCGCodeGenerationPass());
#endif
  } else {
    switch (CodeGeneration) {
    case CODEGEN_AST:
      PM.add(polly::createIslAstInfoPass());
      break;
    case CODEGEN_FULL:
      PM.add(polly::createCodeGenerationPass());
      break;
    case CODEGEN_NONE:
      break;
    }
  }

  // FIXME: This dummy ModulePass keeps some programs from miscompiling,
  // probably some not correctly preserved analyses. It acts as a barrier to
  // force all analysis results to be recomputed.
  PM.add(createBarrierNoopPass());

  if (CFGPrinter)
    PM.add(llvm::createCFGPrinterLegacyPassPass());

  if (Target == TARGET_GPU) {
    // Invariant load hoisting not yet supported by GPU code generation.
    PollyInvariantLoadHoisting = false;
  }
}

static bool shouldEnablePolly() {
  if (PollyOnlyPrinter || PollyPrinter || PollyOnlyViewer || PollyViewer)
    PollyTrackFailures = true;

  if (PollyOnlyPrinter || PollyPrinter || PollyOnlyViewer || PollyViewer ||
      ExportJScop || ImportJScop)
    PollyEnabled = true;

  return PollyEnabled;
}

static void
registerPollyEarlyAsPossiblePasses(const llvm::PassManagerBuilder &Builder,
                                   llvm::legacy::PassManagerBase &PM) {
  if (!polly::shouldEnablePolly())
    return;

  if (PassPosition != POSITION_EARLY)
    return;

  registerCanonicalicationPasses(PM);
  polly::registerPollyPasses(PM);
}

static void
registerPollyLoopOptimizerEndPasses(const llvm::PassManagerBuilder &Builder,
                                    llvm::legacy::PassManagerBase &PM) {
  if (!polly::shouldEnablePolly())
    return;

  if (PassPosition != POSITION_AFTER_LOOPOPT)
    return;

  PM.add(polly::createCodePreparationPass());
  polly::registerPollyPasses(PM);
  PM.add(createCodegenCleanupPass());
}

static void
registerPollyScalarOptimizerLatePasses(const llvm::PassManagerBuilder &Builder,
                                       llvm::legacy::PassManagerBase &PM) {
  if (!polly::shouldEnablePolly())
    return;

  if (PassPosition != POSITION_BEFORE_VECTORIZER)
    return;

  PM.add(polly::createCodePreparationPass());
  polly::registerPollyPasses(PM);
  PM.add(createCodegenCleanupPass());
}

/// Register Polly to be available as an optimizer
///
///
/// We can currently run Polly at three different points int the pass manager.
/// a) very early, b) after the canonicalizing loop transformations and c) right
/// before the vectorizer.
///
/// The default is currently a), to register Polly such that it runs as early as
/// possible. This has several implications:
///
///   1) We need to schedule more canonicalization passes
///
///   As nothing is run before Polly, it is necessary to run a set of preparing
///   transformations before Polly to canonicalize the LLVM-IR and to allow
///   Polly to detect and understand the code.
///
///   2) LICM and LoopIdiom pass have not yet been run
///
///   Loop invariant code motion as well as the loop idiom recognition pass make
///   it more difficult for Polly to transform code. LICM may introduce
///   additional data dependences that are hard to eliminate and the loop idiom
///   recognition pass may introduce calls to memset that we currently do not
///   understand. By running Polly early enough (meaning before these passes) we
///   avoid difficulties that may be introduced by these passes.
///
///   3) We get the full -O3 optimization sequence after Polly
///
///   The LLVM-IR that is generated by Polly has been optimized on a high level,
///   but it may be rather inefficient on the lower/scalar level. By scheduling
///   Polly before all other passes, we have the full sequence of -O3
///   optimizations behind us, such that inefficiencies on the low level can
///   be optimized away.
///
/// We are currently evaluating the benefit or running Polly at position b) or
/// c). b) is likely to early as it interacts with the inliner. c) is nice
/// as everything is fully inlined and canonicalized, but we need to be able
/// to handle LICMed code to make it useful.
static llvm::RegisterStandardPasses RegisterPollyOptimizerEarly(
    llvm::PassManagerBuilder::EP_ModuleOptimizerEarly,
    registerPollyEarlyAsPossiblePasses);

static llvm::RegisterStandardPasses
    RegisterPollyOptimizerLoopEnd(llvm::PassManagerBuilder::EP_LoopOptimizerEnd,
                                  registerPollyLoopOptimizerEndPasses);

static llvm::RegisterStandardPasses RegisterPollyOptimizerScalarLate(
    llvm::PassManagerBuilder::EP_VectorizerStart,
    registerPollyScalarOptimizerLatePasses);
} // namespace polly<|MERGE_RESOLUTION|>--- conflicted
+++ resolved
@@ -160,7 +160,6 @@
                          cl::desc("Enable polyhedral interface of Polly"),
                          cl::Hidden, cl::init(false), cl::cat(PollyCategory));
 
-<<<<<<< HEAD
 static cl::opt<bool> EnableKnown(
     "polly-enable-known",
     cl::desc("Use scalar-to-array access conversion using known array content"),
@@ -174,13 +173,7 @@
     EnableSimplify("polly-enable-simplify",
                    cl::desc("Simplify SCoP after optimizations"), cl::Hidden,
                    cl::init(true), cl::cat(PollyCategory));
-=======
-static cl::opt<bool>
-    EnableDeLICM("polly-enable-delicm",
-                 cl::desc("Eliminate scalar loop carried dependences"),
-                 cl::Hidden, cl::init(false), cl::cat(PollyCategory));
-
->>>>>>> 6e83d8e4
+
 namespace polly {
 void initializePollyPasses(PassRegistry &Registry) {
   initializeCodeGenerationPass(Registry);
@@ -203,13 +196,9 @@
   initializeScopInfoWrapperPassPass(Registry);
   initializeCodegenCleanupPass(Registry);
   initializeFlattenSchedulePass(Registry);
-<<<<<<< HEAD
   initializeKnownPass(Registry);
   initializeDeLICMPass(Registry);
   initializeSimplifyPass(Registry);
-=======
-  initializeDeLICMPass(Registry);
->>>>>>> 6e83d8e4
 }
 
 /// Register Polly passes such that they form a polyhedral optimizer.
@@ -257,17 +246,12 @@
   if (EnablePolyhedralInfo)
     PM.add(polly::createPolyhedralInfoPass());
 
-<<<<<<< HEAD
   if (EnableKnown)
     PM.add(polly::createKnownPass());
   if (EnableDeLICM)
     PM.add(polly::createDeLICMPass());
   if (EnableSimplify)
     PM.add(polly::createSimplifyPass());
-=======
-  if (EnableDeLICM)
-    PM.add(polly::createDeLICMPass());
->>>>>>> 6e83d8e4
 
   if (ImportJScop)
     PM.add(polly::createJSONImporterPass());
