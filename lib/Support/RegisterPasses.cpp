--- conflicted
+++ resolved
@@ -249,14 +249,10 @@
   initializeFlattenSchedulePass(Registry);
   initializeKnownPass(Registry);
   initializeDeLICMPass(Registry);
-<<<<<<< HEAD
   initializeSimplifyPass(Registry);
   initializePruneUnprofitablePass(Registry);
   initializeDumpModulePass(Registry);
   initializeDumpDebugPass(Registry);
-=======
-  initializeDumpModulePass(Registry);
->>>>>>> 5be5797a
 }
 
 /// Register Polly passes such that they form a polyhedral optimizer.
@@ -287,13 +283,9 @@
 /// Polly supports the isl internal code generator.
 void registerPollyPasses(llvm::legacy::PassManagerBase &PM) {
   if (DumpBefore)
-<<<<<<< HEAD
-    PM.add(polly::createDumpModulePass("-before"));
-=======
     PM.add(polly::createDumpModulePass("-before", true));
   for (auto &Filename : DumpBeforeFile)
     PM.add(polly::createDumpModulePass(Filename, false));
->>>>>>> 5be5797a
 
   PM.add(polly::createScopDetectionPass());
 
@@ -368,13 +360,12 @@
   PM.add(createBarrierNoopPass());
 
   if (DumpAfter)
-<<<<<<< HEAD
-    PM.add(polly::createDumpModulePass("-after"));
-=======
     PM.add(polly::createDumpModulePass("-after", true));
   for (auto &Filename : DumpAfterFile)
     PM.add(polly::createDumpModulePass(Filename, false));
->>>>>>> 5be5797a
+
+  if (DumpAfter)
+    PM.add(polly::createDumpModulePass("-after"));
 
   if (CFGPrinter)
     PM.add(llvm::createCFGPrinterLegacyPassPass());
