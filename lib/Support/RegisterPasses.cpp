//===------ RegisterPasses.cpp - Add the Polly Passes to default passes  --===//
//
//                     The LLVM Compiler Infrastructure
//
// This file is distributed under the University of Illinois Open Source
// License. See LICENSE.TXT for details.
//
//===----------------------------------------------------------------------===//
//
// This file composes the individual LLVM-IR passes provided by Polly to a
// functional polyhedral optimizer. The polyhedral optimizer is automatically
// made available to LLVM based compilers by loading the Polly shared library
// into such a compiler.
//
// The Polly optimizer is made available by executing a static constructor that
// registers the individual Polly passes in the LLVM pass manager builder. The
// passes are registered such that the default behaviour of the compiler is not
// changed, but that the flag '-polly' provided at optimization level '-O3'
// enables additional polyhedral optimizations.
//===----------------------------------------------------------------------===//

#include "polly/RegisterPasses.h"
#include "polly/Canonicalization.h"
#include "polly/CodeGen/CodeGeneration.h"
#include "polly/CodeGen/CodegenCleanup.h"
#include "polly/DeLICM.h"
#include "polly/DependenceInfo.h"
#include "polly/DumpDebugPass.h"
#include "polly/FlattenSchedule.h"
#include "polly/LinkAllPasses.h"
#include "polly/Options.h"
#include "polly/PolyhedralInfo.h"
#include "polly/PruneUnprofitable.h"
#include "polly/ScopDetection.h"
#include "polly/ScopInfo.h"
#include "polly/Simplify.h"
#include "polly/Support/DumpModulePass.h"
#include "llvm/Analysis/CFGPrinter.h"
#include "llvm/IR/LegacyPassManager.h"
#include "llvm/Transforms/IPO.h"
#include "llvm/Transforms/IPO/PassManagerBuilder.h"
#include "llvm/Transforms/Scalar.h"
#include "llvm/Transforms/Vectorize.h"

using namespace llvm;
using namespace polly;

cl::OptionCategory PollyCategory("Polly Options",
                                 "Configure the polly loop optimizer");

#if 1 // debugging
static cl::opt<bool> DumpDebug("polly-dump-debug",
                               cl::desc("Dump debug to file instead to stderr"),
                               cl::init(false), cl::cat(PollyCategory));
#endif

static cl::opt<bool>
    PollyEnabled("polly", cl::desc("Enable the polly optimizer (only at -O3)"),
                 cl::init(false), cl::ZeroOrMore, cl::cat(PollyCategory));

static cl::opt<bool> PollyDetectOnly(
    "polly-only-scop-detection",
    cl::desc("Only run scop detection, but no other optimizations"),
    cl::init(false), cl::ZeroOrMore, cl::cat(PollyCategory));

enum PassPositionChoice {
  POSITION_EARLY,
  POSITION_AFTER_LOOPOPT,
  POSITION_BEFORE_VECTORIZER
};

enum OptimizerChoice { OPTIMIZER_NONE, OPTIMIZER_ISL };

static cl::opt<PassPositionChoice> PassPosition(
    "polly-position", cl::desc("Where to run polly in the pass pipeline"),
    cl::values(
        clEnumValN(POSITION_EARLY, "early", "Before everything"),
        clEnumValN(POSITION_AFTER_LOOPOPT, "after-loopopt",
                   "After the loop optimizer (but within the inline cycle)"),
        clEnumValN(POSITION_BEFORE_VECTORIZER, "before-vectorizer",
                   "Right before the vectorizer")),
    cl::Hidden, cl::init(POSITION_EARLY), cl::ZeroOrMore,
    cl::cat(PollyCategory));

static cl::opt<OptimizerChoice>
    Optimizer("polly-optimizer", cl::desc("Select the scheduling optimizer"),
              cl::values(clEnumValN(OPTIMIZER_NONE, "none", "No optimizer"),
                         clEnumValN(OPTIMIZER_ISL, "isl",
                                    "The isl scheduling optimizer")),
              cl::Hidden, cl::init(OPTIMIZER_ISL), cl::ZeroOrMore,
              cl::cat(PollyCategory));

enum CodeGenChoice { CODEGEN_FULL, CODEGEN_AST, CODEGEN_NONE };
static cl::opt<CodeGenChoice> CodeGeneration(
    "polly-code-generation", cl::desc("How much code-generation to perform"),
    cl::values(clEnumValN(CODEGEN_FULL, "full", "AST and IR generation"),
               clEnumValN(CODEGEN_AST, "ast", "Only AST generation"),
               clEnumValN(CODEGEN_NONE, "none", "No code generation")),
    cl::Hidden, cl::init(CODEGEN_FULL), cl::ZeroOrMore, cl::cat(PollyCategory));

enum TargetChoice { TARGET_CPU, TARGET_GPU };
static cl::opt<TargetChoice>
    Target("polly-target", cl::desc("The hardware to target"),
           cl::values(clEnumValN(TARGET_CPU, "cpu", "generate CPU code")
#ifdef GPU_CODEGEN
                          ,
                      clEnumValN(TARGET_GPU, "gpu", "generate GPU code")
#endif
                          ),
           cl::init(TARGET_CPU), cl::ZeroOrMore, cl::cat(PollyCategory));

VectorizerChoice polly::PollyVectorizerChoice;
static cl::opt<polly::VectorizerChoice, true> Vectorizer(
    "polly-vectorizer", cl::desc("Select the vectorization strategy"),
    cl::values(
        clEnumValN(polly::VECTORIZER_NONE, "none", "No Vectorization"),
        clEnumValN(polly::VECTORIZER_POLLY, "polly",
                   "Polly internal vectorizer"),
        clEnumValN(
            polly::VECTORIZER_STRIPMINE, "stripmine",
            "Strip-mine outer loops for the loop-vectorizer to trigger")),
    cl::location(PollyVectorizerChoice), cl::init(polly::VECTORIZER_NONE),
    cl::ZeroOrMore, cl::cat(PollyCategory));

static cl::opt<bool> ImportJScop(
    "polly-import",
    cl::desc("Export the polyhedral description of the detected Scops"),
    cl::Hidden, cl::init(false), cl::ZeroOrMore, cl::cat(PollyCategory));

static cl::opt<bool> ExportJScop(
    "polly-export",
    cl::desc("Export the polyhedral description of the detected Scops"),
    cl::Hidden, cl::init(false), cl::ZeroOrMore, cl::cat(PollyCategory));

static cl::opt<bool> DeadCodeElim("polly-run-dce",
                                  cl::desc("Run the dead code elimination"),
                                  cl::Hidden, cl::init(false), cl::ZeroOrMore,
                                  cl::cat(PollyCategory));

static cl::opt<bool> PollyViewer(
    "polly-show",
    cl::desc("Highlight the code regions that will be optimized in a "
             "(CFG BBs and LLVM-IR instructions)"),
    cl::init(false), cl::ZeroOrMore, cl::cat(PollyCategory));

static cl::opt<bool> PollyOnlyViewer(
    "polly-show-only",
    cl::desc("Highlight the code regions that will be optimized in "
             "a (CFG only BBs)"),
    cl::init(false), cl::cat(PollyCategory));

static cl::opt<bool>
    PollyPrinter("polly-dot", cl::desc("Enable the Polly DOT printer in -O3"),
                 cl::Hidden, cl::value_desc("Run the Polly DOT printer at -O3"),
                 cl::init(false), cl::cat(PollyCategory));

static cl::opt<bool> PollyOnlyPrinter(
    "polly-dot-only",
    cl::desc("Enable the Polly DOT printer in -O3 (no BB content)"), cl::Hidden,
    cl::value_desc("Run the Polly DOT printer at -O3 (no BB content"),
    cl::init(false), cl::cat(PollyCategory));

static cl::opt<bool>
    CFGPrinter("polly-view-cfg",
               cl::desc("Show the Polly CFG right after code generation"),
               cl::Hidden, cl::init(false), cl::cat(PollyCategory));

static cl::opt<bool>
    EnablePolyhedralInfo("polly-enable-polyhedralinfo",
                         cl::desc("Enable polyhedral interface of Polly"),
                         cl::Hidden, cl::init(false), cl::cat(PollyCategory));

static cl::opt<bool> EnableKnown(
    "polly-enable-known",
    cl::desc("Use scalar-to-array access conversion using known array content"),
    cl::Hidden, cl::init(false), cl::cat(PollyCategory));

static cl::opt<bool>
    DumpBefore("polly-dump-before",
               cl::desc("Dump module before Polly transformations into a file "
                        "suffixed with \"-before\""),
               cl::init(false), cl::cat(PollyCategory));

static cl::list<std::string> DumpBeforeFile(
    "polly-dump-before-file",
    cl::desc("Dump module before Polly transformations to the given file"),
    cl::cat(PollyCategory));

static cl::opt<bool>
    DumpAfter("polly-dump-after",
              cl::desc("Dump module after Polly transformations into a file "
                       "suffixed with \"-after\""),
              cl::init(false), cl::cat(PollyCategory));

static cl::list<std::string> DumpAfterFile(
    "polly-dump-after-file",
    cl::desc("Dump module after Polly transformations to the given file"),
    cl::ZeroOrMore, cl::cat(PollyCategory));

static cl::opt<bool>
    EnableDeLICM("polly-enable-delicm",
                 cl::desc("Eliminate scalar loop carried dependences"),
                 cl::Hidden, cl::init(false), cl::cat(PollyCategory));

static cl::opt<bool>
    EnableSimplify("polly-enable-simplify",
                   cl::desc("Simplify SCoP after optimizations"),
                   cl::init(false), cl::cat(PollyCategory));

<<<<<<< HEAD
// TODO: Instead of enabling by command switch, can activate if any
// scalardep-removal pass is activated (and
// -polly-unprofitable-scalar-accs=false)
static cl::opt<bool> EnableLatePrune(
    "polly-enable-late-prune",
    cl::desc("Bail out on unprofitable scops before rescheduling"), cl::Hidden,
    cl::init(false), cl::cat(PollyCategory));
=======
static cl::opt<bool> EnablePruneUnprofitable(
    "polly-enable-prune-unprofitable",
    cl::desc("Bail out on unprofitable SCoPs before rescheduling"), cl::Hidden,
    cl::init(true), cl::cat(PollyCategory));
>>>>>>> 69d880e5

namespace polly {
void initializePollyPasses(PassRegistry &Registry) {
  initializeCodeGenerationPass(Registry);

#ifdef GPU_CODEGEN
  initializePPCGCodeGenerationPass(Registry);
#endif
  initializeCodePreparationPass(Registry);
  initializeDeadCodeElimPass(Registry);
  initializeDependenceInfoPass(Registry);
  initializeDependenceInfoWrapperPassPass(Registry);
  initializeJSONExporterPass(Registry);
  initializeJSONImporterPass(Registry);
  initializeIslAstInfoPass(Registry);
  initializeIslScheduleOptimizerPass(Registry);
  initializePollyCanonicalizePass(Registry);
  initializePolyhedralInfoPass(Registry);
  initializeScopDetectionPass(Registry);
  initializeScopInfoRegionPassPass(Registry);
  initializeScopInfoWrapperPassPass(Registry);
  initializeCodegenCleanupPass(Registry);
  initializeFlattenSchedulePass(Registry);
  initializeKnownPass(Registry);
  initializeDeLICMPass(Registry);
  initializeSimplifyPass(Registry);
  initializePruneUnprofitablePass(Registry);
  initializeDumpModulePass(Registry);
<<<<<<< HEAD
  initializeDumpDebugPass(Registry);
=======
  initializePruneUnprofitablePass(Registry);
>>>>>>> 69d880e5
}

/// Register Polly passes such that they form a polyhedral optimizer.
///
/// The individual Polly passes are registered in the pass manager such that
/// they form a full polyhedral optimizer. The flow of the optimizer starts with
/// a set of preparing transformations that canonicalize the LLVM-IR such that
/// the LLVM-IR is easier for us to understand and to optimizes. On the
/// canonicalized LLVM-IR we first run the ScopDetection pass, which detects
/// static control flow regions. Those regions are then translated by the
/// ScopInfo pass into a polyhedral representation. As a next step, a scheduling
/// optimizer is run on the polyhedral representation and finally the optimized
/// polyhedral representation is code generated back to LLVM-IR.
///
/// Besides this core functionality, we optionally schedule passes that provide
/// a graphical view of the scops (Polly[Only]Viewer, Polly[Only]Printer), that
/// allow the export/import of the polyhedral representation
/// (JSCON[Exporter|Importer]) or that show the cfg after code generation.
///
/// For certain parts of the Polly optimizer, several alternatives are provided:
///
/// As scheduling optimizer we support the isl scheduling optimizer
/// (http://freecode.com/projects/isl).
/// It is also possible to run Polly with no optimizer. This mode is mainly
/// provided to analyze the run and compile time changes caused by the
/// scheduling optimizer.
///
/// Polly supports the isl internal code generator.
void registerPollyPasses(llvm::legacy::PassManagerBase &PM) {
  if (DumpBefore)
    PM.add(polly::createDumpModulePass("-before", true));
  for (auto &Filename : DumpBeforeFile)
    PM.add(polly::createDumpModulePass(Filename, false));

  PM.add(polly::createScopDetectionPass());

  if (PollyDetectOnly)
    return;

  if (PollyViewer)
    PM.add(polly::createDOTViewerPass());
  if (PollyOnlyViewer)
    PM.add(polly::createDOTOnlyViewerPass());
  if (PollyPrinter)
    PM.add(polly::createDOTPrinterPass());
  if (PollyOnlyPrinter)
    PM.add(polly::createDOTOnlyPrinterPass());

  PM.add(polly::createScopInfoRegionPassPass());
  if (EnablePolyhedralInfo)
    PM.add(polly::createPolyhedralInfoPass());

  if (EnableKnown)
    PM.add(polly::createKnownPass());
  if (EnableDeLICM)
    PM.add(polly::createDeLICMPass());
  if (EnableSimplify)
    PM.add(polly::createSimplifyPass());

  if (ImportJScop)
    PM.add(polly::createJSONImporterPass());

  if (DeadCodeElim)
    PM.add(polly::createDeadCodeElimPass());

<<<<<<< HEAD
  if (EnableLatePrune)
=======
  if (EnablePruneUnprofitable)
>>>>>>> 69d880e5
    PM.add(polly::createPruneUnprofitablePass());

  if (Target == TARGET_GPU) {
    // GPU generation provides its own scheduling optimization strategy.
  } else {
    switch (Optimizer) {
    case OPTIMIZER_NONE:
      break; /* Do nothing */

    case OPTIMIZER_ISL:
      PM.add(polly::createIslScheduleOptimizerPass());
      break;
    }
  }

  if (ExportJScop)
    PM.add(polly::createJSONExporterPass());

  if (Target == TARGET_GPU) {
#ifdef GPU_CODEGEN
    PM.add(polly::createPPCGCodeGenerationPass());
#endif
  } else {
    switch (CodeGeneration) {
    case CODEGEN_AST:
      PM.add(polly::createIslAstInfoPass());
      break;
    case CODEGEN_FULL:
      PM.add(polly::createCodeGenerationPass());
      break;
    case CODEGEN_NONE:
      break;
    }
  }

  // FIXME: This dummy ModulePass keeps some programs from miscompiling,
  // probably some not correctly preserved analyses. It acts as a barrier to
  // force all analysis results to be recomputed.
  PM.add(createBarrierNoopPass());

  if (DumpAfter)
    PM.add(polly::createDumpModulePass("-after", true));
  for (auto &Filename : DumpAfterFile)
    PM.add(polly::createDumpModulePass(Filename, false));

  if (CFGPrinter)
    PM.add(llvm::createCFGPrinterLegacyPassPass());

  if (Target == TARGET_GPU) {
    // Invariant load hoisting not yet supported by GPU code generation.
    PollyInvariantLoadHoisting = false;
  }
}

static bool shouldEnablePolly() {
  if (PollyOnlyPrinter || PollyPrinter || PollyOnlyViewer || PollyViewer)
    PollyTrackFailures = true;

  if (PollyOnlyPrinter || PollyPrinter || PollyOnlyViewer || PollyViewer ||
      ExportJScop || ImportJScop)
    PollyEnabled = true;

  return PollyEnabled;
}

static void
registerPollyEarlyAsPossiblePasses(const llvm::PassManagerBuilder &Builder,
                                   llvm::legacy::PassManagerBase &PM) {
  if (DumpDebug)
    PM.add(polly::createDumpDebugPass());

  if (!polly::shouldEnablePolly())
    return;

  if (PassPosition != POSITION_EARLY)
    return;

  registerCanonicalicationPasses(PM);
  polly::registerPollyPasses(PM);
}

static void
registerPollyLoopOptimizerEndPasses(const llvm::PassManagerBuilder &Builder,
                                    llvm::legacy::PassManagerBase &PM) {
  if (!polly::shouldEnablePolly())
    return;

  if (PassPosition != POSITION_AFTER_LOOPOPT)
    return;

  PM.add(polly::createCodePreparationPass());
  polly::registerPollyPasses(PM);
  PM.add(createCodegenCleanupPass());
}

static void
registerPollyScalarOptimizerLatePasses(const llvm::PassManagerBuilder &Builder,
                                       llvm::legacy::PassManagerBase &PM) {
  if (!polly::shouldEnablePolly())
    return;

  if (PassPosition != POSITION_BEFORE_VECTORIZER)
    return;

  PM.add(polly::createCodePreparationPass());
  polly::registerPollyPasses(PM);
  PM.add(createCodegenCleanupPass());
}

/// Register Polly to be available as an optimizer
///
///
/// We can currently run Polly at three different points int the pass manager.
/// a) very early, b) after the canonicalizing loop transformations and c) right
/// before the vectorizer.
///
/// The default is currently a), to register Polly such that it runs as early as
/// possible. This has several implications:
///
///   1) We need to schedule more canonicalization passes
///
///   As nothing is run before Polly, it is necessary to run a set of preparing
///   transformations before Polly to canonicalize the LLVM-IR and to allow
///   Polly to detect and understand the code.
///
///   2) LICM and LoopIdiom pass have not yet been run
///
///   Loop invariant code motion as well as the loop idiom recognition pass make
///   it more difficult for Polly to transform code. LICM may introduce
///   additional data dependences that are hard to eliminate and the loop idiom
///   recognition pass may introduce calls to memset that we currently do not
///   understand. By running Polly early enough (meaning before these passes) we
///   avoid difficulties that may be introduced by these passes.
///
///   3) We get the full -O3 optimization sequence after Polly
///
///   The LLVM-IR that is generated by Polly has been optimized on a high level,
///   but it may be rather inefficient on the lower/scalar level. By scheduling
///   Polly before all other passes, we have the full sequence of -O3
///   optimizations behind us, such that inefficiencies on the low level can
///   be optimized away.
///
/// We are currently evaluating the benefit or running Polly at position b) or
/// c). b) is likely to early as it interacts with the inliner. c) is nice
/// as everything is fully inlined and canonicalized, but we need to be able
/// to handle LICMed code to make it useful.
static llvm::RegisterStandardPasses RegisterPollyOptimizerEarly(
    llvm::PassManagerBuilder::EP_ModuleOptimizerEarly,
    registerPollyEarlyAsPossiblePasses);

static llvm::RegisterStandardPasses
    RegisterPollyOptimizerLoopEnd(llvm::PassManagerBuilder::EP_LoopOptimizerEnd,
                                  registerPollyLoopOptimizerEndPasses);

static llvm::RegisterStandardPasses RegisterPollyOptimizerScalarLate(
    llvm::PassManagerBuilder::EP_VectorizerStart,
    registerPollyScalarOptimizerLatePasses);
} // namespace polly<|MERGE_RESOLUTION|>--- conflicted
+++ resolved
@@ -207,20 +207,10 @@
                    cl::desc("Simplify SCoP after optimizations"),
                    cl::init(false), cl::cat(PollyCategory));
 
-<<<<<<< HEAD
-// TODO: Instead of enabling by command switch, can activate if any
-// scalardep-removal pass is activated (and
-// -polly-unprofitable-scalar-accs=false)
-static cl::opt<bool> EnableLatePrune(
-    "polly-enable-late-prune",
-    cl::desc("Bail out on unprofitable scops before rescheduling"), cl::Hidden,
-    cl::init(false), cl::cat(PollyCategory));
-=======
 static cl::opt<bool> EnablePruneUnprofitable(
     "polly-enable-prune-unprofitable",
     cl::desc("Bail out on unprofitable SCoPs before rescheduling"), cl::Hidden,
     cl::init(true), cl::cat(PollyCategory));
->>>>>>> 69d880e5
 
 namespace polly {
 void initializePollyPasses(PassRegistry &Registry) {
@@ -249,11 +239,8 @@
   initializeSimplifyPass(Registry);
   initializePruneUnprofitablePass(Registry);
   initializeDumpModulePass(Registry);
-<<<<<<< HEAD
   initializeDumpDebugPass(Registry);
-=======
   initializePruneUnprofitablePass(Registry);
->>>>>>> 69d880e5
 }
 
 /// Register Polly passes such that they form a polyhedral optimizer.
@@ -319,11 +306,10 @@
   if (DeadCodeElim)
     PM.add(polly::createDeadCodeElimPass());
 
-<<<<<<< HEAD
+  if (EnablePruneUnprofitable)
+    PM.add(polly::createPruneUnprofitablePass());
+
   if (EnableLatePrune)
-=======
-  if (EnablePruneUnprofitable)
->>>>>>> 69d880e5
     PM.add(polly::createPruneUnprofitablePass());
 
   if (Target == TARGET_GPU) {
