--- conflicted
+++ resolved
@@ -126,20 +126,12 @@
     assert(BasePointer && "Could not find base pointer");
     AccessFunction = SE->getMinusSCEV(AccessFunction, BasePointer);
 
-<<<<<<< HEAD
     bool IsAffine =
       isAffineExpr(&R, AccessFunction, *SE, BasePointer->getValue());
     
     Functions.push_back(
         std::make_pair(IRAccess(Type, BasePointer->getValue(), AccessFunction,
                                 Size, IsAffine, false), &Inst));
-=======
-      Functions.push_back(
-          std::make_pair(IRAccess(Type, BasePointer->getValue(), AccessFunction,
-                                  Size, IsAffine),
-                         &Inst));
-    }
->>>>>>> 0a0e588d
   }
 
   if (Functions.empty())
