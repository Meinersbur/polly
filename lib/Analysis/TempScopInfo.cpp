//===---------- TempScopInfo.cpp  - Extract TempScops ---------------------===//
//
//                     The LLVM Compiler Infrastructure
//
// This file is distributed under the University of Illinois Open Source
// License. See LICENSE.TXT for details.
//
//===----------------------------------------------------------------------===//
//
// Collect information about the control flow regions detected by the Scop
// detection, such that this information can be translated info its polyhedral
// representation.
//
//===----------------------------------------------------------------------===//

#include "polly/TempScopInfo.h"

#include "polly/LinkAllPasses.h"
#include "polly/Support/GICHelper.h"
#include "polly/Support/ScopHelper.h"
#include "polly/Support/SCEVValidator.h"

#include "llvm/Analysis/AliasAnalysis.h"
#include "llvm/Analysis/RegionIterator.h"
#include "llvm/IR/DataLayout.h"
#include "llvm/Assembly/Writer.h"
#include "llvm/Analysis/LoopInfo.h"
#include "llvm/Analysis/ScalarEvolution.h"
#include "llvm/Analysis/ScalarEvolutionExpressions.h"
#include "llvm/ADT/STLExtras.h"

//#include <isl/aff.h>
//#include "polly/ScopInfo.h" // class SCEVAffinator

//#include <polly/MollyMeta.h>
#include "polly/FieldAccess.h"

#define DEBUG_TYPE "polly-analyze-ir"
#include "llvm/Support/Debug.h"

using namespace llvm;
using namespace polly;


//===----------------------------------------------------------------------===//
/// Helper Class

void Comparison::print(raw_ostream &OS) const {
  // Not yet implemented.
}

/// Helper function to print the condition
static void printBBCond(raw_ostream &OS, const BBCond &Cond) {
  assert(!Cond.empty() && "Unexpected empty condition!");
  Cond[0].print(OS);
  for (unsigned i = 1, e = Cond.size(); i != e; ++i) {
    OS << " && ";
    Cond[i].print(OS);
  }
}

inline raw_ostream &operator<<(raw_ostream &OS, const BBCond &Cond) {
  printBBCond(OS, Cond);
  return OS;
}

//===----------------------------------------------------------------------===//
// TempScop implementation
TempScop::~TempScop() {
  if (MayASInfo)
    delete MayASInfo;
}

void TempScop::print(raw_ostream &OS, ScalarEvolution *SE, LoopInfo *LI) const {
  OS << "Scop: " << R.getNameStr() << ", Max Loop Depth: " << MaxLoopDepth
     << "\n";

  printDetail(OS, SE, LI, &R, 0);
}

void
TempScop::printDetail(llvm::raw_ostream &OS, ScalarEvolution *SE, LoopInfo *LI,
                      const Region *CurR, unsigned ind) const {}


void TempScopInfo::buildAccessFunctions(Region &R, BasicBlock &BB) {
  AccFuncSetType Functions;
  Loop *L = LI->getLoopFor(&BB);

  for (BasicBlock::iterator I = BB.begin(), E = --BB.end(); I != E; ++I) {
    Instruction &Inst = *I;
  
    unsigned Size;
    enum IRAccess::TypeKind Type;
    if (LoadInst *Load = dyn_cast<LoadInst>(&Inst)) {
      Size = TD->getTypeStoreSize(Load->getType());
      Type = IRAccess::READ;
    } else if (StoreInst *Store = dyn_cast<StoreInst>(&Inst)) {
      Size = TD->getTypeStoreSize(Store->getValueOperand()->getType());
      Type = IRAccess::WRITE;
    } else
      continue; // TODO: Support molly_set, molly_get

    // Handle Molly field accesses specially
    auto fieldAcc = FieldAccess::fromAccessInstruction(&Inst); 
    if (fieldAcc.isValid()) {
      SmallVector<const SCEV*, 4> accFuncs;
      bool IsAffine = true;
      auto nDims = fieldAcc.getNumDims();
      for (auto dim = nDims-nDims; dim<nDims; dim+=1) {
        auto coord = fieldAcc.getCoordinate(dim);
        auto accFunc = SE->getSCEV(coord);
        IsAffine = IsAffine && isAffineExpr(&R, accFunc, *SE, Constant::getNullValue(coord->getType()));
        accFuncs.push_back(accFunc);
      }

<<<<<<< HEAD
      IRAccess irAccess(Type, fieldAcc.getFieldPtr(), accFuncs, Size, IsAffine, true);
      Functions.push_back(std::make_pair(irAccess, &Inst));
      continue;
    } 

=======
      const SCEV *AccessFunction =
          SE->getSCEVAtScope(getPointerOperand(Inst), L);
      const SCEVUnknown *BasePointer =
          dyn_cast<SCEVUnknown>(SE->getPointerBase(AccessFunction));
>>>>>>> b7dcd05d

    const SCEV *AccessFunction = SE->getSCEV(getPointerOperand(Inst));
    const SCEVUnknown *BasePointer =
        dyn_cast<SCEVUnknown>(SE->getPointerBase(AccessFunction));

    assert(BasePointer && "Could not find base pointer");
    AccessFunction = SE->getMinusSCEV(AccessFunction, BasePointer);

    bool IsAffine =
      isAffineExpr(&R, AccessFunction, *SE, BasePointer->getValue());
    
    Functions.push_back(
        std::make_pair(IRAccess(Type, BasePointer->getValue(), AccessFunction,
                                Size, IsAffine, false), &Inst));
  }

  if (Functions.empty())
    return;

  AccFuncSetType &Accs = AccFuncMap[&BB];
  Accs.insert(Accs.end(), Functions.begin(), Functions.end());
}

void TempScopInfo::buildLoopBounds(TempScop &Scop) {
  Region &R = Scop.getMaxRegion();
  unsigned MaxLoopDepth = 0;

  for (Region::block_iterator I = R.block_begin(), E = R.block_end(); I != E;
       ++I) {
    Loop *L = LI->getLoopFor(*I);

    if (!L || !R.contains(L))
      continue;

    if (LoopBounds.find(L) != LoopBounds.end())
      continue;

    const SCEV *BackedgeTakenCount = SE->getBackedgeTakenCount(L);
    LoopBounds[L] = BackedgeTakenCount;

    Loop *OL = R.outermostLoopInRegion(L);
    unsigned LoopDepth = L->getLoopDepth() - OL->getLoopDepth() + 1;

    if (LoopDepth > MaxLoopDepth)
      MaxLoopDepth = LoopDepth;
  }

  Scop.MaxLoopDepth = MaxLoopDepth;
}

void TempScopInfo::buildAffineCondition(Value &V, bool inverted,
                                        Comparison **Comp) const {
  if (ConstantInt *C = dyn_cast<ConstantInt>(&V)) {
    // If this is always true condition, we will create 1 >= 0,
    // otherwise we will create 1 == 0.
    const SCEV *LHS = SE->getConstant(C->getType(), 0);
    const SCEV *RHS = SE->getConstant(C->getType(), 1);

    if (C->isOne() == inverted)
      *Comp = new Comparison(RHS, LHS, ICmpInst::ICMP_NE);
    else
      *Comp = new Comparison(LHS, LHS, ICmpInst::ICMP_EQ);

    return;
  }

  ICmpInst *ICmp = dyn_cast<ICmpInst>(&V);
  assert(ICmp && "Only ICmpInst of constant as condition supported!");

  Loop *L = LI->getLoopFor(ICmp->getParent());
  const SCEV *LHS = SE->getSCEVAtScope(ICmp->getOperand(0), L);
  const SCEV *RHS = SE->getSCEVAtScope(ICmp->getOperand(1), L);

  ICmpInst::Predicate Pred = ICmp->getPredicate();

  // Invert the predicate if needed.
  if (inverted)
    Pred = ICmpInst::getInversePredicate(Pred);

  switch (Pred) {
  case ICmpInst::ICMP_UGT:
  case ICmpInst::ICMP_UGE:
  case ICmpInst::ICMP_ULT:
  case ICmpInst::ICMP_ULE:
    // TODO: At the moment we need to see everything as signed. This is an
    //       correctness issue that needs to be solved.
    //AffLHS->setUnsigned();
    //AffRHS->setUnsigned();
    break;
  default:
    break;
  }

  *Comp = new Comparison(LHS, RHS, Pred);
}

void TempScopInfo::buildCondition(BasicBlock *BB, BasicBlock *RegionEntry) {
  BBCond Cond;

  DomTreeNode *BBNode = DT->getNode(BB), *EntryNode = DT->getNode(RegionEntry);
  assert(BBNode && EntryNode && "Get null node while building condition!");

  // Walk up the dominance tree until reaching the entry node. Add all
  // conditions on the path to BB except if BB postdominates the block
  // containing the condition.
  while (BBNode != EntryNode) {
    BasicBlock *CurBB = BBNode->getBlock();
    BBNode = BBNode->getIDom();
    assert(BBNode && "BBNode should not reach the root node!");

    if (PDT->dominates(CurBB, BBNode->getBlock()))
      continue;

    BranchInst *Br = dyn_cast<BranchInst>(BBNode->getBlock()->getTerminator());
    assert(Br && "A Valid Scop should only contain branch instruction");

    if (Br->isUnconditional())
      continue;

    // Is BB on the ELSE side of the branch?
    bool inverted = DT->dominates(Br->getSuccessor(1), BB);

    Comparison *Cmp;
    buildAffineCondition(*(Br->getCondition()), inverted, &Cmp);
    Cond.push_back(*Cmp);
  }

  if (!Cond.empty())
    BBConds[BB] = Cond;
}

TempScop *TempScopInfo::buildTempScop(Region &R) {
  TempScop *TScop = new TempScop(R, LoopBounds, BBConds, AccFuncMap);

  for (Region::block_iterator I = R.block_begin(), E = R.block_end(); I != E;
       ++I) {
    buildAccessFunctions(R, **I);
    buildCondition(*I, R.getEntry());
  }

  buildLoopBounds(*TScop);

  // Build the MayAliasSets.
  TScop->MayASInfo->buildMayAliasSets(*TScop, *AA);
  return TScop;
}

TempScop *TempScopInfo::getTempScop(const Region *R) const {
  TempScopMapType::const_iterator at = TempScops.find(R);
  return at == TempScops.end() ? 0 : at->second;
}

void TempScopInfo::print(raw_ostream &OS, const Module *) const {
  for (TempScopMapType::const_iterator I = TempScops.begin(),
                                       E = TempScops.end();
       I != E; ++I)
    I->second->print(OS, SE, LI);
}

bool TempScopInfo::runOnFunction(Function &F) {
  DT = &getAnalysis<DominatorTree>();
  PDT = &getAnalysis<PostDominatorTree>();
  SE = &getAnalysis<ScalarEvolution>();
  LI = &getAnalysis<LoopInfo>();
  SD = &getAnalysis<ScopDetection>();
  AA = &getAnalysis<AliasAnalysis>();
  TD = &getAnalysis<DataLayout>();

  for (ScopDetection::iterator I = SD->begin(), E = SD->end(); I != E; ++I) {
    Region *R = const_cast<Region *>(*I);
    TempScops.insert(std::make_pair(R, buildTempScop(*R)));
  }

  return false;
}

void TempScopInfo::getAnalysisUsage(AnalysisUsage &AU) const {
  AU.addRequired<DataLayout>();
  AU.addRequiredTransitive<DominatorTree>();
  AU.addRequiredTransitive<PostDominatorTree>();
  AU.addRequiredTransitive<LoopInfo>();
  AU.addRequiredTransitive<ScalarEvolution>();
  AU.addRequiredTransitive<ScopDetection>();
  AU.addRequiredID(IndependentBlocksID);
  AU.addRequired<AliasAnalysis>();
  AU.setPreservesAll();
}

TempScopInfo::~TempScopInfo() { clear(); }

void TempScopInfo::clear() {
  BBConds.clear();
  LoopBounds.clear();
  AccFuncMap.clear();
  DeleteContainerSeconds(TempScops);
  TempScops.clear();
}

//===----------------------------------------------------------------------===//
// TempScop information extraction pass implement
char TempScopInfo::ID = 0;

Pass *polly::createTempScopInfoPass() { return new TempScopInfo(); }

INITIALIZE_PASS_BEGIN(TempScopInfo, "polly-analyze-ir",
                      "Polly - Analyse the LLVM-IR in the detected regions",
                      false, false);
INITIALIZE_AG_DEPENDENCY(AliasAnalysis);
INITIALIZE_PASS_DEPENDENCY(DominatorTree);
INITIALIZE_PASS_DEPENDENCY(LoopInfo);
INITIALIZE_PASS_DEPENDENCY(PostDominatorTree);
INITIALIZE_PASS_DEPENDENCY(RegionInfo);
INITIALIZE_PASS_DEPENDENCY(ScalarEvolution);
INITIALIZE_PASS_DEPENDENCY(DataLayout);
INITIALIZE_PASS_END(TempScopInfo, "polly-analyze-ir",
                    "Polly - Analyse the LLVM-IR in the detected regions",
                    false, false)<|MERGE_RESOLUTION|>--- conflicted
+++ resolved
@@ -114,22 +114,15 @@
         accFuncs.push_back(accFunc);
       }
 
-<<<<<<< HEAD
       IRAccess irAccess(Type, fieldAcc.getFieldPtr(), accFuncs, Size, IsAffine, true);
       Functions.push_back(std::make_pair(irAccess, &Inst));
       continue;
     } 
 
-=======
       const SCEV *AccessFunction =
           SE->getSCEVAtScope(getPointerOperand(Inst), L);
       const SCEVUnknown *BasePointer =
           dyn_cast<SCEVUnknown>(SE->getPointerBase(AccessFunction));
->>>>>>> b7dcd05d
-
-    const SCEV *AccessFunction = SE->getSCEV(getPointerOperand(Inst));
-    const SCEVUnknown *BasePointer =
-        dyn_cast<SCEVUnknown>(SE->getPointerBase(AccessFunction));
 
     assert(BasePointer && "Could not find base pointer");
     AccessFunction = SE->getMinusSCEV(AccessFunction, BasePointer);
