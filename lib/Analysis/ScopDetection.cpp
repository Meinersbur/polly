--- conflicted
+++ resolved
@@ -61,11 +61,6 @@
 #include "llvm/IR/DiagnosticInfo.h"
 #include "llvm/IR/DiagnosticPrinter.h"
 #include "llvm/IR/LLVMContext.h"
-<<<<<<< HEAD
-
-#define DEBUG_TYPE "molly"
-=======
->>>>>>> af1b4fd4
 #include "llvm/Support/Debug.h"
 #include <set>
 #ifdef MOLLY
@@ -859,12 +854,9 @@
 
   releaseMemory();
 
-<<<<<<< HEAD
-=======
   if (OnlyFunction != "" && !F.getName().count(OnlyFunction))
     return false;
 
->>>>>>> af1b4fd4
   if (!isValidFunction(F))
     return false;
 
