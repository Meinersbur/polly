--- conflicted
+++ resolved
@@ -644,15 +644,13 @@
 }
 
 bool ScopDetection::runOnFunction(llvm::Function &F) {
-<<<<<<< HEAD
   if (F.getName() == "main") {
     int a = 0;
   }
-=======
+
   LI = &getAnalysis<LoopInfo>();
   if (!DetectScopsWithoutLoops && LI->empty())
     return false;
->>>>>>> de81f24f
 
   AA = &getAnalysis<AliasAnalysis>();
   SE = &getAnalysis<ScalarEvolution>();
