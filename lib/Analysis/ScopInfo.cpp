//===--------- ScopInfo.cpp ----------------------------------------------===//
//
//                     The LLVM Compiler Infrastructure
//
// This file is distributed under the University of Illinois Open Source
// License. See LICENSE.TXT for details.
//
//===----------------------------------------------------------------------===//
//
// Create a polyhedral description for a static control flow region.
//
// The pass creates a polyhedral description of the Scops detected by the Scop
// detection derived from their LLVM-IR code.
//
// This representation is shared among several tools in the polyhedral
// community, which are e.g. Cloog, Pluto, Loopo, Graphite.
//
//===----------------------------------------------------------------------===//

#include "polly/ScopInfo.h"
#include "polly/LinkAllPasses.h"
#include "polly/Options.h"
#include "polly/ScopBuilder.h"
#include "polly/Support/GICHelper.h"
#include "polly/Support/SCEVValidator.h"
#include "polly/Support/ScopHelper.h"
#include "llvm/ADT/DepthFirstIterator.h"
#include "llvm/ADT/MapVector.h"
#include "llvm/ADT/PostOrderIterator.h"
#include "llvm/ADT/STLExtras.h"
#include "llvm/ADT/SetVector.h"
#include "llvm/ADT/Statistic.h"
#include "llvm/ADT/StringExtras.h"
#include "llvm/Analysis/AliasAnalysis.h"
#include "llvm/Analysis/AssumptionCache.h"
#include "llvm/Analysis/Loads.h"
#include "llvm/Analysis/LoopInfo.h"
#include "llvm/Analysis/LoopIterator.h"
#include "llvm/Analysis/RegionIterator.h"
#include "llvm/Analysis/ScalarEvolutionExpressions.h"
#include "llvm/IR/DiagnosticInfo.h"
#include "llvm/Support/Debug.h"
#include "isl/aff.h"
#include "isl/constraint.h"
#include "isl/local_space.h"
#include "isl/map.h"
#include "isl/options.h"
#include "isl/printer.h"
#include "isl/schedule.h"
#include "isl/schedule_node.h"
#include "isl/set.h"
#include "isl/union_map.h"
#include "isl/union_set.h"
#include "isl/val.h"
#include <sstream>
#include <string>
#include <vector>

using namespace llvm;
using namespace polly;

#define DEBUG_TYPE "polly-scops"

// The maximal number of basic sets we allow during domain construction to
// be created. More complex scops will result in very high compile time and
// are also unlikely to result in good code
static int const MaxDisjunctionsInDomain = 20;

static cl::opt<bool> PollyRemarksMinimal(
    "polly-remarks-minimal",
    cl::desc("Do not emit remarks about assumptions that are known"),
    cl::Hidden, cl::ZeroOrMore, cl::init(false), cl::cat(PollyCategory));

// Multiplicative reductions can be disabled separately as these kind of
// operations can overflow easily. Additive reductions and bit operations
// are in contrast pretty stable.
static cl::opt<bool> DisableMultiplicativeReductions(
    "polly-disable-multiplicative-reductions",
    cl::desc("Disable multiplicative reductions"), cl::Hidden, cl::ZeroOrMore,
    cl::init(false), cl::cat(PollyCategory));

static cl::opt<unsigned> RunTimeChecksMaxParameters(
    "polly-rtc-max-parameters",
    cl::desc("The maximal number of parameters allowed in RTCs."), cl::Hidden,
    cl::ZeroOrMore, cl::init(8), cl::cat(PollyCategory));

static cl::opt<unsigned> RunTimeChecksMaxArraysPerGroup(
    "polly-rtc-max-arrays-per-group",
    cl::desc("The maximal number of arrays to compare in each alias group."),
    cl::Hidden, cl::ZeroOrMore, cl::init(20), cl::cat(PollyCategory));

static cl::opt<std::string> UserContextStr(
    "polly-context", cl::value_desc("isl parameter set"),
    cl::desc("Provide additional constraints on the context parameters"),
    cl::init(""), cl::cat(PollyCategory));

static cl::opt<bool> DetectReductions("polly-detect-reductions",
                                      cl::desc("Detect and exploit reductions"),
                                      cl::Hidden, cl::ZeroOrMore,
                                      cl::init(true), cl::cat(PollyCategory));

static cl::opt<bool>
    IslOnErrorAbort("polly-on-isl-error-abort",
                    cl::desc("Abort if an isl error is encountered"),
                    cl::init(true), cl::cat(PollyCategory));

static cl::opt<bool> UnprofitableScalarAccs(
    "polly-unprofitable-scalar-accs",
    cl::desc("Count statements with scalar accesses as not optimizable"),
<<<<<<< HEAD
    cl::init(true), cl::cat(PollyCategory));
=======
    cl::Hidden, cl::init(true), cl::cat(PollyCategory));
>>>>>>> b55fd1bf

//===----------------------------------------------------------------------===//

// Create a sequence of two schedules. Either argument may be null and is
// interpreted as the empty schedule. Can also return null if both schedules are
// empty.
static __isl_give isl_schedule *
combineInSequence(__isl_take isl_schedule *Prev,
                  __isl_take isl_schedule *Succ) {
  if (!Prev)
    return Succ;
  if (!Succ)
    return Prev;

  return isl_schedule_sequence(Prev, Succ);
}

static __isl_give isl_set *addRangeBoundsToSet(__isl_take isl_set *S,
                                               const ConstantRange &Range,
                                               int dim,
                                               enum isl_dim_type type) {
  isl_val *V;
  isl_ctx *ctx = isl_set_get_ctx(S);

  bool useLowerUpperBound = Range.isSignWrappedSet() && !Range.isFullSet();
  const auto LB = useLowerUpperBound ? Range.getLower() : Range.getSignedMin();
  V = isl_valFromAPInt(ctx, LB, true);
  isl_set *SLB = isl_set_lower_bound_val(isl_set_copy(S), type, dim, V);

  const auto UB = useLowerUpperBound ? Range.getUpper() : Range.getSignedMax();
  V = isl_valFromAPInt(ctx, UB, true);
  if (useLowerUpperBound)
    V = isl_val_sub_ui(V, 1);
  isl_set *SUB = isl_set_upper_bound_val(S, type, dim, V);

  if (useLowerUpperBound)
    return isl_set_union(SLB, SUB);
  else
    return isl_set_intersect(SLB, SUB);
}

static const ScopArrayInfo *identifyBasePtrOriginSAI(Scop *S, Value *BasePtr) {
  LoadInst *BasePtrLI = dyn_cast<LoadInst>(BasePtr);
  if (!BasePtrLI)
    return nullptr;

  if (!S->contains(BasePtrLI))
    return nullptr;

  ScalarEvolution &SE = *S->getSE();

  auto *OriginBaseSCEV =
      SE.getPointerBase(SE.getSCEV(BasePtrLI->getPointerOperand()));
  if (!OriginBaseSCEV)
    return nullptr;

  auto *OriginBaseSCEVUnknown = dyn_cast<SCEVUnknown>(OriginBaseSCEV);
  if (!OriginBaseSCEVUnknown)
    return nullptr;

  return S->getScopArrayInfo(OriginBaseSCEVUnknown->getValue(),
                             ScopArrayInfo::MK_Array);
}

ScopArrayInfo::ScopArrayInfo(Value *BasePtr, Type *ElementType, isl_ctx *Ctx,
                             ArrayRef<const SCEV *> Sizes, enum MemoryKind Kind,
                             const DataLayout &DL, Scop *S,
                             const char *BaseName)
    : BasePtr(BasePtr), ElementType(ElementType), Kind(Kind), DL(DL), S(*S) {
  std::string BasePtrName =
      BaseName ? BaseName : getIslCompatibleName("MemRef_", BasePtr,
                                                 Kind == MK_PHI ? "__phi" : "");
  Id = isl_id_alloc(Ctx, BasePtrName.c_str(), this);

  updateSizes(Sizes);

  if (!BasePtr || Kind != MK_Array) {
    BasePtrOriginSAI = nullptr;
    return;
  }

  BasePtrOriginSAI = identifyBasePtrOriginSAI(S, BasePtr);
  if (BasePtrOriginSAI)
    const_cast<ScopArrayInfo *>(BasePtrOriginSAI)->addDerivedSAI(this);
}

__isl_give isl_space *ScopArrayInfo::getSpace() const {
  auto *Space =
      isl_space_set_alloc(isl_id_get_ctx(Id), 0, getNumberOfDimensions());
  Space = isl_space_set_tuple_id(Space, isl_dim_set, isl_id_copy(Id));
  return Space;
}

bool ScopArrayInfo::isReadOnly() {
  isl_union_set *WriteSet = isl_union_map_range(S.getWrites());
  isl_space *Space = getSpace();
  WriteSet = isl_union_set_intersect(
      WriteSet, isl_union_set_from_set(isl_set_universe(Space)));

  bool IsReadOnly = isl_union_set_is_empty(WriteSet);
  isl_union_set_free(WriteSet);

  return IsReadOnly;
}

void ScopArrayInfo::updateElementType(Type *NewElementType) {
  if (NewElementType == ElementType)
    return;

  auto OldElementSize = DL.getTypeAllocSizeInBits(ElementType);
  auto NewElementSize = DL.getTypeAllocSizeInBits(NewElementType);

  if (NewElementSize == OldElementSize || NewElementSize == 0)
    return;

  if (NewElementSize % OldElementSize == 0 && NewElementSize < OldElementSize) {
    ElementType = NewElementType;
  } else {
    auto GCD = GreatestCommonDivisor64(NewElementSize, OldElementSize);
    ElementType = IntegerType::get(ElementType->getContext(), GCD);
  }
}

bool ScopArrayInfo::updateSizes(ArrayRef<const SCEV *> NewSizes) {
  int SharedDims = std::min(NewSizes.size(), DimensionSizes.size());
  int ExtraDimsNew = NewSizes.size() - SharedDims;
  int ExtraDimsOld = DimensionSizes.size() - SharedDims;

  for (int i = 0; i < SharedDims; i++) {
    auto *NewSize = NewSizes[i + ExtraDimsNew];
    auto *KnownSize = DimensionSizes[i + ExtraDimsOld];
    if (NewSize && KnownSize && NewSize != KnownSize)
      return false;
  }

  if (DimensionSizes.size() >= NewSizes.size())
    return true;

  DimensionSizes.clear();
  DimensionSizes.insert(DimensionSizes.begin(), NewSizes.begin(),
                        NewSizes.end());
  for (isl_pw_aff *Size : DimensionSizesPw)
    isl_pw_aff_free(Size);
  DimensionSizesPw.clear();
  for (const SCEV *Expr : DimensionSizes) {
    if (!Expr) {
      DimensionSizesPw.push_back(nullptr);
      continue;
    }
    isl_pw_aff *Size = S.getPwAffOnly(Expr);
    DimensionSizesPw.push_back(Size);
  }
  return true;
}

ScopArrayInfo::~ScopArrayInfo() {
  isl_id_free(Id);
  for (isl_pw_aff *Size : DimensionSizesPw)
    isl_pw_aff_free(Size);
}

std::string ScopArrayInfo::getName() const { return isl_id_get_name(Id); }

int ScopArrayInfo::getElemSizeInBytes() const {
  return DL.getTypeAllocSize(ElementType);
}

__isl_give isl_id *ScopArrayInfo::getBasePtrId() const {
  return isl_id_copy(Id);
}

void ScopArrayInfo::dump() const { print(errs()); }

void ScopArrayInfo::print(raw_ostream &OS, bool SizeAsPwAff) const {
  OS.indent(8) << *getElementType() << " " << getName();
  unsigned u = 0;
  if (getNumberOfDimensions() > 0 && !getDimensionSize(0)) {
    OS << "[*]";
    u++;
  }
  for (; u < getNumberOfDimensions(); u++) {
    OS << "[";

    if (SizeAsPwAff) {
      auto *Size = getDimensionSizePw(u);
      OS << " " << Size << " ";
      isl_pw_aff_free(Size);
    } else {
      OS << *getDimensionSize(u);
    }

    OS << "]";
  }

  OS << ";";

  if (BasePtrOriginSAI)
    OS << " [BasePtrOrigin: " << BasePtrOriginSAI->getName() << "]";

  OS << " // Element size " << getElemSizeInBytes() << "\n";
}

const ScopArrayInfo *
ScopArrayInfo::getFromAccessFunction(__isl_keep isl_pw_multi_aff *PMA) {
  isl_id *Id = isl_pw_multi_aff_get_tuple_id(PMA, isl_dim_out);
  assert(Id && "Output dimension didn't have an ID");
  return getFromId(Id);
}

const ScopArrayInfo *ScopArrayInfo::getFromId(__isl_take isl_id *Id) {
  void *User = isl_id_get_user(Id);
  const ScopArrayInfo *SAI = static_cast<ScopArrayInfo *>(User);
  isl_id_free(Id);
  return SAI;
}

void MemoryAccess::wrapConstantDimensions() {
  auto *SAI = getScopArrayInfo();
  auto *ArraySpace = SAI->getSpace();
  auto *Ctx = isl_space_get_ctx(ArraySpace);
  unsigned DimsArray = SAI->getNumberOfDimensions();

  auto *DivModAff = isl_multi_aff_identity(isl_space_map_from_domain_and_range(
      isl_space_copy(ArraySpace), isl_space_copy(ArraySpace)));
  auto *LArraySpace = isl_local_space_from_space(ArraySpace);

  // Begin with last dimension, to iteratively carry into higher dimensions.
  for (int i = DimsArray - 1; i > 0; i--) {
    auto *DimSize = SAI->getDimensionSize(i);
    auto *DimSizeCst = dyn_cast<SCEVConstant>(DimSize);

    // This transformation is not applicable to dimensions with dynamic size.
    if (!DimSizeCst)
      continue;

    auto *DimSizeVal = isl_valFromAPInt(Ctx, DimSizeCst->getAPInt(), false);
    auto *Var = isl_aff_var_on_domain(isl_local_space_copy(LArraySpace),
                                      isl_dim_set, i);
    auto *PrevVar = isl_aff_var_on_domain(isl_local_space_copy(LArraySpace),
                                          isl_dim_set, i - 1);

    // Compute: index % size
    // Modulo must apply in the divide of the previous iteration, if any.
    auto *Modulo = isl_aff_copy(Var);
    Modulo = isl_aff_mod_val(Modulo, isl_val_copy(DimSizeVal));
    Modulo = isl_aff_pullback_multi_aff(Modulo, isl_multi_aff_copy(DivModAff));

    // Compute: floor(index / size)
    auto *Divide = Var;
    Divide = isl_aff_div(
        Divide,
        isl_aff_val_on_domain(isl_local_space_copy(LArraySpace), DimSizeVal));
    Divide = isl_aff_floor(Divide);
    Divide = isl_aff_add(Divide, PrevVar);
    Divide = isl_aff_pullback_multi_aff(Divide, isl_multi_aff_copy(DivModAff));

    // Apply Modulo and Divide.
    DivModAff = isl_multi_aff_set_aff(DivModAff, i, Modulo);
    DivModAff = isl_multi_aff_set_aff(DivModAff, i - 1, Divide);
  }

  // Apply all modulo/divides on the accesses.
  AccessRelation =
      isl_map_apply_range(AccessRelation, isl_map_from_multi_aff(DivModAff));
  AccessRelation = isl_map_detect_equalities(AccessRelation);
  isl_local_space_free(LArraySpace);
}

void MemoryAccess::updateDimensionality() {
  auto *SAI = getScopArrayInfo();
  auto *ArraySpace = SAI->getSpace();
  auto *AccessSpace = isl_space_range(isl_map_get_space(AccessRelation));
  auto *Ctx = isl_space_get_ctx(AccessSpace);

  auto DimsArray = isl_space_dim(ArraySpace, isl_dim_set);
  auto DimsAccess = isl_space_dim(AccessSpace, isl_dim_set);
  auto DimsMissing = DimsArray - DimsAccess;

  auto *BB = getStatement()->getEntryBlock();
  auto &DL = BB->getModule()->getDataLayout();
  unsigned ArrayElemSize = SAI->getElemSizeInBytes();
  unsigned ElemBytes = DL.getTypeAllocSize(getElementType());

  auto *Map = isl_map_from_domain_and_range(
      isl_set_universe(AccessSpace),
      isl_set_universe(isl_space_copy(ArraySpace)));

  for (unsigned i = 0; i < DimsMissing; i++)
    Map = isl_map_fix_si(Map, isl_dim_out, i, 0);

  for (unsigned i = DimsMissing; i < DimsArray; i++)
    Map = isl_map_equate(Map, isl_dim_in, i - DimsMissing, isl_dim_out, i);

  AccessRelation = isl_map_apply_range(AccessRelation, Map);

  // For the non delinearized arrays, divide the access function of the last
  // subscript by the size of the elements in the array.
  //
  // A stride one array access in C expressed as A[i] is expressed in
  // LLVM-IR as something like A[i * elementsize]. This hides the fact that
  // two subsequent values of 'i' index two values that are stored next to
  // each other in memory. By this division we make this characteristic
  // obvious again. If the base pointer was accessed with offsets not divisible
  // by the accesses element size, we will have chosen a smaller ArrayElemSize
  // that divides the offsets of all accesses to this base pointer.
  if (DimsAccess == 1) {
    isl_val *V = isl_val_int_from_si(Ctx, ArrayElemSize);
    AccessRelation = isl_map_floordiv_val(AccessRelation, V);
  }

  // We currently do this only if we added at least one dimension, which means
  // some dimension's indices have not been specified, an indicator that some
  // index values have been added together.
  // TODO: Investigate general usefulness; Effect on unit tests is to make index
  // expressions more complicated.
  if (DimsMissing)
    wrapConstantDimensions();

  if (!isAffine())
    computeBoundsOnAccessRelation(ArrayElemSize);

  // Introduce multi-element accesses in case the type loaded by this memory
  // access is larger than the canonical element type of the array.
  //
  // An access ((float *)A)[i] to an array char *A is modeled as
  // {[i] -> A[o] : 4 i <= o <= 4 i + 3
  if (ElemBytes > ArrayElemSize) {
    assert(ElemBytes % ArrayElemSize == 0 &&
           "Loaded element size should be multiple of canonical element size");
    auto *Map = isl_map_from_domain_and_range(
        isl_set_universe(isl_space_copy(ArraySpace)),
        isl_set_universe(isl_space_copy(ArraySpace)));
    for (unsigned i = 0; i < DimsArray - 1; i++)
      Map = isl_map_equate(Map, isl_dim_in, i, isl_dim_out, i);

    isl_constraint *C;
    isl_local_space *LS;

    LS = isl_local_space_from_space(isl_map_get_space(Map));
    int Num = ElemBytes / getScopArrayInfo()->getElemSizeInBytes();

    C = isl_constraint_alloc_inequality(isl_local_space_copy(LS));
    C = isl_constraint_set_constant_val(C, isl_val_int_from_si(Ctx, Num - 1));
    C = isl_constraint_set_coefficient_si(C, isl_dim_in, DimsArray - 1, 1);
    C = isl_constraint_set_coefficient_si(C, isl_dim_out, DimsArray - 1, -1);
    Map = isl_map_add_constraint(Map, C);

    C = isl_constraint_alloc_inequality(LS);
    C = isl_constraint_set_coefficient_si(C, isl_dim_in, DimsArray - 1, -1);
    C = isl_constraint_set_coefficient_si(C, isl_dim_out, DimsArray - 1, 1);
    C = isl_constraint_set_constant_val(C, isl_val_int_from_si(Ctx, 0));
    Map = isl_map_add_constraint(Map, C);
    AccessRelation = isl_map_apply_range(AccessRelation, Map);
  }

  isl_space_free(ArraySpace);

  assumeNoOutOfBound();
}

const std::string
MemoryAccess::getReductionOperatorStr(MemoryAccess::ReductionType RT) {
  switch (RT) {
  case MemoryAccess::RT_NONE:
    llvm_unreachable("Requested a reduction operator string for a memory "
                     "access which isn't a reduction");
  case MemoryAccess::RT_ADD:
    return "+";
  case MemoryAccess::RT_MUL:
    return "*";
  case MemoryAccess::RT_BOR:
    return "|";
  case MemoryAccess::RT_BXOR:
    return "^";
  case MemoryAccess::RT_BAND:
    return "&";
  }
  llvm_unreachable("Unknown reduction type");
  return "";
}

/// Return the reduction type for a given binary operator.
static MemoryAccess::ReductionType getReductionType(const BinaryOperator *BinOp,
                                                    const Instruction *Load) {
  if (!BinOp)
    return MemoryAccess::RT_NONE;
  switch (BinOp->getOpcode()) {
  case Instruction::FAdd:
    if (!BinOp->hasUnsafeAlgebra())
      return MemoryAccess::RT_NONE;
  // Fall through
  case Instruction::Add:
    return MemoryAccess::RT_ADD;
  case Instruction::Or:
    return MemoryAccess::RT_BOR;
  case Instruction::Xor:
    return MemoryAccess::RT_BXOR;
  case Instruction::And:
    return MemoryAccess::RT_BAND;
  case Instruction::FMul:
    if (!BinOp->hasUnsafeAlgebra())
      return MemoryAccess::RT_NONE;
  // Fall through
  case Instruction::Mul:
    if (DisableMultiplicativeReductions)
      return MemoryAccess::RT_NONE;
    return MemoryAccess::RT_MUL;
  default:
    return MemoryAccess::RT_NONE;
  }
}

MemoryAccess::~MemoryAccess() {
  isl_id_free(Id);
  isl_set_free(InvalidDomain);
  isl_map_free(AccessRelation);
  isl_map_free(NewAccessRelation);
}

const ScopArrayInfo *MemoryAccess::getOriginalScopArrayInfo() const {
  isl_id *ArrayId = getArrayId();
  void *User = isl_id_get_user(ArrayId);
  const ScopArrayInfo *SAI = static_cast<ScopArrayInfo *>(User);
  isl_id_free(ArrayId);
  return SAI;
}

const ScopArrayInfo *MemoryAccess::getLatestScopArrayInfo() const {
  isl_id *ArrayId = getLatestArrayId();
  void *User = isl_id_get_user(ArrayId);
  const ScopArrayInfo *SAI = static_cast<ScopArrayInfo *>(User);
  isl_id_free(ArrayId);
  return SAI;
}

__isl_give isl_id *MemoryAccess::getOriginalArrayId() const {
  return isl_map_get_tuple_id(AccessRelation, isl_dim_out);
}

__isl_give isl_id *MemoryAccess::getLatestArrayId() const {
  if (!hasNewAccessRelation())
    return getOriginalArrayId();
  return isl_map_get_tuple_id(NewAccessRelation, isl_dim_out);
}

__isl_give isl_map *MemoryAccess::getAddressFunction() const {
  return isl_map_lexmin(getAccessRelation());
}

__isl_give isl_pw_multi_aff *MemoryAccess::applyScheduleToAccessRelation(
    __isl_take isl_union_map *USchedule) const {
  isl_map *Schedule, *ScheduledAccRel;
  isl_union_set *UDomain;

  UDomain = isl_union_set_from_set(getStatement()->getDomain());
  USchedule = isl_union_map_intersect_domain(USchedule, UDomain);
  Schedule = isl_map_from_union_map(USchedule);
  ScheduledAccRel = isl_map_apply_domain(getAddressFunction(), Schedule);
  return isl_pw_multi_aff_from_map(ScheduledAccRel);
}

__isl_give isl_map *MemoryAccess::getOriginalAccessRelation() const {
  return isl_map_copy(AccessRelation);
}

std::string MemoryAccess::getOriginalAccessRelationStr() const {
  return stringFromIslObj(AccessRelation);
}

__isl_give isl_space *MemoryAccess::getOriginalAccessRelationSpace() const {
  return isl_map_get_space(AccessRelation);
}

__isl_give isl_map *MemoryAccess::getNewAccessRelation() const {
  return isl_map_copy(NewAccessRelation);
}

std::string MemoryAccess::getNewAccessRelationStr() const {
  return stringFromIslObj(NewAccessRelation);
}

__isl_give isl_basic_map *
MemoryAccess::createBasicAccessMap(ScopStmt *Statement) {
  isl_space *Space = isl_space_set_alloc(Statement->getIslCtx(), 0, 1);
  Space = isl_space_align_params(Space, Statement->getDomainSpace());

  return isl_basic_map_from_domain_and_range(
      isl_basic_set_universe(Statement->getDomainSpace()),
      isl_basic_set_universe(Space));
}

// Formalize no out-of-bound access assumption
//
// When delinearizing array accesses we optimistically assume that the
// delinearized accesses do not access out of bound locations (the subscript
// expression of each array evaluates for each statement instance that is
// executed to a value that is larger than zero and strictly smaller than the
// size of the corresponding dimension). The only exception is the outermost
// dimension for which we do not need to assume any upper bound.  At this point
// we formalize this assumption to ensure that at code generation time the
// relevant run-time checks can be generated.
//
// To find the set of constraints necessary to avoid out of bound accesses, we
// first build the set of data locations that are not within array bounds. We
// then apply the reverse access relation to obtain the set of iterations that
// may contain invalid accesses and reduce this set of iterations to the ones
// that are actually executed by intersecting them with the domain of the
// statement. If we now project out all loop dimensions, we obtain a set of
// parameters that may cause statement instances to be executed that may
// possibly yield out of bound memory accesses. The complement of these
// constraints is the set of constraints that needs to be assumed to ensure such
// statement instances are never executed.
void MemoryAccess::assumeNoOutOfBound() {
  auto *SAI = getScopArrayInfo();
  isl_space *Space = isl_space_range(getOriginalAccessRelationSpace());
  isl_set *Outside = isl_set_empty(isl_space_copy(Space));
  for (int i = 1, Size = isl_space_dim(Space, isl_dim_set); i < Size; ++i) {
    isl_local_space *LS = isl_local_space_from_space(isl_space_copy(Space));
    isl_pw_aff *Var =
        isl_pw_aff_var_on_domain(isl_local_space_copy(LS), isl_dim_set, i);
    isl_pw_aff *Zero = isl_pw_aff_zero_on_domain(LS);

    isl_set *DimOutside;

    DimOutside = isl_pw_aff_lt_set(isl_pw_aff_copy(Var), Zero);
    isl_pw_aff *SizeE = SAI->getDimensionSizePw(i);
    SizeE = isl_pw_aff_add_dims(SizeE, isl_dim_in,
                                isl_space_dim(Space, isl_dim_set));
    SizeE = isl_pw_aff_set_tuple_id(SizeE, isl_dim_in,
                                    isl_space_get_tuple_id(Space, isl_dim_set));

    DimOutside = isl_set_union(DimOutside, isl_pw_aff_le_set(SizeE, Var));

    Outside = isl_set_union(Outside, DimOutside);
  }

  Outside = isl_set_apply(Outside, isl_map_reverse(getAccessRelation()));
  Outside = isl_set_intersect(Outside, Statement->getDomain());
  Outside = isl_set_params(Outside);

  // Remove divs to avoid the construction of overly complicated assumptions.
  // Doing so increases the set of parameter combinations that are assumed to
  // not appear. This is always save, but may make the resulting run-time check
  // bail out more often than strictly necessary.
  Outside = isl_set_remove_divs(Outside);
  Outside = isl_set_complement(Outside);
  const auto &Loc = getAccessInstruction()
                        ? getAccessInstruction()->getDebugLoc()
                        : DebugLoc();
  Statement->getParent()->recordAssumption(INBOUNDS, Outside, Loc,
                                           AS_ASSUMPTION);
  isl_space_free(Space);
}

void MemoryAccess::buildMemIntrinsicAccessRelation() {
  assert(isa<MemIntrinsic>(getAccessInstruction()));
  assert(Subscripts.size() == 2 && Sizes.size() == 1);

  auto *SubscriptPWA = getPwAff(Subscripts[0]);
  auto *SubscriptMap = isl_map_from_pw_aff(SubscriptPWA);

  isl_map *LengthMap;
  if (Subscripts[1] == nullptr) {
    LengthMap = isl_map_universe(isl_map_get_space(SubscriptMap));
  } else {
    auto *LengthPWA = getPwAff(Subscripts[1]);
    LengthMap = isl_map_from_pw_aff(LengthPWA);
    auto *RangeSpace = isl_space_range(isl_map_get_space(LengthMap));
    LengthMap = isl_map_apply_range(LengthMap, isl_map_lex_gt(RangeSpace));
  }
  LengthMap = isl_map_lower_bound_si(LengthMap, isl_dim_out, 0, 0);
  LengthMap = isl_map_align_params(LengthMap, isl_map_get_space(SubscriptMap));
  SubscriptMap =
      isl_map_align_params(SubscriptMap, isl_map_get_space(LengthMap));
  LengthMap = isl_map_sum(LengthMap, SubscriptMap);
  AccessRelation = isl_map_set_tuple_id(LengthMap, isl_dim_in,
                                        getStatement()->getDomainId());
}

void MemoryAccess::computeBoundsOnAccessRelation(unsigned ElementSize) {
  ScalarEvolution *SE = Statement->getParent()->getSE();

  auto MAI = MemAccInst(getAccessInstruction());
  if (isa<MemIntrinsic>(MAI))
    return;

  Value *Ptr = MAI.getPointerOperand();
  if (!Ptr || !SE->isSCEVable(Ptr->getType()))
    return;

  auto *PtrSCEV = SE->getSCEV(Ptr);
  if (isa<SCEVCouldNotCompute>(PtrSCEV))
    return;

  auto *BasePtrSCEV = SE->getPointerBase(PtrSCEV);
  if (BasePtrSCEV && !isa<SCEVCouldNotCompute>(BasePtrSCEV))
    PtrSCEV = SE->getMinusSCEV(PtrSCEV, BasePtrSCEV);

  const ConstantRange &Range = SE->getSignedRange(PtrSCEV);
  if (Range.isFullSet())
    return;

  bool isWrapping = Range.isSignWrappedSet();
  unsigned BW = Range.getBitWidth();
  const auto One = APInt(BW, 1);
  const auto LB = isWrapping ? Range.getLower() : Range.getSignedMin();
  const auto UB = isWrapping ? (Range.getUpper() - One) : Range.getSignedMax();

  auto Min = LB.sdiv(APInt(BW, ElementSize));
  auto Max = UB.sdiv(APInt(BW, ElementSize)) + One;

  isl_set *AccessRange = isl_map_range(isl_map_copy(AccessRelation));
  AccessRange =
      addRangeBoundsToSet(AccessRange, ConstantRange(Min, Max), 0, isl_dim_set);
  AccessRelation = isl_map_intersect_range(AccessRelation, AccessRange);
}

__isl_give isl_map *MemoryAccess::foldAccess(__isl_take isl_map *AccessRelation,
                                             ScopStmt *Statement) {
  int Size = Subscripts.size();

  for (int i = Size - 2; i >= 0; --i) {
    isl_space *Space;
    isl_map *MapOne, *MapTwo;
    isl_pw_aff *DimSize = getPwAff(Sizes[i + 1]);

    isl_space *SpaceSize = isl_pw_aff_get_space(DimSize);
    isl_pw_aff_free(DimSize);
    isl_id *ParamId = isl_space_get_dim_id(SpaceSize, isl_dim_param, 0);

    Space = isl_map_get_space(AccessRelation);
    Space = isl_space_map_from_set(isl_space_range(Space));
    Space = isl_space_align_params(Space, SpaceSize);

    int ParamLocation = isl_space_find_dim_by_id(Space, isl_dim_param, ParamId);
    isl_id_free(ParamId);

    MapOne = isl_map_universe(isl_space_copy(Space));
    for (int j = 0; j < Size; ++j)
      MapOne = isl_map_equate(MapOne, isl_dim_in, j, isl_dim_out, j);
    MapOne = isl_map_lower_bound_si(MapOne, isl_dim_in, i + 1, 0);

    MapTwo = isl_map_universe(isl_space_copy(Space));
    for (int j = 0; j < Size; ++j)
      if (j < i || j > i + 1)
        MapTwo = isl_map_equate(MapTwo, isl_dim_in, j, isl_dim_out, j);

    isl_local_space *LS = isl_local_space_from_space(Space);
    isl_constraint *C;
    C = isl_equality_alloc(isl_local_space_copy(LS));
    C = isl_constraint_set_constant_si(C, -1);
    C = isl_constraint_set_coefficient_si(C, isl_dim_in, i, 1);
    C = isl_constraint_set_coefficient_si(C, isl_dim_out, i, -1);
    MapTwo = isl_map_add_constraint(MapTwo, C);
    C = isl_equality_alloc(LS);
    C = isl_constraint_set_coefficient_si(C, isl_dim_in, i + 1, 1);
    C = isl_constraint_set_coefficient_si(C, isl_dim_out, i + 1, -1);
    C = isl_constraint_set_coefficient_si(C, isl_dim_param, ParamLocation, 1);
    MapTwo = isl_map_add_constraint(MapTwo, C);
    MapTwo = isl_map_upper_bound_si(MapTwo, isl_dim_in, i + 1, -1);

    MapOne = isl_map_union(MapOne, MapTwo);
    AccessRelation = isl_map_apply_range(AccessRelation, MapOne);
  }
  return AccessRelation;
}

/// Check if @p Expr is divisible by @p Size.
static bool isDivisible(const SCEV *Expr, unsigned Size, ScalarEvolution &SE) {
  assert(Size != 0);
  if (Size == 1)
    return true;

  // Only one factor needs to be divisible.
  if (auto *MulExpr = dyn_cast<SCEVMulExpr>(Expr)) {
    for (auto *FactorExpr : MulExpr->operands())
      if (isDivisible(FactorExpr, Size, SE))
        return true;
    return false;
  }

  // For other n-ary expressions (Add, AddRec, Max,...) all operands need
  // to be divisble.
  if (auto *NAryExpr = dyn_cast<SCEVNAryExpr>(Expr)) {
    for (auto *OpExpr : NAryExpr->operands())
      if (!isDivisible(OpExpr, Size, SE))
        return false;
    return true;
  }

  auto *SizeSCEV = SE.getConstant(Expr->getType(), Size);
  auto *UDivSCEV = SE.getUDivExpr(Expr, SizeSCEV);
  auto *MulSCEV = SE.getMulExpr(UDivSCEV, SizeSCEV);
  return MulSCEV == Expr;
}

void MemoryAccess::buildAccessRelation(const ScopArrayInfo *SAI) {
  assert(!AccessRelation && "AccessReltation already built");

  // Initialize the invalid domain which describes all iterations for which the
  // access relation is not modeled correctly.
  auto *StmtInvalidDomain = getStatement()->getInvalidDomain();
  InvalidDomain = isl_set_empty(isl_set_get_space(StmtInvalidDomain));
  isl_set_free(StmtInvalidDomain);

  isl_ctx *Ctx = isl_id_get_ctx(Id);
  isl_id *BaseAddrId = SAI->getBasePtrId();

  if (!isAffine()) {
    if (isa<MemIntrinsic>(getAccessInstruction()))
      buildMemIntrinsicAccessRelation();

    // We overapproximate non-affine accesses with a possible access to the
    // whole array. For read accesses it does not make a difference, if an
    // access must or may happen. However, for write accesses it is important to
    // differentiate between writes that must happen and writes that may happen.
    if (!AccessRelation)
      AccessRelation = isl_map_from_basic_map(createBasicAccessMap(Statement));

    AccessRelation =
        isl_map_set_tuple_id(AccessRelation, isl_dim_out, BaseAddrId);
    return;
  }

  isl_space *Space = isl_space_alloc(Ctx, 0, Statement->getNumIterators(), 0);
  AccessRelation = isl_map_universe(Space);

  for (int i = 0, Size = Subscripts.size(); i < Size; ++i) {
    isl_pw_aff *Affine = getPwAff(Subscripts[i]);
    isl_map *SubscriptMap = isl_map_from_pw_aff(Affine);
    AccessRelation = isl_map_flat_range_product(AccessRelation, SubscriptMap);
  }

  if (Sizes.size() >= 2 && !isa<SCEVConstant>(Sizes[1]))
    AccessRelation = foldAccess(AccessRelation, Statement);

  Space = Statement->getDomainSpace();
  AccessRelation = isl_map_set_tuple_id(
      AccessRelation, isl_dim_in, isl_space_get_tuple_id(Space, isl_dim_set));
  AccessRelation =
      isl_map_set_tuple_id(AccessRelation, isl_dim_out, BaseAddrId);

  AccessRelation = isl_map_gist_domain(AccessRelation, Statement->getDomain());
  isl_space_free(Space);
}

MemoryAccess::MemoryAccess(ScopStmt *Stmt, Instruction *AccessInst,
                           AccessType AccType, Value *BaseAddress,
                           Type *ElementType, bool Affine,
                           ArrayRef<const SCEV *> Subscripts,
                           ArrayRef<const SCEV *> Sizes, Value *AccessValue,
                           ScopArrayInfo::MemoryKind Kind, StringRef BaseName)
    : Kind(Kind), AccType(AccType), RedType(RT_NONE), Statement(Stmt),
      InvalidDomain(nullptr), BaseAddr(BaseAddress), BaseName(BaseName),
      ElementType(ElementType), Sizes(Sizes.begin(), Sizes.end()),
      AccessInstruction(AccessInst), AccessValue(AccessValue), IsAffine(Affine),
      Subscripts(Subscripts.begin(), Subscripts.end()), AccessRelation(nullptr),
      NewAccessRelation(nullptr) {
  static const std::string TypeStrings[] = {"", "_Read", "_Write", "_MayWrite"};
  const std::string Access = TypeStrings[AccType] + utostr(Stmt->size()) + "_";

  std::string IdName =
      getIslCompatibleName(Stmt->getBaseName(), Access, BaseName);
  Id = isl_id_alloc(Stmt->getParent()->getIslCtx(), IdName.c_str(), this);
}

MemoryAccess::MemoryAccess(ScopStmt *Stmt, AccessType AccType,
                           __isl_take isl_map *AccRel)
    : Kind(ScopArrayInfo::MemoryKind::MK_Array), AccType(AccType),
      RedType(RT_NONE), Statement(Stmt), InvalidDomain(nullptr),
      AccessInstruction(nullptr), IsAffine(true), AccessRelation(nullptr),
      NewAccessRelation(AccRel) {
  auto *ArrayInfoId = isl_map_get_tuple_id(NewAccessRelation, isl_dim_out);
  auto *SAI = ScopArrayInfo::getFromId(ArrayInfoId);
  Sizes.push_back(nullptr);
  for (unsigned i = 1; i < SAI->getNumberOfDimensions(); i++)
    Sizes.push_back(SAI->getDimensionSize(i));
  ElementType = SAI->getElementType();
  BaseAddr = SAI->getBasePtr();
  BaseName = SAI->getName();
  static const std::string TypeStrings[] = {"", "_Read", "_Write", "_MayWrite"};
  const std::string Access = TypeStrings[AccType] + utostr(Stmt->size()) + "_";

  std::string IdName =
      getIslCompatibleName(Stmt->getBaseName(), Access, BaseName);
  Id = isl_id_alloc(Stmt->getParent()->getIslCtx(), IdName.c_str(), this);
}

void MemoryAccess::realignParams() {
  auto *Ctx = Statement->getParent()->getContext();
  InvalidDomain = isl_set_gist_params(InvalidDomain, isl_set_copy(Ctx));
  AccessRelation = isl_map_gist_params(AccessRelation, Ctx);
}

const std::string MemoryAccess::getReductionOperatorStr() const {
  return MemoryAccess::getReductionOperatorStr(getReductionType());
}

__isl_give isl_id *MemoryAccess::getId() const { return isl_id_copy(Id); }

raw_ostream &polly::operator<<(raw_ostream &OS,
                               MemoryAccess::ReductionType RT) {
  if (RT == MemoryAccess::RT_NONE)
    OS << "NONE";
  else
    OS << MemoryAccess::getReductionOperatorStr(RT);
  return OS;
}

llvm::raw_ostream &polly::operator<<(llvm::raw_ostream &OS,
                                     const MemoryAccess &MA) {
  OS << MA.getStatement()->getBaseName();

  auto OrigKind = MA.getOriginalKind();
  switch (OrigKind) {
  case ScopArrayInfo::MK_Value:
    OS << " MK_Value";
    if (MA.isWrite()) {
      OS << " Define " << MA.getScopArrayInfo()->getName() << " as ";
      MA.getAccessValue()->printAsOperand(OS, false);
    } else {
      OS << " Use " << MA.getScopArrayInfo()->getName();
    }
    break;
  case ScopArrayInfo::MK_PHI:
  case ScopArrayInfo::MK_ExitPHI:
    OS << (OrigKind == ScopArrayInfo::MK_ExitPHI ? " MK_ExitPHI" : " MK_PHI");
    if (MA.isWrite()) {
      OS << " Incoming " << MA.getScopArrayInfo()->getName() << " value ";
      bool First = true;
      for (auto Incoming : MA.getIncoming()) {
        if (!First)
          OS << " or ";
        Incoming.second->printAsOperand(OS, false);
        First = false;
      }
    } else {
      OS << " Merge " << MA.getScopArrayInfo()->getName() << " as ";
      MA.getAccessInstruction()->printAsOperand(OS, false);
    }
    break;
  case ScopArrayInfo::MK_Array:
    OS << " MK_Array";
    if (MA.isWrite()) {
      OS << " Store ";
      MA.getAccessValue()->printAsOperand(OS, false);
      OS << " to " << give(MA.getAccessRelation());
    } else {
      OS << " Load ";
      MA.getAccessInstruction()->printAsOperand(OS, false);
      OS << " from " << give(MA.getAccessRelation());
    }
    break;
  }

  if (MA.hasNewAccessRelation()) {
    assert(MA.isLatestArrayKind());
    if (MA.isWrite())
      OS << " [new: " << give(MA.getAccessRelation()) << "]";
    else
      OS << " [new: " << give(MA.getAccessRelation()) << "]";
  }
  return OS;
}

void MemoryAccess::print(raw_ostream &OS) const {
  switch (AccType) {
  case READ:
    OS.indent(12) << "ReadAccess :=\t";
    break;
  case MUST_WRITE:
    OS.indent(12) << "MustWriteAccess :=\t";
    break;
  case MAY_WRITE:
    OS.indent(12) << "MayWriteAccess :=\t";
    break;
  }
  OS << "[Reduction Type: " << getReductionType() << "] ";
  OS << "[Scalar: " << isScalarKind() << "]\n";
  OS.indent(16) << getOriginalAccessRelationStr() << ";\n";
  if (hasNewAccessRelation())
    OS.indent(11) << "new: " << getNewAccessRelationStr() << ";\n";
}

void MemoryAccess::dump() const { print(errs()); }

__isl_give isl_pw_aff *MemoryAccess::getPwAff(const SCEV *E) {
  auto *Stmt = getStatement();
  PWACtx PWAC = Stmt->getParent()->getPwAff(E, Stmt->getEntryBlock());
  isl_set *StmtDom = isl_set_reset_tuple_id(getStatement()->getDomain());
  isl_set *NewInvalidDom = isl_set_intersect(StmtDom, PWAC.second);
  InvalidDomain = isl_set_union(InvalidDomain, NewInvalidDom);
  return PWAC.first;
}

// Create a map in the size of the provided set domain, that maps from the
// one element of the provided set domain to another element of the provided
// set domain.
// The mapping is limited to all points that are equal in all but the last
// dimension and for which the last dimension of the input is strict smaller
// than the last dimension of the output.
//
//   getEqualAndLarger(set[i0, i1, ..., iX]):
//
//   set[i0, i1, ..., iX] -> set[o0, o1, ..., oX]
//     : i0 = o0, i1 = o1, ..., i(X-1) = o(X-1), iX < oX
//
static isl_map *getEqualAndLarger(__isl_take isl_space *setDomain) {
  isl_space *Space = isl_space_map_from_set(setDomain);
  isl_map *Map = isl_map_universe(Space);
  unsigned lastDimension = isl_map_dim(Map, isl_dim_in) - 1;

  // Set all but the last dimension to be equal for the input and output
  //
  //   input[i0, i1, ..., iX] -> output[o0, o1, ..., oX]
  //     : i0 = o0, i1 = o1, ..., i(X-1) = o(X-1)
  for (unsigned i = 0; i < lastDimension; ++i)
    Map = isl_map_equate(Map, isl_dim_in, i, isl_dim_out, i);

  // Set the last dimension of the input to be strict smaller than the
  // last dimension of the output.
  //
  //   input[?,?,?,...,iX] -> output[?,?,?,...,oX] : iX < oX
  Map = isl_map_order_lt(Map, isl_dim_in, lastDimension, isl_dim_out,
                         lastDimension);
  return Map;
}

__isl_give isl_set *
MemoryAccess::getStride(__isl_take const isl_map *Schedule) const {
  isl_map *S = const_cast<isl_map *>(Schedule);
  isl_map *AccessRelation = getAccessRelation();
  isl_space *Space = isl_space_range(isl_map_get_space(S));
  isl_map *NextScatt = getEqualAndLarger(Space);

  S = isl_map_reverse(S);
  NextScatt = isl_map_lexmin(NextScatt);

  NextScatt = isl_map_apply_range(NextScatt, isl_map_copy(S));
  NextScatt = isl_map_apply_range(NextScatt, isl_map_copy(AccessRelation));
  NextScatt = isl_map_apply_domain(NextScatt, S);
  NextScatt = isl_map_apply_domain(NextScatt, AccessRelation);

  isl_set *Deltas = isl_map_deltas(NextScatt);
  return Deltas;
}

bool MemoryAccess::isStrideX(__isl_take const isl_map *Schedule,
                             int StrideWidth) const {
  isl_set *Stride, *StrideX;
  bool IsStrideX;

  Stride = getStride(Schedule);
  StrideX = isl_set_universe(isl_set_get_space(Stride));
  for (unsigned i = 0; i < isl_set_dim(StrideX, isl_dim_set) - 1; i++)
    StrideX = isl_set_fix_si(StrideX, isl_dim_set, i, 0);
  StrideX = isl_set_fix_si(StrideX, isl_dim_set,
                           isl_set_dim(StrideX, isl_dim_set) - 1, StrideWidth);
  IsStrideX = isl_set_is_subset(Stride, StrideX);

  isl_set_free(StrideX);
  isl_set_free(Stride);

  return IsStrideX;
}

bool MemoryAccess::isStrideZero(__isl_take const isl_map *Schedule) const {
  return isStrideX(Schedule, 0);
}

bool MemoryAccess::isStrideOne(__isl_take const isl_map *Schedule) const {
  return isStrideX(Schedule, 1);
}

void MemoryAccess::setNewAccessRelation(__isl_take isl_map *NewAccess) {
  assert(NewAccess);
  auto *OriginalDomainSpace = getStatement()->getDomainSpace();

#ifndef NDEBUG
  // Check domain space compatibility.
  auto *NewSpace = isl_map_get_space(NewAccess);
  auto *NewDomainSpace = isl_space_domain(isl_space_copy(NewSpace));
  assert(isl_space_has_equal_tuples(OriginalDomainSpace, NewDomainSpace));
  isl_space_free(NewDomainSpace);

  // Check whether there is an access for every statement instance.
  auto *StmtDomain = getStatement()->getDomain();
  StmtDomain = isl_set_intersect_params(
      StmtDomain, getStatement()->getParent()->getContext());
  auto *NewDomain = isl_map_domain(isl_map_copy(NewAccess));
  assert(isl_set_is_subset(StmtDomain, NewDomain) &&
         "Partial accesses not supported");
  isl_set_free(NewDomain);
  isl_set_free(StmtDomain);

  // Check whether access dimensions correspond to number of dimensions of the
  // accesses array.
  auto *NewAccessSpace = isl_space_range(NewSpace);
  assert(isl_space_has_tuple_id(NewAccessSpace, isl_dim_set) &&
         "Must specify the array that is accessed");
  auto *NewArrayId = isl_space_get_tuple_id(NewAccessSpace, isl_dim_set);
  auto *SAI = static_cast<ScopArrayInfo *>(isl_id_get_user(NewArrayId));
  assert(SAI && "Must set a ScopArrayInfo");
  assert(!SAI->getBasePtrOriginSAI() &&
         "Indirect array not supported by codegen");
  auto Dims = SAI->getNumberOfDimensions();
  assert(isl_space_dim(NewAccessSpace, isl_dim_set) == Dims &&
         "Access dims must match array dims");
  isl_space_free(NewAccessSpace);
  isl_id_free(NewArrayId);
#endif

  isl_map_free(NewAccessRelation);
  NewAccessRelation = isl_map_align_params(NewAccess, OriginalDomainSpace);
}

//===----------------------------------------------------------------------===//

__isl_give isl_map *ScopStmt::getSchedule() const {
  isl_set *Domain = getDomain();
  if (isl_set_is_empty(Domain)) {
    isl_set_free(Domain);
    return isl_map_from_aff(
        isl_aff_zero_on_domain(isl_local_space_from_space(getDomainSpace())));
  }
  auto *Schedule = getParent()->getSchedule();
  if (!Schedule) {
    isl_set_free(Domain);
    return nullptr;
  }
  Schedule = isl_union_map_intersect_domain(
      Schedule, isl_union_set_from_set(isl_set_copy(Domain)));
  if (isl_union_map_is_empty(Schedule)) {
    isl_set_free(Domain);
    isl_union_map_free(Schedule);
    return isl_map_from_aff(
        isl_aff_zero_on_domain(isl_local_space_from_space(getDomainSpace())));
  }
  auto *M = isl_map_from_union_map(Schedule);
  M = isl_map_coalesce(M);
  M = isl_map_gist_domain(M, Domain);
  M = isl_map_coalesce(M);
  return M;
}

__isl_give isl_pw_aff *ScopStmt::getPwAff(const SCEV *E, bool NonNegative) {
  PWACtx PWAC = getParent()->getPwAff(E, getEntryBlock(), NonNegative);
  InvalidDomain = isl_set_union(InvalidDomain, PWAC.second);
  return PWAC.first;
}

void ScopStmt::restrictDomain(__isl_take isl_set *NewDomain) {
  assert(isl_set_is_subset(NewDomain, Domain) &&
         "New domain is not a subset of old domain!");
  isl_set_free(Domain);
  Domain = NewDomain;
}

void ScopStmt::buildAccessRelations() {
  Scop &S = *getParent();
  for (MemoryAccess *Access : MemAccs) {
    Type *ElementType = Access->getElementType();

    ScopArrayInfo::MemoryKind Ty;
    if (Access->isPHIKind())
      Ty = ScopArrayInfo::MK_PHI;
    else if (Access->isExitPHIKind())
      Ty = ScopArrayInfo::MK_ExitPHI;
    else if (Access->isValueKind())
      Ty = ScopArrayInfo::MK_Value;
    else
      Ty = ScopArrayInfo::MK_Array;

    auto *SAI = S.getOrCreateScopArrayInfo(Access->getBaseAddr(), ElementType,
                                           Access->Sizes, Ty);
    Access->buildAccessRelation(SAI);
  }
}

void ScopStmt::addAccess(MemoryAccess *Access) {
  Instruction *AccessInst = Access->getAccessInstruction();

  if (Access->isArrayKind()) {
    MemoryAccessList &MAL = InstructionToAccess[AccessInst];
    MAL.emplace_front(Access);
  } else if (Access->isValueKind() && Access->isWrite()) {
    Instruction *AccessVal = cast<Instruction>(Access->getAccessValue());
    assert(Parent.getStmtFor(AccessVal) == this);
    assert(!ValueWrites.lookup(AccessVal));

    ValueWrites[AccessVal] = Access;
  } else if (Access->isValueKind() && Access->isRead()) {
    Value *AccessVal = Access->getAccessValue();
    assert(!ValueReads.lookup(AccessVal));

    ValueReads[AccessVal] = Access;
  } else if (Access->isAnyPHIKind() && Access->isWrite()) {
    PHINode *PHI = cast<PHINode>(Access->getBaseAddr());
    assert(!PHIWrites.lookup(PHI));

    PHIWrites[PHI] = Access;
  }

  MemAccs.push_back(Access);
}

void ScopStmt::realignParams() {
  for (MemoryAccess *MA : *this)
    MA->realignParams();

  auto *Ctx = Parent.getContext();
  InvalidDomain = isl_set_gist_params(InvalidDomain, isl_set_copy(Ctx));
  Domain = isl_set_gist_params(Domain, Ctx);
}

/// Add @p BSet to the set @p User if @p BSet is bounded.
static isl_stat collectBoundedParts(__isl_take isl_basic_set *BSet,
                                    void *User) {
  isl_set **BoundedParts = static_cast<isl_set **>(User);
  if (isl_basic_set_is_bounded(BSet))
    *BoundedParts = isl_set_union(*BoundedParts, isl_set_from_basic_set(BSet));
  else
    isl_basic_set_free(BSet);
  return isl_stat_ok;
}

/// Return the bounded parts of @p S.
static __isl_give isl_set *collectBoundedParts(__isl_take isl_set *S) {
  isl_set *BoundedParts = isl_set_empty(isl_set_get_space(S));
  isl_set_foreach_basic_set(S, collectBoundedParts, &BoundedParts);
  isl_set_free(S);
  return BoundedParts;
}

/// Compute the (un)bounded parts of @p S wrt. to dimension @p Dim.
///
/// @returns A separation of @p S into first an unbounded then a bounded subset,
///          both with regards to the dimension @p Dim.
static std::pair<__isl_give isl_set *, __isl_give isl_set *>
partitionSetParts(__isl_take isl_set *S, unsigned Dim) {

  for (unsigned u = 0, e = isl_set_n_dim(S); u < e; u++)
    S = isl_set_lower_bound_si(S, isl_dim_set, u, 0);

  unsigned NumDimsS = isl_set_n_dim(S);
  isl_set *OnlyDimS = isl_set_copy(S);

  // Remove dimensions that are greater than Dim as they are not interesting.
  assert(NumDimsS >= Dim + 1);
  OnlyDimS =
      isl_set_project_out(OnlyDimS, isl_dim_set, Dim + 1, NumDimsS - Dim - 1);

  // Create artificial parametric upper bounds for dimensions smaller than Dim
  // as we are not interested in them.
  OnlyDimS = isl_set_insert_dims(OnlyDimS, isl_dim_param, 0, Dim);
  for (unsigned u = 0; u < Dim; u++) {
    isl_constraint *C = isl_inequality_alloc(
        isl_local_space_from_space(isl_set_get_space(OnlyDimS)));
    C = isl_constraint_set_coefficient_si(C, isl_dim_param, u, 1);
    C = isl_constraint_set_coefficient_si(C, isl_dim_set, u, -1);
    OnlyDimS = isl_set_add_constraint(OnlyDimS, C);
  }

  // Collect all bounded parts of OnlyDimS.
  isl_set *BoundedParts = collectBoundedParts(OnlyDimS);

  // Create the dimensions greater than Dim again.
  BoundedParts = isl_set_insert_dims(BoundedParts, isl_dim_set, Dim + 1,
                                     NumDimsS - Dim - 1);

  // Remove the artificial upper bound parameters again.
  BoundedParts = isl_set_remove_dims(BoundedParts, isl_dim_param, 0, Dim);

  isl_set *UnboundedParts = isl_set_subtract(S, isl_set_copy(BoundedParts));
  return std::make_pair(UnboundedParts, BoundedParts);
}

/// Set the dimension Ids from @p From in @p To.
static __isl_give isl_set *setDimensionIds(__isl_keep isl_set *From,
                                           __isl_take isl_set *To) {
  for (unsigned u = 0, e = isl_set_n_dim(From); u < e; u++) {
    isl_id *DimId = isl_set_get_dim_id(From, isl_dim_set, u);
    To = isl_set_set_dim_id(To, isl_dim_set, u, DimId);
  }
  return To;
}

/// Create the conditions under which @p L @p Pred @p R is true.
static __isl_give isl_set *buildConditionSet(ICmpInst::Predicate Pred,
                                             __isl_take isl_pw_aff *L,
                                             __isl_take isl_pw_aff *R) {
  switch (Pred) {
  case ICmpInst::ICMP_EQ:
    return isl_pw_aff_eq_set(L, R);
  case ICmpInst::ICMP_NE:
    return isl_pw_aff_ne_set(L, R);
  case ICmpInst::ICMP_SLT:
    return isl_pw_aff_lt_set(L, R);
  case ICmpInst::ICMP_SLE:
    return isl_pw_aff_le_set(L, R);
  case ICmpInst::ICMP_SGT:
    return isl_pw_aff_gt_set(L, R);
  case ICmpInst::ICMP_SGE:
    return isl_pw_aff_ge_set(L, R);
  case ICmpInst::ICMP_ULT:
    return isl_pw_aff_lt_set(L, R);
  case ICmpInst::ICMP_UGT:
    return isl_pw_aff_gt_set(L, R);
  case ICmpInst::ICMP_ULE:
    return isl_pw_aff_le_set(L, R);
  case ICmpInst::ICMP_UGE:
    return isl_pw_aff_ge_set(L, R);
  default:
    llvm_unreachable("Non integer predicate not supported");
  }
}

/// Create the conditions under which @p L @p Pred @p R is true.
///
/// Helper function that will make sure the dimensions of the result have the
/// same isl_id's as the @p Domain.
static __isl_give isl_set *buildConditionSet(ICmpInst::Predicate Pred,
                                             __isl_take isl_pw_aff *L,
                                             __isl_take isl_pw_aff *R,
                                             __isl_keep isl_set *Domain) {
  isl_set *ConsequenceCondSet = buildConditionSet(Pred, L, R);
  return setDimensionIds(Domain, ConsequenceCondSet);
}

/// Build the conditions sets for the switch @p SI in the @p Domain.
///
/// This will fill @p ConditionSets with the conditions under which control
/// will be moved from @p SI to its successors. Hence, @p ConditionSets will
/// have as many elements as @p SI has successors.
static bool
buildConditionSets(ScopStmt &Stmt, SwitchInst *SI, Loop *L,
                   __isl_keep isl_set *Domain,
                   SmallVectorImpl<__isl_give isl_set *> &ConditionSets) {

  Value *Condition = getConditionFromTerminator(SI);
  assert(Condition && "No condition for switch");

  Scop &S = *Stmt.getParent();
  ScalarEvolution &SE = *S.getSE();
  isl_pw_aff *LHS, *RHS;
  LHS = Stmt.getPwAff(SE.getSCEVAtScope(Condition, L));

  unsigned NumSuccessors = SI->getNumSuccessors();
  ConditionSets.resize(NumSuccessors);
  for (auto &Case : SI->cases()) {
    unsigned Idx = Case.getSuccessorIndex();
    ConstantInt *CaseValue = Case.getCaseValue();

    RHS = Stmt.getPwAff(SE.getSCEV(CaseValue));
    isl_set *CaseConditionSet =
        buildConditionSet(ICmpInst::ICMP_EQ, isl_pw_aff_copy(LHS), RHS, Domain);
    ConditionSets[Idx] = isl_set_coalesce(
        isl_set_intersect(CaseConditionSet, isl_set_copy(Domain)));
  }

  assert(ConditionSets[0] == nullptr && "Default condition set was set");
  isl_set *ConditionSetUnion = isl_set_copy(ConditionSets[1]);
  for (unsigned u = 2; u < NumSuccessors; u++)
    ConditionSetUnion =
        isl_set_union(ConditionSetUnion, isl_set_copy(ConditionSets[u]));
  ConditionSets[0] = setDimensionIds(
      Domain, isl_set_subtract(isl_set_copy(Domain), ConditionSetUnion));

  isl_pw_aff_free(LHS);

  return true;
}

/// Build the conditions sets for the branch condition @p Condition in
/// the @p Domain.
///
/// This will fill @p ConditionSets with the conditions under which control
/// will be moved from @p TI to its successors. Hence, @p ConditionSets will
/// have as many elements as @p TI has successors. If @p TI is nullptr the
/// context under which @p Condition is true/false will be returned as the
/// new elements of @p ConditionSets.
static bool
buildConditionSets(ScopStmt &Stmt, Value *Condition, TerminatorInst *TI,
                   Loop *L, __isl_keep isl_set *Domain,
                   SmallVectorImpl<__isl_give isl_set *> &ConditionSets) {

  Scop &S = *Stmt.getParent();
  isl_set *ConsequenceCondSet = nullptr;
  if (auto *CCond = dyn_cast<ConstantInt>(Condition)) {
    if (CCond->isZero())
      ConsequenceCondSet = isl_set_empty(isl_set_get_space(Domain));
    else
      ConsequenceCondSet = isl_set_universe(isl_set_get_space(Domain));
  } else if (BinaryOperator *BinOp = dyn_cast<BinaryOperator>(Condition)) {
    auto Opcode = BinOp->getOpcode();
    assert(Opcode == Instruction::And || Opcode == Instruction::Or);

    bool Valid = buildConditionSets(Stmt, BinOp->getOperand(0), TI, L, Domain,
                                    ConditionSets) &&
                 buildConditionSets(Stmt, BinOp->getOperand(1), TI, L, Domain,
                                    ConditionSets);
    if (!Valid) {
      while (!ConditionSets.empty())
        isl_set_free(ConditionSets.pop_back_val());
      return false;
    }

    isl_set_free(ConditionSets.pop_back_val());
    isl_set *ConsCondPart0 = ConditionSets.pop_back_val();
    isl_set_free(ConditionSets.pop_back_val());
    isl_set *ConsCondPart1 = ConditionSets.pop_back_val();

    if (Opcode == Instruction::And)
      ConsequenceCondSet = isl_set_intersect(ConsCondPart0, ConsCondPart1);
    else
      ConsequenceCondSet = isl_set_union(ConsCondPart0, ConsCondPart1);
  } else {
    auto *ICond = dyn_cast<ICmpInst>(Condition);
    assert(ICond &&
           "Condition of exiting branch was neither constant nor ICmp!");

    ScalarEvolution &SE = *S.getSE();
    isl_pw_aff *LHS, *RHS;
    // For unsigned comparisons we assumed the signed bit of neither operand
    // to be set. The comparison is equal to a signed comparison under this
    // assumption.
    bool NonNeg = ICond->isUnsigned();
    LHS = Stmt.getPwAff(SE.getSCEVAtScope(ICond->getOperand(0), L), NonNeg);
    RHS = Stmt.getPwAff(SE.getSCEVAtScope(ICond->getOperand(1), L), NonNeg);
    ConsequenceCondSet =
        buildConditionSet(ICond->getPredicate(), LHS, RHS, Domain);
  }

  // If no terminator was given we are only looking for parameter constraints
  // under which @p Condition is true/false.
  if (!TI)
    ConsequenceCondSet = isl_set_params(ConsequenceCondSet);
  assert(ConsequenceCondSet);
  ConsequenceCondSet = isl_set_coalesce(
      isl_set_intersect(ConsequenceCondSet, isl_set_copy(Domain)));

  isl_set *AlternativeCondSet = nullptr;
  bool TooComplex =
      isl_set_n_basic_set(ConsequenceCondSet) >= MaxDisjunctionsInDomain;

  if (!TooComplex) {
    AlternativeCondSet = isl_set_subtract(isl_set_copy(Domain),
                                          isl_set_copy(ConsequenceCondSet));
    TooComplex =
        isl_set_n_basic_set(AlternativeCondSet) >= MaxDisjunctionsInDomain;
  }

  if (TooComplex) {
    S.invalidate(COMPLEXITY, TI ? TI->getDebugLoc() : DebugLoc());
    isl_set_free(AlternativeCondSet);
    isl_set_free(ConsequenceCondSet);
    return false;
  }

  ConditionSets.push_back(ConsequenceCondSet);
  ConditionSets.push_back(isl_set_coalesce(AlternativeCondSet));

  return true;
}

/// Build the conditions sets for the terminator @p TI in the @p Domain.
///
/// This will fill @p ConditionSets with the conditions under which control
/// will be moved from @p TI to its successors. Hence, @p ConditionSets will
/// have as many elements as @p TI has successors.
static bool
buildConditionSets(ScopStmt &Stmt, TerminatorInst *TI, Loop *L,
                   __isl_keep isl_set *Domain,
                   SmallVectorImpl<__isl_give isl_set *> &ConditionSets) {

  if (SwitchInst *SI = dyn_cast<SwitchInst>(TI))
    return buildConditionSets(Stmt, SI, L, Domain, ConditionSets);

  assert(isa<BranchInst>(TI) && "Terminator was neither branch nor switch.");

  if (TI->getNumSuccessors() == 1) {
    ConditionSets.push_back(isl_set_copy(Domain));
    return true;
  }

  Value *Condition = getConditionFromTerminator(TI);
  assert(Condition && "No condition for Terminator");

  return buildConditionSets(Stmt, Condition, TI, L, Domain, ConditionSets);
}

void ScopStmt::buildDomain() {
  isl_id *Id = isl_id_alloc(getIslCtx(), getBaseName(), this);

  Domain = getParent()->getDomainConditions(this);
  Domain = isl_set_set_tuple_id(Domain, Id);
}

void ScopStmt::collectSurroundingLoops() {
  for (unsigned u = 0, e = isl_set_n_dim(Domain); u < e; u++) {
    isl_id *DimId = isl_set_get_dim_id(Domain, isl_dim_set, u);
    NestLoops.push_back(static_cast<Loop *>(isl_id_get_user(DimId)));
    isl_id_free(DimId);
  }
}

ScopStmt::ScopStmt(Scop &parent, Region &R)
    : Parent(parent), InvalidDomain(nullptr), Domain(nullptr), BB(nullptr),
      R(&R), Build(nullptr) {

  BaseName = getIslCompatibleName("Stmt_", R.getNameStr(), "");
}

ScopStmt::ScopStmt(Scop &parent, BasicBlock &bb)
    : Parent(parent), InvalidDomain(nullptr), Domain(nullptr), BB(&bb),
      R(nullptr), Build(nullptr) {

  BaseName = getIslCompatibleName("Stmt_", &bb, "");
}

ScopStmt::ScopStmt(Scop &parent, __isl_take isl_map *SourceRel,
                   __isl_take isl_map *TargetRel, __isl_take isl_set *NewDomain)
    : Parent(parent), InvalidDomain(nullptr), Domain(NewDomain), BB(nullptr),
      R(nullptr), Build(nullptr) {
  BaseName = getIslCompatibleName("CopyStmt_", "",
                                  std::to_string(parent.getCopyStmtsNum()));
  auto *Id = isl_id_alloc(getIslCtx(), getBaseName(), this);
  Domain = isl_set_set_tuple_id(Domain, isl_id_copy(Id));
  TargetRel = isl_map_set_tuple_id(TargetRel, isl_dim_in, Id);
  auto *Access =
      new MemoryAccess(this, MemoryAccess::AccessType::MUST_WRITE, TargetRel);
  parent.addAccessFunction(Access);
  addAccess(Access);
  SourceRel = isl_map_set_tuple_id(SourceRel, isl_dim_in, isl_id_copy(Id));
  Access = new MemoryAccess(this, MemoryAccess::AccessType::READ, SourceRel);
  parent.addAccessFunction(Access);
  addAccess(Access);
}

void ScopStmt::init(LoopInfo &LI) {
  assert(!Domain && "init must be called only once");

  buildDomain();
  collectSurroundingLoops();
  buildAccessRelations();

  if (DetectReductions)
    checkForReductions();
}

/// Collect loads which might form a reduction chain with @p StoreMA.
///
/// Check if the stored value for @p StoreMA is a binary operator with one or
/// two loads as operands. If the binary operand is commutative & associative,
/// used only once (by @p StoreMA) and its load operands are also used only
/// once, we have found a possible reduction chain. It starts at an operand
/// load and includes the binary operator and @p StoreMA.
///
/// Note: We allow only one use to ensure the load and binary operator cannot
///       escape this block or into any other store except @p StoreMA.
void ScopStmt::collectCandiateReductionLoads(
    MemoryAccess *StoreMA, SmallVectorImpl<MemoryAccess *> &Loads) {
  auto *Store = dyn_cast<StoreInst>(StoreMA->getAccessInstruction());
  if (!Store)
    return;

  // Skip if there is not one binary operator between the load and the store
  auto *BinOp = dyn_cast<BinaryOperator>(Store->getValueOperand());
  if (!BinOp)
    return;

  // Skip if the binary operators has multiple uses
  if (BinOp->getNumUses() != 1)
    return;

  // Skip if the opcode of the binary operator is not commutative/associative
  if (!BinOp->isCommutative() || !BinOp->isAssociative())
    return;

  // Skip if the binary operator is outside the current SCoP
  if (BinOp->getParent() != Store->getParent())
    return;

  // Skip if it is a multiplicative reduction and we disabled them
  if (DisableMultiplicativeReductions &&
      (BinOp->getOpcode() == Instruction::Mul ||
       BinOp->getOpcode() == Instruction::FMul))
    return;

  // Check the binary operator operands for a candidate load
  auto *PossibleLoad0 = dyn_cast<LoadInst>(BinOp->getOperand(0));
  auto *PossibleLoad1 = dyn_cast<LoadInst>(BinOp->getOperand(1));
  if (!PossibleLoad0 && !PossibleLoad1)
    return;

  // A load is only a candidate if it cannot escape (thus has only this use)
  if (PossibleLoad0 && PossibleLoad0->getNumUses() == 1)
    if (PossibleLoad0->getParent() == Store->getParent())
      Loads.push_back(&getArrayAccessFor(PossibleLoad0));
  if (PossibleLoad1 && PossibleLoad1->getNumUses() == 1)
    if (PossibleLoad1->getParent() == Store->getParent())
      Loads.push_back(&getArrayAccessFor(PossibleLoad1));
}

/// Check for reductions in this ScopStmt.
///
/// Iterate over all store memory accesses and check for valid binary reduction
/// like chains. For all candidates we check if they have the same base address
/// and there are no other accesses which overlap with them. The base address
/// check rules out impossible reductions candidates early. The overlap check,
/// together with the "only one user" check in collectCandiateReductionLoads,
/// guarantees that none of the intermediate results will escape during
/// execution of the loop nest. We basically check here that no other memory
/// access can access the same memory as the potential reduction.
void ScopStmt::checkForReductions() {
  SmallVector<MemoryAccess *, 2> Loads;
  SmallVector<std::pair<MemoryAccess *, MemoryAccess *>, 4> Candidates;

  // First collect candidate load-store reduction chains by iterating over all
  // stores and collecting possible reduction loads.
  for (MemoryAccess *StoreMA : MemAccs) {
    if (StoreMA->isRead())
      continue;

    Loads.clear();
    collectCandiateReductionLoads(StoreMA, Loads);
    for (MemoryAccess *LoadMA : Loads)
      Candidates.push_back(std::make_pair(LoadMA, StoreMA));
  }

  // Then check each possible candidate pair.
  for (const auto &CandidatePair : Candidates) {
    bool Valid = true;
    isl_map *LoadAccs = CandidatePair.first->getAccessRelation();
    isl_map *StoreAccs = CandidatePair.second->getAccessRelation();

    // Skip those with obviously unequal base addresses.
    if (!isl_map_has_equal_space(LoadAccs, StoreAccs)) {
      isl_map_free(LoadAccs);
      isl_map_free(StoreAccs);
      continue;
    }

    // And check if the remaining for overlap with other memory accesses.
    isl_map *AllAccsRel = isl_map_union(LoadAccs, StoreAccs);
    AllAccsRel = isl_map_intersect_domain(AllAccsRel, getDomain());
    isl_set *AllAccs = isl_map_range(AllAccsRel);

    for (MemoryAccess *MA : MemAccs) {
      if (MA == CandidatePair.first || MA == CandidatePair.second)
        continue;

      isl_map *AccRel =
          isl_map_intersect_domain(MA->getAccessRelation(), getDomain());
      isl_set *Accs = isl_map_range(AccRel);

      if (isl_set_has_equal_space(AllAccs, Accs)) {
        isl_set *OverlapAccs = isl_set_intersect(Accs, isl_set_copy(AllAccs));
        Valid = Valid && isl_set_is_empty(OverlapAccs);
        isl_set_free(OverlapAccs);
      } else {
        isl_set_free(Accs);
      }
    }

    isl_set_free(AllAccs);
    if (!Valid)
      continue;

    const LoadInst *Load =
        dyn_cast<const LoadInst>(CandidatePair.first->getAccessInstruction());
    MemoryAccess::ReductionType RT =
        getReductionType(dyn_cast<BinaryOperator>(Load->user_back()), Load);

    // If no overlapping access was found we mark the load and store as
    // reduction like.
    CandidatePair.first->markAsReductionLike(RT);
    CandidatePair.second->markAsReductionLike(RT);
  }
}

std::string ScopStmt::getDomainStr() const { return stringFromIslObj(Domain); }

std::string ScopStmt::getScheduleStr() const {
  auto *S = getSchedule();
  if (!S)
    return "";
  auto Str = stringFromIslObj(S);
  isl_map_free(S);
  return Str;
}

void ScopStmt::setInvalidDomain(__isl_take isl_set *ID) {
  isl_set_free(InvalidDomain);
  InvalidDomain = ID;
}

BasicBlock *ScopStmt::getEntryBlock() const {
  if (isBlockStmt())
    return getBasicBlock();
  return getRegion()->getEntry();
}

unsigned ScopStmt::getNumIterators() const { return NestLoops.size(); }

const char *ScopStmt::getBaseName() const { return BaseName.c_str(); }

Loop *ScopStmt::getLoopForDimension(unsigned Dimension) const {
  return NestLoops[Dimension];
}

isl_ctx *ScopStmt::getIslCtx() const { return Parent.getIslCtx(); }

__isl_give isl_set *ScopStmt::getDomain() const { return isl_set_copy(Domain); }

__isl_give isl_space *ScopStmt::getDomainSpace() const {
  return isl_set_get_space(Domain);
}

__isl_give isl_id *ScopStmt::getDomainId() const {
  return isl_set_get_tuple_id(Domain);
}

ScopStmt::~ScopStmt() {
  isl_set_free(Domain);
  isl_set_free(InvalidDomain);
}

void ScopStmt::print(raw_ostream &OS) const {
  OS << "\t" << getBaseName() << "\n";
  OS.indent(12) << "Domain :=\n";

  if (Domain) {
    OS.indent(16) << getDomainStr() << ";\n";
  } else
    OS.indent(16) << "n/a\n";

  OS.indent(12) << "Schedule :=\n";

  if (Domain) {
    OS.indent(16) << getScheduleStr() << ";\n";
  } else
    OS.indent(16) << "n/a\n";

  for (MemoryAccess *Access : MemAccs)
    Access->print(OS);
}

void ScopStmt::dump() const { print(dbgs()); }

void ScopStmt::removeMemoryAccess(MemoryAccess *MA) {
  // Remove the memory accesses from this statement
  // together with all scalar accesses that were caused by it.
  // MK_Value READs have no access instruction, hence would not be removed by
  // this function. However, it is only used for invariant LoadInst accesses,
  // its arguments are always affine, hence synthesizable, and therefore there
  // are no MK_Value READ accesses to be removed.
  auto Predicate = [&](MemoryAccess *Acc) {
    return Acc->getAccessInstruction() == MA->getAccessInstruction();
  };
  MemAccs.erase(std::remove_if(MemAccs.begin(), MemAccs.end(), Predicate),
                MemAccs.end());
  InstructionToAccess.erase(MA->getAccessInstruction());
}

void ScopStmt::removeSingleMemoryAccess(MemoryAccess *MA) {
  auto MAIt = std::find(MemAccs.begin(), MemAccs.end(), MA);
  assert(MAIt != MemAccs.end());
  MemAccs.erase(MAIt);

  auto It = InstructionToAccess.find(MA->getAccessInstruction());
  if (It != InstructionToAccess.end()) {
    It->second.remove(MA);
    if (It->second.empty())
      InstructionToAccess.erase(MA->getAccessInstruction());
  }
}

//===----------------------------------------------------------------------===//
/// Scop class implement

void Scop::setContext(__isl_take isl_set *NewContext) {
  NewContext = isl_set_align_params(NewContext, isl_set_get_space(Context));
  isl_set_free(Context);
  Context = NewContext;
}

/// Remap parameter values but keep AddRecs valid wrt. invariant loads.
struct SCEVSensitiveParameterRewriter
    : public SCEVVisitor<SCEVSensitiveParameterRewriter, const SCEV *> {
  ValueToValueMap &VMap;
  ScalarEvolution &SE;

public:
  SCEVSensitiveParameterRewriter(ValueToValueMap &VMap, ScalarEvolution &SE)
      : VMap(VMap), SE(SE) {}

  static const SCEV *rewrite(const SCEV *E, ScalarEvolution &SE,
                             ValueToValueMap &VMap) {
    SCEVSensitiveParameterRewriter SSPR(VMap, SE);
    return SSPR.visit(E);
  }

  const SCEV *visit(const SCEV *E) {
    return SCEVVisitor<SCEVSensitiveParameterRewriter, const SCEV *>::visit(E);
  }

  const SCEV *visitConstant(const SCEVConstant *E) { return E; }

  const SCEV *visitTruncateExpr(const SCEVTruncateExpr *E) {
    return SE.getTruncateExpr(visit(E->getOperand()), E->getType());
  }

  const SCEV *visitZeroExtendExpr(const SCEVZeroExtendExpr *E) {
    return SE.getZeroExtendExpr(visit(E->getOperand()), E->getType());
  }

  const SCEV *visitSignExtendExpr(const SCEVSignExtendExpr *E) {
    return SE.getSignExtendExpr(visit(E->getOperand()), E->getType());
  }

  const SCEV *visitAddExpr(const SCEVAddExpr *E) {
    SmallVector<const SCEV *, 4> Operands;
    for (int i = 0, e = E->getNumOperands(); i < e; ++i)
      Operands.push_back(visit(E->getOperand(i)));
    return SE.getAddExpr(Operands);
  }

  const SCEV *visitMulExpr(const SCEVMulExpr *E) {
    SmallVector<const SCEV *, 4> Operands;
    for (int i = 0, e = E->getNumOperands(); i < e; ++i)
      Operands.push_back(visit(E->getOperand(i)));
    return SE.getMulExpr(Operands);
  }

  const SCEV *visitSMaxExpr(const SCEVSMaxExpr *E) {
    SmallVector<const SCEV *, 4> Operands;
    for (int i = 0, e = E->getNumOperands(); i < e; ++i)
      Operands.push_back(visit(E->getOperand(i)));
    return SE.getSMaxExpr(Operands);
  }

  const SCEV *visitUMaxExpr(const SCEVUMaxExpr *E) {
    SmallVector<const SCEV *, 4> Operands;
    for (int i = 0, e = E->getNumOperands(); i < e; ++i)
      Operands.push_back(visit(E->getOperand(i)));
    return SE.getUMaxExpr(Operands);
  }

  const SCEV *visitUDivExpr(const SCEVUDivExpr *E) {
    return SE.getUDivExpr(visit(E->getLHS()), visit(E->getRHS()));
  }

  const SCEV *visitAddRecExpr(const SCEVAddRecExpr *E) {
    auto *Start = visit(E->getStart());
    auto *AddRec = SE.getAddRecExpr(SE.getConstant(E->getType(), 0),
                                    visit(E->getStepRecurrence(SE)),
                                    E->getLoop(), SCEV::FlagAnyWrap);
    return SE.getAddExpr(Start, AddRec);
  }

  const SCEV *visitUnknown(const SCEVUnknown *E) {
    if (auto *NewValue = VMap.lookup(E->getValue()))
      return SE.getUnknown(NewValue);
    return E;
  }
};

const SCEV *Scop::getRepresentingInvariantLoadSCEV(const SCEV *S) {
  return SCEVSensitiveParameterRewriter::rewrite(S, *SE, InvEquivClassVMap);
}

void Scop::createParameterId(const SCEV *Parameter) {
  assert(Parameters.count(Parameter));
  assert(!ParameterIds.count(Parameter));

  std::string ParameterName = "p_" + std::to_string(getNumParams() - 1);

  if (const SCEVUnknown *ValueParameter = dyn_cast<SCEVUnknown>(Parameter)) {
    Value *Val = ValueParameter->getValue();

    // If this parameter references a specific Value and this value has a name
    // we use this name as it is likely to be unique and more useful than just
    // a number.
    if (Val->hasName())
      ParameterName = Val->getName();
    else if (LoadInst *LI = dyn_cast<LoadInst>(Val)) {
      auto *LoadOrigin = LI->getPointerOperand()->stripInBoundsOffsets();
      if (LoadOrigin->hasName()) {
        ParameterName += "_loaded_from_";
        ParameterName +=
            LI->getPointerOperand()->stripInBoundsOffsets()->getName();
      }
    }
  }

  ParameterName = getIslCompatibleName("", ParameterName, "");

  auto *Id = isl_id_alloc(getIslCtx(), ParameterName.c_str(),
                          const_cast<void *>((const void *)Parameter));
  ParameterIds[Parameter] = Id;
}

void Scop::addParams(const ParameterSetTy &NewParameters) {
  for (const SCEV *Parameter : NewParameters) {
    // Normalize the SCEV to get the representing element for an invariant load.
    Parameter = extractConstantFactor(Parameter, *SE).second;
    Parameter = getRepresentingInvariantLoadSCEV(Parameter);

    if (Parameters.insert(Parameter))
      createParameterId(Parameter);
  }
}

__isl_give isl_id *Scop::getIdForParam(const SCEV *Parameter) {
  // Normalize the SCEV to get the representing element for an invariant load.
  Parameter = getRepresentingInvariantLoadSCEV(Parameter);
  return isl_id_copy(ParameterIds.lookup(Parameter));
}

__isl_give isl_set *
Scop::addNonEmptyDomainConstraints(__isl_take isl_set *C) const {
  isl_set *DomainContext = isl_union_set_params(getDomains());
  return isl_set_intersect_params(C, DomainContext);
}

bool Scop::isDominatedBy(const DominatorTree &DT, BasicBlock *BB) const {
  return DT.dominates(BB, getEntry());
}

void Scop::addUserAssumptions(AssumptionCache &AC, DominatorTree &DT,
                              LoopInfo &LI) {
  auto &F = getFunction();
  for (auto &Assumption : AC.assumptions()) {
    auto *CI = dyn_cast_or_null<CallInst>(Assumption);
    if (!CI || CI->getNumArgOperands() != 1)
      continue;

    bool InScop = contains(CI);
    if (!InScop && !isDominatedBy(DT, CI->getParent()))
      continue;

    auto *L = LI.getLoopFor(CI->getParent());
    auto *Val = CI->getArgOperand(0);
    ParameterSetTy DetectedParams;
    if (!isAffineConstraint(Val, &R, L, *SE, DetectedParams)) {
      emitOptimizationRemarkAnalysis(F.getContext(), DEBUG_TYPE, F,
                                     CI->getDebugLoc(),
                                     "Non-affine user assumption ignored.");
      continue;
    }

    // Collect all newly introduced parameters.
    ParameterSetTy NewParams;
    for (auto *Param : DetectedParams) {
      Param = extractConstantFactor(Param, *SE).second;
      Param = getRepresentingInvariantLoadSCEV(Param);
      if (Parameters.count(Param))
        continue;
      NewParams.insert(Param);
    }

    SmallVector<isl_set *, 2> ConditionSets;
    auto *TI = InScop ? CI->getParent()->getTerminator() : nullptr;
    auto &Stmt = InScop ? *getStmtFor(CI->getParent()) : *Stmts.begin();
    auto *Dom = InScop ? getDomainConditions(&Stmt) : isl_set_copy(Context);
    bool Valid = buildConditionSets(Stmt, Val, TI, L, Dom, ConditionSets);
    isl_set_free(Dom);

    if (!Valid)
      continue;

    isl_set *AssumptionCtx = nullptr;
    if (InScop) {
      AssumptionCtx = isl_set_complement(isl_set_params(ConditionSets[1]));
      isl_set_free(ConditionSets[0]);
    } else {
      AssumptionCtx = isl_set_complement(ConditionSets[1]);
      AssumptionCtx = isl_set_intersect(AssumptionCtx, ConditionSets[0]);
    }

    // Project out newly introduced parameters as they are not otherwise useful.
    if (!NewParams.empty()) {
      for (unsigned u = 0; u < isl_set_n_param(AssumptionCtx); u++) {
        auto *Id = isl_set_get_dim_id(AssumptionCtx, isl_dim_param, u);
        auto *Param = static_cast<const SCEV *>(isl_id_get_user(Id));
        isl_id_free(Id);

        if (!NewParams.count(Param))
          continue;

        AssumptionCtx =
            isl_set_project_out(AssumptionCtx, isl_dim_param, u--, 1);
      }
    }

    emitOptimizationRemarkAnalysis(
        F.getContext(), DEBUG_TYPE, F, CI->getDebugLoc(),
        "Use user assumption: " + stringFromIslObj(AssumptionCtx));
    Context = isl_set_intersect(Context, AssumptionCtx);
  }
}

void Scop::addUserContext() {
  if (UserContextStr.empty())
    return;

  isl_set *UserContext =
      isl_set_read_from_str(getIslCtx(), UserContextStr.c_str());
  isl_space *Space = getParamSpace();
  if (isl_space_dim(Space, isl_dim_param) !=
      isl_set_dim(UserContext, isl_dim_param)) {
    auto SpaceStr = isl_space_to_str(Space);
    errs() << "Error: the context provided in -polly-context has not the same "
           << "number of dimensions than the computed context. Due to this "
           << "mismatch, the -polly-context option is ignored. Please provide "
           << "the context in the parameter space: " << SpaceStr << ".\n";
    free(SpaceStr);
    isl_set_free(UserContext);
    isl_space_free(Space);
    return;
  }

  for (unsigned i = 0; i < isl_space_dim(Space, isl_dim_param); i++) {
    auto *NameContext = isl_set_get_dim_name(Context, isl_dim_param, i);
    auto *NameUserContext = isl_set_get_dim_name(UserContext, isl_dim_param, i);

    if (strcmp(NameContext, NameUserContext) != 0) {
      auto SpaceStr = isl_space_to_str(Space);
      errs() << "Error: the name of dimension " << i
             << " provided in -polly-context "
             << "is '" << NameUserContext << "', but the name in the computed "
             << "context is '" << NameContext
             << "'. Due to this name mismatch, "
             << "the -polly-context option is ignored. Please provide "
             << "the context in the parameter space: " << SpaceStr << ".\n";
      free(SpaceStr);
      isl_set_free(UserContext);
      isl_space_free(Space);
      return;
    }

    UserContext =
        isl_set_set_dim_id(UserContext, isl_dim_param, i,
                           isl_space_get_dim_id(Space, isl_dim_param, i));
  }

  Context = isl_set_intersect(Context, UserContext);
  isl_space_free(Space);
}

void Scop::buildInvariantEquivalenceClasses() {
  DenseMap<std::pair<const SCEV *, Type *>, LoadInst *> EquivClasses;

  const InvariantLoadsSetTy &RIL = getRequiredInvariantLoads();
  for (LoadInst *LInst : RIL) {
    const SCEV *PointerSCEV = SE->getSCEV(LInst->getPointerOperand());

    Type *Ty = LInst->getType();
    LoadInst *&ClassRep = EquivClasses[std::make_pair(PointerSCEV, Ty)];
    if (ClassRep) {
      InvEquivClassVMap[LInst] = ClassRep;
      continue;
    }

    ClassRep = LInst;
    InvariantEquivClasses.emplace_back(
        InvariantEquivClassTy{PointerSCEV, MemoryAccessList(), nullptr, Ty});
  }
}

void Scop::buildContext() {
  isl_space *Space = isl_space_params_alloc(getIslCtx(), 0);
  Context = isl_set_universe(isl_space_copy(Space));
  InvalidContext = isl_set_empty(isl_space_copy(Space));
  AssumedContext = isl_set_universe(Space);
}

void Scop::addParameterBounds() {
  unsigned PDim = 0;
  for (auto *Parameter : Parameters) {
    ConstantRange SRange = SE->getSignedRange(Parameter);
    Context = addRangeBoundsToSet(Context, SRange, PDim++, isl_dim_param);
  }
}

void Scop::realignParams() {
  // Add all parameters into a common model.
  isl_space *Space = isl_space_params_alloc(getIslCtx(), ParameterIds.size());

  unsigned PDim = 0;
  for (const auto *Parameter : Parameters) {
    isl_id *id = getIdForParam(Parameter);
    Space = isl_space_set_dim_id(Space, isl_dim_param, PDim++, id);
  }

  // Align the parameters of all data structures to the model.
  Context = isl_set_align_params(Context, Space);

  // As all parameters are known add bounds to them.
  addParameterBounds();

  for (ScopStmt &Stmt : *this)
    Stmt.realignParams();

  // Simplify the schedule according to the context too.
  Schedule = isl_schedule_gist_domain_params(Schedule, getContext());
}

static __isl_give isl_set *
simplifyAssumptionContext(__isl_take isl_set *AssumptionContext,
                          const Scop &S) {
  // If we modelt all blocks in the SCoP that have side effects we can simplify
  // the context with the constraints that are needed for anything to be
  // executed at all. However, if we have error blocks in the SCoP we already
  // assumed some parameter combinations cannot occure and removed them from the
  // domains, thus we cannot use the remaining domain to simplify the
  // assumptions.
  if (!S.hasErrorBlock()) {
    isl_set *DomainParameters = isl_union_set_params(S.getDomains());
    AssumptionContext =
        isl_set_gist_params(AssumptionContext, DomainParameters);
  }

  AssumptionContext = isl_set_gist_params(AssumptionContext, S.getContext());
  return AssumptionContext;
}

void Scop::simplifyContexts() {
  // The parameter constraints of the iteration domains give us a set of
  // constraints that need to hold for all cases where at least a single
  // statement iteration is executed in the whole scop. We now simplify the
  // assumed context under the assumption that such constraints hold and at
  // least a single statement iteration is executed. For cases where no
  // statement instances are executed, the assumptions we have taken about
  // the executed code do not matter and can be changed.
  //
  // WARNING: This only holds if the assumptions we have taken do not reduce
  //          the set of statement instances that are executed. Otherwise we
  //          may run into a case where the iteration domains suggest that
  //          for a certain set of parameter constraints no code is executed,
  //          but in the original program some computation would have been
  //          performed. In such a case, modifying the run-time conditions and
  //          possibly influencing the run-time check may cause certain scops
  //          to not be executed.
  //
  // Example:
  //
  //   When delinearizing the following code:
  //
  //     for (long i = 0; i < 100; i++)
  //       for (long j = 0; j < m; j++)
  //         A[i+p][j] = 1.0;
  //
  //   we assume that the condition m <= 0 or (m >= 1 and p >= 0) holds as
  //   otherwise we would access out of bound data. Now, knowing that code is
  //   only executed for the case m >= 0, it is sufficient to assume p >= 0.
  AssumedContext = simplifyAssumptionContext(AssumedContext, *this);
  InvalidContext = isl_set_align_params(InvalidContext, getParamSpace());
}

/// Add the minimal/maximal access in @p Set to @p User.
static isl_stat buildMinMaxAccess(__isl_take isl_set *Set, void *User) {
  Scop::MinMaxVectorTy *MinMaxAccesses = (Scop::MinMaxVectorTy *)User;
  isl_pw_multi_aff *MinPMA, *MaxPMA;
  isl_pw_aff *LastDimAff;
  isl_aff *OneAff;
  unsigned Pos;

  Set = isl_set_remove_divs(Set);

  if (isl_set_n_basic_set(Set) >= MaxDisjunctionsInDomain) {
    isl_set_free(Set);
    return isl_stat_error;
  }

  // Restrict the number of parameters involved in the access as the lexmin/
  // lexmax computation will take too long if this number is high.
  //
  // Experiments with a simple test case using an i7 4800MQ:
  //
  //  #Parameters involved | Time (in sec)
  //            6          |     0.01
  //            7          |     0.04
  //            8          |     0.12
  //            9          |     0.40
  //           10          |     1.54
  //           11          |     6.78
  //           12          |    30.38
  //
  if (isl_set_n_param(Set) > RunTimeChecksMaxParameters) {
    unsigned InvolvedParams = 0;
    for (unsigned u = 0, e = isl_set_n_param(Set); u < e; u++)
      if (isl_set_involves_dims(Set, isl_dim_param, u, 1))
        InvolvedParams++;

    if (InvolvedParams > RunTimeChecksMaxParameters) {
      isl_set_free(Set);
      return isl_stat_error;
    }
  }

  MinPMA = isl_set_lexmin_pw_multi_aff(isl_set_copy(Set));
  MaxPMA = isl_set_lexmax_pw_multi_aff(isl_set_copy(Set));

  MinPMA = isl_pw_multi_aff_coalesce(MinPMA);
  MaxPMA = isl_pw_multi_aff_coalesce(MaxPMA);

  // Adjust the last dimension of the maximal access by one as we want to
  // enclose the accessed memory region by MinPMA and MaxPMA. The pointer
  // we test during code generation might now point after the end of the
  // allocated array but we will never dereference it anyway.
  assert(isl_pw_multi_aff_dim(MaxPMA, isl_dim_out) &&
         "Assumed at least one output dimension");
  Pos = isl_pw_multi_aff_dim(MaxPMA, isl_dim_out) - 1;
  LastDimAff = isl_pw_multi_aff_get_pw_aff(MaxPMA, Pos);
  OneAff = isl_aff_zero_on_domain(
      isl_local_space_from_space(isl_pw_aff_get_domain_space(LastDimAff)));
  OneAff = isl_aff_add_constant_si(OneAff, 1);
  LastDimAff = isl_pw_aff_add(LastDimAff, isl_pw_aff_from_aff(OneAff));
  MaxPMA = isl_pw_multi_aff_set_pw_aff(MaxPMA, Pos, LastDimAff);

  MinMaxAccesses->push_back(std::make_pair(MinPMA, MaxPMA));

  isl_set_free(Set);
  return isl_stat_ok;
}

static __isl_give isl_set *getAccessDomain(MemoryAccess *MA) {
  isl_set *Domain = MA->getStatement()->getDomain();
  Domain = isl_set_project_out(Domain, isl_dim_set, 0, isl_set_n_dim(Domain));
  return isl_set_reset_tuple_id(Domain);
}

/// Wrapper function to calculate minimal/maximal accesses to each array.
static bool calculateMinMaxAccess(__isl_take isl_union_map *Accesses,
                                  __isl_take isl_union_set *Domains,
                                  Scop::MinMaxVectorTy &MinMaxAccesses) {

  Accesses = isl_union_map_intersect_domain(Accesses, Domains);
  isl_union_set *Locations = isl_union_map_range(Accesses);
  Locations = isl_union_set_coalesce(Locations);
  Locations = isl_union_set_detect_equalities(Locations);
  bool Valid = (0 == isl_union_set_foreach_set(Locations, buildMinMaxAccess,
                                               &MinMaxAccesses));
  isl_union_set_free(Locations);
  return Valid;
}

/// Helper to treat non-affine regions and basic blocks the same.
///
///{

/// Return the block that is the representing block for @p RN.
static inline BasicBlock *getRegionNodeBasicBlock(RegionNode *RN) {
  return RN->isSubRegion() ? RN->getNodeAs<Region>()->getEntry()
                           : RN->getNodeAs<BasicBlock>();
}

/// Return the @p idx'th block that is executed after @p RN.
static inline BasicBlock *
getRegionNodeSuccessor(RegionNode *RN, TerminatorInst *TI, unsigned idx) {
  if (RN->isSubRegion()) {
    assert(idx == 0);
    return RN->getNodeAs<Region>()->getExit();
  }
  return TI->getSuccessor(idx);
}

/// Return the smallest loop surrounding @p RN.
static inline Loop *getRegionNodeLoop(RegionNode *RN, LoopInfo &LI) {
  if (!RN->isSubRegion())
    return LI.getLoopFor(RN->getNodeAs<BasicBlock>());

  Region *NonAffineSubRegion = RN->getNodeAs<Region>();
  Loop *L = LI.getLoopFor(NonAffineSubRegion->getEntry());
  while (L && NonAffineSubRegion->contains(L))
    L = L->getParentLoop();
  return L;
}

static inline unsigned getNumBlocksInRegionNode(RegionNode *RN) {
  if (!RN->isSubRegion())
    return 1;

  Region *R = RN->getNodeAs<Region>();
  return std::distance(R->block_begin(), R->block_end());
}

static bool containsErrorBlock(RegionNode *RN, const Region &R, LoopInfo &LI,
                               const DominatorTree &DT) {
  if (!RN->isSubRegion())
    return isErrorBlock(*RN->getNodeAs<BasicBlock>(), R, LI, DT);
  for (BasicBlock *BB : RN->getNodeAs<Region>()->blocks())
    if (isErrorBlock(*BB, R, LI, DT))
      return true;
  return false;
}

///}

static inline __isl_give isl_set *addDomainDimId(__isl_take isl_set *Domain,
                                                 unsigned Dim, Loop *L) {
  Domain = isl_set_lower_bound_si(Domain, isl_dim_set, Dim, -1);
  isl_id *DimId =
      isl_id_alloc(isl_set_get_ctx(Domain), nullptr, static_cast<void *>(L));
  return isl_set_set_dim_id(Domain, isl_dim_set, Dim, DimId);
}

__isl_give isl_set *Scop::getDomainConditions(const ScopStmt *Stmt) const {
  return getDomainConditions(Stmt->getEntryBlock());
}

__isl_give isl_set *Scop::getDomainConditions(BasicBlock *BB) const {
  auto DIt = DomainMap.find(BB);
  if (DIt != DomainMap.end())
    return isl_set_copy(DIt->getSecond());

  auto &RI = *R.getRegionInfo();
  auto *BBR = RI.getRegionFor(BB);
  while (BBR->getEntry() == BB)
    BBR = BBR->getParent();
  return getDomainConditions(BBR->getEntry());
}

bool Scop::buildDomains(Region *R, DominatorTree &DT, LoopInfo &LI) {

  bool IsOnlyNonAffineRegion = isNonAffineSubRegion(R);
  auto *EntryBB = R->getEntry();
  auto *L = IsOnlyNonAffineRegion ? nullptr : LI.getLoopFor(EntryBB);
  int LD = getRelativeLoopDepth(L);
  auto *S = isl_set_universe(isl_space_set_alloc(getIslCtx(), 0, LD + 1));

  while (LD-- >= 0) {
    S = addDomainDimId(S, LD + 1, L);
    L = L->getParentLoop();
  }

  // Initialize the invalid domain.
  auto *EntryStmt = getStmtFor(EntryBB);
  EntryStmt->setInvalidDomain(isl_set_empty(isl_set_get_space(S)));

  DomainMap[EntryBB] = S;

  if (IsOnlyNonAffineRegion)
    return !containsErrorBlock(R->getNode(), *R, LI, DT);

  if (!buildDomainsWithBranchConstraints(R, DT, LI))
    return false;

  if (!propagateDomainConstraints(R, DT, LI))
    return false;

  // Error blocks and blocks dominated by them have been assumed to never be
  // executed. Representing them in the Scop does not add any value. In fact,
  // it is likely to cause issues during construction of the ScopStmts. The
  // contents of error blocks have not been verified to be expressible and
  // will cause problems when building up a ScopStmt for them.
  // Furthermore, basic blocks dominated by error blocks may reference
  // instructions in the error block which, if the error block is not modeled,
  // can themselves not be constructed properly. To this end we will replace
  // the domains of error blocks and those only reachable via error blocks
  // with an empty set. Additionally, we will record for each block under which
  // parameter combination it would be reached via an error block in its
  // InvalidDomain. This information is needed during load hoisting.
  if (!propagateInvalidStmtDomains(R, DT, LI))
    return false;

  return true;
}

// If the loop is nonaffine/boxed, return the first non-boxed surrounding loop
// for Polly. If the loop is affine, return the loop itself. Do not call
// `getSCEVAtScope()` on the result of `getFirstNonBoxedLoopFor()`, as we need
// to analyze the memory accesses of the nonaffine/boxed loops.
static Loop *getFirstNonBoxedLoopFor(BasicBlock *BB, LoopInfo &LI,
                                     const BoxedLoopsSetTy &BoxedLoops) {
  auto *L = LI.getLoopFor(BB);
  while (BoxedLoops.count(L))
    L = L->getParentLoop();
  return L;
}

/// Adjust the dimensions of @p Dom that was constructed for @p OldL
///        to be compatible to domains constructed for loop @p NewL.
///
/// This function assumes @p NewL and @p OldL are equal or there is a CFG
/// edge from @p OldL to @p NewL.
static __isl_give isl_set *adjustDomainDimensions(Scop &S,
                                                  __isl_take isl_set *Dom,
                                                  Loop *OldL, Loop *NewL) {

  // If the loops are the same there is nothing to do.
  if (NewL == OldL)
    return Dom;

  int OldDepth = S.getRelativeLoopDepth(OldL);
  int NewDepth = S.getRelativeLoopDepth(NewL);
  // If both loops are non-affine loops there is nothing to do.
  if (OldDepth == -1 && NewDepth == -1)
    return Dom;

  // Distinguish three cases:
  //   1) The depth is the same but the loops are not.
  //      => One loop was left one was entered.
  //   2) The depth increased from OldL to NewL.
  //      => One loop was entered, none was left.
  //   3) The depth decreased from OldL to NewL.
  //      => Loops were left were difference of the depths defines how many.
  if (OldDepth == NewDepth) {
    assert(OldL->getParentLoop() == NewL->getParentLoop());
    Dom = isl_set_project_out(Dom, isl_dim_set, NewDepth, 1);
    Dom = isl_set_add_dims(Dom, isl_dim_set, 1);
    Dom = addDomainDimId(Dom, NewDepth, NewL);
  } else if (OldDepth < NewDepth) {
    assert(OldDepth + 1 == NewDepth);
    auto &R = S.getRegion();
    (void)R;
    assert(NewL->getParentLoop() == OldL ||
           ((!OldL || !R.contains(OldL)) && R.contains(NewL)));
    Dom = isl_set_add_dims(Dom, isl_dim_set, 1);
    Dom = addDomainDimId(Dom, NewDepth, NewL);
  } else {
    assert(OldDepth > NewDepth);
    int Diff = OldDepth - NewDepth;
    int NumDim = isl_set_n_dim(Dom);
    assert(NumDim >= Diff);
    Dom = isl_set_project_out(Dom, isl_dim_set, NumDim - Diff, Diff);
  }

  return Dom;
}

bool Scop::propagateInvalidStmtDomains(Region *R, DominatorTree &DT,
                                       LoopInfo &LI) {
  auto &BoxedLoops = getBoxedLoops();

  ReversePostOrderTraversal<Region *> RTraversal(R);
  for (auto *RN : RTraversal) {

    // Recurse for affine subregions but go on for basic blocks and non-affine
    // subregions.
    if (RN->isSubRegion()) {
      Region *SubRegion = RN->getNodeAs<Region>();
      if (!isNonAffineSubRegion(SubRegion)) {
        propagateInvalidStmtDomains(SubRegion, DT, LI);
        continue;
      }
    }

    bool ContainsErrorBlock = containsErrorBlock(RN, getRegion(), LI, DT);
    BasicBlock *BB = getRegionNodeBasicBlock(RN);
    ScopStmt *Stmt = getStmtFor(BB);
    isl_set *&Domain = DomainMap[BB];
    assert(Domain && "Cannot propagate a nullptr");

    auto *InvalidDomain = Stmt->getInvalidDomain();
    bool IsInvalidBlock =
        ContainsErrorBlock || isl_set_is_subset(Domain, InvalidDomain);

    if (!IsInvalidBlock) {
      InvalidDomain = isl_set_intersect(InvalidDomain, isl_set_copy(Domain));
    } else {
      isl_set_free(InvalidDomain);
      InvalidDomain = Domain;
      isl_set *DomPar = isl_set_params(isl_set_copy(Domain));
      recordAssumption(ERRORBLOCK, DomPar, BB->getTerminator()->getDebugLoc(),
                       AS_RESTRICTION);
      Domain = nullptr;
    }

    if (isl_set_is_empty(InvalidDomain)) {
      Stmt->setInvalidDomain(InvalidDomain);
      continue;
    }

    auto *BBLoop = getRegionNodeLoop(RN, LI);
    auto *TI = BB->getTerminator();
    unsigned NumSuccs = RN->isSubRegion() ? 1 : TI->getNumSuccessors();
    for (unsigned u = 0; u < NumSuccs; u++) {
      auto *SuccBB = getRegionNodeSuccessor(RN, TI, u);
      auto *SuccStmt = getStmtFor(SuccBB);

      // Skip successors outside the SCoP.
      if (!SuccStmt)
        continue;

      // Skip backedges.
      if (DT.dominates(SuccBB, BB))
        continue;

      auto *SuccBBLoop = getFirstNonBoxedLoopFor(SuccBB, LI, BoxedLoops);
      auto *AdjustedInvalidDomain = adjustDomainDimensions(
          *this, isl_set_copy(InvalidDomain), BBLoop, SuccBBLoop);
      auto *SuccInvalidDomain = SuccStmt->getInvalidDomain();
      SuccInvalidDomain =
          isl_set_union(SuccInvalidDomain, AdjustedInvalidDomain);
      SuccInvalidDomain = isl_set_coalesce(SuccInvalidDomain);
      unsigned NumConjucts = isl_set_n_basic_set(SuccInvalidDomain);
      SuccStmt->setInvalidDomain(SuccInvalidDomain);

      // Check if the maximal number of domain disjunctions was reached.
      // In case this happens we will bail.
      if (NumConjucts < MaxDisjunctionsInDomain)
        continue;

      isl_set_free(InvalidDomain);
      invalidate(COMPLEXITY, TI->getDebugLoc());
      return false;
    }

    Stmt->setInvalidDomain(InvalidDomain);
  }

  return true;
}

void Scop::propagateDomainConstraintsToRegionExit(
    BasicBlock *BB, Loop *BBLoop,
    SmallPtrSetImpl<BasicBlock *> &FinishedExitBlocks, LoopInfo &LI) {

  // Check if the block @p BB is the entry of a region. If so we propagate it's
  // domain to the exit block of the region. Otherwise we are done.
  auto *RI = R.getRegionInfo();
  auto *BBReg = RI ? RI->getRegionFor(BB) : nullptr;
  auto *ExitBB = BBReg ? BBReg->getExit() : nullptr;
  if (!BBReg || BBReg->getEntry() != BB || !contains(ExitBB))
    return;

  auto &BoxedLoops = getBoxedLoops();
  // Do not propagate the domain if there is a loop backedge inside the region
  // that would prevent the exit block from beeing executed.
  auto *L = BBLoop;
  while (L && contains(L)) {
    SmallVector<BasicBlock *, 4> LatchBBs;
    BBLoop->getLoopLatches(LatchBBs);
    for (auto *LatchBB : LatchBBs)
      if (BB != LatchBB && BBReg->contains(LatchBB))
        return;
    L = L->getParentLoop();
  }

  auto *Domain = DomainMap[BB];
  assert(Domain && "Cannot propagate a nullptr");

  auto *ExitBBLoop = getFirstNonBoxedLoopFor(ExitBB, LI, BoxedLoops);

  // Since the dimensions of @p BB and @p ExitBB might be different we have to
  // adjust the domain before we can propagate it.
  auto *AdjustedDomain =
      adjustDomainDimensions(*this, isl_set_copy(Domain), BBLoop, ExitBBLoop);
  auto *&ExitDomain = DomainMap[ExitBB];

  // If the exit domain is not yet created we set it otherwise we "add" the
  // current domain.
  ExitDomain =
      ExitDomain ? isl_set_union(AdjustedDomain, ExitDomain) : AdjustedDomain;

  // Initialize the invalid domain.
  auto *ExitStmt = getStmtFor(ExitBB);
  ExitStmt->setInvalidDomain(isl_set_empty(isl_set_get_space(ExitDomain)));

  FinishedExitBlocks.insert(ExitBB);
}

bool Scop::buildDomainsWithBranchConstraints(Region *R, DominatorTree &DT,
                                             LoopInfo &LI) {
  // To create the domain for each block in R we iterate over all blocks and
  // subregions in R and propagate the conditions under which the current region
  // element is executed. To this end we iterate in reverse post order over R as
  // it ensures that we first visit all predecessors of a region node (either a
  // basic block or a subregion) before we visit the region node itself.
  // Initially, only the domain for the SCoP region entry block is set and from
  // there we propagate the current domain to all successors, however we add the
  // condition that the successor is actually executed next.
  // As we are only interested in non-loop carried constraints here we can
  // simply skip loop back edges.

  SmallPtrSet<BasicBlock *, 8> FinishedExitBlocks;
  ReversePostOrderTraversal<Region *> RTraversal(R);
  for (auto *RN : RTraversal) {

    // Recurse for affine subregions but go on for basic blocks and non-affine
    // subregions.
    if (RN->isSubRegion()) {
      Region *SubRegion = RN->getNodeAs<Region>();
      if (!isNonAffineSubRegion(SubRegion)) {
        if (!buildDomainsWithBranchConstraints(SubRegion, DT, LI))
          return false;
        continue;
      }
    }

    if (containsErrorBlock(RN, getRegion(), LI, DT))
      HasErrorBlock = true;

    BasicBlock *BB = getRegionNodeBasicBlock(RN);
    TerminatorInst *TI = BB->getTerminator();

    if (isa<UnreachableInst>(TI))
      continue;

    isl_set *Domain = DomainMap.lookup(BB);
    if (!Domain)
      continue;
    MaxLoopDepth = std::max(MaxLoopDepth, isl_set_n_dim(Domain));

    auto *BBLoop = getRegionNodeLoop(RN, LI);
    // Propagate the domain from BB directly to blocks that have a superset
    // domain, at the moment only region exit nodes of regions that start in BB.
    propagateDomainConstraintsToRegionExit(BB, BBLoop, FinishedExitBlocks, LI);

    // If all successors of BB have been set a domain through the propagation
    // above we do not need to build condition sets but can just skip this
    // block. However, it is important to note that this is a local property
    // with regards to the region @p R. To this end FinishedExitBlocks is a
    // local variable.
    auto IsFinishedRegionExit = [&FinishedExitBlocks](BasicBlock *SuccBB) {
      return FinishedExitBlocks.count(SuccBB);
    };
    if (std::all_of(succ_begin(BB), succ_end(BB), IsFinishedRegionExit))
      continue;

    // Build the condition sets for the successor nodes of the current region
    // node. If it is a non-affine subregion we will always execute the single
    // exit node, hence the single entry node domain is the condition set. For
    // basic blocks we use the helper function buildConditionSets.
    SmallVector<isl_set *, 8> ConditionSets;
    if (RN->isSubRegion())
      ConditionSets.push_back(isl_set_copy(Domain));
    else if (!buildConditionSets(*getStmtFor(BB), TI, BBLoop, Domain,
                                 ConditionSets))
      return false;

    // Now iterate over the successors and set their initial domain based on
    // their condition set. We skip back edges here and have to be careful when
    // we leave a loop not to keep constraints over a dimension that doesn't
    // exist anymore.
    assert(RN->isSubRegion() || TI->getNumSuccessors() == ConditionSets.size());
    for (unsigned u = 0, e = ConditionSets.size(); u < e; u++) {
      isl_set *CondSet = ConditionSets[u];
      BasicBlock *SuccBB = getRegionNodeSuccessor(RN, TI, u);

      auto *SuccStmt = getStmtFor(SuccBB);
      // Skip blocks outside the region.
      if (!SuccStmt) {
        isl_set_free(CondSet);
        continue;
      }

      // If we propagate the domain of some block to "SuccBB" we do not have to
      // adjust the domain.
      if (FinishedExitBlocks.count(SuccBB)) {
        isl_set_free(CondSet);
        continue;
      }

      // Skip back edges.
      if (DT.dominates(SuccBB, BB)) {
        isl_set_free(CondSet);
        continue;
      }

      auto &BoxedLoops = getBoxedLoops();
      auto *SuccBBLoop = getFirstNonBoxedLoopFor(SuccBB, LI, BoxedLoops);
      CondSet = adjustDomainDimensions(*this, CondSet, BBLoop, SuccBBLoop);

      // Set the domain for the successor or merge it with an existing domain in
      // case there are multiple paths (without loop back edges) to the
      // successor block.
      isl_set *&SuccDomain = DomainMap[SuccBB];

      if (SuccDomain) {
        SuccDomain = isl_set_coalesce(isl_set_union(SuccDomain, CondSet));
      } else {
        // Initialize the invalid domain.
        SuccStmt->setInvalidDomain(isl_set_empty(isl_set_get_space(CondSet)));
        SuccDomain = CondSet;
      }

      // Check if the maximal number of domain disjunctions was reached.
      // In case this happens we will clean up and bail.
      if (isl_set_n_basic_set(SuccDomain) < MaxDisjunctionsInDomain)
        continue;

      invalidate(COMPLEXITY, DebugLoc());
      while (++u < ConditionSets.size())
        isl_set_free(ConditionSets[u]);
      return false;
    }
  }

  return true;
}

__isl_give isl_set *
Scop::getPredecessorDomainConstraints(BasicBlock *BB,
                                      __isl_keep isl_set *Domain,
                                      DominatorTree &DT, LoopInfo &LI) {
  // If @p BB is the ScopEntry we are done
  if (R.getEntry() == BB)
    return isl_set_universe(isl_set_get_space(Domain));

  // The set of boxed loops (loops in non-affine subregions) for this SCoP.
  auto &BoxedLoops = getBoxedLoops();

  // The region info of this function.
  auto &RI = *R.getRegionInfo();

  auto *BBLoop = getFirstNonBoxedLoopFor(BB, LI, BoxedLoops);

  // A domain to collect all predecessor domains, thus all conditions under
  // which the block is executed. To this end we start with the empty domain.
  isl_set *PredDom = isl_set_empty(isl_set_get_space(Domain));

  // Set of regions of which the entry block domain has been propagated to BB.
  // all predecessors inside any of the regions can be skipped.
  SmallSet<Region *, 8> PropagatedRegions;

  for (auto *PredBB : predecessors(BB)) {
    // Skip backedges.
    if (DT.dominates(BB, PredBB))
      continue;

    // If the predecessor is in a region we used for propagation we can skip it.
    auto PredBBInRegion = [PredBB](Region *PR) { return PR->contains(PredBB); };
    if (std::any_of(PropagatedRegions.begin(), PropagatedRegions.end(),
                    PredBBInRegion)) {
      continue;
    }

    // Check if there is a valid region we can use for propagation, thus look
    // for a region that contains the predecessor and has @p BB as exit block.
    auto *PredR = RI.getRegionFor(PredBB);
    while (PredR->getExit() != BB && !PredR->contains(BB))
      PredR->getParent();

    // If a valid region for propagation was found use the entry of that region
    // for propagation, otherwise the PredBB directly.
    if (PredR->getExit() == BB) {
      PredBB = PredR->getEntry();
      PropagatedRegions.insert(PredR);
    }

    auto *PredBBDom = getDomainConditions(PredBB);
    auto *PredBBLoop = getFirstNonBoxedLoopFor(PredBB, LI, BoxedLoops);
    PredBBDom = adjustDomainDimensions(*this, PredBBDom, PredBBLoop, BBLoop);

    PredDom = isl_set_union(PredDom, PredBBDom);
  }

  return PredDom;
}

bool Scop::propagateDomainConstraints(Region *R, DominatorTree &DT,
                                      LoopInfo &LI) {
  // Iterate over the region R and propagate the domain constrains from the
  // predecessors to the current node. In contrast to the
  // buildDomainsWithBranchConstraints function, this one will pull the domain
  // information from the predecessors instead of pushing it to the successors.
  // Additionally, we assume the domains to be already present in the domain
  // map here. However, we iterate again in reverse post order so we know all
  // predecessors have been visited before a block or non-affine subregion is
  // visited.

  ReversePostOrderTraversal<Region *> RTraversal(R);
  for (auto *RN : RTraversal) {

    // Recurse for affine subregions but go on for basic blocks and non-affine
    // subregions.
    if (RN->isSubRegion()) {
      Region *SubRegion = RN->getNodeAs<Region>();
      if (!isNonAffineSubRegion(SubRegion)) {
        if (!propagateDomainConstraints(SubRegion, DT, LI))
          return false;
        continue;
      }
    }

    BasicBlock *BB = getRegionNodeBasicBlock(RN);
    isl_set *&Domain = DomainMap[BB];
    assert(Domain);

    // Under the union of all predecessor conditions we can reach this block.
    auto *PredDom = getPredecessorDomainConstraints(BB, Domain, DT, LI);
    Domain = isl_set_coalesce(isl_set_intersect(Domain, PredDom));
    Domain = isl_set_align_params(Domain, getParamSpace());

    Loop *BBLoop = getRegionNodeLoop(RN, LI);
    if (BBLoop && BBLoop->getHeader() == BB && contains(BBLoop))
      if (!addLoopBoundsToHeaderDomain(BBLoop, LI))
        return false;
  }

  return true;
}

/// Create a map to map from a given iteration to a subsequent iteration.
///
/// This map maps from SetSpace -> SetSpace where the dimensions @p Dim
/// is incremented by one and all other dimensions are equal, e.g.,
///             [i0, i1, i2, i3] -> [i0, i1, i2 + 1, i3]
///
/// if @p Dim is 2 and @p SetSpace has 4 dimensions.
static __isl_give isl_map *
createNextIterationMap(__isl_take isl_space *SetSpace, unsigned Dim) {
  auto *MapSpace = isl_space_map_from_set(SetSpace);
  auto *NextIterationMap = isl_map_universe(isl_space_copy(MapSpace));
  for (unsigned u = 0; u < isl_map_n_in(NextIterationMap); u++)
    if (u != Dim)
      NextIterationMap =
          isl_map_equate(NextIterationMap, isl_dim_in, u, isl_dim_out, u);
  auto *C = isl_constraint_alloc_equality(isl_local_space_from_space(MapSpace));
  C = isl_constraint_set_constant_si(C, 1);
  C = isl_constraint_set_coefficient_si(C, isl_dim_in, Dim, 1);
  C = isl_constraint_set_coefficient_si(C, isl_dim_out, Dim, -1);
  NextIterationMap = isl_map_add_constraint(NextIterationMap, C);
  return NextIterationMap;
}

bool Scop::addLoopBoundsToHeaderDomain(Loop *L, LoopInfo &LI) {
  int LoopDepth = getRelativeLoopDepth(L);
  assert(LoopDepth >= 0 && "Loop in region should have at least depth one");

  BasicBlock *HeaderBB = L->getHeader();
  assert(DomainMap.count(HeaderBB));
  isl_set *&HeaderBBDom = DomainMap[HeaderBB];

  isl_map *NextIterationMap =
      createNextIterationMap(isl_set_get_space(HeaderBBDom), LoopDepth);

  isl_set *UnionBackedgeCondition =
      isl_set_empty(isl_set_get_space(HeaderBBDom));

  SmallVector<llvm::BasicBlock *, 4> LatchBlocks;
  L->getLoopLatches(LatchBlocks);

  for (BasicBlock *LatchBB : LatchBlocks) {

    // If the latch is only reachable via error statements we skip it.
    isl_set *LatchBBDom = DomainMap.lookup(LatchBB);
    if (!LatchBBDom)
      continue;

    isl_set *BackedgeCondition = nullptr;

    TerminatorInst *TI = LatchBB->getTerminator();
    BranchInst *BI = dyn_cast<BranchInst>(TI);
    if (BI && BI->isUnconditional())
      BackedgeCondition = isl_set_copy(LatchBBDom);
    else {
      SmallVector<isl_set *, 8> ConditionSets;
      int idx = BI->getSuccessor(0) != HeaderBB;
      if (!buildConditionSets(*getStmtFor(LatchBB), TI, L, LatchBBDom,
                              ConditionSets))
        return false;

      // Free the non back edge condition set as we do not need it.
      isl_set_free(ConditionSets[1 - idx]);

      BackedgeCondition = ConditionSets[idx];
    }

    int LatchLoopDepth = getRelativeLoopDepth(LI.getLoopFor(LatchBB));
    assert(LatchLoopDepth >= LoopDepth);
    BackedgeCondition =
        isl_set_project_out(BackedgeCondition, isl_dim_set, LoopDepth + 1,
                            LatchLoopDepth - LoopDepth);
    UnionBackedgeCondition =
        isl_set_union(UnionBackedgeCondition, BackedgeCondition);
  }

  isl_map *ForwardMap = isl_map_lex_le(isl_set_get_space(HeaderBBDom));
  for (int i = 0; i < LoopDepth; i++)
    ForwardMap = isl_map_equate(ForwardMap, isl_dim_in, i, isl_dim_out, i);

  isl_set *UnionBackedgeConditionComplement =
      isl_set_complement(UnionBackedgeCondition);
  UnionBackedgeConditionComplement = isl_set_lower_bound_si(
      UnionBackedgeConditionComplement, isl_dim_set, LoopDepth, 0);
  UnionBackedgeConditionComplement =
      isl_set_apply(UnionBackedgeConditionComplement, ForwardMap);
  HeaderBBDom = isl_set_subtract(HeaderBBDom, UnionBackedgeConditionComplement);
  HeaderBBDom = isl_set_apply(HeaderBBDom, NextIterationMap);

  auto Parts = partitionSetParts(HeaderBBDom, LoopDepth);
  HeaderBBDom = Parts.second;

  // Check if there is a <nsw> tagged AddRec for this loop and if so do not add
  // the bounded assumptions to the context as they are already implied by the
  // <nsw> tag.
  if (Affinator.hasNSWAddRecForLoop(L)) {
    isl_set_free(Parts.first);
    return true;
  }

  isl_set *UnboundedCtx = isl_set_params(Parts.first);
  recordAssumption(INFINITELOOP, UnboundedCtx,
                   HeaderBB->getTerminator()->getDebugLoc(), AS_RESTRICTION);
  return true;
}

MemoryAccess *Scop::lookupBasePtrAccess(MemoryAccess *MA) {
  auto *BaseAddr = SE->getSCEV(MA->getBaseAddr());
  auto *PointerBase = dyn_cast<SCEVUnknown>(SE->getPointerBase(BaseAddr));
  if (!PointerBase)
    return nullptr;

  auto *PointerBaseInst = dyn_cast<Instruction>(PointerBase->getValue());
  if (!PointerBaseInst)
    return nullptr;

  auto *BasePtrStmt = getStmtFor(PointerBaseInst);
  if (!BasePtrStmt)
    return nullptr;

  return BasePtrStmt->getArrayAccessOrNULLFor(PointerBaseInst);
}

bool Scop::hasNonHoistableBasePtrInScop(MemoryAccess *MA,
                                        __isl_keep isl_union_map *Writes) {
  if (auto *BasePtrMA = lookupBasePtrAccess(MA)) {
    auto *NHCtx = getNonHoistableCtx(BasePtrMA, Writes);
    bool Hoistable = NHCtx != nullptr;
    isl_set_free(NHCtx);
    return !Hoistable;
  }

  auto *BaseAddr = SE->getSCEV(MA->getBaseAddr());
  auto *PointerBase = dyn_cast<SCEVUnknown>(SE->getPointerBase(BaseAddr));
  if (auto *BasePtrInst = dyn_cast<Instruction>(PointerBase->getValue()))
    if (!isa<LoadInst>(BasePtrInst))
      return contains(BasePtrInst);

  return false;
}

bool Scop::buildAliasChecks(AliasAnalysis &AA) {
  if (!PollyUseRuntimeAliasChecks)
    return true;

  if (buildAliasGroups(AA))
    return true;

  // If a problem occurs while building the alias groups we need to delete
  // this SCoP and pretend it wasn't valid in the first place. To this end
  // we make the assumed context infeasible.
  invalidate(ALIASING, DebugLoc());

  DEBUG(dbgs() << "\n\nNOTE: Run time checks for " << getNameStr()
               << " could not be created as the number of parameters involved "
                  "is too high. The SCoP will be "
                  "dismissed.\nUse:\n\t--polly-rtc-max-parameters=X\nto adjust "
                  "the maximal number of parameters but be advised that the "
                  "compile time might increase exponentially.\n\n");
  return false;
}

bool Scop::buildAliasGroups(AliasAnalysis &AA) {
  // To create sound alias checks we perform the following steps:
  //   o) Use the alias analysis and an alias set tracker to build alias sets
  //      for all memory accesses inside the SCoP.
  //   o) For each alias set we then map the aliasing pointers back to the
  //      memory accesses we know, thus obtain groups of memory accesses which
  //      might alias.
  //   o) We divide each group based on the domains of the minimal/maximal
  //      accesses. That means two minimal/maximal accesses are only in a group
  //      if their access domains intersect, otherwise they are in different
  //      ones.
  //   o) We partition each group into read only and non read only accesses.
  //   o) For each group with more than one base pointer we then compute minimal
  //      and maximal accesses to each array of a group in read only and non
  //      read only partitions separately.
  using AliasGroupTy = SmallVector<MemoryAccess *, 4>;

  AliasSetTracker AST(AA);

  DenseMap<Value *, MemoryAccess *> PtrToAcc;
  DenseSet<Value *> HasWriteAccess;
  for (ScopStmt &Stmt : *this) {

    // Skip statements with an empty domain as they will never be executed.
    isl_set *StmtDomain = Stmt.getDomain();
    bool StmtDomainEmpty = isl_set_is_empty(StmtDomain);
    isl_set_free(StmtDomain);
    if (StmtDomainEmpty)
      continue;

    for (MemoryAccess *MA : Stmt) {
      if (MA->isScalarKind())
        continue;
      if (!MA->isRead())
        HasWriteAccess.insert(MA->getBaseAddr());
      MemAccInst Acc(MA->getAccessInstruction());
      if (MA->isRead() && isa<MemTransferInst>(Acc))
        PtrToAcc[cast<MemTransferInst>(Acc)->getSource()] = MA;
      else
        PtrToAcc[Acc.getPointerOperand()] = MA;
      AST.add(Acc);
    }
  }

  SmallVector<AliasGroupTy, 4> AliasGroups;
  for (AliasSet &AS : AST) {
    if (AS.isMustAlias() || AS.isForwardingAliasSet())
      continue;
    AliasGroupTy AG;
    for (auto &PR : AS)
      AG.push_back(PtrToAcc[PR.getValue()]);
    if (AG.size() < 2)
      continue;
    AliasGroups.push_back(std::move(AG));
  }

  // Split the alias groups based on their domain.
  for (unsigned u = 0; u < AliasGroups.size(); u++) {
    AliasGroupTy NewAG;
    AliasGroupTy &AG = AliasGroups[u];
    AliasGroupTy::iterator AGI = AG.begin();
    isl_set *AGDomain = getAccessDomain(*AGI);
    while (AGI != AG.end()) {
      MemoryAccess *MA = *AGI;
      isl_set *MADomain = getAccessDomain(MA);
      if (isl_set_is_disjoint(AGDomain, MADomain)) {
        NewAG.push_back(MA);
        AGI = AG.erase(AGI);
        isl_set_free(MADomain);
      } else {
        AGDomain = isl_set_union(AGDomain, MADomain);
        AGI++;
      }
    }
    if (NewAG.size() > 1)
      AliasGroups.push_back(std::move(NewAG));
    isl_set_free(AGDomain);
  }

  auto &F = getFunction();
  MapVector<const Value *, SmallPtrSet<MemoryAccess *, 8>> ReadOnlyPairs;
  SmallPtrSet<const Value *, 4> NonReadOnlyBaseValues;
  for (AliasGroupTy &AG : AliasGroups) {
    NonReadOnlyBaseValues.clear();
    ReadOnlyPairs.clear();

    if (AG.size() < 2) {
      AG.clear();
      continue;
    }

    for (auto II = AG.begin(); II != AG.end();) {
      emitOptimizationRemarkAnalysis(
          F.getContext(), DEBUG_TYPE, F,
          (*II)->getAccessInstruction()->getDebugLoc(),
          "Possibly aliasing pointer, use restrict keyword.");

      Value *BaseAddr = (*II)->getBaseAddr();
      if (HasWriteAccess.count(BaseAddr)) {
        NonReadOnlyBaseValues.insert(BaseAddr);
        II++;
      } else {
        ReadOnlyPairs[BaseAddr].insert(*II);
        II = AG.erase(II);
      }
    }

    // If we don't have read only pointers check if there are at least two
    // non read only pointers, otherwise clear the alias group.
    if (ReadOnlyPairs.empty() && NonReadOnlyBaseValues.size() <= 1) {
      AG.clear();
      continue;
    }

    // If we don't have non read only pointers clear the alias group.
    if (NonReadOnlyBaseValues.empty()) {
      AG.clear();
      continue;
    }

    // Check if we have non-affine accesses left, if so bail out as we cannot
    // generate a good access range yet.
    for (auto *MA : AG) {
      if (!MA->isAffine()) {
        invalidate(ALIASING, MA->getAccessInstruction()->getDebugLoc());
        return false;
      }
      if (auto *BasePtrMA = lookupBasePtrAccess(MA))
        addRequiredInvariantLoad(
            cast<LoadInst>(BasePtrMA->getAccessInstruction()));
    }
    for (auto &ReadOnlyPair : ReadOnlyPairs)
      for (auto *MA : ReadOnlyPair.second) {
        if (!MA->isAffine()) {
          invalidate(ALIASING, MA->getAccessInstruction()->getDebugLoc());
          return false;
        }
        if (auto *BasePtrMA = lookupBasePtrAccess(MA))
          addRequiredInvariantLoad(
              cast<LoadInst>(BasePtrMA->getAccessInstruction()));
      }

    // Calculate minimal and maximal accesses for non read only accesses.
    MinMaxAliasGroups.emplace_back();
    MinMaxVectorPairTy &pair = MinMaxAliasGroups.back();
    MinMaxVectorTy &MinMaxAccessesNonReadOnly = pair.first;
    MinMaxVectorTy &MinMaxAccessesReadOnly = pair.second;
    MinMaxAccessesNonReadOnly.reserve(AG.size());

    isl_union_map *Accesses = isl_union_map_empty(getParamSpace());

    // AG contains only non read only accesses.
    for (MemoryAccess *MA : AG)
      Accesses = isl_union_map_add_map(Accesses, MA->getAccessRelation());

    bool Valid = calculateMinMaxAccess(Accesses, getDomains(),
                                       MinMaxAccessesNonReadOnly);

    // Bail out if the number of values we need to compare is too large.
    // This is important as the number of comparisions grows quadratically with
    // the number of values we need to compare.
    if (!Valid || (MinMaxAccessesNonReadOnly.size() + ReadOnlyPairs.size() >
                   RunTimeChecksMaxArraysPerGroup))
      return false;

    // Calculate minimal and maximal accesses for read only accesses.
    MinMaxAccessesReadOnly.reserve(ReadOnlyPairs.size());
    Accesses = isl_union_map_empty(getParamSpace());

    for (const auto &ReadOnlyPair : ReadOnlyPairs)
      for (MemoryAccess *MA : ReadOnlyPair.second)
        Accesses = isl_union_map_add_map(Accesses, MA->getAccessRelation());

    Valid =
        calculateMinMaxAccess(Accesses, getDomains(), MinMaxAccessesReadOnly);

    if (!Valid)
      return false;
  }

  return true;
}

/// Get the smallest loop that contains @p S but is not in @p S.
static Loop *getLoopSurroundingScop(Scop &S, LoopInfo &LI) {
  // Start with the smallest loop containing the entry and expand that
  // loop until it contains all blocks in the region. If there is a loop
  // containing all blocks in the region check if it is itself contained
  // and if so take the parent loop as it will be the smallest containing
  // the region but not contained by it.
  Loop *L = LI.getLoopFor(S.getEntry());
  while (L) {
    bool AllContained = true;
    for (auto *BB : S.blocks())
      AllContained &= L->contains(BB);
    if (AllContained)
      break;
    L = L->getParentLoop();
  }

  return L ? (S.contains(L) ? L->getParentLoop() : L) : nullptr;
}

Scop::Scop(Region &R, ScalarEvolution &ScalarEvolution, LoopInfo &LI,
           ScopDetection::DetectionContext &DC)
    : SE(&ScalarEvolution), R(R), IsOptimized(false),
      HasSingleExitEdge(R.getExitingBlock()), HasErrorBlock(false),
      MaxLoopDepth(0), CopyStmtsNum(0), DC(DC),
      IslCtx(isl_ctx_alloc(), isl_ctx_free), Context(nullptr),
      Affinator(this, LI), AssumedContext(nullptr), InvalidContext(nullptr),
      Schedule(nullptr) {
  if (IslOnErrorAbort)
    isl_options_set_on_error(getIslCtx(), ISL_ON_ERROR_ABORT);
  buildContext();
}

void Scop::init(AliasAnalysis &AA, AssumptionCache &AC, DominatorTree &DT,
                LoopInfo &LI) {
  buildInvariantEquivalenceClasses();

  if (!buildDomains(&R, DT, LI))
    return;

  addUserAssumptions(AC, DT, LI);

  // Remove empty statements.
  // Exit early in case there are no executable statements left in this scop.
  simplifySCoP(false);
  if (Stmts.empty())
    return;

  // The ScopStmts now have enough information to initialize themselves.
  for (ScopStmt &Stmt : Stmts)
    Stmt.init(LI);

  // Check early for profitability. Afterwards it cannot change anymore,
  // only the runtime context could become infeasible.
  if (!isProfitable()) {
    invalidate(PROFITABLE, DebugLoc());
    return;
  }

  buildSchedule(LI);

  updateAccessDimensionality();
  realignParams();
  addUserContext();

  // After the context was fully constructed, thus all our knowledge about
  // the parameters is in there, we add all recorded assumptions to the
  // assumed/invalid context.
  addRecordedAssumptions();

  simplifyContexts();
  if (!buildAliasChecks(AA))
    return;

  hoistInvariantLoads();
  verifyInvariantLoads();
  simplifySCoP(true);

  // Check late for a feasible runtime context because profitability did not
  // change.
  if (!hasFeasibleRuntimeContext()) {
    invalidate(PROFITABLE, DebugLoc());
    return;
  }
}

Scop::~Scop() {
  isl_set_free(Context);
  isl_set_free(AssumedContext);
  isl_set_free(InvalidContext);
  isl_schedule_free(Schedule);

  for (auto &It : ParameterIds)
    isl_id_free(It.second);

  for (auto It : DomainMap)
    isl_set_free(It.second);

  for (auto &AS : RecordedAssumptions)
    isl_set_free(AS.Set);

  // Free the alias groups
  for (MinMaxVectorPairTy &MinMaxAccessPair : MinMaxAliasGroups) {
    for (MinMaxAccessTy &MMA : MinMaxAccessPair.first) {
      isl_pw_multi_aff_free(MMA.first);
      isl_pw_multi_aff_free(MMA.second);
    }
    for (MinMaxAccessTy &MMA : MinMaxAccessPair.second) {
      isl_pw_multi_aff_free(MMA.first);
      isl_pw_multi_aff_free(MMA.second);
    }
  }

  for (const auto &IAClass : InvariantEquivClasses)
    isl_set_free(IAClass.ExecutionContext);

  // Explicitly release all Scop objects and the underlying isl objects before
  // we relase the isl context.
  Stmts.clear();
  ScopArrayInfoSet.clear();
  ScopArrayInfoMap.clear();
  ScopArrayNameMap.clear();
  AccessFunctions.clear();
}

void Scop::updateAccessDimensionality() {
  // Check all array accesses for each base pointer and find a (virtual) element
  // size for the base pointer that divides all access functions.
  for (auto &Stmt : *this)
    for (auto *Access : Stmt) {
      if (!Access->isArrayKind())
        continue;
      auto &SAI = ScopArrayInfoMap[std::make_pair(Access->getBaseAddr(),
                                                  ScopArrayInfo::MK_Array)];
      if (SAI->getNumberOfDimensions() != 1)
        continue;
      unsigned DivisibleSize = SAI->getElemSizeInBytes();
      auto *Subscript = Access->getSubscript(0);
      while (!isDivisible(Subscript, DivisibleSize, *SE))
        DivisibleSize /= 2;
      auto *Ty = IntegerType::get(SE->getContext(), DivisibleSize * 8);
      SAI->updateElementType(Ty);
    }

  for (auto &Stmt : *this)
    for (auto &Access : Stmt)
      Access->updateDimensionality();
}

void Scop::simplifySCoP(bool AfterHoisting) {
  for (auto StmtIt = Stmts.begin(), StmtEnd = Stmts.end(); StmtIt != StmtEnd;) {
    ScopStmt &Stmt = *StmtIt;

    bool RemoveStmt = Stmt.isEmpty();
    if (!RemoveStmt)
      RemoveStmt = !DomainMap[Stmt.getEntryBlock()];

    // Remove read only statements only after invariant loop hoisting.
    if (!RemoveStmt && AfterHoisting) {
      bool OnlyRead = true;
      for (MemoryAccess *MA : Stmt) {
        if (MA->isRead())
          continue;

        OnlyRead = false;
        break;
      }

      RemoveStmt = OnlyRead;
    }

    if (!RemoveStmt) {
      StmtIt++;
      continue;
    }

    // Remove the statement because it is unnecessary.
    if (Stmt.isRegionStmt())
      for (BasicBlock *BB : Stmt.getRegion()->blocks())
        StmtMap.erase(BB);
    else
      StmtMap.erase(Stmt.getBasicBlock());

    StmtIt = Stmts.erase(StmtIt);
  }
}

InvariantEquivClassTy *Scop::lookupInvariantEquivClass(Value *Val) {
  LoadInst *LInst = dyn_cast<LoadInst>(Val);
  if (!LInst)
    return nullptr;

  if (Value *Rep = InvEquivClassVMap.lookup(LInst))
    LInst = cast<LoadInst>(Rep);

  Type *Ty = LInst->getType();
  const SCEV *PointerSCEV = SE->getSCEV(LInst->getPointerOperand());
  for (auto &IAClass : InvariantEquivClasses) {
    if (PointerSCEV != IAClass.IdentifyingPointer || Ty != IAClass.AccessType)
      continue;

    auto &MAs = IAClass.InvariantAccesses;
    for (auto *MA : MAs)
      if (MA->getAccessInstruction() == Val)
        return &IAClass;
  }

  return nullptr;
}

/// Check if @p MA can always be hoisted without execution context.
static bool canAlwaysBeHoisted(MemoryAccess *MA, bool StmtInvalidCtxIsEmpty,
                               bool MAInvalidCtxIsEmpty,
                               bool NonHoistableCtxIsEmpty) {
  LoadInst *LInst = cast<LoadInst>(MA->getAccessInstruction());
  const DataLayout &DL = LInst->getParent()->getModule()->getDataLayout();
  // TODO: We can provide more information for better but more expensive
  //       results.
  if (!isDereferenceableAndAlignedPointer(LInst->getPointerOperand(),
                                          LInst->getAlignment(), DL))
    return false;

  // If the location might be overwritten we do not hoist it unconditionally.
  //
  // TODO: This is probably to conservative.
  if (!NonHoistableCtxIsEmpty)
    return false;

  // If a dereferencable load is in a statement that is modeled precisely we can
  // hoist it.
  if (StmtInvalidCtxIsEmpty && MAInvalidCtxIsEmpty)
    return true;

  // Even if the statement is not modeled precisely we can hoist the load if it
  // does not involve any parameters that might have been specilized by the
  // statement domain.
  for (unsigned u = 0, e = MA->getNumSubscripts(); u < e; u++)
    if (!isa<SCEVConstant>(MA->getSubscript(u)))
      return false;
  return true;
}

void Scop::addInvariantLoads(ScopStmt &Stmt, InvariantAccessesTy &InvMAs) {

  if (InvMAs.empty())
    return;

  auto *StmtInvalidCtx = Stmt.getInvalidContext();
  bool StmtInvalidCtxIsEmpty = isl_set_is_empty(StmtInvalidCtx);

  // Get the context under which the statement is executed but remove the error
  // context under which this statement is reached.
  isl_set *DomainCtx = isl_set_params(Stmt.getDomain());
  DomainCtx = isl_set_subtract(DomainCtx, StmtInvalidCtx);

  if (isl_set_n_basic_set(DomainCtx) >= MaxDisjunctionsInDomain) {
    auto *AccInst = InvMAs.front().MA->getAccessInstruction();
    invalidate(COMPLEXITY, AccInst->getDebugLoc());
    isl_set_free(DomainCtx);
    for (auto &InvMA : InvMAs)
      isl_set_free(InvMA.NonHoistableCtx);
    return;
  }

  // Project out all parameters that relate to loads in the statement. Otherwise
  // we could have cyclic dependences on the constraints under which the
  // hoisted loads are executed and we could not determine an order in which to
  // pre-load them. This happens because not only lower bounds are part of the
  // domain but also upper bounds.
  for (auto &InvMA : InvMAs) {
    auto *MA = InvMA.MA;
    Instruction *AccInst = MA->getAccessInstruction();
    if (SE->isSCEVable(AccInst->getType())) {
      SetVector<Value *> Values;
      for (const SCEV *Parameter : Parameters) {
        Values.clear();
        findValues(Parameter, *SE, Values);
        if (!Values.count(AccInst))
          continue;

        if (isl_id *ParamId = getIdForParam(Parameter)) {
          int Dim = isl_set_find_dim_by_id(DomainCtx, isl_dim_param, ParamId);
          DomainCtx = isl_set_eliminate(DomainCtx, isl_dim_param, Dim, 1);
          isl_id_free(ParamId);
        }
      }
    }
  }

  for (auto &InvMA : InvMAs) {
    auto *MA = InvMA.MA;
    auto *NHCtx = InvMA.NonHoistableCtx;

    // Check for another invariant access that accesses the same location as
    // MA and if found consolidate them. Otherwise create a new equivalence
    // class at the end of InvariantEquivClasses.
    LoadInst *LInst = cast<LoadInst>(MA->getAccessInstruction());
    Type *Ty = LInst->getType();
    const SCEV *PointerSCEV = SE->getSCEV(LInst->getPointerOperand());

    auto *MAInvalidCtx = MA->getInvalidContext();
    bool NonHoistableCtxIsEmpty = isl_set_is_empty(NHCtx);
    bool MAInvalidCtxIsEmpty = isl_set_is_empty(MAInvalidCtx);

    isl_set *MACtx;
    // Check if we know that this pointer can be speculatively accessed.
    if (canAlwaysBeHoisted(MA, StmtInvalidCtxIsEmpty, MAInvalidCtxIsEmpty,
                           NonHoistableCtxIsEmpty)) {
      MACtx = isl_set_universe(isl_set_get_space(DomainCtx));
      isl_set_free(MAInvalidCtx);
      isl_set_free(NHCtx);
    } else {
      MACtx = isl_set_copy(DomainCtx);
      MACtx = isl_set_subtract(MACtx, isl_set_union(MAInvalidCtx, NHCtx));
      MACtx = isl_set_gist_params(MACtx, getContext());
    }

    bool Consolidated = false;
    for (auto &IAClass : InvariantEquivClasses) {
      if (PointerSCEV != IAClass.IdentifyingPointer || Ty != IAClass.AccessType)
        continue;

      // If the pointer and the type is equal check if the access function wrt.
      // to the domain is equal too. It can happen that the domain fixes
      // parameter values and these can be different for distinct part of the
      // SCoP. If this happens we cannot consolidate the loads but need to
      // create a new invariant load equivalence class.
      auto &MAs = IAClass.InvariantAccesses;
      if (!MAs.empty()) {
        auto *LastMA = MAs.front();

        auto *AR = isl_map_range(MA->getAccessRelation());
        auto *LastAR = isl_map_range(LastMA->getAccessRelation());
        bool SameAR = isl_set_is_equal(AR, LastAR);
        isl_set_free(AR);
        isl_set_free(LastAR);

        if (!SameAR)
          continue;
      }

      // Add MA to the list of accesses that are in this class.
      MAs.push_front(MA);

      Consolidated = true;

      // Unify the execution context of the class and this statement.
      isl_set *&IAClassDomainCtx = IAClass.ExecutionContext;
      if (IAClassDomainCtx)
        IAClassDomainCtx =
            isl_set_coalesce(isl_set_union(IAClassDomainCtx, MACtx));
      else
        IAClassDomainCtx = MACtx;
      break;
    }

    if (Consolidated)
      continue;

    // If we did not consolidate MA, thus did not find an equivalence class
    // for it, we create a new one.
    InvariantEquivClasses.emplace_back(
        InvariantEquivClassTy{PointerSCEV, MemoryAccessList{MA}, MACtx, Ty});
  }

  isl_set_free(DomainCtx);
}

__isl_give isl_set *Scop::getNonHoistableCtx(MemoryAccess *Access,
                                             __isl_keep isl_union_map *Writes) {
  // TODO: Loads that are not loop carried, hence are in a statement with
  //       zero iterators, are by construction invariant, though we
  //       currently "hoist" them anyway. This is necessary because we allow
  //       them to be treated as parameters (e.g., in conditions) and our code
  //       generation would otherwise use the old value.

  auto &Stmt = *Access->getStatement();
  BasicBlock *BB = Stmt.getEntryBlock();

  if (Access->isScalarKind() || Access->isWrite() || !Access->isAffine())
    return nullptr;

  // Skip accesses that have an invariant base pointer which is defined but
  // not loaded inside the SCoP. This can happened e.g., if a readnone call
  // returns a pointer that is used as a base address. However, as we want
  // to hoist indirect pointers, we allow the base pointer to be defined in
  // the region if it is also a memory access. Each ScopArrayInfo object
  // that has a base pointer origin has a base pointer that is loaded and
  // that it is invariant, thus it will be hoisted too. However, if there is
  // no base pointer origin we check that the base pointer is defined
  // outside the region.
  auto *LI = cast<LoadInst>(Access->getAccessInstruction());
  if (hasNonHoistableBasePtrInScop(Access, Writes))
    return nullptr;

  // Skip accesses in non-affine subregions as they might not be executed
  // under the same condition as the entry of the non-affine subregion.
  if (BB != LI->getParent())
    return nullptr;

  isl_map *AccessRelation = Access->getAccessRelation();
  assert(!isl_map_is_empty(AccessRelation));

  if (isl_map_involves_dims(AccessRelation, isl_dim_in, 0,
                            Stmt.getNumIterators())) {
    isl_map_free(AccessRelation);
    return nullptr;
  }

  AccessRelation = isl_map_intersect_domain(AccessRelation, Stmt.getDomain());
  isl_set *AccessRange = isl_map_range(AccessRelation);

  isl_union_map *Written = isl_union_map_intersect_range(
      isl_union_map_copy(Writes), isl_union_set_from_set(AccessRange));
  auto *WrittenCtx = isl_union_map_params(Written);
  bool IsWritten = !isl_set_is_empty(WrittenCtx);

  if (!IsWritten)
    return WrittenCtx;

  WrittenCtx = isl_set_remove_divs(WrittenCtx);
  bool TooComplex = isl_set_n_basic_set(WrittenCtx) >= MaxDisjunctionsInDomain;
  if (TooComplex || !isRequiredInvariantLoad(LI)) {
    isl_set_free(WrittenCtx);
    return nullptr;
  }

  addAssumption(INVARIANTLOAD, isl_set_copy(WrittenCtx), LI->getDebugLoc(),
                AS_RESTRICTION);
  return WrittenCtx;
}

void Scop::verifyInvariantLoads() {
  auto &RIL = getRequiredInvariantLoads();
  for (LoadInst *LI : RIL) {
    assert(LI && contains(LI));
    ScopStmt *Stmt = getStmtFor(LI);
    if (Stmt && Stmt->getArrayAccessOrNULLFor(LI)) {
      invalidate(INVARIANTLOAD, LI->getDebugLoc());
      return;
    }
  }
}

void Scop::hoistInvariantLoads() {
  if (!PollyInvariantLoadHoisting)
    return;

  isl_union_map *Writes = getWrites();
  for (ScopStmt &Stmt : *this) {
    InvariantAccessesTy InvariantAccesses;

    for (MemoryAccess *Access : Stmt)
      if (auto *NHCtx = getNonHoistableCtx(Access, Writes))
        InvariantAccesses.push_back({Access, NHCtx});

    // Transfer the memory access from the statement to the SCoP.
    for (auto InvMA : InvariantAccesses)
      Stmt.removeMemoryAccess(InvMA.MA);
    addInvariantLoads(Stmt, InvariantAccesses);
  }
  isl_union_map_free(Writes);
}

const ScopArrayInfo *Scop::getOrCreateScopArrayInfo(
    Value *BasePtr, Type *ElementType, ArrayRef<const SCEV *> Sizes,
    ScopArrayInfo::MemoryKind Kind, const char *BaseName) {
  assert((BasePtr || BaseName) &&
         "BasePtr and BaseName can not be nullptr at the same time.");
  assert(!(BasePtr && BaseName) && "BaseName is redundant.");
  auto &SAI = BasePtr ? ScopArrayInfoMap[std::make_pair(BasePtr, Kind)]
                      : ScopArrayNameMap[BaseName];
  if (!SAI) {
    auto &DL = getFunction().getParent()->getDataLayout();
    SAI.reset(new ScopArrayInfo(BasePtr, ElementType, getIslCtx(), Sizes, Kind,
                                DL, this, BaseName));
    ScopArrayInfoSet.insert(SAI.get());
  } else {
    SAI->updateElementType(ElementType);
    // In case of mismatching array sizes, we bail out by setting the run-time
    // context to false.
    if (!SAI->updateSizes(Sizes))
      invalidate(DELINEARIZATION, DebugLoc());
  }
  return SAI.get();
}

const ScopArrayInfo *
Scop::createScopArrayInfo(Type *ElementType, const std::string &BaseName,
                          const std::vector<unsigned> &Sizes) {
  auto *DimSizeType = Type::getInt64Ty(getSE()->getContext());
  std::vector<const SCEV *> SCEVSizes;

  for (auto size : Sizes)
    if (size)
      SCEVSizes.push_back(getSE()->getConstant(DimSizeType, size, false));
    else
      SCEVSizes.push_back(nullptr);

  auto *SAI =
      getOrCreateScopArrayInfo(nullptr, ElementType, SCEVSizes,
                               ScopArrayInfo::MK_Array, BaseName.c_str());
  return SAI;
}

const ScopArrayInfo *Scop::getScopArrayInfo(Value *BasePtr,
                                            ScopArrayInfo::MemoryKind Kind) {
  auto *SAI = ScopArrayInfoMap[std::make_pair(BasePtr, Kind)].get();
  assert(SAI && "No ScopArrayInfo available for this base pointer");
  return SAI;
}

std::string Scop::getContextStr() const { return stringFromIslObj(Context); }

std::string Scop::getAssumedContextStr() const {
  assert(AssumedContext && "Assumed context not yet built");
  return stringFromIslObj(AssumedContext);
}

std::string Scop::getInvalidContextStr() const {
  return stringFromIslObj(InvalidContext);
}

std::string Scop::getNameStr() const {
  std::string ExitName, EntryName;
  raw_string_ostream ExitStr(ExitName);
  raw_string_ostream EntryStr(EntryName);

  R.getEntry()->printAsOperand(EntryStr, false);
  EntryStr.str();

  if (R.getExit()) {
    R.getExit()->printAsOperand(ExitStr, false);
    ExitStr.str();
  } else
    ExitName = "FunctionExit";

  return EntryName + "---" + ExitName;
}

__isl_give isl_set *Scop::getContext() const { return isl_set_copy(Context); }
__isl_give isl_space *Scop::getParamSpace() const {
  return isl_set_get_space(Context);
}

__isl_give isl_set *Scop::getAssumedContext() const {
  assert(AssumedContext && "Assumed context not yet built");
  return isl_set_copy(AssumedContext);
}

bool Scop::isProfitable() const {
  if (PollyProcessUnprofitable)
    return true;

  if (!hasFeasibleRuntimeContext())
    return false;

  if (isEmpty())
    return false;

  unsigned OptimizableStmtsOrLoops = 0;
  for (auto &Stmt : *this) {
    if (Stmt.getNumIterators() == 0)
      continue;

    bool ContainsArrayAccs = false;
    bool ContainsScalarAccs = false;
    for (auto *MA : Stmt) {
      if (MA->isRead())
        continue;
      ContainsArrayAccs |= MA->isArrayKind();
      ContainsScalarAccs |= MA->isScalarKind();
    }

<<<<<<< HEAD
    if (!ContainsArrayAccs)
      continue;

    if (UnprofitableScalarAccs && ContainsScalarAccs)
      continue;

    OptimizableStmtsOrLoops += Stmt.getNumIterators();
=======
    if (!UnprofitableScalarAccs || (ContainsArrayAccs && !ContainsScalarAccs))
      OptimizableStmtsOrLoops += Stmt.getNumIterators();
>>>>>>> b55fd1bf
  }

  return OptimizableStmtsOrLoops > 1;
}

bool Scop::hasFeasibleRuntimeContext() const {
  auto *PositiveContext = getAssumedContext();
  auto *NegativeContext = getInvalidContext();
  PositiveContext = addNonEmptyDomainConstraints(PositiveContext);
  bool IsFeasible = !(isl_set_is_empty(PositiveContext) ||
                      isl_set_is_subset(PositiveContext, NegativeContext));
  isl_set_free(PositiveContext);
  if (!IsFeasible) {
    isl_set_free(NegativeContext);
    return false;
  }

  auto *DomainContext = isl_union_set_params(getDomains());
  IsFeasible = !isl_set_is_subset(DomainContext, NegativeContext);
  IsFeasible &= !isl_set_is_subset(Context, NegativeContext);
  isl_set_free(NegativeContext);
  isl_set_free(DomainContext);

  return IsFeasible;
}

static std::string toString(AssumptionKind Kind) {
  switch (Kind) {
  case ALIASING:
    return "No-aliasing";
  case INBOUNDS:
    return "Inbounds";
  case WRAPPING:
    return "No-overflows";
  case UNSIGNED:
    return "Signed-unsigned";
  case COMPLEXITY:
    return "Low complexity";
  case PROFITABLE:
    return "Profitable";
  case ERRORBLOCK:
    return "No-error";
  case INFINITELOOP:
    return "Finite loop";
  case INVARIANTLOAD:
    return "Invariant load";
  case DELINEARIZATION:
    return "Delinearization";
  }
  llvm_unreachable("Unknown AssumptionKind!");
}

bool Scop::isEffectiveAssumption(__isl_keep isl_set *Set, AssumptionSign Sign) {
  if (Sign == AS_ASSUMPTION) {
    if (isl_set_is_subset(Context, Set))
      return false;

    if (isl_set_is_subset(AssumedContext, Set))
      return false;
  } else {
    if (isl_set_is_disjoint(Set, Context))
      return false;

    if (isl_set_is_subset(Set, InvalidContext))
      return false;
  }
  return true;
}

bool Scop::trackAssumption(AssumptionKind Kind, __isl_keep isl_set *Set,
                           DebugLoc Loc, AssumptionSign Sign) {
  if (PollyRemarksMinimal && !isEffectiveAssumption(Set, Sign))
    return false;

  auto &F = getFunction();
  auto Suffix = Sign == AS_ASSUMPTION ? " assumption:\t" : " restriction:\t";
  std::string Msg = toString(Kind) + Suffix + stringFromIslObj(Set);
  emitOptimizationRemarkAnalysis(F.getContext(), DEBUG_TYPE, F, Loc, Msg);
  return true;
}

void Scop::addAssumption(AssumptionKind Kind, __isl_take isl_set *Set,
                         DebugLoc Loc, AssumptionSign Sign) {
  // Simplify the assumptions/restrictions first.
  Set = isl_set_gist_params(Set, getContext());

  if (!trackAssumption(Kind, Set, Loc, Sign)) {
    isl_set_free(Set);
    return;
  }

  if (Sign == AS_ASSUMPTION) {
    AssumedContext = isl_set_intersect(AssumedContext, Set);
    AssumedContext = isl_set_coalesce(AssumedContext);
  } else {
    InvalidContext = isl_set_union(InvalidContext, Set);
    InvalidContext = isl_set_coalesce(InvalidContext);
  }
}

void Scop::recordAssumption(AssumptionKind Kind, __isl_take isl_set *Set,
                            DebugLoc Loc, AssumptionSign Sign, BasicBlock *BB) {
  RecordedAssumptions.push_back({Kind, Sign, Set, Loc, BB});
}

void Scop::addRecordedAssumptions() {
  while (!RecordedAssumptions.empty()) {
    const Assumption &AS = RecordedAssumptions.pop_back_val();

    if (!AS.BB) {
      addAssumption(AS.Kind, AS.Set, AS.Loc, AS.Sign);
      continue;
    }

    // If the domain was deleted the assumptions are void.
    isl_set *Dom = getDomainConditions(AS.BB);
    if (!Dom) {
      isl_set_free(AS.Set);
      continue;
    }

    // If a basic block was given use its domain to simplify the assumption.
    // In case of restrictions we know they only have to hold on the domain,
    // thus we can intersect them with the domain of the block. However, for
    // assumptions the domain has to imply them, thus:
    //                     _              _____
    //   Dom => S   <==>   A v B   <==>   A - B
    //
    // To avoid the complement we will register A - B as a restricton not an
    // assumption.
    isl_set *S = AS.Set;
    if (AS.Sign == AS_RESTRICTION)
      S = isl_set_params(isl_set_intersect(S, Dom));
    else /* (AS.Sign == AS_ASSUMPTION) */
      S = isl_set_params(isl_set_subtract(Dom, S));

    addAssumption(AS.Kind, S, AS.Loc, AS_RESTRICTION);
  }
}

void Scop::invalidate(AssumptionKind Kind, DebugLoc Loc) {
  addAssumption(Kind, isl_set_empty(getParamSpace()), Loc, AS_ASSUMPTION);
}

__isl_give isl_set *Scop::getInvalidContext() const {
  return isl_set_copy(InvalidContext);
}

void Scop::printContext(raw_ostream &OS) const {
  OS << "Context:\n";
  OS.indent(4) << Context << "\n";

  OS.indent(4) << "Assumed Context:\n";
  OS.indent(4) << AssumedContext << "\n";

  OS.indent(4) << "Invalid Context:\n";
  OS.indent(4) << InvalidContext << "\n";

  unsigned Dim = 0;
  for (const SCEV *Parameter : Parameters)
    OS.indent(4) << "p" << Dim++ << ": " << *Parameter << "\n";
}

void Scop::printAliasAssumptions(raw_ostream &OS) const {
  int noOfGroups = 0;
  for (const MinMaxVectorPairTy &Pair : MinMaxAliasGroups) {
    if (Pair.second.size() == 0)
      noOfGroups += 1;
    else
      noOfGroups += Pair.second.size();
  }

  OS.indent(4) << "Alias Groups (" << noOfGroups << "):\n";
  if (MinMaxAliasGroups.empty()) {
    OS.indent(8) << "n/a\n";
    return;
  }

  for (const MinMaxVectorPairTy &Pair : MinMaxAliasGroups) {

    // If the group has no read only accesses print the write accesses.
    if (Pair.second.empty()) {
      OS.indent(8) << "[[";
      for (const MinMaxAccessTy &MMANonReadOnly : Pair.first) {
        OS << " <" << MMANonReadOnly.first << ", " << MMANonReadOnly.second
           << ">";
      }
      OS << " ]]\n";
    }

    for (const MinMaxAccessTy &MMAReadOnly : Pair.second) {
      OS.indent(8) << "[[";
      OS << " <" << MMAReadOnly.first << ", " << MMAReadOnly.second << ">";
      for (const MinMaxAccessTy &MMANonReadOnly : Pair.first) {
        OS << " <" << MMANonReadOnly.first << ", " << MMANonReadOnly.second
           << ">";
      }
      OS << " ]]\n";
    }
  }
}

void Scop::printStatements(raw_ostream &OS) const {
  OS << "Statements {\n";

  for (const ScopStmt &Stmt : *this)
    OS.indent(4) << Stmt;

  OS.indent(4) << "}\n";
}

void Scop::printArrayInfo(raw_ostream &OS) const {
  OS << "Arrays {\n";

  for (auto &Array : arrays())
    Array->print(OS);

  OS.indent(4) << "}\n";

  OS.indent(4) << "Arrays (Bounds as pw_affs) {\n";

  for (auto &Array : arrays())
    Array->print(OS, /* SizeAsPwAff */ true);

  OS.indent(4) << "}\n";
}

void Scop::print(raw_ostream &OS) const {
  OS.indent(4) << "Function: " << getFunction().getName() << "\n";
  OS.indent(4) << "Region: " << getNameStr() << "\n";
  OS.indent(4) << "Max Loop Depth:  " << getMaxLoopDepth() << "\n";
  OS.indent(4) << "Invariant Accesses: {\n";
  for (const auto &IAClass : InvariantEquivClasses) {
    const auto &MAs = IAClass.InvariantAccesses;
    if (MAs.empty()) {
      OS.indent(12) << "Class Pointer: " << *IAClass.IdentifyingPointer << "\n";
    } else {
      MAs.front()->print(OS);
      OS.indent(12) << "Execution Context: " << IAClass.ExecutionContext
                    << "\n";
    }
  }
  OS.indent(4) << "}\n";
  printContext(OS.indent(4));
  printArrayInfo(OS.indent(4));
  printAliasAssumptions(OS);
  printStatements(OS.indent(4));
}

void Scop::dump() const { print(dbgs()); }

isl_ctx *Scop::getIslCtx() const { return IslCtx.get(); }

__isl_give PWACtx Scop::getPwAff(const SCEV *E, BasicBlock *BB,
                                 bool NonNegative) {
  // First try to use the SCEVAffinator to generate a piecewise defined
  // affine function from @p E in the context of @p BB. If that tasks becomes to
  // complex the affinator might return a nullptr. In such a case we invalidate
  // the SCoP and return a dummy value. This way we do not need to add error
  // handling cdoe to all users of this function.
  auto PWAC = Affinator.getPwAff(E, BB);
  if (PWAC.first) {
    // TODO: We could use a heuristic and either use:
    //         SCEVAffinator::takeNonNegativeAssumption
    //       or
    //         SCEVAffinator::interpretAsUnsigned
    //       to deal with unsigned or "NonNegative" SCEVs.
    if (NonNegative)
      Affinator.takeNonNegativeAssumption(PWAC);
    return PWAC;
  }

  auto DL = BB ? BB->getTerminator()->getDebugLoc() : DebugLoc();
  invalidate(COMPLEXITY, DL);
  return Affinator.getPwAff(SE->getZero(E->getType()), BB);
}

__isl_give isl_union_set *Scop::getDomains() const {
  isl_union_set *Domain = isl_union_set_empty(getParamSpace());

  for (const ScopStmt &Stmt : *this)
    Domain = isl_union_set_add_set(Domain, Stmt.getDomain());

  return Domain;
}

__isl_give isl_pw_aff *Scop::getPwAffOnly(const SCEV *E, BasicBlock *BB) {
  PWACtx PWAC = getPwAff(E, BB);
  isl_set_free(PWAC.second);
  return PWAC.first;
}

__isl_give isl_union_map *
Scop::getAccessesOfType(std::function<bool(MemoryAccess &)> Predicate) {
  isl_union_map *Accesses = isl_union_map_empty(getParamSpace());

  for (ScopStmt &Stmt : *this) {
    for (MemoryAccess *MA : Stmt) {
      if (!Predicate(*MA))
        continue;

      isl_set *Domain = Stmt.getDomain();
      isl_map *AccessDomain = MA->getAccessRelation();
      AccessDomain = isl_map_intersect_domain(AccessDomain, Domain);
      Accesses = isl_union_map_add_map(Accesses, AccessDomain);
    }
  }
  return isl_union_map_coalesce(Accesses);
}

__isl_give isl_union_map *Scop::getMustWrites() {
  return getAccessesOfType([](MemoryAccess &MA) { return MA.isMustWrite(); });
}

__isl_give isl_union_map *Scop::getMayWrites() {
  return getAccessesOfType([](MemoryAccess &MA) { return MA.isMayWrite(); });
}

__isl_give isl_union_map *Scop::getWrites() {
  return getAccessesOfType([](MemoryAccess &MA) { return MA.isWrite(); });
}

__isl_give isl_union_map *Scop::getReads() {
  return getAccessesOfType([](MemoryAccess &MA) { return MA.isRead(); });
}

__isl_give isl_union_map *Scop::getAccesses() {
  return getAccessesOfType([](MemoryAccess &MA) { return true; });
}

// Check whether @p Node is an extension node.
//
// @return true if @p Node is an extension node.
isl_bool isNotExtNode(__isl_keep isl_schedule_node *Node, void *User) {
  if (isl_schedule_node_get_type(Node) == isl_schedule_node_extension)
    return isl_bool_error;
  else
    return isl_bool_true;
}

bool Scop::containsExtensionNode(__isl_keep isl_schedule *Schedule) {
  return isl_schedule_foreach_schedule_node_top_down(Schedule, isNotExtNode,
                                                     nullptr) == isl_stat_error;
}

__isl_give isl_union_map *Scop::getSchedule() const {
  auto *Tree = getScheduleTree();
  if (containsExtensionNode(Tree)) {
    isl_schedule_free(Tree);
    return nullptr;
  }
  auto *S = isl_schedule_get_map(Tree);
  isl_schedule_free(Tree);
  return S;
}

__isl_give isl_schedule *Scop::getScheduleTree() const {
  return isl_schedule_intersect_domain(isl_schedule_copy(Schedule),
                                       getDomains());
}

void Scop::setSchedule(__isl_take isl_union_map *NewSchedule) {
  auto *S = isl_schedule_from_domain(getDomains());
  S = isl_schedule_insert_partial_schedule(
      S, isl_multi_union_pw_aff_from_union_map(NewSchedule));
  isl_schedule_free(Schedule);
  Schedule = S;
}

void Scop::setScheduleTree(__isl_take isl_schedule *NewSchedule) {
  isl_schedule_free(Schedule);
  Schedule = NewSchedule;
}

bool Scop::restrictDomains(__isl_take isl_union_set *Domain) {
  bool Changed = false;
  for (ScopStmt &Stmt : *this) {
    isl_union_set *StmtDomain = isl_union_set_from_set(Stmt.getDomain());
    isl_union_set *NewStmtDomain = isl_union_set_intersect(
        isl_union_set_copy(StmtDomain), isl_union_set_copy(Domain));

    if (isl_union_set_is_subset(StmtDomain, NewStmtDomain)) {
      isl_union_set_free(StmtDomain);
      isl_union_set_free(NewStmtDomain);
      continue;
    }

    Changed = true;

    isl_union_set_free(StmtDomain);
    NewStmtDomain = isl_union_set_coalesce(NewStmtDomain);

    if (isl_union_set_is_empty(NewStmtDomain)) {
      Stmt.restrictDomain(isl_set_empty(Stmt.getDomainSpace()));
      isl_union_set_free(NewStmtDomain);
    } else
      Stmt.restrictDomain(isl_set_from_union_set(NewStmtDomain));
  }
  isl_union_set_free(Domain);
  return Changed;
}

ScalarEvolution *Scop::getSE() const { return SE; }

struct MapToDimensionDataTy {
  int N;
  isl_union_pw_multi_aff *Res;
};

// Create a function that maps the elements of 'Set' to its N-th dimension and
// add it to User->Res.
//
// @param Set        The input set.
// @param User->N    The dimension to map to.
// @param User->Res  The isl_union_pw_multi_aff to which to add the result.
//
// @returns   isl_stat_ok if no error occured, othewise isl_stat_error.
static isl_stat mapToDimension_AddSet(__isl_take isl_set *Set, void *User) {
  struct MapToDimensionDataTy *Data = (struct MapToDimensionDataTy *)User;
  int Dim;
  isl_space *Space;
  isl_pw_multi_aff *PMA;

  Dim = isl_set_dim(Set, isl_dim_set);
  Space = isl_set_get_space(Set);
  PMA = isl_pw_multi_aff_project_out_map(Space, isl_dim_set, Data->N,
                                         Dim - Data->N);
  if (Data->N > 1)
    PMA = isl_pw_multi_aff_drop_dims(PMA, isl_dim_out, 0, Data->N - 1);
  Data->Res = isl_union_pw_multi_aff_add_pw_multi_aff(Data->Res, PMA);

  isl_set_free(Set);

  return isl_stat_ok;
}

// Create an isl_multi_union_aff that defines an identity mapping from the
// elements of USet to their N-th dimension.
//
// # Example:
//
//            Domain: { A[i,j]; B[i,j,k] }
//                 N: 1
//
// Resulting Mapping: { {A[i,j] -> [(j)]; B[i,j,k] -> [(j)] }
//
// @param USet   A union set describing the elements for which to generate a
//               mapping.
// @param N      The dimension to map to.
// @returns      A mapping from USet to its N-th dimension.
static __isl_give isl_multi_union_pw_aff *
mapToDimension(__isl_take isl_union_set *USet, int N) {
  assert(N >= 0);
  assert(USet);
  assert(!isl_union_set_is_empty(USet));

  struct MapToDimensionDataTy Data;

  auto *Space = isl_union_set_get_space(USet);
  auto *PwAff = isl_union_pw_multi_aff_empty(Space);

  Data = {N, PwAff};

  auto Res = isl_union_set_foreach_set(USet, &mapToDimension_AddSet, &Data);
  (void)Res;

  assert(Res == isl_stat_ok);

  isl_union_set_free(USet);
  return isl_multi_union_pw_aff_from_union_pw_multi_aff(Data.Res);
}

void Scop::addScopStmt(BasicBlock *BB, Region *R) {
  if (BB) {
    Stmts.emplace_back(*this, *BB);
    auto *Stmt = &Stmts.back();
    StmtMap[BB] = Stmt;
  } else {
    assert(R && "Either basic block or a region expected.");
    Stmts.emplace_back(*this, *R);
    auto *Stmt = &Stmts.back();
    for (BasicBlock *BB : R->blocks())
      StmtMap[BB] = Stmt;
  }
}

ScopStmt *Scop::addScopStmt(__isl_take isl_map *SourceRel,
                            __isl_take isl_map *TargetRel,
                            __isl_take isl_set *Domain) {
  Stmts.emplace_back(*this, SourceRel, TargetRel, Domain);
  CopyStmtsNum++;
  return &(Stmts.back());
}

void Scop::buildSchedule(LoopInfo &LI) {
  Loop *L = getLoopSurroundingScop(*this, LI);
  LoopStackTy LoopStack({LoopStackElementTy(L, nullptr, 0)});
  buildSchedule(getRegion().getNode(), LoopStack, LI);
  assert(LoopStack.size() == 1 && LoopStack.back().L == L);
  Schedule = LoopStack[0].Schedule;
}

/// To generate a schedule for the elements in a Region we traverse the Region
/// in reverse-post-order and add the contained RegionNodes in traversal order
/// to the schedule of the loop that is currently at the top of the LoopStack.
/// For loop-free codes, this results in a correct sequential ordering.
///
/// Example:
///           bb1(0)
///         /     \.
///      bb2(1)   bb3(2)
///         \    /  \.
///          bb4(3)  bb5(4)
///             \   /
///              bb6(5)
///
/// Including loops requires additional processing. Whenever a loop header is
/// encountered, the corresponding loop is added to the @p LoopStack. Starting
/// from an empty schedule, we first process all RegionNodes that are within
/// this loop and complete the sequential schedule at this loop-level before
/// processing about any other nodes. To implement this
/// loop-nodes-first-processing, the reverse post-order traversal is
/// insufficient. Hence, we additionally check if the traversal yields
/// sub-regions or blocks that are outside the last loop on the @p LoopStack.
/// These region-nodes are then queue and only traverse after the all nodes
/// within the current loop have been processed.
void Scop::buildSchedule(Region *R, LoopStackTy &LoopStack, LoopInfo &LI) {
  Loop *OuterScopLoop = getLoopSurroundingScop(*this, LI);

  ReversePostOrderTraversal<Region *> RTraversal(R);
  std::deque<RegionNode *> WorkList(RTraversal.begin(), RTraversal.end());
  std::deque<RegionNode *> DelayList;
  bool LastRNWaiting = false;

  // Iterate over the region @p R in reverse post-order but queue
  // sub-regions/blocks iff they are not part of the last encountered but not
  // completely traversed loop. The variable LastRNWaiting is a flag to indicate
  // that we queued the last sub-region/block from the reverse post-order
  // iterator. If it is set we have to explore the next sub-region/block from
  // the iterator (if any) to guarantee progress. If it is not set we first try
  // the next queued sub-region/blocks.
  while (!WorkList.empty() || !DelayList.empty()) {
    RegionNode *RN;

    if ((LastRNWaiting && !WorkList.empty()) || DelayList.size() == 0) {
      RN = WorkList.front();
      WorkList.pop_front();
      LastRNWaiting = false;
    } else {
      RN = DelayList.front();
      DelayList.pop_front();
    }

    Loop *L = getRegionNodeLoop(RN, LI);
    if (!contains(L))
      L = OuterScopLoop;

    Loop *LastLoop = LoopStack.back().L;
    if (LastLoop != L) {
      if (LastLoop && !LastLoop->contains(L)) {
        LastRNWaiting = true;
        DelayList.push_back(RN);
        continue;
      }
      LoopStack.push_back({L, nullptr, 0});
    }
    buildSchedule(RN, LoopStack, LI);
  }

  return;
}

void Scop::buildSchedule(RegionNode *RN, LoopStackTy &LoopStack, LoopInfo &LI) {

  if (RN->isSubRegion()) {
    auto *LocalRegion = RN->getNodeAs<Region>();
    if (!isNonAffineSubRegion(LocalRegion)) {
      buildSchedule(LocalRegion, LoopStack, LI);
      return;
    }
  }

  auto &LoopData = LoopStack.back();
  LoopData.NumBlocksProcessed += getNumBlocksInRegionNode(RN);

  if (auto *Stmt = getStmtFor(RN)) {
    auto *UDomain = isl_union_set_from_set(Stmt->getDomain());
    auto *StmtSchedule = isl_schedule_from_domain(UDomain);
    LoopData.Schedule = combineInSequence(LoopData.Schedule, StmtSchedule);
  }

  // Check if we just processed the last node in this loop. If we did, finalize
  // the loop by:
  //
  //   - adding new schedule dimensions
  //   - folding the resulting schedule into the parent loop schedule
  //   - dropping the loop schedule from the LoopStack.
  //
  // Then continue to check surrounding loops, which might also have been
  // completed by this node.
  while (LoopData.L &&
         LoopData.NumBlocksProcessed == LoopData.L->getNumBlocks()) {
    auto *Schedule = LoopData.Schedule;
    auto NumBlocksProcessed = LoopData.NumBlocksProcessed;

    LoopStack.pop_back();
    auto &NextLoopData = LoopStack.back();

    if (Schedule) {
      auto *Domain = isl_schedule_get_domain(Schedule);
      auto *MUPA = mapToDimension(Domain, LoopStack.size());
      Schedule = isl_schedule_insert_partial_schedule(Schedule, MUPA);
      NextLoopData.Schedule =
          combineInSequence(NextLoopData.Schedule, Schedule);
    }

    NextLoopData.NumBlocksProcessed += NumBlocksProcessed;
    LoopData = NextLoopData;
  }
}

ScopStmt *Scop::getStmtFor(BasicBlock *BB) const {
  auto StmtMapIt = StmtMap.find(BB);
  if (StmtMapIt == StmtMap.end())
    return nullptr;
  return StmtMapIt->second;
}

ScopStmt *Scop::getStmtFor(RegionNode *RN) const {
  if (RN->isSubRegion())
    return getStmtFor(RN->getNodeAs<Region>());
  return getStmtFor(RN->getNodeAs<BasicBlock>());
}

ScopStmt *Scop::getStmtFor(Region *R) const {
  ScopStmt *Stmt = getStmtFor(R->getEntry());
  assert(!Stmt || Stmt->getRegion() == R);
  return Stmt;
}

int Scop::getRelativeLoopDepth(const Loop *L) const {
  Loop *OuterLoop =
      L ? R.outermostLoopInRegion(const_cast<Loop *>(L)) : nullptr;
  if (!OuterLoop)
    return -1;
  return L->getLoopDepth() - OuterLoop->getLoopDepth();
}

ScopArrayInfo *Scop::getArrayInfoByName(const std::string BaseName) {
  for (auto &SAI : arrays()) {
    if (SAI->getName() == BaseName)
      return SAI;
  }
  return nullptr;
}

//===----------------------------------------------------------------------===//
void ScopInfoRegionPass::getAnalysisUsage(AnalysisUsage &AU) const {
  AU.addRequired<LoopInfoWrapperPass>();
  AU.addRequired<RegionInfoPass>();
  AU.addRequired<DominatorTreeWrapperPass>();
  AU.addRequiredTransitive<ScalarEvolutionWrapperPass>();
  AU.addRequiredTransitive<ScopDetection>();
  AU.addRequired<AAResultsWrapperPass>();
  AU.addRequired<AssumptionCacheTracker>();
  AU.setPreservesAll();
}

bool ScopInfoRegionPass::runOnRegion(Region *R, RGPassManager &RGM) {
  auto &SD = getAnalysis<ScopDetection>();

  if (!SD.isMaxRegionInScop(*R))
    return false;

  Function *F = R->getEntry()->getParent();
  auto &SE = getAnalysis<ScalarEvolutionWrapperPass>().getSE();
  auto &LI = getAnalysis<LoopInfoWrapperPass>().getLoopInfo();
  auto &AA = getAnalysis<AAResultsWrapperPass>().getAAResults();
  auto const &DL = F->getParent()->getDataLayout();
  auto &DT = getAnalysis<DominatorTreeWrapperPass>().getDomTree();
  auto &AC = getAnalysis<AssumptionCacheTracker>().getAssumptionCache(*F);

  ScopBuilder SB(R, AC, AA, DL, DT, LI, SD, SE);
  S = SB.getScop(); // take ownership of scop object
  return false;
}

void ScopInfoRegionPass::print(raw_ostream &OS, const Module *) const {
  if (S)
    S->print(OS);
  else
    OS << "Invalid Scop!\n";
}

char ScopInfoRegionPass::ID = 0;

Pass *polly::createScopInfoRegionPassPass() { return new ScopInfoRegionPass(); }

INITIALIZE_PASS_BEGIN(ScopInfoRegionPass, "polly-scops",
                      "Polly - Create polyhedral description of Scops", false,
                      false);
INITIALIZE_PASS_DEPENDENCY(AAResultsWrapperPass);
INITIALIZE_PASS_DEPENDENCY(AssumptionCacheTracker);
INITIALIZE_PASS_DEPENDENCY(LoopInfoWrapperPass);
INITIALIZE_PASS_DEPENDENCY(RegionInfoPass);
INITIALIZE_PASS_DEPENDENCY(ScalarEvolutionWrapperPass);
INITIALIZE_PASS_DEPENDENCY(ScopDetection);
INITIALIZE_PASS_DEPENDENCY(DominatorTreeWrapperPass);
INITIALIZE_PASS_END(ScopInfoRegionPass, "polly-scops",
                    "Polly - Create polyhedral description of Scops", false,
                    false)

//===----------------------------------------------------------------------===//
void ScopInfoWrapperPass::getAnalysisUsage(AnalysisUsage &AU) const {
  AU.addRequired<LoopInfoWrapperPass>();
  AU.addRequired<RegionInfoPass>();
  AU.addRequired<DominatorTreeWrapperPass>();
  AU.addRequiredTransitive<ScalarEvolutionWrapperPass>();
  AU.addRequiredTransitive<ScopDetection>();
  AU.addRequired<AAResultsWrapperPass>();
  AU.addRequired<AssumptionCacheTracker>();
  AU.setPreservesAll();
}

bool ScopInfoWrapperPass::runOnFunction(Function &F) {
  auto &SD = getAnalysis<ScopDetection>();

  auto &SE = getAnalysis<ScalarEvolutionWrapperPass>().getSE();
  auto &LI = getAnalysis<LoopInfoWrapperPass>().getLoopInfo();
  auto &AA = getAnalysis<AAResultsWrapperPass>().getAAResults();
  auto const &DL = F.getParent()->getDataLayout();
  auto &DT = getAnalysis<DominatorTreeWrapperPass>().getDomTree();
  auto &AC = getAnalysis<AssumptionCacheTracker>().getAssumptionCache(F);

  /// Create polyhedral descripton of scops for all the valid regions of a
  /// function.
  for (auto &It : SD) {
    Region *R = const_cast<Region *>(It);
    if (!SD.isMaxRegionInScop(*R))
      continue;

    ScopBuilder SB(R, AC, AA, DL, DT, LI, SD, SE);
    std::unique_ptr<Scop> S = SB.getScop();
    if (!S)
      continue;
    bool Inserted =
        RegionToScopMap.insert(std::make_pair(R, std::move(S))).second;
    assert(Inserted && "Building Scop for the same region twice!");
    (void)Inserted;
  }
  return false;
}

void ScopInfoWrapperPass::print(raw_ostream &OS, const Module *) const {
  for (auto &It : RegionToScopMap) {
    if (It.second)
      It.second->print(OS);
    else
      OS << "Invalid Scop!\n";
  }
}

char ScopInfoWrapperPass::ID = 0;

Pass *polly::createScopInfoWrapperPassPass() {
  return new ScopInfoWrapperPass();
}

INITIALIZE_PASS_BEGIN(
    ScopInfoWrapperPass, "polly-function-scops",
    "Polly - Create polyhedral description of all Scops of a function", false,
    false);
INITIALIZE_PASS_DEPENDENCY(AAResultsWrapperPass);
INITIALIZE_PASS_DEPENDENCY(AssumptionCacheTracker);
INITIALIZE_PASS_DEPENDENCY(LoopInfoWrapperPass);
INITIALIZE_PASS_DEPENDENCY(RegionInfoPass);
INITIALIZE_PASS_DEPENDENCY(ScalarEvolutionWrapperPass);
INITIALIZE_PASS_DEPENDENCY(ScopDetection);
INITIALIZE_PASS_DEPENDENCY(DominatorTreeWrapperPass);
INITIALIZE_PASS_END(
    ScopInfoWrapperPass, "polly-function-scops",
    "Polly - Create polyhedral description of all Scops of a function", false,
    false)<|MERGE_RESOLUTION|>--- conflicted
+++ resolved
@@ -107,11 +107,7 @@
 static cl::opt<bool> UnprofitableScalarAccs(
     "polly-unprofitable-scalar-accs",
     cl::desc("Count statements with scalar accesses as not optimizable"),
-<<<<<<< HEAD
-    cl::init(true), cl::cat(PollyCategory));
-=======
     cl::Hidden, cl::init(true), cl::cat(PollyCategory));
->>>>>>> b55fd1bf
 
 //===----------------------------------------------------------------------===//
 
@@ -3727,18 +3723,8 @@
       ContainsScalarAccs |= MA->isScalarKind();
     }
 
-<<<<<<< HEAD
-    if (!ContainsArrayAccs)
-      continue;
-
-    if (UnprofitableScalarAccs && ContainsScalarAccs)
-      continue;
-
-    OptimizableStmtsOrLoops += Stmt.getNumIterators();
-=======
     if (!UnprofitableScalarAccs || (ContainsArrayAccs && !ContainsScalarAccs))
       OptimizableStmtsOrLoops += Stmt.getNumIterators();
->>>>>>> b55fd1bf
   }
 
   return OptimizableStmtsOrLoops > 1;
