//===--------- ScopInfo.cpp ----------------------------------------------===//
//
//                     The LLVM Compiler Infrastructure
//
// This file is distributed under the University of Illinois Open Source
// License. See LICENSE.TXT for details.
//
//===----------------------------------------------------------------------===//
//
// Create a polyhedral description for a static control flow region.
//
// The pass creates a polyhedral description of the Scops detected by the Scop
// detection derived from their LLVM-IR code.
//
// This representation is shared among several tools in the polyhedral
// community, which are e.g. Cloog, Pluto, Loopo, Graphite.
//
//===----------------------------------------------------------------------===//

#include "polly/ScopInfo.h"
#include "polly/LinkAllPasses.h"
#include "polly/Options.h"
#include "polly/ScopBuilder.h"
#include "polly/Support/GICHelper.h"
#include "polly/Support/ISLOStream.h"
#include "polly/Support/SCEVValidator.h"
#include "polly/Support/ScopHelper.h"
#include "polly/Support/VirtualInstruction.h"
#include "llvm/ADT/DepthFirstIterator.h"
#include "llvm/ADT/MapVector.h"
#include "llvm/ADT/PostOrderIterator.h"
#include "llvm/ADT/STLExtras.h"
#include "llvm/ADT/SetVector.h"
#include "llvm/ADT/Statistic.h"
#include "llvm/ADT/StringExtras.h"
#include "llvm/Analysis/AliasAnalysis.h"
#include "llvm/Analysis/AssumptionCache.h"
#include "llvm/Analysis/Loads.h"
#include "llvm/Analysis/LoopInfo.h"
#include "llvm/Analysis/LoopIterator.h"
#include "llvm/Analysis/RegionIterator.h"
#include "llvm/Analysis/ScalarEvolutionExpressions.h"
#include "llvm/IR/DiagnosticInfo.h"
#include "llvm/Support/Debug.h"
#include "isl/aff.h"
#include "isl/constraint.h"
#include "isl/local_space.h"
#include "isl/map.h"
#include "isl/options.h"
#include "isl/printer.h"
#include "isl/schedule.h"
#include "isl/schedule_node.h"
#include "isl/set.h"
#include "isl/union_map.h"
#include "isl/union_set.h"
#include "isl/val.h"
#include <sstream>
#include <string>
#include <vector>

using namespace llvm;
using namespace polly;

#define DEBUG_TYPE "polly-scops"

STATISTIC(AssumptionsAliasing, "Number of aliasing assumptions taken.");
STATISTIC(AssumptionsInbounds, "Number of inbounds assumptions taken.");
STATISTIC(AssumptionsWrapping, "Number of wrapping assumptions taken.");
STATISTIC(AssumptionsUnsigned, "Number of unsigned assumptions taken.");
STATISTIC(AssumptionsComplexity, "Number of too complex SCoPs.");
STATISTIC(AssumptionsUnprofitable, "Number of unprofitable SCoPs.");
STATISTIC(AssumptionsErrorBlock, "Number of error block assumptions taken.");
STATISTIC(AssumptionsInfiniteLoop, "Number of bounded loop assumptions taken.");
STATISTIC(AssumptionsInvariantLoad,
          "Number of invariant loads assumptions taken.");
STATISTIC(AssumptionsDelinearization,
          "Number of delinearization assumptions taken.");

STATISTIC(NumLoopsInScop, "Number of loops in scops");
STATISTIC(NumScopsDepthOne, "Number of scops with maximal loop depth 1");
STATISTIC(NumScopsDepthTwo, "Number of scops with maximal loop depth 2");
STATISTIC(NumScopsDepthThree, "Number of scops with maximal loop depth 3");
STATISTIC(NumScopsDepthFour, "Number of scops with maximal loop depth 4");
STATISTIC(NumScopsDepthFive, "Number of scops with maximal loop depth 5");
STATISTIC(NumScopsDepthLarger,
          "Number of scops with maximal loop depth 6 and larger");
STATISTIC(MaxNumLoopsInScop, "Maximal number of loops in scops");

STATISTIC(ScalarAccesses, "Number of remaining scalar accesses");

// The maximal number of basic sets we allow during domain construction to
// be created. More complex scops will result in very high compile time and
// are also unlikely to result in good code
static int const MaxDisjunctsInDomain = 20;

// The number of disjunct in the context after which we stop to add more
// disjuncts. This parameter is there to avoid exponential growth in the
// number of disjunct when adding non-convex sets to the context.
static int const MaxDisjunctsInContext = 4;

// The maximal number of dimensions we allow during invariant load construction.
// More complex access ranges will result in very high compile time and are also
// unlikely to result in good code. This value is very high and should only
// trigger for corner cases (e.g., the "dct_luma" function in h264, SPEC2006).
static int const MaxDimensionsInAccessRange = 9;

static cl::opt<int>
    OptComputeOut("polly-analysis-computeout",
                  cl::desc("Bound the scop analysis by a maximal amount of "
                           "computational steps (0 means no bound)"),
                  cl::Hidden, cl::init(800000), cl::ZeroOrMore,
                  cl::cat(PollyCategory));

static cl::opt<bool> PollyRemarksMinimal(
    "polly-remarks-minimal",
    cl::desc("Do not emit remarks about assumptions that are known"),
    cl::Hidden, cl::ZeroOrMore, cl::init(false), cl::cat(PollyCategory));

// Multiplicative reductions can be disabled separately as these kind of
// operations can overflow easily. Additive reductions and bit operations
// are in contrast pretty stable.
static cl::opt<bool> DisableMultiplicativeReductions(
    "polly-disable-multiplicative-reductions",
    cl::desc("Disable multiplicative reductions"), cl::Hidden, cl::ZeroOrMore,
    cl::init(false), cl::cat(PollyCategory));

static cl::opt<int> RunTimeChecksMaxAccessDisjuncts(
    "polly-rtc-max-array-disjuncts",
    cl::desc("The maximal number of disjunts allowed in memory accesses to "
             "to build RTCs."),
    cl::Hidden, cl::ZeroOrMore, cl::init(8), cl::cat(PollyCategory));

static cl::opt<unsigned> RunTimeChecksMaxParameters(
    "polly-rtc-max-parameters",
    cl::desc("The maximal number of parameters allowed in RTCs."), cl::Hidden,
    cl::ZeroOrMore, cl::init(8), cl::cat(PollyCategory));

static cl::opt<unsigned> RunTimeChecksMaxArraysPerGroup(
    "polly-rtc-max-arrays-per-group",
    cl::desc("The maximal number of arrays to compare in each alias group."),
    cl::Hidden, cl::ZeroOrMore, cl::init(20), cl::cat(PollyCategory));

static cl::opt<std::string> UserContextStr(
    "polly-context", cl::value_desc("isl parameter set"),
    cl::desc("Provide additional constraints on the context parameters"),
    cl::init(""), cl::cat(PollyCategory));

static cl::opt<bool> DetectReductions("polly-detect-reductions",
                                      cl::desc("Detect and exploit reductions"),
                                      cl::Hidden, cl::ZeroOrMore,
                                      cl::init(true), cl::cat(PollyCategory));

static cl::opt<bool>
    IslOnErrorAbort("polly-on-isl-error-abort",
                    cl::desc("Abort if an isl error is encountered"),
                    cl::init(true), cl::cat(PollyCategory));

static cl::opt<bool> PollyPreciseInbounds(
    "polly-precise-inbounds",
    cl::desc("Take more precise inbounds assumptions (do not scale well)"),
    cl::Hidden, cl::init(false), cl::cat(PollyCategory));

static cl::opt<bool>
    PollyIgnoreInbounds("polly-ignore-inbounds",
                        cl::desc("Do not take inbounds assumptions at all"),
                        cl::Hidden, cl::init(false), cl::cat(PollyCategory));

static cl::opt<bool> PollyIgnoreParamBounds(
    "polly-ignore-parameter-bounds",
    cl::desc(
        "Do not add parameter bounds and do no gist simplify sets accordingly"),
    cl::Hidden, cl::init(false), cl::cat(PollyCategory));

static cl::opt<bool> PollyPreciseFoldAccesses(
    "polly-precise-fold-accesses",
    cl::desc("Fold memory accesses to model more possible delinearizations "
             "(does not scale well)"),
    cl::Hidden, cl::init(false), cl::cat(PollyCategory));

bool polly::UseInstructionNames;
static cl::opt<bool, true> XUseInstructionNames(
    "polly-use-llvm-names",
    cl::desc("Use LLVM-IR names when deriving statement names"),
    cl::location(UseInstructionNames), cl::Hidden, cl::init(false),
    cl::ZeroOrMore, cl::cat(PollyCategory));

static cl::opt<bool> PollyPrintInstructions(
    "polly-print-instructions", cl::desc("Output instructions per ScopStmt"),
    cl::Hidden, cl::Optional, cl::init(false), cl::cat(PollyCategory));

//===----------------------------------------------------------------------===//

// Create a sequence of two schedules. Either argument may be null and is
// interpreted as the empty schedule. Can also return null if both schedules are
// empty.
static __isl_give isl_schedule *
combineInSequence(__isl_take isl_schedule *Prev,
                  __isl_take isl_schedule *Succ) {
  if (!Prev)
    return Succ;
  if (!Succ)
    return Prev;

  return isl_schedule_sequence(Prev, Succ);
}

static isl::set addRangeBoundsToSet(isl::set S, const ConstantRange &Range,
                                    int dim, isl::dim type) {
  isl::val V;
  isl::ctx Ctx = S.get_ctx();

  // The upper and lower bound for a parameter value is derived either from
  // the data type of the parameter or from the - possibly more restrictive -
  // range metadata.
  V = valFromAPInt(Ctx.get(), Range.getSignedMin(), true);
  S = S.lower_bound_val(type, dim, V);
  V = valFromAPInt(Ctx.get(), Range.getSignedMax(), true);
  S = S.upper_bound_val(type, dim, V);

  if (Range.isFullSet())
    return S;

  if (isl_set_n_basic_set(S.get()) > MaxDisjunctsInContext)
    return S;

  // In case of signed wrapping, we can refine the set of valid values by
  // excluding the part not covered by the wrapping range.
  if (Range.isSignWrappedSet()) {
    V = valFromAPInt(Ctx.get(), Range.getLower(), true);
    isl::set SLB = S.lower_bound_val(type, dim, V);

    V = valFromAPInt(Ctx.get(), Range.getUpper(), true);
    V = V.sub_ui(1);
    isl::set SUB = S.upper_bound_val(type, dim, V);
    S = SLB.unite(SUB);
  }

  return S;
}

static const ScopArrayInfo *identifyBasePtrOriginSAI(Scop *S, Value *BasePtr) {
  LoadInst *BasePtrLI = dyn_cast<LoadInst>(BasePtr);
  if (!BasePtrLI)
    return nullptr;

  if (!S->contains(BasePtrLI))
    return nullptr;

  ScalarEvolution &SE = *S->getSE();

  auto *OriginBaseSCEV =
      SE.getPointerBase(SE.getSCEV(BasePtrLI->getPointerOperand()));
  if (!OriginBaseSCEV)
    return nullptr;

  auto *OriginBaseSCEVUnknown = dyn_cast<SCEVUnknown>(OriginBaseSCEV);
  if (!OriginBaseSCEVUnknown)
    return nullptr;

  return S->getScopArrayInfo(OriginBaseSCEVUnknown->getValue(),
                             MemoryKind::Array);
}

ScopArrayInfo::ScopArrayInfo(Value *BasePtr, Type *ElementType, isl_ctx *Ctx,
                             ArrayRef<const SCEV *> Sizes, MemoryKind Kind,
                             const DataLayout &DL, Scop *S,
                             const char *BaseName)
    : BasePtr(BasePtr), ElementType(ElementType), IsOnHeap(false), Kind(Kind),
      DL(DL), S(*S), FAD(nullptr) {
  std::string BasePtrName =
      BaseName ? BaseName
               : getIslCompatibleName("MemRef", BasePtr, S->getNextArrayIdx(),
                                      Kind == MemoryKind::PHI ? "__phi" : "",
                                      UseInstructionNames);
  Id = isl_id_alloc(Ctx, BasePtrName.c_str(), this);

  updateSizes(Sizes);

  if (!BasePtr || Kind != MemoryKind::Array) {
    BasePtrOriginSAI = nullptr;
    return;
  }

  BasePtrOriginSAI = identifyBasePtrOriginSAI(S, BasePtr);
  if (BasePtrOriginSAI)
    const_cast<ScopArrayInfo *>(BasePtrOriginSAI)->addDerivedSAI(this);
}

__isl_give isl_space *ScopArrayInfo::getSpace() const {
  auto *Space =
      isl_space_set_alloc(isl_id_get_ctx(Id), 0, getNumberOfDimensions());
  Space = isl_space_set_tuple_id(Space, isl_dim_set, isl_id_copy(Id));
  return Space;
}

bool ScopArrayInfo::isReadOnly() {
  isl::union_set WriteSet = give(S.getWrites()).range();
  isl::space Space = give(getSpace());
  WriteSet = WriteSet.extract_set(Space);

  return bool(WriteSet.is_empty());
}

bool ScopArrayInfo::isCompatibleWith(const ScopArrayInfo *Array) const {
  if (Array->getElementType() != getElementType())
    return false;

  if (Array->getNumberOfDimensions() != getNumberOfDimensions())
    return false;

  for (unsigned i = 0; i < getNumberOfDimensions(); i++)
    if (Array->getDimensionSize(i) != getDimensionSize(i))
      return false;

  return true;
}

void ScopArrayInfo::updateElementType(Type *NewElementType) {
  if (NewElementType == ElementType)
    return;

  auto OldElementSize = DL.getTypeAllocSizeInBits(ElementType);
  auto NewElementSize = DL.getTypeAllocSizeInBits(NewElementType);

  if (NewElementSize == OldElementSize || NewElementSize == 0)
    return;

  if (NewElementSize % OldElementSize == 0 && NewElementSize < OldElementSize) {
    ElementType = NewElementType;
  } else {
    auto GCD = GreatestCommonDivisor64(NewElementSize, OldElementSize);
    ElementType = IntegerType::get(ElementType->getContext(), GCD);
  }
}

/// Make the ScopArrayInfo model a Fortran Array
void ScopArrayInfo::applyAndSetFAD(Value *FAD) {
  assert(FAD && "got invalid Fortran array descriptor");
  if (this->FAD) {
    assert(this->FAD == FAD &&
           "receiving different array descriptors for same array");
    return;
  }

  assert(DimensionSizesPw.size() > 0 && !DimensionSizesPw[0]);
  assert(!this->FAD);
  this->FAD = FAD;

  isl::space Space(S.getIslCtx(), 1, 0);

  std::string param_name = getName();
  param_name += "_fortranarr_size";
  // TODO: see if we need to add `this` as the id user pointer
  isl::id IdPwAff = isl::id::alloc(S.getIslCtx(), param_name.c_str(), nullptr);

  Space = Space.set_dim_id(isl::dim::param, 0, IdPwAff);
  isl::pw_aff PwAff =
      isl::aff::var_on_domain(isl::local_space(Space), isl::dim::param, 0);

  DimensionSizesPw[0] = PwAff.release();
}

bool ScopArrayInfo::updateSizes(ArrayRef<const SCEV *> NewSizes,
                                bool CheckConsistency) {
  int SharedDims = std::min(NewSizes.size(), DimensionSizes.size());
  int ExtraDimsNew = NewSizes.size() - SharedDims;
  int ExtraDimsOld = DimensionSizes.size() - SharedDims;

  if (CheckConsistency) {
    for (int i = 0; i < SharedDims; i++) {
      auto *NewSize = NewSizes[i + ExtraDimsNew];
      auto *KnownSize = DimensionSizes[i + ExtraDimsOld];
      if (NewSize && KnownSize && NewSize != KnownSize)
        return false;
    }

    if (DimensionSizes.size() >= NewSizes.size())
      return true;
  }

  DimensionSizes.clear();
  DimensionSizes.insert(DimensionSizes.begin(), NewSizes.begin(),
                        NewSizes.end());
  for (isl_pw_aff *Size : DimensionSizesPw)
    isl_pw_aff_free(Size);
  DimensionSizesPw.clear();
  for (const SCEV *Expr : DimensionSizes) {
    if (!Expr) {
      DimensionSizesPw.push_back(nullptr);
      continue;
    }
    isl_pw_aff *Size = S.getPwAffOnly(Expr);
    DimensionSizesPw.push_back(Size);
  }
  return true;
}

ScopArrayInfo::~ScopArrayInfo() {
  isl_id_free(Id);
  for (isl_pw_aff *Size : DimensionSizesPw)
    isl_pw_aff_free(Size);
}

std::string ScopArrayInfo::getName() const { return isl_id_get_name(Id); }

int ScopArrayInfo::getElemSizeInBytes() const {
  return DL.getTypeAllocSize(ElementType);
}

__isl_give isl_id *ScopArrayInfo::getBasePtrId() const {
  return isl_id_copy(Id);
}

void ScopArrayInfo::dump() const { print(errs(), false, false, false); }

void ScopArrayInfo::print(raw_ostream &OS, bool SizeAsPwAff, bool Oneline,
                          bool Testable) const {
  if (!Oneline)
    OS.indent(8);
  OS << *getElementType() << " " << getName();

  if (!Testable) {
    switch (getKind()) {
    case MemoryKind::Array:
      OS << " Array";
      break;
    case MemoryKind::Value:
      OS << " Value";
      return;
    case MemoryKind::PHI:
      OS << " PHI";
      return;
    case MemoryKind::ExitPHI:
      OS << " ExitPHI";
      return;
    }
  }

  unsigned u = 0;
  // If this is a Fortran array, then we can print the outermost dimension
  // as a isl_pw_aff even though there is no SCEV information.
  bool IsOutermostSizeKnown = SizeAsPwAff && FAD;

  if (!IsOutermostSizeKnown && getNumberOfDimensions() > 0 &&
      !getDimensionSize(0)) {
    OS << "[*]";
    u++;
  }
  for (; u < getNumberOfDimensions(); u++) {
    OS << "[";

    if (SizeAsPwAff) {
      auto *Size = getDimensionSizePw(u);
      OS << " " << Size << " ";
      isl_pw_aff_free(Size);
    } else {
      OS << *getDimensionSize(u);
    }

    OS << "]";
  }

  if (Oneline)
    return;

  OS << ";";

  if (BasePtrOriginSAI)
    OS << " [BasePtrOrigin: " << BasePtrOriginSAI->getName() << "]";

  OS << " // Element size " << getElemSizeInBytes() << "\n";
}

const ScopArrayInfo *
ScopArrayInfo::getFromAccessFunction(__isl_keep isl_pw_multi_aff *PMA) {
  isl_id *Id = isl_pw_multi_aff_get_tuple_id(PMA, isl_dim_out);
  assert(Id && "Output dimension didn't have an ID");
  return getFromId(Id);
}

const ScopArrayInfo *ScopArrayInfo::getFromId(__isl_take isl_id *Id) {
  void *User = isl_id_get_user(Id);
  const ScopArrayInfo *SAI = static_cast<ScopArrayInfo *>(User);
  isl_id_free(Id);
  return SAI;
}

void MemoryAccess::wrapConstantDimensions() {
  auto *SAI = getScopArrayInfo();
  isl::space ArraySpace = give(SAI->getSpace());
  isl::ctx Ctx = ArraySpace.get_ctx();
  unsigned DimsArray = SAI->getNumberOfDimensions();

  isl::multi_aff DivModAff = isl::multi_aff::identity(
      ArraySpace.map_from_domain_and_range(ArraySpace));
  isl::local_space LArraySpace = isl::local_space(ArraySpace);

  // Begin with last dimension, to iteratively carry into higher dimensions.
  for (int i = DimsArray - 1; i > 0; i--) {
    auto *DimSize = SAI->getDimensionSize(i);
    auto *DimSizeCst = dyn_cast<SCEVConstant>(DimSize);

    // This transformation is not applicable to dimensions with dynamic size.
    if (!DimSizeCst)
      continue;

    // This transformation is not applicable to dimensions of size zero.
    if (DimSize->isZero())
      continue;

    isl::val DimSizeVal =
        valFromAPInt(Ctx.get(), DimSizeCst->getAPInt(), false);
    isl::aff Var = isl::aff::var_on_domain(LArraySpace, isl::dim::set, i);
    isl::aff PrevVar =
        isl::aff::var_on_domain(LArraySpace, isl::dim::set, i - 1);

    // Compute: index % size
    // Modulo must apply in the divide of the previous iteration, if any.
    isl::aff Modulo = Var.mod_val(DimSizeVal);
    Modulo = Modulo.pullback(DivModAff);

    // Compute: floor(index / size)
    isl::aff Divide = Var.div(isl::aff(LArraySpace, DimSizeVal));
    Divide = Divide.floor();
    Divide = Divide.add(PrevVar);
    Divide = Divide.pullback(DivModAff);

    // Apply Modulo and Divide.
    DivModAff = DivModAff.set_aff(i, Modulo);
    DivModAff = DivModAff.set_aff(i - 1, Divide);
  }

  // Apply all modulo/divides on the accesses.
  isl::map Relation = give(AccessRelation);
  Relation = Relation.apply_range(isl::map::from_multi_aff(DivModAff));
  Relation = Relation.detect_equalities();
  AccessRelation = Relation.release();
}

void MemoryAccess::updateDimensionality() {
  auto *SAI = getScopArrayInfo();
  isl::space ArraySpace = give(SAI->getSpace());
  isl::space AccessSpace = give(isl_map_get_space(AccessRelation)).range();
  isl::ctx Ctx = ArraySpace.get_ctx();

  auto DimsArray = ArraySpace.dim(isl::dim::set);
  auto DimsAccess = AccessSpace.dim(isl::dim::set);
  auto DimsMissing = DimsArray - DimsAccess;

  auto *BB = getStatement()->getEntryBlock();
  auto &DL = BB->getModule()->getDataLayout();
  unsigned ArrayElemSize = SAI->getElemSizeInBytes();
  unsigned ElemBytes = DL.getTypeAllocSize(getElementType());

  isl::map Map = isl::map::from_domain_and_range(
      isl::set::universe(AccessSpace), isl::set::universe(ArraySpace));

  for (unsigned i = 0; i < DimsMissing; i++)
    Map = Map.fix_si(isl::dim::out, i, 0);

  for (unsigned i = DimsMissing; i < DimsArray; i++)
    Map = Map.equate(isl::dim::in, i - DimsMissing, isl::dim::out, i);

  AccessRelation = isl_map_apply_range(AccessRelation, Map.release());

  // For the non delinearized arrays, divide the access function of the last
  // subscript by the size of the elements in the array.
  //
  // A stride one array access in C expressed as A[i] is expressed in
  // LLVM-IR as something like A[i * elementsize]. This hides the fact that
  // two subsequent values of 'i' index two values that are stored next to
  // each other in memory. By this division we make this characteristic
  // obvious again. If the base pointer was accessed with offsets not divisible
  // by the accesses element size, we will have chosen a smaller ArrayElemSize
  // that divides the offsets of all accesses to this base pointer.
  if (DimsAccess == 1) {
    isl::val V = isl::val(Ctx, ArrayElemSize);
    AccessRelation = isl_map_floordiv_val(AccessRelation, V.release());
  }

  // We currently do this only if we added at least one dimension, which means
  // some dimension's indices have not been specified, an indicator that some
  // index values have been added together.
  // TODO: Investigate general usefulness; Effect on unit tests is to make index
  // expressions more complicated.
  if (DimsMissing)
    wrapConstantDimensions();

  if (!isAffine())
    computeBoundsOnAccessRelation(ArrayElemSize);

  // Introduce multi-element accesses in case the type loaded by this memory
  // access is larger than the canonical element type of the array.
  //
  // An access ((float *)A)[i] to an array char *A is modeled as
  // {[i] -> A[o] : 4 i <= o <= 4 i + 3
  if (ElemBytes > ArrayElemSize) {
    assert(ElemBytes % ArrayElemSize == 0 &&
           "Loaded element size should be multiple of canonical element size");
    isl::map Map = isl::map::from_domain_and_range(
        isl::set::universe(ArraySpace), isl::set::universe(ArraySpace));
    for (unsigned i = 0; i < DimsArray - 1; i++)
      Map = Map.equate(isl::dim::in, i, isl::dim::out, i);

    isl::constraint C;
    isl::local_space LS;

    LS = isl::local_space(Map.get_space());
    int Num = ElemBytes / getScopArrayInfo()->getElemSizeInBytes();

    C = isl::constraint::alloc_inequality(LS);
    C = C.set_constant_val(isl::val(Ctx, Num - 1));
    C = C.set_coefficient_si(isl::dim::in, DimsArray - 1, 1);
    C = C.set_coefficient_si(isl::dim::out, DimsArray - 1, -1);
    Map = Map.add_constraint(C);

    C = isl::constraint::alloc_inequality(LS);
    C = C.set_coefficient_si(isl::dim::in, DimsArray - 1, -1);
    C = C.set_coefficient_si(isl::dim::out, DimsArray - 1, 1);
    C = C.set_constant_val(isl::val(Ctx, 0));
    Map = Map.add_constraint(C);
    AccessRelation = isl_map_apply_range(AccessRelation, Map.release());
  }
}

const std::string
MemoryAccess::getReductionOperatorStr(MemoryAccess::ReductionType RT) {
  switch (RT) {
  case MemoryAccess::RT_NONE:
    llvm_unreachable("Requested a reduction operator string for a memory "
                     "access which isn't a reduction");
  case MemoryAccess::RT_ADD:
    return "+";
  case MemoryAccess::RT_MUL:
    return "*";
  case MemoryAccess::RT_BOR:
    return "|";
  case MemoryAccess::RT_BXOR:
    return "^";
  case MemoryAccess::RT_BAND:
    return "&";
  }
  llvm_unreachable("Unknown reduction type");
  return "";
}

/// Return the reduction type for a given binary operator.
static MemoryAccess::ReductionType getReductionType(const BinaryOperator *BinOp,
                                                    const Instruction *Load) {
  if (!BinOp)
    return MemoryAccess::RT_NONE;
  switch (BinOp->getOpcode()) {
  case Instruction::FAdd:
    if (!BinOp->hasUnsafeAlgebra())
      return MemoryAccess::RT_NONE;
  // Fall through
  case Instruction::Add:
    return MemoryAccess::RT_ADD;
  case Instruction::Or:
    return MemoryAccess::RT_BOR;
  case Instruction::Xor:
    return MemoryAccess::RT_BXOR;
  case Instruction::And:
    return MemoryAccess::RT_BAND;
  case Instruction::FMul:
    if (!BinOp->hasUnsafeAlgebra())
      return MemoryAccess::RT_NONE;
  // Fall through
  case Instruction::Mul:
    if (DisableMultiplicativeReductions)
      return MemoryAccess::RT_NONE;
    return MemoryAccess::RT_MUL;
  default:
    return MemoryAccess::RT_NONE;
  }
}

MemoryAccess::~MemoryAccess() {
  isl_id_free(Id);
  isl_set_free(InvalidDomain);
  isl_map_free(AccessRelation);
  isl_map_free(NewAccessRelation);
}

const ScopArrayInfo *MemoryAccess::getOriginalScopArrayInfo() const {
  isl_id *ArrayId = getArrayId();
  void *User = isl_id_get_user(ArrayId);
  const ScopArrayInfo *SAI = static_cast<ScopArrayInfo *>(User);
  isl_id_free(ArrayId);
  return SAI;
}

const ScopArrayInfo *MemoryAccess::getLatestScopArrayInfo() const {
  isl_id *ArrayId = getLatestArrayId();
  void *User = isl_id_get_user(ArrayId);
  const ScopArrayInfo *SAI = static_cast<ScopArrayInfo *>(User);
  isl_id_free(ArrayId);
  return SAI;
}

__isl_give isl_id *MemoryAccess::getOriginalArrayId() const {
  return isl_map_get_tuple_id(AccessRelation, isl_dim_out);
}

__isl_give isl_id *MemoryAccess::getLatestArrayId() const {
  if (!hasNewAccessRelation())
    return getOriginalArrayId();
  return isl_map_get_tuple_id(NewAccessRelation, isl_dim_out);
}

__isl_give isl_map *MemoryAccess::getAddressFunction() const {
  return isl_map_lexmin(getAccessRelation());
}

__isl_give isl_pw_multi_aff *MemoryAccess::applyScheduleToAccessRelation(
    __isl_take isl_union_map *USchedule) const {
  isl_map *Schedule, *ScheduledAccRel;
  isl_union_set *UDomain;

  UDomain = isl_union_set_from_set(getStatement()->getDomain());
  USchedule = isl_union_map_intersect_domain(USchedule, UDomain);
  Schedule = isl_map_from_union_map(USchedule);
  ScheduledAccRel = isl_map_apply_domain(getAddressFunction(), Schedule);
  return isl_pw_multi_aff_from_map(ScheduledAccRel);
}

__isl_give isl_map *MemoryAccess::getOriginalAccessRelation() const {
  return isl_map_copy(AccessRelation);
}

std::string MemoryAccess::getOriginalAccessRelationStr() const {
  return stringFromIslObj(AccessRelation);
}

__isl_give isl_space *MemoryAccess::getOriginalAccessRelationSpace() const {
  return isl_map_get_space(AccessRelation);
}

__isl_give isl_map *MemoryAccess::getNewAccessRelation() const {
  return isl_map_copy(NewAccessRelation);
}

std::string MemoryAccess::getNewAccessRelationStr() const {
  return stringFromIslObj(NewAccessRelation);
}

std::string MemoryAccess::getAccessRelationStr() const {
  return isl::manage(getAccessRelation()).to_str();
}

#if 0
bool polly::MemoryAccess::isImplicit() const {
  if (isOriginalScalarKind())
    return true;
  auto *AccInst = getAccessInstruction();
  if (!AccInst)
    return false;
#if 1
  if (isa<LoadInst>(AccInst)) {
    auto *Stmt = getStatement();
    if (Stmt->isRegionStmt()) {
      if (!Stmt->getRegion()->contains(AccInst)) {
        return true;
      }
    } else {
      if (Stmt->getBasicBlock() != AccInst->getParent())
        return true;
    }
  }
#endif
  return false;
}
#endif

__isl_give isl_basic_map *
MemoryAccess::createBasicAccessMap(ScopStmt *Statement) {
  isl_space *Space = isl_space_set_alloc(Statement->getIslCtx(), 0, 1);
  Space = isl_space_align_params(Space, Statement->getDomainSpace());

  return isl_basic_map_from_domain_and_range(
      isl_basic_set_universe(Statement->getDomainSpace()),
      isl_basic_set_universe(Space));
}

// Formalize no out-of-bound access assumption
//
// When delinearizing array accesses we optimistically assume that the
// delinearized accesses do not access out of bound locations (the subscript
// expression of each array evaluates for each statement instance that is
// executed to a value that is larger than zero and strictly smaller than the
// size of the corresponding dimension). The only exception is the outermost
// dimension for which we do not need to assume any upper bound.  At this point
// we formalize this assumption to ensure that at code generation time the
// relevant run-time checks can be generated.
//
// To find the set of constraints necessary to avoid out of bound accesses, we
// first build the set of data locations that are not within array bounds. We
// then apply the reverse access relation to obtain the set of iterations that
// may contain invalid accesses and reduce this set of iterations to the ones
// that are actually executed by intersecting them with the domain of the
// statement. If we now project out all loop dimensions, we obtain a set of
// parameters that may cause statement instances to be executed that may
// possibly yield out of bound memory accesses. The complement of these
// constraints is the set of constraints that needs to be assumed to ensure such
// statement instances are never executed.
void MemoryAccess::assumeNoOutOfBound() {
  if (PollyIgnoreInbounds)
    return;
  auto *SAI = getScopArrayInfo();
  isl::space Space = give(getOriginalAccessRelationSpace()).range();
  isl::set Outside = isl::set::empty(Space);
  for (int i = 1, Size = Space.dim(isl::dim::set); i < Size; ++i) {
    isl::local_space LS(Space);
    isl::pw_aff Var = isl::pw_aff::var_on_domain(LS, isl::dim::set, i);
    isl::pw_aff Zero = isl::pw_aff(LS);

    isl::set DimOutside = Var.lt_set(Zero);
    isl::pw_aff SizeE = give(SAI->getDimensionSizePw(i));
    SizeE = SizeE.add_dims(isl::dim::in, Space.dim(isl::dim::set));
    SizeE = SizeE.set_tuple_id(isl::dim::in, Space.get_tuple_id(isl::dim::set));
    DimOutside = DimOutside.unite(SizeE.le_set(Var));

    Outside = Outside.unite(DimOutside);
  }

  Outside = Outside.apply(give(getAccessRelation()).reverse());
  Outside = Outside.intersect(give(Statement->getDomain()));
  Outside = Outside.params();

  // Remove divs to avoid the construction of overly complicated assumptions.
  // Doing so increases the set of parameter combinations that are assumed to
  // not appear. This is always save, but may make the resulting run-time check
  // bail out more often than strictly necessary.
  Outside = Outside.remove_divs();
  Outside = Outside.complement();
  const auto &Loc = getAccessInstruction()
                        ? getAccessInstruction()->getDebugLoc()
                        : DebugLoc();
  if (!PollyPreciseInbounds)
    Outside = Outside.gist_params(give(Statement->getDomain()).params());
  Statement->getParent()->recordAssumption(INBOUNDS, Outside.release(), Loc,
                                           AS_ASSUMPTION);
}

void MemoryAccess::buildMemIntrinsicAccessRelation() {
  assert(isMemoryIntrinsic());
  assert(Subscripts.size() == 2 && Sizes.size() == 1);

  isl::pw_aff SubscriptPWA = give(getPwAff(Subscripts[0]));
  isl::map SubscriptMap = isl::map::from_pw_aff(SubscriptPWA);

  isl::map LengthMap;
  if (Subscripts[1] == nullptr) {
    LengthMap = isl::map::universe(SubscriptMap.get_space());
  } else {
    isl::pw_aff LengthPWA = give(getPwAff(Subscripts[1]));
    LengthMap = isl::map::from_pw_aff(LengthPWA);
    isl::space RangeSpace = LengthMap.get_space().range();
    LengthMap = LengthMap.apply_range(isl::map::lex_gt(RangeSpace));
  }
  LengthMap = LengthMap.lower_bound_si(isl::dim::out, 0, 0);
  LengthMap = LengthMap.align_params(SubscriptMap.get_space());
  SubscriptMap = SubscriptMap.align_params(LengthMap.get_space());
  LengthMap = LengthMap.sum(SubscriptMap);
  AccessRelation =
      LengthMap.set_tuple_id(isl::dim::in, give(getStatement()->getDomainId()))
          .release();
}

void MemoryAccess::computeBoundsOnAccessRelation(unsigned ElementSize) {
  ScalarEvolution *SE = Statement->getParent()->getSE();

  auto MAI = MemAccInst(getAccessInstruction());
  if (isa<MemIntrinsic>(MAI))
    return;

  Value *Ptr = MAI.getPointerOperand();
  if (!Ptr || !SE->isSCEVable(Ptr->getType()))
    return;

  auto *PtrSCEV = SE->getSCEV(Ptr);
  if (isa<SCEVCouldNotCompute>(PtrSCEV))
    return;

  auto *BasePtrSCEV = SE->getPointerBase(PtrSCEV);
  if (BasePtrSCEV && !isa<SCEVCouldNotCompute>(BasePtrSCEV))
    PtrSCEV = SE->getMinusSCEV(PtrSCEV, BasePtrSCEV);

  const ConstantRange &Range = SE->getSignedRange(PtrSCEV);
  if (Range.isFullSet())
    return;

  if (Range.isWrappedSet() || Range.isSignWrappedSet())
    return;

  bool isWrapping = Range.isSignWrappedSet();

  unsigned BW = Range.getBitWidth();
  const auto One = APInt(BW, 1);
  const auto LB = isWrapping ? Range.getLower() : Range.getSignedMin();
  const auto UB = isWrapping ? (Range.getUpper() - One) : Range.getSignedMax();

  auto Min = LB.sdiv(APInt(BW, ElementSize));
  auto Max = UB.sdiv(APInt(BW, ElementSize)) + One;

  assert(Min.sle(Max) && "Minimum expected to be less or equal than max");

  isl::map Relation = give(AccessRelation);
  isl::set AccessRange = Relation.range();
  AccessRange = addRangeBoundsToSet(AccessRange, ConstantRange(Min, Max), 0,
                                    isl::dim::set);
  AccessRelation = Relation.intersect_range(AccessRange).release();
}

void MemoryAccess::foldAccessRelation() {
  if (Sizes.size() < 2 || isa<SCEVConstant>(Sizes[1]))
    return;

  int Size = Subscripts.size();

  isl::map NewAccessRelation = give(isl_map_copy(AccessRelation));

  for (int i = Size - 2; i >= 0; --i) {
    isl::space Space;
    isl::map MapOne, MapTwo;
    isl::pw_aff DimSize = give(getPwAff(Sizes[i + 1]));

    isl::space SpaceSize = DimSize.get_space();
    isl::id ParamId =
        give(isl_space_get_dim_id(SpaceSize.get(), isl_dim_param, 0));

    Space = give(isl_map_copy(AccessRelation)).get_space();
    Space = Space.range().map_from_set();
    Space = Space.align_params(SpaceSize);

    int ParamLocation = Space.find_dim_by_id(isl::dim::param, ParamId);

    MapOne = isl::map::universe(Space);
    for (int j = 0; j < Size; ++j)
      MapOne = MapOne.equate(isl::dim::in, j, isl::dim::out, j);
    MapOne = MapOne.lower_bound_si(isl::dim::in, i + 1, 0);

    MapTwo = isl::map::universe(Space);
    for (int j = 0; j < Size; ++j)
      if (j < i || j > i + 1)
        MapTwo = MapTwo.equate(isl::dim::in, j, isl::dim::out, j);

    isl::local_space LS(Space);
    isl::constraint C;
    C = isl::constraint::alloc_equality(LS);
    C = C.set_constant_si(-1);
    C = C.set_coefficient_si(isl::dim::in, i, 1);
    C = C.set_coefficient_si(isl::dim::out, i, -1);
    MapTwo = MapTwo.add_constraint(C);
    C = isl::constraint::alloc_equality(LS);
    C = C.set_coefficient_si(isl::dim::in, i + 1, 1);
    C = C.set_coefficient_si(isl::dim::out, i + 1, -1);
    C = C.set_coefficient_si(isl::dim::param, ParamLocation, 1);
    MapTwo = MapTwo.add_constraint(C);
    MapTwo = MapTwo.upper_bound_si(isl::dim::in, i + 1, -1);

    MapOne = MapOne.unite(MapTwo);
    NewAccessRelation = NewAccessRelation.apply_range(MapOne);
  }

  isl::id BaseAddrId = give(getScopArrayInfo()->getBasePtrId());
  isl::space Space = give(Statement->getDomainSpace());
  NewAccessRelation = NewAccessRelation.set_tuple_id(
      isl::dim::in, Space.get_tuple_id(isl::dim::set));
  NewAccessRelation = NewAccessRelation.set_tuple_id(isl::dim::out, BaseAddrId);
  NewAccessRelation =
      NewAccessRelation.gist_domain(give(Statement->getDomain()));

  // Access dimension folding might in certain cases increase the number of
  // disjuncts in the memory access, which can possibly complicate the generated
  // run-time checks and can lead to costly compilation.
  if (!PollyPreciseFoldAccesses &&
      isl_map_n_basic_map(NewAccessRelation.get()) >
          isl_map_n_basic_map(AccessRelation)) {
  } else {
    isl_map_free(AccessRelation);
    AccessRelation = NewAccessRelation.release();
  }
}

/// Check if @p Expr is divisible by @p Size.
static bool isDivisible(const SCEV *Expr, unsigned Size, ScalarEvolution &SE) {
  assert(Size != 0);
  if (Size == 1)
    return true;

  // Only one factor needs to be divisible.
  if (auto *MulExpr = dyn_cast<SCEVMulExpr>(Expr)) {
    for (auto *FactorExpr : MulExpr->operands())
      if (isDivisible(FactorExpr, Size, SE))
        return true;
    return false;
  }

  // For other n-ary expressions (Add, AddRec, Max,...) all operands need
  // to be divisible.
  if (auto *NAryExpr = dyn_cast<SCEVNAryExpr>(Expr)) {
    for (auto *OpExpr : NAryExpr->operands())
      if (!isDivisible(OpExpr, Size, SE))
        return false;
    return true;
  }

  auto *SizeSCEV = SE.getConstant(Expr->getType(), Size);
  auto *UDivSCEV = SE.getUDivExpr(Expr, SizeSCEV);
  auto *MulSCEV = SE.getMulExpr(UDivSCEV, SizeSCEV);
  return MulSCEV == Expr;
}

void MemoryAccess::buildAccessRelation(const ScopArrayInfo *SAI) {
  assert(!AccessRelation && "AccessRelation already built");

  // Initialize the invalid domain which describes all iterations for which the
  // access relation is not modeled correctly.
  auto *StmtInvalidDomain = getStatement()->getInvalidDomain();
  InvalidDomain = isl_set_empty(isl_set_get_space(StmtInvalidDomain));
  isl_set_free(StmtInvalidDomain);

  isl_ctx *Ctx = isl_id_get_ctx(Id);
  isl_id *BaseAddrId = SAI->getBasePtrId();

  if (getAccessInstruction() && isa<MemIntrinsic>(getAccessInstruction())) {
    buildMemIntrinsicAccessRelation();
    AccessRelation =
        isl_map_set_tuple_id(AccessRelation, isl_dim_out, BaseAddrId);
    return;
  }

  if (!isAffine()) {
    // We overapproximate non-affine accesses with a possible access to the
    // whole array. For read accesses it does not make a difference, if an
    // access must or may happen. However, for write accesses it is important to
    // differentiate between writes that must happen and writes that may happen.
    if (!AccessRelation)
      AccessRelation = isl_map_from_basic_map(createBasicAccessMap(Statement));

    AccessRelation =
        isl_map_set_tuple_id(AccessRelation, isl_dim_out, BaseAddrId);
    return;
  }

  isl_space *Space = isl_space_alloc(Ctx, 0, Statement->getNumIterators(), 0);
  AccessRelation = isl_map_universe(Space);

  for (int i = 0, Size = Subscripts.size(); i < Size; ++i) {
    isl_pw_aff *Affine = getPwAff(Subscripts[i]);
    isl_map *SubscriptMap = isl_map_from_pw_aff(Affine);
    AccessRelation = isl_map_flat_range_product(AccessRelation, SubscriptMap);
  }

  Space = Statement->getDomainSpace();
  AccessRelation = isl_map_set_tuple_id(
      AccessRelation, isl_dim_in, isl_space_get_tuple_id(Space, isl_dim_set));
  AccessRelation =
      isl_map_set_tuple_id(AccessRelation, isl_dim_out, BaseAddrId);

  AccessRelation = isl_map_gist_domain(AccessRelation, Statement->getDomain());
  isl_space_free(Space);
}

MemoryAccess::MemoryAccess(ScopStmt *Stmt, Instruction *AccessInst,
                           AccessType AccType, Value *BaseAddress,
                           Type *ElementType, bool Affine,
                           ArrayRef<const SCEV *> Subscripts,
                           ArrayRef<const SCEV *> Sizes, Value *AccessValue,
                           MemoryKind Kind, bool IsImplicit)
    : Kind(Kind), AccType(AccType), RedType(RT_NONE), Statement(Stmt),
      InvalidDomain(nullptr), BaseAddr(BaseAddress), ElementType(ElementType),
      Sizes(Sizes.begin(), Sizes.end()), AccessInstruction(AccessInst),
      AccessValue(AccessValue), IsAffine(Affine),
      Subscripts(Subscripts.begin(), Subscripts.end()), AccessRelation(nullptr),
      NewAccessRelation(nullptr), FAD(nullptr), IsImplicit(IsImplicit) {
  static const std::string TypeStrings[] = {"", "_Read", "_Write", "_MayWrite"};
  const std::string Access = TypeStrings[AccType] + utostr(Stmt->size());

  std::string IdName = Stmt->getBaseName() + Access;
  Id = isl_id_alloc(Stmt->getParent()->getIslCtx(), IdName.c_str(), this);
}

MemoryAccess::MemoryAccess(ScopStmt *Stmt, AccessType AccType,
                           __isl_take isl_map *AccRel)
    : Kind(MemoryKind::Array), AccType(AccType), RedType(RT_NONE),
      Statement(Stmt), InvalidDomain(nullptr), AccessInstruction(nullptr),
      IsAffine(true), AccessRelation(nullptr), NewAccessRelation(AccRel),
      FAD(nullptr), IsImplicit(false) {
  auto *ArrayInfoId = isl_map_get_tuple_id(NewAccessRelation, isl_dim_out);
  auto *SAI = ScopArrayInfo::getFromId(ArrayInfoId);
  Sizes.push_back(nullptr);
  for (unsigned i = 1; i < SAI->getNumberOfDimensions(); i++)
    Sizes.push_back(SAI->getDimensionSize(i));
  ElementType = SAI->getElementType();
  BaseAddr = SAI->getBasePtr();
  static const std::string TypeStrings[] = {"", "_Read", "_Write", "_MayWrite"};
  const std::string Access = TypeStrings[AccType] + utostr(Stmt->size());

  std::string IdName = Stmt->getBaseName() + Access;
  Id = isl_id_alloc(Stmt->getParent()->getIslCtx(), IdName.c_str(), this);
}

void MemoryAccess::realignParams() {
  auto *Ctx = Statement->getParent()->getContext();
  InvalidDomain = isl_set_gist_params(InvalidDomain, isl_set_copy(Ctx));
  AccessRelation = isl_map_gist_params(AccessRelation, Ctx);
}

const std::string MemoryAccess::getReductionOperatorStr() const {
  return MemoryAccess::getReductionOperatorStr(getReductionType());
}

__isl_give isl_id *MemoryAccess::getId() const { return isl_id_copy(Id); }

raw_ostream &polly::operator<<(raw_ostream &OS,
                               MemoryAccess::ReductionType RT) {
  if (RT == MemoryAccess::RT_NONE)
    OS << "NONE";
  else
    OS << MemoryAccess::getReductionOperatorStr(RT);
  return OS;
}

void MemoryAccess::setFortranArrayDescriptor(Value *FAD) { this->FAD = FAD; }

llvm::raw_ostream &polly::operator<<(llvm::raw_ostream &OS,
                                     const ScopArrayInfo *SAI) {
  if (!SAI) {
    OS << "null";
    return OS;
  }

  SAI->print(OS, true, true);
  return OS;
}

llvm::raw_ostream &polly::operator<<(llvm::raw_ostream &OS,
                                     const MemoryAccess *MA) {
  if (!MA) {
    OS << "null";
    return OS;
  }

  MA->print(OS, true);
  return OS;
}

void MemoryAccess::print(raw_ostream &OS, bool Oneline) const {
  if (Oneline) {
    OS << "[" << getStatement()->getBaseName() << "] ";

    auto OrigKind = getOriginalKind();
    switch (OrigKind) {
    case MemoryKind::Value:
      if (isWrite()) {
        OS << "Def " << getScopArrayInfo()->getName() << " := ";
        getAccessValue()->printAsOperand(OS, false);
      } else
        OS << "Use " << getScopArrayInfo()->getName();
      break;
    case MemoryKind::PHI:
    case MemoryKind::ExitPHI:
      // OS << (OrigKind == MemoryKind::ExitPHI ? " ExitPHI" : " PHI");
      if (isWrite()) {
        OS << (OrigKind == MemoryKind::ExitPHI ? "Exiting " : "Incoming ")
           << getScopArrayInfo()->getName() << " := ";
        bool First = true;
        for (auto Incoming : getIncoming()) {
          if (!First)
            OS << " | ";
          Incoming.second->printAsOperand(OS, false);
          First = false;
        }
      } else {
        OS << "Merge ";
        getAccessInstruction()->printAsOperand(OS, false);
        OS << " := " << getScopArrayInfo()->getName();
      }
      break;
    case MemoryKind::Array:
      if (isWrite()) {
        OS << "Store " << give(getAccessRelation()) << " := ";
        getAccessValue()->printAsOperand(OS, false);
      } else {
        OS << "Load ";
        getAccessInstruction()->printAsOperand(OS, false);
        OS << " := " << give(getAccessRelation());
      }
      break;
    }

    if (hasNewAccessRelation()) {
      assert(isLatestArrayKind());
      if (isWrite())
        OS << " [new: " << give(getAccessRelation()) << "]";
      else
        OS << " [new: " << give(getAccessRelation()) << "]";
    }
    return;
  }

  switch (AccType) {
  case READ:
    OS.indent(12) << "ReadAccess :=\t";
    break;
  case MUST_WRITE:
    OS.indent(12) << "MustWriteAccess :=\t";
    break;
  case MAY_WRITE:
    OS.indent(12) << "MayWriteAccess :=\t";
    break;
  }

  OS << "[Reduction Type: " << getReductionType() << "] ";

  if (FAD) {
    OS << "[Fortran array descriptor: " << FAD->getName();
    OS << "] ";
  };

  OS << "[Scalar: " << isScalarKind() << "]\n";
  OS.indent(16) << getOriginalAccessRelationStr() << ";\n";
  if (hasNewAccessRelation())
    OS.indent(11) << "new: " << getNewAccessRelationStr() << ";\n";
}

void MemoryAccess::dump() const {
  print(errs(), true);
  errs() << '\n';
}

__isl_give isl_pw_aff *MemoryAccess::getPwAff(const SCEV *E) {
  auto *Stmt = getStatement();
  PWACtx PWAC = Stmt->getParent()->getPwAff(E, Stmt->getEntryBlock());
  isl_set *StmtDom = isl_set_reset_tuple_id(getStatement()->getDomain());
  isl_set *NewInvalidDom = isl_set_intersect(StmtDom, PWAC.second);
  InvalidDomain = isl_set_union(InvalidDomain, NewInvalidDom);
  return PWAC.first;
}

// Create a map in the size of the provided set domain, that maps from the
// one element of the provided set domain to another element of the provided
// set domain.
// The mapping is limited to all points that are equal in all but the last
// dimension and for which the last dimension of the input is strict smaller
// than the last dimension of the output.
//
//   getEqualAndLarger(set[i0, i1, ..., iX]):
//
//   set[i0, i1, ..., iX] -> set[o0, o1, ..., oX]
//     : i0 = o0, i1 = o1, ..., i(X-1) = o(X-1), iX < oX
//
static isl_map *getEqualAndLarger(__isl_take isl_space *setDomain) {
  isl_space *Space = isl_space_map_from_set(setDomain);
  isl_map *Map = isl_map_universe(Space);
  unsigned lastDimension = isl_map_dim(Map, isl_dim_in) - 1;

  // Set all but the last dimension to be equal for the input and output
  //
  //   input[i0, i1, ..., iX] -> output[o0, o1, ..., oX]
  //     : i0 = o0, i1 = o1, ..., i(X-1) = o(X-1)
  for (unsigned i = 0; i < lastDimension; ++i)
    Map = isl_map_equate(Map, isl_dim_in, i, isl_dim_out, i);

  // Set the last dimension of the input to be strict smaller than the
  // last dimension of the output.
  //
  //   input[?,?,?,...,iX] -> output[?,?,?,...,oX] : iX < oX
  Map = isl_map_order_lt(Map, isl_dim_in, lastDimension, isl_dim_out,
                         lastDimension);
  return Map;
}

__isl_give isl_set *
MemoryAccess::getStride(__isl_take const isl_map *Schedule) const {
  isl_map *S = const_cast<isl_map *>(Schedule);
  isl_map *AccessRelation = getAccessRelation();
  isl_space *Space = isl_space_range(isl_map_get_space(S));
  isl_map *NextScatt = getEqualAndLarger(Space);

  S = isl_map_reverse(S);
  NextScatt = isl_map_lexmin(NextScatt);

  NextScatt = isl_map_apply_range(NextScatt, isl_map_copy(S));
  NextScatt = isl_map_apply_range(NextScatt, isl_map_copy(AccessRelation));
  NextScatt = isl_map_apply_domain(NextScatt, S);
  NextScatt = isl_map_apply_domain(NextScatt, AccessRelation);

  isl_set *Deltas = isl_map_deltas(NextScatt);
  return Deltas;
}

bool MemoryAccess::isStrideX(__isl_take const isl_map *Schedule,
                             int StrideWidth) const {
  isl_set *Stride, *StrideX;
  bool IsStrideX;

  Stride = getStride(Schedule);
  StrideX = isl_set_universe(isl_set_get_space(Stride));
  for (unsigned i = 0; i < isl_set_dim(StrideX, isl_dim_set) - 1; i++)
    StrideX = isl_set_fix_si(StrideX, isl_dim_set, i, 0);
  StrideX = isl_set_fix_si(StrideX, isl_dim_set,
                           isl_set_dim(StrideX, isl_dim_set) - 1, StrideWidth);
  IsStrideX = isl_set_is_subset(Stride, StrideX);

  isl_set_free(StrideX);
  isl_set_free(Stride);

  return IsStrideX;
}

bool MemoryAccess::isStrideZero(__isl_take const isl_map *Schedule) const {
  return isStrideX(Schedule, 0);
}

bool MemoryAccess::isStrideOne(__isl_take const isl_map *Schedule) const {
  return isStrideX(Schedule, 1);
}

void MemoryAccess::setAccessRelation(__isl_take isl_map *NewAccess) {
  isl_map_free(AccessRelation);
  AccessRelation = NewAccess;
}

void MemoryAccess::setNewAccessRelation(__isl_take isl_map *NewAccess) {
  assert(NewAccess);

#ifndef NDEBUG
  // Check domain space compatibility.
  auto *NewSpace = isl_map_get_space(NewAccess);
  auto *NewDomainSpace = isl_space_domain(isl_space_copy(NewSpace));
  auto *OriginalDomainSpace = getStatement()->getDomainSpace();
  assert(isl_space_has_equal_tuples(OriginalDomainSpace, NewDomainSpace));
  isl_space_free(NewDomainSpace);
  isl_space_free(OriginalDomainSpace);

  // Reads must be executed unconditionally. Writes might be executed in a
  // subdomain only.
  if (isRead()) {
    // Check whether there is an access for every statement instance.
    auto *StmtDomain = getStatement()->getDomain();
    StmtDomain = isl_set_intersect_params(
        StmtDomain, getStatement()->getParent()->getContext());
    auto *NewDomain = isl_map_domain(isl_map_copy(NewAccess));
    assert(isl_set_is_subset(StmtDomain, NewDomain) &&
           "Partial READ accesses not supported");
    isl_set_free(NewDomain);
    isl_set_free(StmtDomain);
  }
  if (isl_map_is_empty(NewAccess) == isl_bool_false)
    DEBUG(dbgs() << "WARNING: effectively removing access\n");

  auto *NewAccessSpace = isl_space_range(NewSpace);
  assert(isl_space_has_tuple_id(NewAccessSpace, isl_dim_set) &&
         "Must specify the array that is accessed");
  auto *NewArrayId = isl_space_get_tuple_id(NewAccessSpace, isl_dim_set);
  auto *SAI = static_cast<ScopArrayInfo *>(isl_id_get_user(NewArrayId));
  assert(SAI && "Must set a ScopArrayInfo");

  if (SAI->isArrayKind() && SAI->getBasePtrOriginSAI()) {
    InvariantEquivClassTy *EqClass =
        getStatement()->getParent()->lookupInvariantEquivClass(
            SAI->getBasePtr());
    assert(EqClass &&
           "Access functions to indirect arrays must have an invariant and "
           "hoisted base pointer");
  }

  // Check whether access dimensions correspond to number of dimensions of the
  // accesses array.
  auto Dims = SAI->getNumberOfDimensions();
  assert(isl_space_dim(NewAccessSpace, isl_dim_set) == Dims &&
         "Access dims must match array dims");
  isl_space_free(NewAccessSpace);
  isl_id_free(NewArrayId);
#endif

  isl_map_free(NewAccessRelation);
  NewAccess = isl_map_gist_domain(NewAccess, getStatement()->getDomain());
  NewAccessRelation = NewAccess;
}

bool MemoryAccess::isLatestPartialAccess() const {
  isl::set StmtDom = give(getStatement()->getDomain());
  isl::set AccDom = give(isl_map_domain(getLatestAccessRelation()));

  return isl_set_is_subset(StmtDom.keep(), AccDom.keep()) == isl_bool_false;
}

//===----------------------------------------------------------------------===//

__isl_give isl_map *ScopStmt::getSchedule() const {
  isl_set *Domain = getDomain();
  if (isl_set_is_empty(Domain)) {
    isl_set_free(Domain);
    return isl_map_from_aff(
        isl_aff_zero_on_domain(isl_local_space_from_space(getDomainSpace())));
  }
  auto *Schedule = getParent()->getSchedule();
  if (!Schedule) {
    isl_set_free(Domain);
    return nullptr;
  }
  Schedule = isl_union_map_intersect_domain(
      Schedule, isl_union_set_from_set(isl_set_copy(Domain)));
  if (isl_union_map_is_empty(Schedule)) {
    isl_set_free(Domain);
    isl_union_map_free(Schedule);
    return isl_map_from_aff(
        isl_aff_zero_on_domain(isl_local_space_from_space(getDomainSpace())));
  }
  auto *M = isl_map_from_union_map(Schedule);
  M = isl_map_coalesce(M);
  M = isl_map_gist_domain(M, Domain);
  M = isl_map_coalesce(M);
  return M;
}

void ScopStmt::restrictDomain(__isl_take isl_set *NewDomain) {
  assert(isl_set_is_subset(NewDomain, Domain) &&
         "New domain is not a subset of old domain!");
  isl_set_free(Domain);
  Domain = NewDomain;
}

void ScopStmt::buildAccessRelations() {
  Scop &S = *getParent();
  for (MemoryAccess *Access : MemAccs) {
    Type *ElementType = Access->getElementType();

    MemoryKind Ty;
    if (Access->isPHIKind())
      Ty = MemoryKind::PHI;
    else if (Access->isExitPHIKind())
      Ty = MemoryKind::ExitPHI;
    else if (Access->isValueKind())
      Ty = MemoryKind::Value;
    else
      Ty = MemoryKind::Array;

    auto *SAI = S.getOrCreateScopArrayInfo(Access->getOriginalBaseAddr(),
                                           ElementType, Access->Sizes, Ty);
    Access->buildAccessRelation(SAI);
    S.addAccessData(Access);
  }
}

<<<<<<< HEAD
MemoryAccess *ScopStmt::lookupPHIReadOf(PHINode *PHI) const {
  for (auto *MA : *this) {
    if (!MA->isRead())
      continue;
    if (!MA->isOriginalAnyPHIKind())
      continue;

    if (MA->getAccessInstruction() == PHI)
      return MA;
  }
  return nullptr;
}

void ScopStmt::addAccess(MemoryAccess *Access, bool Prepend) {
=======
void ScopStmt::addAccess(MemoryAccess *Access) {
>>>>>>> b73dbb47
  Instruction *AccessInst = Access->getAccessInstruction();

  if (Access->isArrayKind()) {
    MemoryAccessList &MAL = InstructionToAccess[AccessInst];
    MAL.emplace_front(Access);
  } else if (Access->isValueKind() && Access->isWrite()) {
    Instruction *AccessVal = cast<Instruction>(Access->getAccessValue());
    assert(Parent.getStmtFor(AccessVal) == this);
    assert(!ValueWrites.lookup(AccessVal));

    ValueWrites[AccessVal] = Access;
  } else if (Access->isValueKind() && Access->isRead()) {
    Value *AccessVal = Access->getAccessValue();
    assert(!ValueReads.lookup(AccessVal));

    ValueReads[AccessVal] = Access;
  } else if (Access->isAnyPHIKind() && Access->isWrite()) {
    PHINode *PHI = cast<PHINode>(Access->getAccessValue());
    assert(!PHIWrites.lookup(PHI));

    PHIWrites[PHI] = Access;
  } else if (Access->isAnyPHIKind() && Access->isRead()) {
    PHINode *PHI = cast<PHINode>(Access->getAccessValue());
    assert(!PHIReads.lookup(PHI));

    PHIReads[PHI] = Access;
  }

  if (Prepend) {
    MemAccs.insert(MemAccs.begin(), Access);
    return;
  }
  MemAccs.push_back(Access);
}

void ScopStmt::realignParams() {
  for (MemoryAccess *MA : *this)
    MA->realignParams();

  auto *Ctx = Parent.getContext();
  InvalidDomain = isl_set_gist_params(InvalidDomain, isl_set_copy(Ctx));
  Domain = isl_set_gist_params(Domain, Ctx);
}

/// Add @p BSet to the set @p User if @p BSet is bounded.
static isl_stat collectBoundedParts(__isl_take isl_basic_set *BSet,
                                    void *User) {
  isl_set **BoundedParts = static_cast<isl_set **>(User);
  if (isl_basic_set_is_bounded(BSet))
    *BoundedParts = isl_set_union(*BoundedParts, isl_set_from_basic_set(BSet));
  else
    isl_basic_set_free(BSet);
  return isl_stat_ok;
}

/// Return the bounded parts of @p S.
static __isl_give isl_set *collectBoundedParts(__isl_take isl_set *S) {
  isl_set *BoundedParts = isl_set_empty(isl_set_get_space(S));
  isl_set_foreach_basic_set(S, collectBoundedParts, &BoundedParts);
  isl_set_free(S);
  return BoundedParts;
}

/// Compute the (un)bounded parts of @p S wrt. to dimension @p Dim.
///
/// @returns A separation of @p S into first an unbounded then a bounded subset,
///          both with regards to the dimension @p Dim.
static std::pair<__isl_give isl_set *, __isl_give isl_set *>
partitionSetParts(__isl_take isl_set *S, unsigned Dim) {

  for (unsigned u = 0, e = isl_set_n_dim(S); u < e; u++)
    S = isl_set_lower_bound_si(S, isl_dim_set, u, 0);

  unsigned NumDimsS = isl_set_n_dim(S);
  isl_set *OnlyDimS = isl_set_copy(S);

  // Remove dimensions that are greater than Dim as they are not interesting.
  assert(NumDimsS >= Dim + 1);
  OnlyDimS =
      isl_set_project_out(OnlyDimS, isl_dim_set, Dim + 1, NumDimsS - Dim - 1);

  // Create artificial parametric upper bounds for dimensions smaller than Dim
  // as we are not interested in them.
  OnlyDimS = isl_set_insert_dims(OnlyDimS, isl_dim_param, 0, Dim);
  for (unsigned u = 0; u < Dim; u++) {
    isl_constraint *C = isl_inequality_alloc(
        isl_local_space_from_space(isl_set_get_space(OnlyDimS)));
    C = isl_constraint_set_coefficient_si(C, isl_dim_param, u, 1);
    C = isl_constraint_set_coefficient_si(C, isl_dim_set, u, -1);
    OnlyDimS = isl_set_add_constraint(OnlyDimS, C);
  }

  // Collect all bounded parts of OnlyDimS.
  isl_set *BoundedParts = collectBoundedParts(OnlyDimS);

  // Create the dimensions greater than Dim again.
  BoundedParts = isl_set_insert_dims(BoundedParts, isl_dim_set, Dim + 1,
                                     NumDimsS - Dim - 1);

  // Remove the artificial upper bound parameters again.
  BoundedParts = isl_set_remove_dims(BoundedParts, isl_dim_param, 0, Dim);

  isl_set *UnboundedParts = isl_set_subtract(S, isl_set_copy(BoundedParts));
  return std::make_pair(UnboundedParts, BoundedParts);
}

/// Set the dimension Ids from @p From in @p To.
static __isl_give isl_set *setDimensionIds(__isl_keep isl_set *From,
                                           __isl_take isl_set *To) {
  for (unsigned u = 0, e = isl_set_n_dim(From); u < e; u++) {
    isl_id *DimId = isl_set_get_dim_id(From, isl_dim_set, u);
    To = isl_set_set_dim_id(To, isl_dim_set, u, DimId);
  }
  return To;
}

/// Create the conditions under which @p L @p Pred @p R is true.
static __isl_give isl_set *buildConditionSet(ICmpInst::Predicate Pred,
                                             __isl_take isl_pw_aff *L,
                                             __isl_take isl_pw_aff *R) {
  switch (Pred) {
  case ICmpInst::ICMP_EQ:
    return isl_pw_aff_eq_set(L, R);
  case ICmpInst::ICMP_NE:
    return isl_pw_aff_ne_set(L, R);
  case ICmpInst::ICMP_SLT:
    return isl_pw_aff_lt_set(L, R);
  case ICmpInst::ICMP_SLE:
    return isl_pw_aff_le_set(L, R);
  case ICmpInst::ICMP_SGT:
    return isl_pw_aff_gt_set(L, R);
  case ICmpInst::ICMP_SGE:
    return isl_pw_aff_ge_set(L, R);
  case ICmpInst::ICMP_ULT:
    return isl_pw_aff_lt_set(L, R);
  case ICmpInst::ICMP_UGT:
    return isl_pw_aff_gt_set(L, R);
  case ICmpInst::ICMP_ULE:
    return isl_pw_aff_le_set(L, R);
  case ICmpInst::ICMP_UGE:
    return isl_pw_aff_ge_set(L, R);
  default:
    llvm_unreachable("Non integer predicate not supported");
  }
}

/// Create the conditions under which @p L @p Pred @p R is true.
///
/// Helper function that will make sure the dimensions of the result have the
/// same isl_id's as the @p Domain.
static __isl_give isl_set *buildConditionSet(ICmpInst::Predicate Pred,
                                             __isl_take isl_pw_aff *L,
                                             __isl_take isl_pw_aff *R,
                                             __isl_keep isl_set *Domain) {
  isl_set *ConsequenceCondSet = buildConditionSet(Pred, L, R);
  return setDimensionIds(Domain, ConsequenceCondSet);
}

/// Compute the isl representation for the SCEV @p E in this BB.
///
/// @param S                The Scop in which @p BB resides in.
/// @param BB               The BB for which isl representation is to be
/// computed.
/// @param InvalidDomainMap A map of BB to their invalid domains.
/// @param E                The SCEV that should be translated.
/// @param NonNegative      Flag to indicate the @p E has to be non-negative.
///
/// Note that this function will also adjust the invalid context accordingly.

__isl_give isl_pw_aff *
getPwAff(Scop &S, BasicBlock *BB,
         DenseMap<BasicBlock *, isl::set> &InvalidDomainMap, const SCEV *E,
         bool NonNegative = false) {
  PWACtx PWAC = S.getPwAff(E, BB, NonNegative);
  InvalidDomainMap[BB] = InvalidDomainMap[BB].unite(isl::manage(PWAC.second));
  return PWAC.first;
}

/// Build the conditions sets for the switch @p SI in the @p Domain.
///
/// This will fill @p ConditionSets with the conditions under which control
/// will be moved from @p SI to its successors. Hence, @p ConditionSets will
/// have as many elements as @p SI has successors.
static bool
buildConditionSets(Scop &S, BasicBlock *BB, SwitchInst *SI, Loop *L,
                   __isl_keep isl_set *Domain,
                   DenseMap<BasicBlock *, isl::set> &InvalidDomainMap,
                   SmallVectorImpl<__isl_give isl_set *> &ConditionSets) {

  Value *Condition = getConditionFromTerminator(SI);
  assert(Condition && "No condition for switch");

  ScalarEvolution &SE = *S.getSE();
  isl_pw_aff *LHS, *RHS;
  LHS = getPwAff(S, BB, InvalidDomainMap, SE.getSCEVAtScope(Condition, L));

  unsigned NumSuccessors = SI->getNumSuccessors();
  ConditionSets.resize(NumSuccessors);
  for (auto &Case : SI->cases()) {
    unsigned Idx = Case.getSuccessorIndex();
    ConstantInt *CaseValue = Case.getCaseValue();

    RHS = getPwAff(S, BB, InvalidDomainMap, SE.getSCEV(CaseValue));
    isl_set *CaseConditionSet =
        buildConditionSet(ICmpInst::ICMP_EQ, isl_pw_aff_copy(LHS), RHS, Domain);
    ConditionSets[Idx] = isl_set_coalesce(
        isl_set_intersect(CaseConditionSet, isl_set_copy(Domain)));
  }

  assert(ConditionSets[0] == nullptr && "Default condition set was set");
  isl_set *ConditionSetUnion = isl_set_copy(ConditionSets[1]);
  for (unsigned u = 2; u < NumSuccessors; u++)
    ConditionSetUnion =
        isl_set_union(ConditionSetUnion, isl_set_copy(ConditionSets[u]));
  ConditionSets[0] = setDimensionIds(
      Domain, isl_set_subtract(isl_set_copy(Domain), ConditionSetUnion));

  isl_pw_aff_free(LHS);

  return true;
}

/// Build condition sets for unsigned ICmpInst(s).
/// Special handling is required for unsigned operands to ensure that if
/// MSB (aka the Sign bit) is set for an operands in an unsigned ICmpInst
/// it should wrap around.
///
/// @param IsStrictUpperBound holds information on the predicate relation
/// between TestVal and UpperBound, i.e,
/// TestVal < UpperBound  OR  TestVal <= UpperBound
static __isl_give isl_set *
buildUnsignedConditionSets(Scop &S, BasicBlock *BB, Value *Condition,
                           __isl_keep isl_set *Domain, const SCEV *SCEV_TestVal,
                           const SCEV *SCEV_UpperBound,
                           DenseMap<BasicBlock *, isl::set> &InvalidDomainMap,
                           bool IsStrictUpperBound) {

  // Do not take NonNeg assumption on TestVal
  // as it might have MSB (Sign bit) set.
  isl_pw_aff *TestVal = getPwAff(S, BB, InvalidDomainMap, SCEV_TestVal, false);
  // Take NonNeg assumption on UpperBound.
  isl_pw_aff *UpperBound =
      getPwAff(S, BB, InvalidDomainMap, SCEV_UpperBound, true);

  // 0 <= TestVal
  isl_set *First =
      isl_pw_aff_le_set(isl_pw_aff_zero_on_domain(isl_local_space_from_space(
                            isl_pw_aff_get_domain_space(TestVal))),
                        isl_pw_aff_copy(TestVal));

  isl_set *Second;
  if (IsStrictUpperBound)
    // TestVal < UpperBound
    Second = isl_pw_aff_lt_set(TestVal, UpperBound);
  else
    // TestVal <= UpperBound
    Second = isl_pw_aff_le_set(TestVal, UpperBound);

  isl_set *ConsequenceCondSet = isl_set_intersect(First, Second);
  ConsequenceCondSet = setDimensionIds(Domain, ConsequenceCondSet);
  return ConsequenceCondSet;
}

/// Build the conditions sets for the branch condition @p Condition in
/// the @p Domain.
///
/// This will fill @p ConditionSets with the conditions under which control
/// will be moved from @p TI to its successors. Hence, @p ConditionSets will
/// have as many elements as @p TI has successors. If @p TI is nullptr the
/// context under which @p Condition is true/false will be returned as the
/// new elements of @p ConditionSets.
static bool
buildConditionSets(Scop &S, BasicBlock *BB, Value *Condition,
                   TerminatorInst *TI, Loop *L, __isl_keep isl_set *Domain,
                   DenseMap<BasicBlock *, isl::set> &InvalidDomainMap,
                   SmallVectorImpl<__isl_give isl_set *> &ConditionSets) {

  isl_set *ConsequenceCondSet = nullptr;
  if (auto *CCond = dyn_cast<ConstantInt>(Condition)) {
    if (CCond->isZero())
      ConsequenceCondSet = isl_set_empty(isl_set_get_space(Domain));
    else
      ConsequenceCondSet = isl_set_universe(isl_set_get_space(Domain));
  } else if (BinaryOperator *BinOp = dyn_cast<BinaryOperator>(Condition)) {
    auto Opcode = BinOp->getOpcode();
    assert(Opcode == Instruction::And || Opcode == Instruction::Or);

    bool Valid = buildConditionSets(S, BB, BinOp->getOperand(0), TI, L, Domain,
                                    InvalidDomainMap, ConditionSets) &&
                 buildConditionSets(S, BB, BinOp->getOperand(1), TI, L, Domain,
                                    InvalidDomainMap, ConditionSets);
    if (!Valid) {
      while (!ConditionSets.empty())
        isl_set_free(ConditionSets.pop_back_val());
      return false;
    }

    isl_set_free(ConditionSets.pop_back_val());
    isl_set *ConsCondPart0 = ConditionSets.pop_back_val();
    isl_set_free(ConditionSets.pop_back_val());
    isl_set *ConsCondPart1 = ConditionSets.pop_back_val();

    if (Opcode == Instruction::And)
      ConsequenceCondSet = isl_set_intersect(ConsCondPart0, ConsCondPart1);
    else
      ConsequenceCondSet = isl_set_union(ConsCondPart0, ConsCondPart1);
  } else {
    auto *ICond = dyn_cast<ICmpInst>(Condition);
    assert(ICond &&
           "Condition of exiting branch was neither constant nor ICmp!");

    ScalarEvolution &SE = *S.getSE();
    isl_pw_aff *LHS, *RHS;
    // For unsigned comparisons we assumed the signed bit of neither operand
    // to be set. The comparison is equal to a signed comparison under this
    // assumption.
    bool NonNeg = ICond->isUnsigned();
    const SCEV *LeftOperand = SE.getSCEVAtScope(ICond->getOperand(0), L),
               *RightOperand = SE.getSCEVAtScope(ICond->getOperand(1), L);

    switch (ICond->getPredicate()) {
    case ICmpInst::ICMP_ULT:
      ConsequenceCondSet =
          buildUnsignedConditionSets(S, BB, Condition, Domain, LeftOperand,
                                     RightOperand, InvalidDomainMap, true);
      break;
    case ICmpInst::ICMP_ULE:
      ConsequenceCondSet =
          buildUnsignedConditionSets(S, BB, Condition, Domain, LeftOperand,
                                     RightOperand, InvalidDomainMap, false);
      break;
    case ICmpInst::ICMP_UGT:
      ConsequenceCondSet =
          buildUnsignedConditionSets(S, BB, Condition, Domain, RightOperand,
                                     LeftOperand, InvalidDomainMap, true);
      break;
    case ICmpInst::ICMP_UGE:
      ConsequenceCondSet =
          buildUnsignedConditionSets(S, BB, Condition, Domain, RightOperand,
                                     LeftOperand, InvalidDomainMap, false);
      break;
    default:
      LHS = getPwAff(S, BB, InvalidDomainMap, LeftOperand, NonNeg);
      RHS = getPwAff(S, BB, InvalidDomainMap, RightOperand, NonNeg);
      ConsequenceCondSet =
          buildConditionSet(ICond->getPredicate(), LHS, RHS, Domain);
      break;
    }
  }

  // If no terminator was given we are only looking for parameter constraints
  // under which @p Condition is true/false.
  if (!TI)
    ConsequenceCondSet = isl_set_params(ConsequenceCondSet);
  assert(ConsequenceCondSet);
  ConsequenceCondSet = isl_set_coalesce(
      isl_set_intersect(ConsequenceCondSet, isl_set_copy(Domain)));

  isl_set *AlternativeCondSet = nullptr;
  bool TooComplex =
      isl_set_n_basic_set(ConsequenceCondSet) >= MaxDisjunctsInDomain;

  if (!TooComplex) {
    AlternativeCondSet = isl_set_subtract(isl_set_copy(Domain),
                                          isl_set_copy(ConsequenceCondSet));
    TooComplex =
        isl_set_n_basic_set(AlternativeCondSet) >= MaxDisjunctsInDomain;
  }

  if (TooComplex) {
    S.invalidate(COMPLEXITY, TI ? TI->getDebugLoc() : DebugLoc(),
                 TI ? TI->getParent() : nullptr /* BasicBlock */);
    isl_set_free(AlternativeCondSet);
    isl_set_free(ConsequenceCondSet);
    return false;
  }

  ConditionSets.push_back(ConsequenceCondSet);
  ConditionSets.push_back(isl_set_coalesce(AlternativeCondSet));

  return true;
}

/// Build the conditions sets for the terminator @p TI in the @p Domain.
///
/// This will fill @p ConditionSets with the conditions under which control
/// will be moved from @p TI to its successors. Hence, @p ConditionSets will
/// have as many elements as @p TI has successors.
static bool
buildConditionSets(Scop &S, BasicBlock *BB, TerminatorInst *TI, Loop *L,
                   __isl_keep isl_set *Domain,
                   DenseMap<BasicBlock *, isl::set> &InvalidDomainMap,
                   SmallVectorImpl<__isl_give isl_set *> &ConditionSets) {

  if (SwitchInst *SI = dyn_cast<SwitchInst>(TI))
    return buildConditionSets(S, BB, SI, L, Domain, InvalidDomainMap,
                              ConditionSets);

  assert(isa<BranchInst>(TI) && "Terminator was neither branch nor switch.");

  if (TI->getNumSuccessors() == 1) {
    ConditionSets.push_back(isl_set_copy(Domain));
    return true;
  }

  Value *Condition = getConditionFromTerminator(TI);
  assert(Condition && "No condition for Terminator");

  return buildConditionSets(S, BB, Condition, TI, L, Domain, InvalidDomainMap,
                            ConditionSets);
}

void ScopStmt::buildDomain() {
  isl_id *Id = isl_id_alloc(getIslCtx(), getBaseName(), this);

  Domain = getParent()->getDomainConditions(this);
  Domain = isl_set_set_tuple_id(Domain, Id);
}

void ScopStmt::collectSurroundingLoops() {
  for (unsigned u = 0, e = isl_set_n_dim(Domain); u < e; u++) {
    isl_id *DimId = isl_set_get_dim_id(Domain, isl_dim_set, u);
    NestLoops.push_back(static_cast<Loop *>(isl_id_get_user(DimId)));
    isl_id_free(DimId);
  }
}

ScopStmt::ScopStmt(Scop &parent, Region &R, Loop *SurroundingLoop)
    : Parent(parent), InvalidDomain(nullptr), Domain(nullptr), BB(nullptr),
      R(&R), Build(nullptr), SurroundingLoop(SurroundingLoop) {

  BaseName = getIslCompatibleName(
      "Stmt", R.getNameStr(), parent.getNextStmtIdx(), "", UseInstructionNames);
}

ScopStmt::ScopStmt(Scop &parent, BasicBlock &bb, Loop *SurroundingLoop,
                   std::vector<Instruction *> Instructions)
    : Parent(parent), InvalidDomain(nullptr), Domain(nullptr), BB(&bb),
      R(nullptr), Build(nullptr), SurroundingLoop(SurroundingLoop),
      Instructions(Instructions) {

  BaseName = getIslCompatibleName("Stmt", &bb, parent.getNextStmtIdx(), "",
                                  UseInstructionNames);

  InstructionSet.reserve(Instructions.size());
  InstructionSet.insert(Instructions.begin(), Instructions.end());
}

ScopStmt::ScopStmt(Scop &parent, __isl_take isl_map *SourceRel,
                   __isl_take isl_map *TargetRel, __isl_take isl_set *NewDomain)
    : Parent(parent), InvalidDomain(nullptr), Domain(NewDomain), BB(nullptr),
      R(nullptr), Build(nullptr) {
  BaseName = getIslCompatibleName("CopyStmt_", "",
                                  std::to_string(parent.getCopyStmtsNum()));
  auto *Id = isl_id_alloc(getIslCtx(), getBaseName(), this);
  Domain = isl_set_set_tuple_id(Domain, isl_id_copy(Id));
  TargetRel = isl_map_set_tuple_id(TargetRel, isl_dim_in, Id);
  auto *Access =
      new MemoryAccess(this, MemoryAccess::AccessType::MUST_WRITE, TargetRel);
  parent.addAccessFunction(Access);
  addAccess(Access);
  SourceRel = isl_map_set_tuple_id(SourceRel, isl_dim_in, isl_id_copy(Id));
  Access = new MemoryAccess(this, MemoryAccess::AccessType::READ, SourceRel);
  parent.addAccessFunction(Access);
  addAccess(Access);
}

void ScopStmt::init(LoopInfo &LI) {
  assert(!Domain && "init must be called only once");

  buildDomain();
  collectSurroundingLoops();
  buildAccessRelations();

  if (DetectReductions)
    checkForReductions();
}

/// Collect loads which might form a reduction chain with @p StoreMA.
///
/// Check if the stored value for @p StoreMA is a binary operator with one or
/// two loads as operands. If the binary operand is commutative & associative,
/// used only once (by @p StoreMA) and its load operands are also used only
/// once, we have found a possible reduction chain. It starts at an operand
/// load and includes the binary operator and @p StoreMA.
///
/// Note: We allow only one use to ensure the load and binary operator cannot
///       escape this block or into any other store except @p StoreMA.
void ScopStmt::collectCandiateReductionLoads(
    MemoryAccess *StoreMA, SmallVectorImpl<MemoryAccess *> &Loads) {
  auto *Store = dyn_cast<StoreInst>(StoreMA->getAccessInstruction());
  if (!Store)
    return;

  // Skip if there is not one binary operator between the load and the store
  auto *BinOp = dyn_cast<BinaryOperator>(Store->getValueOperand());
  if (!BinOp)
    return;

  // Skip if the binary operators has multiple uses
  if (BinOp->getNumUses() != 1)
    return;

  // Skip if the opcode of the binary operator is not commutative/associative
  if (!BinOp->isCommutative() || !BinOp->isAssociative())
    return;

  // Skip if the binary operator is outside the current SCoP
  if (BinOp->getParent() != Store->getParent())
    return;

  // Skip if it is a multiplicative reduction and we disabled them
  if (DisableMultiplicativeReductions &&
      (BinOp->getOpcode() == Instruction::Mul ||
       BinOp->getOpcode() == Instruction::FMul))
    return;

  // Check the binary operator operands for a candidate load
  auto *PossibleLoad0 = dyn_cast<LoadInst>(BinOp->getOperand(0));
  auto *PossibleLoad1 = dyn_cast<LoadInst>(BinOp->getOperand(1));
  if (!PossibleLoad0 && !PossibleLoad1)
    return;

  // A load is only a candidate if it cannot escape (thus has only this use)
  if (PossibleLoad0 && PossibleLoad0->getNumUses() == 1)
    if (PossibleLoad0->getParent() == Store->getParent())
      Loads.push_back(&getArrayAccessFor(PossibleLoad0));
  if (PossibleLoad1 && PossibleLoad1->getNumUses() == 1)
    if (PossibleLoad1->getParent() == Store->getParent())
      Loads.push_back(&getArrayAccessFor(PossibleLoad1));
}

/// Check for reductions in this ScopStmt.
///
/// Iterate over all store memory accesses and check for valid binary reduction
/// like chains. For all candidates we check if they have the same base address
/// and there are no other accesses which overlap with them. The base address
/// check rules out impossible reductions candidates early. The overlap check,
/// together with the "only one user" check in collectCandiateReductionLoads,
/// guarantees that none of the intermediate results will escape during
/// execution of the loop nest. We basically check here that no other memory
/// access can access the same memory as the potential reduction.
void ScopStmt::checkForReductions() {
  SmallVector<MemoryAccess *, 2> Loads;
  SmallVector<std::pair<MemoryAccess *, MemoryAccess *>, 4> Candidates;

  // First collect candidate load-store reduction chains by iterating over all
  // stores and collecting possible reduction loads.
  for (MemoryAccess *StoreMA : MemAccs) {
    if (StoreMA->isRead())
      continue;

    Loads.clear();
    collectCandiateReductionLoads(StoreMA, Loads);
    for (MemoryAccess *LoadMA : Loads)
      Candidates.push_back(std::make_pair(LoadMA, StoreMA));
  }

  // Then check each possible candidate pair.
  for (const auto &CandidatePair : Candidates) {
    bool Valid = true;
    isl_map *LoadAccs = CandidatePair.first->getAccessRelation();
    isl_map *StoreAccs = CandidatePair.second->getAccessRelation();

    // Skip those with obviously unequal base addresses.
    if (!isl_map_has_equal_space(LoadAccs, StoreAccs)) {
      isl_map_free(LoadAccs);
      isl_map_free(StoreAccs);
      continue;
    }

    // And check if the remaining for overlap with other memory accesses.
    isl_map *AllAccsRel = isl_map_union(LoadAccs, StoreAccs);
    AllAccsRel = isl_map_intersect_domain(AllAccsRel, getDomain());
    isl_set *AllAccs = isl_map_range(AllAccsRel);

    for (MemoryAccess *MA : MemAccs) {
      if (MA == CandidatePair.first || MA == CandidatePair.second)
        continue;

      isl_map *AccRel =
          isl_map_intersect_domain(MA->getAccessRelation(), getDomain());
      isl_set *Accs = isl_map_range(AccRel);

      if (isl_set_has_equal_space(AllAccs, Accs)) {
        isl_set *OverlapAccs = isl_set_intersect(Accs, isl_set_copy(AllAccs));
        Valid = Valid && isl_set_is_empty(OverlapAccs);
        isl_set_free(OverlapAccs);
      } else {
        isl_set_free(Accs);
      }
    }

    isl_set_free(AllAccs);
    if (!Valid)
      continue;

    const LoadInst *Load =
        dyn_cast<const LoadInst>(CandidatePair.first->getAccessInstruction());
    MemoryAccess::ReductionType RT =
        getReductionType(dyn_cast<BinaryOperator>(Load->user_back()), Load);

    // If no overlapping access was found we mark the load and store as
    // reduction like.
    CandidatePair.first->markAsReductionLike(RT);
    CandidatePair.second->markAsReductionLike(RT);
  }
}

std::string ScopStmt::getDomainStr() const { return stringFromIslObj(Domain); }

std::string ScopStmt::getScheduleStr() const {
  auto *S = getSchedule();
  if (!S)
    return "";
  auto Str = stringFromIslObj(S);
  isl_map_free(S);
  return Str;
}

void ScopStmt::setInvalidDomain(__isl_take isl_set *ID) {
  isl_set_free(InvalidDomain);
  InvalidDomain = ID;
}

BasicBlock *ScopStmt::getEntryBlock() const {
  if (isBlockStmt())
    return getBasicBlock();
  return getRegion()->getEntry();
}

unsigned ScopStmt::getNumIterators() const { return NestLoops.size(); }

const char *ScopStmt::getBaseName() const { return BaseName.c_str(); }

Loop *ScopStmt::getLoopForDimension(unsigned Dimension) const {
  return NestLoops[Dimension];
}

isl_ctx *ScopStmt::getIslCtx() const { return Parent.getIslCtx(); }

__isl_give isl_set *ScopStmt::getDomain() const { return isl_set_copy(Domain); }

__isl_give isl_space *ScopStmt::getDomainSpace() const {
  return isl_set_get_space(Domain);
}

__isl_give isl_id *ScopStmt::getDomainId() const {
  return isl_set_get_tuple_id(Domain);
}

ScopStmt::~ScopStmt() {
  isl_set_free(Domain);
  isl_set_free(InvalidDomain);
}

void ScopStmt::printInstructions(raw_ostream &OS) const {
  OS << "Instructions {\n";

  for (Instruction *Inst : Instructions)
    OS.indent(16) << *Inst << "\n";

  OS.indent(16) << "}\n";
}

void ScopStmt::print(raw_ostream &OS, bool Reproducible) const {
  OS.indent(8) << getBaseName() << "\n";
  OS.indent(12) << "Domain :=\n";

  if (Domain) {
    OS.indent(16) << getDomainStr() << ";\n";
  } else
    OS.indent(16) << "n/a\n";

  OS.indent(12) << "Schedule :=\n";

  if (Domain) {
    OS.indent(16) << getScheduleStr() << ";\n";
  } else
    OS.indent(16) << "n/a\n";

  for (MemoryAccess *Access : MemAccs)
    Access->print(OS);

  if (PollyPrintInstructions || !Reproducible)
    printInstructions(OS.indent(12));
}

void ScopStmt::dump() const { print(dbgs(), false); }

void ScopStmt::removeAccessData(MemoryAccess *MA) {
  if (MA->isRead() && MA->isOriginalValueKind()) {
    bool Found = ValueReads.erase(MA->getAccessValue());
    (void)Found;
    assert(Found && "Expected access data not found");
  }
  if (MA->isWrite() && MA->isOriginalValueKind()) {
    bool Found = ValueWrites.erase(cast<Instruction>(MA->getAccessValue()));
    (void)Found;
    assert(Found && "Expected access data not found");
  }
  if (MA->isWrite() && MA->isOriginalAnyPHIKind()) {
    bool Found = PHIWrites.erase(cast<PHINode>(MA->getAccessInstruction()));
    (void)Found;
    assert(Found && "Expected access data not found");
  }
  if (MA->isRead() && MA->isOriginalAnyPHIKind()) {
    bool Found = PHIReads.erase(cast<PHINode>(MA->getAccessInstruction()));
    (void)Found;
    assert(Found && "Expected access data not found");
  }
}

void ScopStmt::removeMemoryAccess(MemoryAccess *MA) {
  // Remove the memory accesses from this statement together with all scalar
  // accesses that were caused by it. MemoryKind::Value READs have no access
  // instruction, hence would not be removed by this function. However, it is
  // only used for invariant LoadInst accesses, its arguments are always affine,
  // hence synthesizable, and therefore there are no MemoryKind::Value READ
  // accesses to be removed.
  auto Predicate = [&](MemoryAccess *Acc) {
    return Acc->getAccessInstruction() == MA->getAccessInstruction();
  };
  for (auto *MA : MemAccs) {
    if (Predicate(MA)) {
      removeAccessData(MA);
      Parent.removeAccessData(MA);
    }
  }
  MemAccs.erase(std::remove_if(MemAccs.begin(), MemAccs.end(), Predicate),
                MemAccs.end());
  InstructionToAccess.erase(MA->getAccessInstruction());
}

void ScopStmt::removeSingleMemoryAccess(MemoryAccess *MA) {
  auto MAIt = std::find(MemAccs.begin(), MemAccs.end(), MA);
  assert(MAIt != MemAccs.end());
  MemAccs.erase(MAIt);

  removeAccessData(MA);
  Parent.removeAccessData(MA);

  auto It = InstructionToAccess.find(MA->getAccessInstruction());
  if (It != InstructionToAccess.end()) {
    It->second.remove(MA);
    if (It->second.empty())
      InstructionToAccess.erase(MA->getAccessInstruction());
  }
}

//===----------------------------------------------------------------------===//
/// Scop class implement

void Scop::setContext(__isl_take isl_set *NewContext) {
  NewContext = isl_set_align_params(NewContext, isl_set_get_space(Context));
  isl_set_free(Context);
  Context = NewContext;
}

namespace {
/// Remap parameter values but keep AddRecs valid wrt. invariant loads.
struct SCEVSensitiveParameterRewriter
    : public SCEVRewriteVisitor<SCEVSensitiveParameterRewriter> {
  ValueToValueMap &VMap;

public:
  SCEVSensitiveParameterRewriter(ValueToValueMap &VMap, ScalarEvolution &SE)
      : SCEVRewriteVisitor(SE), VMap(VMap) {}

  static const SCEV *rewrite(const SCEV *E, ScalarEvolution &SE,
                             ValueToValueMap &VMap) {
    SCEVSensitiveParameterRewriter SSPR(VMap, SE);
    return SSPR.visit(E);
  }

  const SCEV *visitAddRecExpr(const SCEVAddRecExpr *E) {
    auto *Start = visit(E->getStart());
    auto *AddRec = SE.getAddRecExpr(SE.getConstant(E->getType(), 0),
                                    visit(E->getStepRecurrence(SE)),
                                    E->getLoop(), SCEV::FlagAnyWrap);
    return SE.getAddExpr(Start, AddRec);
  }

  const SCEV *visitUnknown(const SCEVUnknown *E) {
    if (auto *NewValue = VMap.lookup(E->getValue()))
      return SE.getUnknown(NewValue);
    return E;
  }
};

/// Check whether we should remap a SCEV expression.
struct SCEVFindInsideScop : public SCEVTraversal<SCEVFindInsideScop> {
  ValueToValueMap &VMap;
  bool FoundInside = false;
  Scop *S;

public:
  SCEVFindInsideScop(ValueToValueMap &VMap, ScalarEvolution &SE, Scop *S)
      : SCEVTraversal(*this), VMap(VMap), S(S) {}

  static bool hasVariant(const SCEV *E, ScalarEvolution &SE,
                         ValueToValueMap &VMap, Scop *S) {
    SCEVFindInsideScop SFIS(VMap, SE, S);
    SFIS.visitAll(E);
    return SFIS.FoundInside;
  }

  bool follow(const SCEV *E) {
    if (auto *AddRec = dyn_cast<SCEVAddRecExpr>(E)) {
      FoundInside |= S->getRegion().contains(AddRec->getLoop());
    } else if (auto *Unknown = dyn_cast<SCEVUnknown>(E)) {
      if (Instruction *I = dyn_cast<Instruction>(Unknown->getValue()))
        FoundInside |= S->getRegion().contains(I) && !VMap.count(I);
    }
    return !FoundInside;
  }
  bool isDone() { return FoundInside; }
};
} // namespace

const SCEV *Scop::getRepresentingInvariantLoadSCEV(const SCEV *E) {
  // Check whether it makes sense to rewrite the SCEV.  (ScalarEvolution
  // doesn't like addition between an AddRec and an expression that
  // doesn't have a dominance relationship with it.)
  if (SCEVFindInsideScop::hasVariant(E, *SE, InvEquivClassVMap, this))
    return E;

  // Rewrite SCEV.
  return SCEVSensitiveParameterRewriter::rewrite(E, *SE, InvEquivClassVMap);
}

// This table of function names is used to translate parameter names in more
// human-readable names. This makes it easier to interpret Polly analysis
// results.
StringMap<std::string> KnownNames = {
    {"_Z13get_global_idj", "global_id"},
    {"_Z12get_local_idj", "local_id"},
    {"_Z15get_global_sizej", "global_size"},
    {"_Z14get_local_sizej", "local_size"},
    {"_Z12get_work_dimv", "work_dim"},
    {"_Z17get_global_offsetj", "global_offset"},
    {"_Z12get_group_idj", "group_id"},
    {"_Z14get_num_groupsj", "num_groups"},
};

static std::string getCallParamName(CallInst *Call) {
  std::string Result;
  raw_string_ostream OS(Result);
  std::string Name = Call->getCalledFunction()->getName();

  auto Iterator = KnownNames.find(Name);
  if (Iterator != KnownNames.end())
    Name = "__" + Iterator->getValue();
  OS << Name;
  for (auto &Operand : Call->arg_operands()) {
    ConstantInt *Op = cast<ConstantInt>(&Operand);
    OS << "_" << Op->getValue();
  }
  OS.flush();
  return Result;
}

void Scop::createParameterId(const SCEV *Parameter) {
  assert(Parameters.count(Parameter));
  assert(!ParameterIds.count(Parameter));

  std::string ParameterName = "p_" + std::to_string(getNumParams() - 1);

  if (const SCEVUnknown *ValueParameter = dyn_cast<SCEVUnknown>(Parameter)) {
    Value *Val = ValueParameter->getValue();
    CallInst *Call = dyn_cast<CallInst>(Val);

    if (Call && isConstCall(Call)) {
      ParameterName = getCallParamName(Call);
    } else if (UseInstructionNames) {
      // If this parameter references a specific Value and this value has a name
      // we use this name as it is likely to be unique and more useful than just
      // a number.
      if (Val->hasName())
        ParameterName = Val->getName();
      else if (LoadInst *LI = dyn_cast<LoadInst>(Val)) {
        auto *LoadOrigin = LI->getPointerOperand()->stripInBoundsOffsets();
        if (LoadOrigin->hasName()) {
          ParameterName += "_loaded_from_";
          ParameterName +=
              LI->getPointerOperand()->stripInBoundsOffsets()->getName();
        }
      }
    }

    ParameterName = getIslCompatibleName("", ParameterName, "");
  }

  auto *Id = isl_id_alloc(getIslCtx(), ParameterName.c_str(),
                          const_cast<void *>((const void *)Parameter));
  ParameterIds[Parameter] = Id;
}

void Scop::addParams(const ParameterSetTy &NewParameters) {
  for (const SCEV *Parameter : NewParameters) {
    // Normalize the SCEV to get the representing element for an invariant load.
    Parameter = extractConstantFactor(Parameter, *SE).second;
    Parameter = getRepresentingInvariantLoadSCEV(Parameter);

    if (Parameters.insert(Parameter))
      createParameterId(Parameter);
  }
}

__isl_give isl_id *Scop::getIdForParam(const SCEV *Parameter) {
  // Normalize the SCEV to get the representing element for an invariant load.
  Parameter = getRepresentingInvariantLoadSCEV(Parameter);
  return isl_id_copy(ParameterIds.lookup(Parameter));
}

__isl_give isl_set *
Scop::addNonEmptyDomainConstraints(__isl_take isl_set *C) const {
  isl_set *DomainContext = isl_union_set_params(getDomains());
  return isl_set_intersect_params(C, DomainContext);
}

bool Scop::isDominatedBy(const DominatorTree &DT, BasicBlock *BB) const {
  return DT.dominates(BB, getEntry());
}

void Scop::addUserAssumptions(
    AssumptionCache &AC, DominatorTree &DT, LoopInfo &LI,
    DenseMap<BasicBlock *, isl::set> &InvalidDomainMap) {
  for (auto &Assumption : AC.assumptions()) {
    auto *CI = dyn_cast_or_null<CallInst>(Assumption);
    if (!CI || CI->getNumArgOperands() != 1)
      continue;

    bool InScop = contains(CI);
    if (!InScop && !isDominatedBy(DT, CI->getParent()))
      continue;

    auto *L = LI.getLoopFor(CI->getParent());
    auto *Val = CI->getArgOperand(0);
    ParameterSetTy DetectedParams;
    if (!isAffineConstraint(Val, &R, L, *SE, DetectedParams)) {
      ORE.emit(
          OptimizationRemarkAnalysis(DEBUG_TYPE, "IgnoreUserAssumption", CI)
          << "Non-affine user assumption ignored.");
      continue;
    }

    // Collect all newly introduced parameters.
    ParameterSetTy NewParams;
    for (auto *Param : DetectedParams) {
      Param = extractConstantFactor(Param, *SE).second;
      Param = getRepresentingInvariantLoadSCEV(Param);
      if (Parameters.count(Param))
        continue;
      NewParams.insert(Param);
    }

    SmallVector<isl_set *, 2> ConditionSets;
    auto *TI = InScop ? CI->getParent()->getTerminator() : nullptr;
    auto &Stmt = InScop ? *getStmtFor(CI->getParent()) : *Stmts.begin();
    auto *Dom = InScop ? getDomainConditions(&Stmt) : isl_set_copy(Context);
    bool Valid = buildConditionSets(*this, Stmt.getEntryBlock(), Val, TI, L,
                                    Dom, InvalidDomainMap, ConditionSets);
    isl_set_free(Dom);

    if (!Valid)
      continue;

    isl_set *AssumptionCtx = nullptr;
    if (InScop) {
      AssumptionCtx = isl_set_complement(isl_set_params(ConditionSets[1]));
      isl_set_free(ConditionSets[0]);
    } else {
      AssumptionCtx = isl_set_complement(ConditionSets[1]);
      AssumptionCtx = isl_set_intersect(AssumptionCtx, ConditionSets[0]);
    }

    // Project out newly introduced parameters as they are not otherwise useful.
    if (!NewParams.empty()) {
      for (unsigned u = 0; u < isl_set_n_param(AssumptionCtx); u++) {
        auto *Id = isl_set_get_dim_id(AssumptionCtx, isl_dim_param, u);
        auto *Param = static_cast<const SCEV *>(isl_id_get_user(Id));
        isl_id_free(Id);

        if (!NewParams.count(Param))
          continue;

        AssumptionCtx =
            isl_set_project_out(AssumptionCtx, isl_dim_param, u--, 1);
      }
    }
    ORE.emit(OptimizationRemarkAnalysis(DEBUG_TYPE, "UserAssumption", CI)
             << "Use user assumption: " << stringFromIslObj(AssumptionCtx));
    Context = isl_set_intersect(Context, AssumptionCtx);
  }
}

void Scop::addUserContext() {
  if (UserContextStr.empty())
    return;

  isl_set *UserContext =
      isl_set_read_from_str(getIslCtx(), UserContextStr.c_str());
  isl_space *Space = getParamSpace();
  if (isl_space_dim(Space, isl_dim_param) !=
      isl_set_dim(UserContext, isl_dim_param)) {
    auto SpaceStr = isl_space_to_str(Space);
    errs() << "Error: the context provided in -polly-context has not the same "
           << "number of dimensions than the computed context. Due to this "
           << "mismatch, the -polly-context option is ignored. Please provide "
           << "the context in the parameter space: " << SpaceStr << ".\n";
    free(SpaceStr);
    isl_set_free(UserContext);
    isl_space_free(Space);
    return;
  }

  for (unsigned i = 0; i < isl_space_dim(Space, isl_dim_param); i++) {
    auto *NameContext = isl_set_get_dim_name(Context, isl_dim_param, i);
    auto *NameUserContext = isl_set_get_dim_name(UserContext, isl_dim_param, i);

    if (strcmp(NameContext, NameUserContext) != 0) {
      auto SpaceStr = isl_space_to_str(Space);
      errs() << "Error: the name of dimension " << i
             << " provided in -polly-context "
             << "is '" << NameUserContext << "', but the name in the computed "
             << "context is '" << NameContext
             << "'. Due to this name mismatch, "
             << "the -polly-context option is ignored. Please provide "
             << "the context in the parameter space: " << SpaceStr << ".\n";
      free(SpaceStr);
      isl_set_free(UserContext);
      isl_space_free(Space);
      return;
    }

    UserContext =
        isl_set_set_dim_id(UserContext, isl_dim_param, i,
                           isl_space_get_dim_id(Space, isl_dim_param, i));
  }

  Context = isl_set_intersect(Context, UserContext);
  isl_space_free(Space);
}

void Scop::buildInvariantEquivalenceClasses() {
  DenseMap<std::pair<const SCEV *, Type *>, LoadInst *> EquivClasses;

  const InvariantLoadsSetTy &RIL = getRequiredInvariantLoads();
  for (LoadInst *LInst : RIL) {
    const SCEV *PointerSCEV = SE->getSCEV(LInst->getPointerOperand());

    Type *Ty = LInst->getType();
    LoadInst *&ClassRep = EquivClasses[std::make_pair(PointerSCEV, Ty)];
    if (ClassRep) {
      InvEquivClassVMap[LInst] = ClassRep;
      continue;
    }

    ClassRep = LInst;
    InvariantEquivClasses.emplace_back(
        InvariantEquivClassTy{PointerSCEV, MemoryAccessList(), nullptr, Ty});
  }
}

void Scop::buildContext() {
  isl_space *Space = isl_space_params_alloc(getIslCtx(), 0);
  Context = isl_set_universe(isl_space_copy(Space));
  InvalidContext = isl_set_empty(isl_space_copy(Space));
  AssumedContext = isl_set_universe(Space);
}

void Scop::addParameterBounds() {
  unsigned PDim = 0;
  for (auto *Parameter : Parameters) {
    ConstantRange SRange = SE->getSignedRange(Parameter);
    Context =
        addRangeBoundsToSet(give(Context), SRange, PDim++, isl::dim::param)
            .release();
  }
}

// We use the outermost dimension to generate GPU transfers for Fortran arrays
// even when the array bounds are not known statically. To do so, we need the
// outermost dimension information. We add this into the context so that the
// outermost dimension is available during codegen.
// We currently do not care about dimensions other than the outermost
// dimension since it doesn't affect transfers.
static isl_set *addFortranArrayOutermostDimParams(__isl_give isl_set *Context,
                                                  Scop::array_range Arrays) {

  std::vector<isl_id *> OutermostSizeIds;
  for (auto Array : Arrays) {
    // To check if an array is a Fortran array, we check if it has a isl_pw_aff
    // for its outermost dimension. Fortran arrays will have this since the
    // outermost dimension size can be picked up from their runtime description.
    // TODO: actually need to check if it has a FAD, but for now this works.
    if (Array->getNumberOfDimensions() > 0) {
      isl_pw_aff *PwAff = Array->getDimensionSizePw(0);
      if (!PwAff)
        continue;

      isl_id *Id = isl_pw_aff_get_dim_id(PwAff, isl_dim_param, 0);
      isl_pw_aff_free(PwAff);
      assert(Id && "Invalid Id for PwAff expression in Fortran array");
      OutermostSizeIds.push_back(Id);
    }
  }

  const int NumTrueParams = isl_set_dim(Context, isl_dim_param);
  Context = isl_set_add_dims(Context, isl_dim_param, OutermostSizeIds.size());

  for (size_t i = 0; i < OutermostSizeIds.size(); i++) {
    Context = isl_set_set_dim_id(Context, isl_dim_param, NumTrueParams + i,
                                 OutermostSizeIds[i]);
    Context =
        isl_set_lower_bound_si(Context, isl_dim_param, NumTrueParams + i, 0);
  }

  return Context;
}

void Scop::realignParams() {
  if (PollyIgnoreParamBounds)
    return;

  // Add all parameters into a common model.
  isl_space *Space = isl_space_params_alloc(getIslCtx(), ParameterIds.size());

  unsigned PDim = 0;
  for (const auto *Parameter : Parameters) {
    isl_id *id = getIdForParam(Parameter);
    Space = isl_space_set_dim_id(Space, isl_dim_param, PDim++, id);
  }

  // Align the parameters of all data structures to the model.
  Context = isl_set_align_params(Context, Space);

  // Add the outermost dimension of the Fortran arrays into the Context.
  // See the description of the function for more information.
  Context = addFortranArrayOutermostDimParams(Context, arrays());

  // As all parameters are known add bounds to them.
  addParameterBounds();

  for (ScopStmt &Stmt : *this)
    Stmt.realignParams();
  // Simplify the schedule according to the context too.
  Schedule = isl_schedule_gist_domain_params(Schedule, getContext());
}

static __isl_give isl_set *
simplifyAssumptionContext(__isl_take isl_set *AssumptionContext,
                          const Scop &S) {
  // If we have modeled all blocks in the SCoP that have side effects we can
  // simplify the context with the constraints that are needed for anything to
  // be executed at all. However, if we have error blocks in the SCoP we already
  // assumed some parameter combinations cannot occur and removed them from the
  // domains, thus we cannot use the remaining domain to simplify the
  // assumptions.
  if (!S.hasErrorBlock()) {
    isl_set *DomainParameters = isl_union_set_params(S.getDomains());
    AssumptionContext =
        isl_set_gist_params(AssumptionContext, DomainParameters);
  }

  AssumptionContext = isl_set_gist_params(AssumptionContext, S.getContext());
  return AssumptionContext;
}

void Scop::simplifyContexts() {
  // The parameter constraints of the iteration domains give us a set of
  // constraints that need to hold for all cases where at least a single
  // statement iteration is executed in the whole scop. We now simplify the
  // assumed context under the assumption that such constraints hold and at
  // least a single statement iteration is executed. For cases where no
  // statement instances are executed, the assumptions we have taken about
  // the executed code do not matter and can be changed.
  //
  // WARNING: This only holds if the assumptions we have taken do not reduce
  //          the set of statement instances that are executed. Otherwise we
  //          may run into a case where the iteration domains suggest that
  //          for a certain set of parameter constraints no code is executed,
  //          but in the original program some computation would have been
  //          performed. In such a case, modifying the run-time conditions and
  //          possibly influencing the run-time check may cause certain scops
  //          to not be executed.
  //
  // Example:
  //
  //   When delinearizing the following code:
  //
  //     for (long i = 0; i < 100; i++)
  //       for (long j = 0; j < m; j++)
  //         A[i+p][j] = 1.0;
  //
  //   we assume that the condition m <= 0 or (m >= 1 and p >= 0) holds as
  //   otherwise we would access out of bound data. Now, knowing that code is
  //   only executed for the case m >= 0, it is sufficient to assume p >= 0.
  AssumedContext = simplifyAssumptionContext(AssumedContext, *this);
  InvalidContext = isl_set_align_params(InvalidContext, getParamSpace());
}

/// Add the minimal/maximal access in @p Set to @p User.
static isl::stat
buildMinMaxAccess(isl::set Set, Scop::MinMaxVectorTy &MinMaxAccesses, Scop &S) {
  isl::pw_multi_aff MinPMA, MaxPMA;
  isl::pw_aff LastDimAff;
  isl::aff OneAff;
  unsigned Pos;
  isl::ctx Ctx = Set.get_ctx();

  Set = Set.remove_divs();

  if (isl_set_n_basic_set(Set.get()) >= MaxDisjunctsInDomain)
    return isl::stat::error;

  // Restrict the number of parameters involved in the access as the lexmin/
  // lexmax computation will take too long if this number is high.
  //
  // Experiments with a simple test case using an i7 4800MQ:
  //
  //  #Parameters involved | Time (in sec)
  //            6          |     0.01
  //            7          |     0.04
  //            8          |     0.12
  //            9          |     0.40
  //           10          |     1.54
  //           11          |     6.78
  //           12          |    30.38
  //
  if (isl_set_n_param(Set.get()) > RunTimeChecksMaxParameters) {
    unsigned InvolvedParams = 0;
    for (unsigned u = 0, e = isl_set_n_param(Set.get()); u < e; u++)
      if (Set.involves_dims(isl::dim::param, u, 1))
        InvolvedParams++;

    if (InvolvedParams > RunTimeChecksMaxParameters)
      return isl::stat::error;
  }

  if (isl_set_n_basic_set(Set.get()) > RunTimeChecksMaxAccessDisjuncts)
    return isl::stat::error;

  MinPMA = Set.lexmin_pw_multi_aff();
  MaxPMA = Set.lexmax_pw_multi_aff();

  if (isl_ctx_last_error(Ctx.get()) == isl_error_quota)
    return isl::stat::error;

  MinPMA = MinPMA.coalesce();
  MaxPMA = MaxPMA.coalesce();

  // Adjust the last dimension of the maximal access by one as we want to
  // enclose the accessed memory region by MinPMA and MaxPMA. The pointer
  // we test during code generation might now point after the end of the
  // allocated array but we will never dereference it anyway.
  assert(MaxPMA.dim(isl::dim::out) && "Assumed at least one output dimension");
  Pos = MaxPMA.dim(isl::dim::out) - 1;
  LastDimAff = MaxPMA.get_pw_aff(Pos);
  OneAff = isl::aff(isl::local_space(LastDimAff.get_domain_space()));
  OneAff = OneAff.add_constant_si(1);
  LastDimAff = LastDimAff.add(OneAff);
  MaxPMA = MaxPMA.set_pw_aff(Pos, LastDimAff);

  MinMaxAccesses.push_back(std::make_pair(MinPMA.copy(), MaxPMA.copy()));

  return isl::stat::ok;
}

static __isl_give isl_set *getAccessDomain(MemoryAccess *MA) {
  isl_set *Domain = MA->getStatement()->getDomain();
  Domain = isl_set_project_out(Domain, isl_dim_set, 0, isl_set_n_dim(Domain));
  return isl_set_reset_tuple_id(Domain);
}

/// Wrapper function to calculate minimal/maximal accesses to each array.
static bool calculateMinMaxAccess(Scop::AliasGroupTy AliasGroup, Scop &S,
                                  Scop::MinMaxVectorTy &MinMaxAccesses) {

  MinMaxAccesses.reserve(AliasGroup.size());

  isl::union_set Domains = give(S.getDomains());
  isl::union_map Accesses = isl::union_map::empty(give(S.getParamSpace()));

  for (MemoryAccess *MA : AliasGroup)
    Accesses = Accesses.add_map(give(MA->getAccessRelation()));

  Accesses = Accesses.intersect_domain(Domains);
  isl::union_set Locations = Accesses.range();
  Locations = Locations.coalesce();
  Locations = Locations.detect_equalities();

  auto Lambda = [&MinMaxAccesses, &S](isl::set Set) -> isl::stat {
    return buildMinMaxAccess(Set, MinMaxAccesses, S);
  };
  return Locations.foreach_set(Lambda) == isl::stat::ok;
}

/// Helper to treat non-affine regions and basic blocks the same.
///
///{

/// Return the block that is the representing block for @p RN.
static inline BasicBlock *getRegionNodeBasicBlock(RegionNode *RN) {
  return RN->isSubRegion() ? RN->getNodeAs<Region>()->getEntry()
                           : RN->getNodeAs<BasicBlock>();
}

/// Return the @p idx'th block that is executed after @p RN.
static inline BasicBlock *
getRegionNodeSuccessor(RegionNode *RN, TerminatorInst *TI, unsigned idx) {
  if (RN->isSubRegion()) {
    assert(idx == 0);
    return RN->getNodeAs<Region>()->getExit();
  }
  return TI->getSuccessor(idx);
}

/// Return the smallest loop surrounding @p RN.
static inline Loop *getRegionNodeLoop(RegionNode *RN, LoopInfo &LI) {
  if (!RN->isSubRegion()) {
    BasicBlock *BB = RN->getNodeAs<BasicBlock>();
    Loop *L = LI.getLoopFor(BB);

    // Unreachable statements are not considered to belong to a LLVM loop, as
    // they are not part of an actual loop in the control flow graph.
    // Nevertheless, we handle certain unreachable statements that are common
    // when modeling run-time bounds checks as being part of the loop to be
    // able to model them and to later eliminate the run-time bounds checks.
    //
    // Specifically, for basic blocks that terminate in an unreachable and
    // where the immediate predecessor is part of a loop, we assume these
    // basic blocks belong to the loop the predecessor belongs to. This
    // allows us to model the following code.
    //
    // for (i = 0; i < N; i++) {
    //   if (i > 1024)
    //     abort();            <- this abort might be translated to an
    //                            unreachable
    //
    //   A[i] = ...
    // }
    if (!L && isa<UnreachableInst>(BB->getTerminator()) && BB->getPrevNode())
      L = LI.getLoopFor(BB->getPrevNode());
    return L;
  }

  Region *NonAffineSubRegion = RN->getNodeAs<Region>();
  Loop *L = LI.getLoopFor(NonAffineSubRegion->getEntry());
  while (L && NonAffineSubRegion->contains(L))
    L = L->getParentLoop();
  return L;
}

/// Get the number of blocks in @p L.
///
/// The number of blocks in a loop are the number of basic blocks actually
/// belonging to the loop, as well as all single basic blocks that the loop
/// exits to and which terminate in an unreachable instruction. We do not
/// allow such basic blocks in the exit of a scop, hence they belong to the
/// scop and represent run-time conditions which we want to model and
/// subsequently speculate away.
///
/// @see getRegionNodeLoop for additional details.
unsigned getNumBlocksInLoop(Loop *L) {
  unsigned NumBlocks = L->getNumBlocks();
  SmallVector<llvm::BasicBlock *, 4> ExitBlocks;
  L->getExitBlocks(ExitBlocks);

  for (auto ExitBlock : ExitBlocks) {
    if (isa<UnreachableInst>(ExitBlock->getTerminator()))
      NumBlocks++;
  }
  return NumBlocks;
}

static inline unsigned getNumBlocksInRegionNode(RegionNode *RN) {
  if (!RN->isSubRegion())
    return 1;

  Region *R = RN->getNodeAs<Region>();
  return std::distance(R->block_begin(), R->block_end());
}

static bool containsErrorBlock(RegionNode *RN, const Region &R, LoopInfo &LI,
                               const DominatorTree &DT) {
  if (!RN->isSubRegion())
    return isErrorBlock(*RN->getNodeAs<BasicBlock>(), R, LI, DT);
  for (BasicBlock *BB : RN->getNodeAs<Region>()->blocks())
    if (isErrorBlock(*BB, R, LI, DT))
      return true;
  return false;
}

///}

static inline __isl_give isl_set *addDomainDimId(__isl_take isl_set *Domain,
                                                 unsigned Dim, Loop *L) {
  Domain = isl_set_lower_bound_si(Domain, isl_dim_set, Dim, -1);
  isl_id *DimId =
      isl_id_alloc(isl_set_get_ctx(Domain), nullptr, static_cast<void *>(L));
  return isl_set_set_dim_id(Domain, isl_dim_set, Dim, DimId);
}

__isl_give isl_set *Scop::getDomainConditions(const ScopStmt *Stmt) const {
  return getDomainConditions(Stmt->getEntryBlock());
}

__isl_give isl_set *Scop::getDomainConditions(BasicBlock *BB) const {
  auto DIt = DomainMap.find(BB);
  if (DIt != DomainMap.end())
    return DIt->getSecond().copy();

  auto &RI = *R.getRegionInfo();
  auto *BBR = RI.getRegionFor(BB);
  while (BBR->getEntry() == BB)
    BBR = BBR->getParent();
  return getDomainConditions(BBR->getEntry());
}

bool Scop::buildDomains(Region *R, DominatorTree &DT, LoopInfo &LI,
                        DenseMap<BasicBlock *, isl::set> &InvalidDomainMap) {

  bool IsOnlyNonAffineRegion = isNonAffineSubRegion(R);
  auto *EntryBB = R->getEntry();
  auto *L = IsOnlyNonAffineRegion ? nullptr : LI.getLoopFor(EntryBB);
  int LD = getRelativeLoopDepth(L);
  auto *S = isl_set_universe(isl_space_set_alloc(getIslCtx(), 0, LD + 1));

  while (LD-- >= 0) {
    S = addDomainDimId(S, LD + 1, L);
    L = L->getParentLoop();
  }

  InvalidDomainMap[EntryBB] = isl::manage(isl_set_empty(isl_set_get_space(S)));
  DomainMap[EntryBB] = isl::manage(S);

  if (IsOnlyNonAffineRegion)
    return !containsErrorBlock(R->getNode(), *R, LI, DT);

  if (!buildDomainsWithBranchConstraints(R, DT, LI, InvalidDomainMap))
    return false;

  if (!propagateDomainConstraints(R, DT, LI, InvalidDomainMap))
    return false;

  // Error blocks and blocks dominated by them have been assumed to never be
  // executed. Representing them in the Scop does not add any value. In fact,
  // it is likely to cause issues during construction of the ScopStmts. The
  // contents of error blocks have not been verified to be expressible and
  // will cause problems when building up a ScopStmt for them.
  // Furthermore, basic blocks dominated by error blocks may reference
  // instructions in the error block which, if the error block is not modeled,
  // can themselves not be constructed properly. To this end we will replace
  // the domains of error blocks and those only reachable via error blocks
  // with an empty set. Additionally, we will record for each block under which
  // parameter combination it would be reached via an error block in its
  // InvalidDomain. This information is needed during load hoisting.
  if (!propagateInvalidStmtDomains(R, DT, LI, InvalidDomainMap))
    return false;

  return true;
}

/// Adjust the dimensions of @p Dom that was constructed for @p OldL
///        to be compatible to domains constructed for loop @p NewL.
///
/// This function assumes @p NewL and @p OldL are equal or there is a CFG
/// edge from @p OldL to @p NewL.
static __isl_give isl_set *adjustDomainDimensions(Scop &S,
                                                  __isl_take isl_set *Dom,
                                                  Loop *OldL, Loop *NewL) {

  // If the loops are the same there is nothing to do.
  if (NewL == OldL)
    return Dom;

  int OldDepth = S.getRelativeLoopDepth(OldL);
  int NewDepth = S.getRelativeLoopDepth(NewL);
  // If both loops are non-affine loops there is nothing to do.
  if (OldDepth == -1 && NewDepth == -1)
    return Dom;

  // Distinguish three cases:
  //   1) The depth is the same but the loops are not.
  //      => One loop was left one was entered.
  //   2) The depth increased from OldL to NewL.
  //      => One loop was entered, none was left.
  //   3) The depth decreased from OldL to NewL.
  //      => Loops were left were difference of the depths defines how many.
  if (OldDepth == NewDepth) {
    assert(OldL->getParentLoop() == NewL->getParentLoop());
    Dom = isl_set_project_out(Dom, isl_dim_set, NewDepth, 1);
    Dom = isl_set_add_dims(Dom, isl_dim_set, 1);
    Dom = addDomainDimId(Dom, NewDepth, NewL);
  } else if (OldDepth < NewDepth) {
    assert(OldDepth + 1 == NewDepth);
    auto &R = S.getRegion();
    (void)R;
    assert(NewL->getParentLoop() == OldL ||
           ((!OldL || !R.contains(OldL)) && R.contains(NewL)));
    Dom = isl_set_add_dims(Dom, isl_dim_set, 1);
    Dom = addDomainDimId(Dom, NewDepth, NewL);
  } else {
    assert(OldDepth > NewDepth);
    int Diff = OldDepth - NewDepth;
    int NumDim = isl_set_n_dim(Dom);
    assert(NumDim >= Diff);
    Dom = isl_set_project_out(Dom, isl_dim_set, NumDim - Diff, Diff);
  }

  return Dom;
}

bool Scop::propagateInvalidStmtDomains(
    Region *R, DominatorTree &DT, LoopInfo &LI,
    DenseMap<BasicBlock *, isl::set> &InvalidDomainMap) {

  ReversePostOrderTraversal<Region *> RTraversal(R);
  for (auto *RN : RTraversal) {

    // Recurse for affine subregions but go on for basic blocks and non-affine
    // subregions.
    if (RN->isSubRegion()) {
      Region *SubRegion = RN->getNodeAs<Region>();
      if (!isNonAffineSubRegion(SubRegion)) {
        propagateInvalidStmtDomains(SubRegion, DT, LI, InvalidDomainMap);
        continue;
      }
    }

    bool ContainsErrorBlock = containsErrorBlock(RN, getRegion(), LI, DT);
    BasicBlock *BB = getRegionNodeBasicBlock(RN);
    isl::set &Domain = DomainMap[BB];
    assert(Domain && "Cannot propagate a nullptr");

    isl::set InvalidDomain = InvalidDomainMap[BB];

    bool IsInvalidBlock = ContainsErrorBlock || Domain.is_subset(InvalidDomain);

    if (!IsInvalidBlock) {
      InvalidDomain = InvalidDomain.intersect(Domain);
    } else {
      InvalidDomain = Domain;
      isl::set DomPar = Domain.params();
      recordAssumption(ERRORBLOCK, DomPar.release(),
                       BB->getTerminator()->getDebugLoc(), AS_RESTRICTION);
      Domain = nullptr;
    }

    if (InvalidDomain.is_empty()) {
      InvalidDomainMap[BB] = InvalidDomain;
      continue;
    }

    auto *BBLoop = getRegionNodeLoop(RN, LI);
    auto *TI = BB->getTerminator();
    unsigned NumSuccs = RN->isSubRegion() ? 1 : TI->getNumSuccessors();
    for (unsigned u = 0; u < NumSuccs; u++) {
      auto *SuccBB = getRegionNodeSuccessor(RN, TI, u);

      // Skip successors outside the SCoP.
      if (!contains(SuccBB))
        continue;

      // Skip backedges.
      if (DT.dominates(SuccBB, BB))
        continue;

      Loop *SuccBBLoop = getFirstNonBoxedLoopFor(SuccBB, LI, getBoxedLoops());

      auto *AdjustedInvalidDomain = adjustDomainDimensions(
          *this, InvalidDomain.copy(), BBLoop, SuccBBLoop);

      auto *SuccInvalidDomain = InvalidDomainMap[SuccBB].copy();
      SuccInvalidDomain =
          isl_set_union(SuccInvalidDomain, AdjustedInvalidDomain);
      SuccInvalidDomain = isl_set_coalesce(SuccInvalidDomain);
      unsigned NumConjucts = isl_set_n_basic_set(SuccInvalidDomain);

      InvalidDomainMap[SuccBB] = isl::manage(SuccInvalidDomain);

      // Check if the maximal number of domain disjunctions was reached.
      // In case this happens we will bail.
      if (NumConjucts < MaxDisjunctsInDomain)
        continue;

      InvalidDomainMap.erase(BB);
      invalidate(COMPLEXITY, TI->getDebugLoc(), TI->getParent());
      return false;
    }

    InvalidDomainMap[BB] = InvalidDomain;
  }

  return true;
}

void Scop::propagateDomainConstraintsToRegionExit(
    BasicBlock *BB, Loop *BBLoop,
    SmallPtrSetImpl<BasicBlock *> &FinishedExitBlocks, LoopInfo &LI,
    DenseMap<BasicBlock *, isl::set> &InvalidDomainMap) {

  // Check if the block @p BB is the entry of a region. If so we propagate it's
  // domain to the exit block of the region. Otherwise we are done.
  auto *RI = R.getRegionInfo();
  auto *BBReg = RI ? RI->getRegionFor(BB) : nullptr;
  auto *ExitBB = BBReg ? BBReg->getExit() : nullptr;
  if (!BBReg || BBReg->getEntry() != BB || !contains(ExitBB))
    return;

  // Do not propagate the domain if there is a loop backedge inside the region
  // that would prevent the exit block from being executed.
  auto *L = BBLoop;
  while (L && contains(L)) {
    SmallVector<BasicBlock *, 4> LatchBBs;
    BBLoop->getLoopLatches(LatchBBs);
    for (auto *LatchBB : LatchBBs)
      if (BB != LatchBB && BBReg->contains(LatchBB))
        return;
    L = L->getParentLoop();
  }

  isl::set Domain = DomainMap[BB];
  assert(Domain && "Cannot propagate a nullptr");

  Loop *ExitBBLoop = getFirstNonBoxedLoopFor(ExitBB, LI, getBoxedLoops());

  // Since the dimensions of @p BB and @p ExitBB might be different we have to
  // adjust the domain before we can propagate it.
  isl::set AdjustedDomain = isl::manage(
      adjustDomainDimensions(*this, Domain.copy(), BBLoop, ExitBBLoop));
  isl::set &ExitDomain = DomainMap[ExitBB];

  // If the exit domain is not yet created we set it otherwise we "add" the
  // current domain.
  ExitDomain = ExitDomain ? AdjustedDomain.unite(ExitDomain) : AdjustedDomain;

  // Initialize the invalid domain.
  InvalidDomainMap[ExitBB] = ExitDomain.empty(ExitDomain.get_space());

  FinishedExitBlocks.insert(ExitBB);
}

bool Scop::buildDomainsWithBranchConstraints(
    Region *R, DominatorTree &DT, LoopInfo &LI,
    DenseMap<BasicBlock *, isl::set> &InvalidDomainMap) {

  // To create the domain for each block in R we iterate over all blocks and
  // subregions in R and propagate the conditions under which the current region
  // element is executed. To this end we iterate in reverse post order over R as
  // it ensures that we first visit all predecessors of a region node (either a
  // basic block or a subregion) before we visit the region node itself.
  // Initially, only the domain for the SCoP region entry block is set and from
  // there we propagate the current domain to all successors, however we add the
  // condition that the successor is actually executed next.
  // As we are only interested in non-loop carried constraints here we can
  // simply skip loop back edges.

  SmallPtrSet<BasicBlock *, 8> FinishedExitBlocks;
  ReversePostOrderTraversal<Region *> RTraversal(R);
  for (auto *RN : RTraversal) {

    // Recurse for affine subregions but go on for basic blocks and non-affine
    // subregions.
    if (RN->isSubRegion()) {
      Region *SubRegion = RN->getNodeAs<Region>();
      if (!isNonAffineSubRegion(SubRegion)) {
        if (!buildDomainsWithBranchConstraints(SubRegion, DT, LI,
                                               InvalidDomainMap))
          return false;
        continue;
      }
    }

    if (containsErrorBlock(RN, getRegion(), LI, DT))
      HasErrorBlock = true;

    BasicBlock *BB = getRegionNodeBasicBlock(RN);
    TerminatorInst *TI = BB->getTerminator();

    if (isa<UnreachableInst>(TI))
      continue;

    isl::set Domain = DomainMap.lookup(BB);
    if (!Domain)
      continue;
    MaxLoopDepth = std::max(MaxLoopDepth, isl_set_n_dim(Domain.get()));

    auto *BBLoop = getRegionNodeLoop(RN, LI);
    // Propagate the domain from BB directly to blocks that have a superset
    // domain, at the moment only region exit nodes of regions that start in BB.
    propagateDomainConstraintsToRegionExit(BB, BBLoop, FinishedExitBlocks, LI,
                                           InvalidDomainMap);

    // If all successors of BB have been set a domain through the propagation
    // above we do not need to build condition sets but can just skip this
    // block. However, it is important to note that this is a local property
    // with regards to the region @p R. To this end FinishedExitBlocks is a
    // local variable.
    auto IsFinishedRegionExit = [&FinishedExitBlocks](BasicBlock *SuccBB) {
      return FinishedExitBlocks.count(SuccBB);
    };
    if (std::all_of(succ_begin(BB), succ_end(BB), IsFinishedRegionExit))
      continue;

    // Build the condition sets for the successor nodes of the current region
    // node. If it is a non-affine subregion we will always execute the single
    // exit node, hence the single entry node domain is the condition set. For
    // basic blocks we use the helper function buildConditionSets.
    SmallVector<isl_set *, 8> ConditionSets;
    if (RN->isSubRegion())
      ConditionSets.push_back(Domain.copy());
    else if (!buildConditionSets(*this, BB, TI, BBLoop, Domain.get(),
                                 InvalidDomainMap, ConditionSets))
      return false;

    // Now iterate over the successors and set their initial domain based on
    // their condition set. We skip back edges here and have to be careful when
    // we leave a loop not to keep constraints over a dimension that doesn't
    // exist anymore.
    assert(RN->isSubRegion() || TI->getNumSuccessors() == ConditionSets.size());
    for (unsigned u = 0, e = ConditionSets.size(); u < e; u++) {
      isl::set CondSet = isl::manage(ConditionSets[u]);
      BasicBlock *SuccBB = getRegionNodeSuccessor(RN, TI, u);

      // Skip blocks outside the region.
      if (!contains(SuccBB))
        continue;

      // If we propagate the domain of some block to "SuccBB" we do not have to
      // adjust the domain.
      if (FinishedExitBlocks.count(SuccBB))
        continue;

      // Skip back edges.
      if (DT.dominates(SuccBB, BB))
        continue;

      Loop *SuccBBLoop = getFirstNonBoxedLoopFor(SuccBB, LI, getBoxedLoops());

      CondSet = isl::manage(
          adjustDomainDimensions(*this, CondSet.copy(), BBLoop, SuccBBLoop));

      // Set the domain for the successor or merge it with an existing domain in
      // case there are multiple paths (without loop back edges) to the
      // successor block.
      isl::set &SuccDomain = DomainMap[SuccBB];

      if (SuccDomain) {
        SuccDomain = SuccDomain.unite(CondSet).coalesce();
      } else {
        // Initialize the invalid domain.
        InvalidDomainMap[SuccBB] = CondSet.empty(CondSet.get_space());
        SuccDomain = CondSet;
      }

      SuccDomain = SuccDomain.detect_equalities();

      // Check if the maximal number of domain disjunctions was reached.
      // In case this happens we will clean up and bail.
      if (isl_set_n_basic_set(SuccDomain.get()) < MaxDisjunctsInDomain)
        continue;

      invalidate(COMPLEXITY, DebugLoc());
      while (++u < ConditionSets.size())
        isl_set_free(ConditionSets[u]);
      return false;
    }
  }

  return true;
}

__isl_give isl_set *
Scop::getPredecessorDomainConstraints(BasicBlock *BB,
                                      __isl_keep isl_set *Domain,
                                      DominatorTree &DT, LoopInfo &LI) {
  // If @p BB is the ScopEntry we are done
  if (R.getEntry() == BB)
    return isl_set_universe(isl_set_get_space(Domain));

  // The region info of this function.
  auto &RI = *R.getRegionInfo();

  Loop *BBLoop = getFirstNonBoxedLoopFor(BB, LI, getBoxedLoops());

  // A domain to collect all predecessor domains, thus all conditions under
  // which the block is executed. To this end we start with the empty domain.
  isl_set *PredDom = isl_set_empty(isl_set_get_space(Domain));

  // Set of regions of which the entry block domain has been propagated to BB.
  // all predecessors inside any of the regions can be skipped.
  SmallSet<Region *, 8> PropagatedRegions;

  for (auto *PredBB : predecessors(BB)) {
    // Skip backedges.
    if (DT.dominates(BB, PredBB))
      continue;

    // If the predecessor is in a region we used for propagation we can skip it.
    auto PredBBInRegion = [PredBB](Region *PR) { return PR->contains(PredBB); };
    if (std::any_of(PropagatedRegions.begin(), PropagatedRegions.end(),
                    PredBBInRegion)) {
      continue;
    }

    // Check if there is a valid region we can use for propagation, thus look
    // for a region that contains the predecessor and has @p BB as exit block.
    auto *PredR = RI.getRegionFor(PredBB);
    while (PredR->getExit() != BB && !PredR->contains(BB))
      PredR->getParent();

    // If a valid region for propagation was found use the entry of that region
    // for propagation, otherwise the PredBB directly.
    if (PredR->getExit() == BB) {
      PredBB = PredR->getEntry();
      PropagatedRegions.insert(PredR);
    }

    auto *PredBBDom = getDomainConditions(PredBB);
    Loop *PredBBLoop = getFirstNonBoxedLoopFor(PredBB, LI, getBoxedLoops());

    PredBBDom = adjustDomainDimensions(*this, PredBBDom, PredBBLoop, BBLoop);

    PredDom = isl_set_union(PredDom, PredBBDom);
  }

  return PredDom;
}

bool Scop::propagateDomainConstraints(
    Region *R, DominatorTree &DT, LoopInfo &LI,
    DenseMap<BasicBlock *, isl::set> &InvalidDomainMap) {
  // Iterate over the region R and propagate the domain constrains from the
  // predecessors to the current node. In contrast to the
  // buildDomainsWithBranchConstraints function, this one will pull the domain
  // information from the predecessors instead of pushing it to the successors.
  // Additionally, we assume the domains to be already present in the domain
  // map here. However, we iterate again in reverse post order so we know all
  // predecessors have been visited before a block or non-affine subregion is
  // visited.

  ReversePostOrderTraversal<Region *> RTraversal(R);
  for (auto *RN : RTraversal) {

    // Recurse for affine subregions but go on for basic blocks and non-affine
    // subregions.
    if (RN->isSubRegion()) {
      Region *SubRegion = RN->getNodeAs<Region>();
      if (!isNonAffineSubRegion(SubRegion)) {
        if (!propagateDomainConstraints(SubRegion, DT, LI, InvalidDomainMap))
          return false;
        continue;
      }
    }

    BasicBlock *BB = getRegionNodeBasicBlock(RN);
    isl::set &Domain = DomainMap[BB];
    assert(Domain);

    // Under the union of all predecessor conditions we can reach this block.
    isl::set PredDom =
        isl::manage(getPredecessorDomainConstraints(BB, Domain.get(), DT, LI));
    Domain = Domain.intersect(PredDom).coalesce();
    Domain = Domain.align_params(isl::manage(getParamSpace()));

    Loop *BBLoop = getRegionNodeLoop(RN, LI);
    if (BBLoop && BBLoop->getHeader() == BB && contains(BBLoop))
      if (!addLoopBoundsToHeaderDomain(BBLoop, LI, InvalidDomainMap))
        return false;
  }

  return true;
}

/// Create a map to map from a given iteration to a subsequent iteration.
///
/// This map maps from SetSpace -> SetSpace where the dimensions @p Dim
/// is incremented by one and all other dimensions are equal, e.g.,
///             [i0, i1, i2, i3] -> [i0, i1, i2 + 1, i3]
///
/// if @p Dim is 2 and @p SetSpace has 4 dimensions.
static __isl_give isl_map *
createNextIterationMap(__isl_take isl_space *SetSpace, unsigned Dim) {
  auto *MapSpace = isl_space_map_from_set(SetSpace);
  auto *NextIterationMap = isl_map_universe(isl_space_copy(MapSpace));
  for (unsigned u = 0; u < isl_map_dim(NextIterationMap, isl_dim_in); u++)
    if (u != Dim)
      NextIterationMap =
          isl_map_equate(NextIterationMap, isl_dim_in, u, isl_dim_out, u);
  auto *C = isl_constraint_alloc_equality(isl_local_space_from_space(MapSpace));
  C = isl_constraint_set_constant_si(C, 1);
  C = isl_constraint_set_coefficient_si(C, isl_dim_in, Dim, 1);
  C = isl_constraint_set_coefficient_si(C, isl_dim_out, Dim, -1);
  NextIterationMap = isl_map_add_constraint(NextIterationMap, C);
  return NextIterationMap;
}

bool Scop::addLoopBoundsToHeaderDomain(
    Loop *L, LoopInfo &LI, DenseMap<BasicBlock *, isl::set> &InvalidDomainMap) {
  int LoopDepth = getRelativeLoopDepth(L);
  assert(LoopDepth >= 0 && "Loop in region should have at least depth one");

  BasicBlock *HeaderBB = L->getHeader();
  assert(DomainMap.count(HeaderBB));
  isl::set &HeaderBBDom = DomainMap[HeaderBB];

  isl::map NextIterationMap = isl::manage(
      createNextIterationMap(HeaderBBDom.get_space().release(), LoopDepth));

  isl::set UnionBackedgeCondition = HeaderBBDom.empty(HeaderBBDom.get_space());

  SmallVector<llvm::BasicBlock *, 4> LatchBlocks;
  L->getLoopLatches(LatchBlocks);

  for (BasicBlock *LatchBB : LatchBlocks) {

    // If the latch is only reachable via error statements we skip it.
    isl::set LatchBBDom = DomainMap.lookup(LatchBB);
    if (!LatchBBDom)
      continue;

    isl::set BackedgeCondition = nullptr;

    TerminatorInst *TI = LatchBB->getTerminator();
    BranchInst *BI = dyn_cast<BranchInst>(TI);
    assert(BI && "Only branch instructions allowed in loop latches");

    if (BI->isUnconditional())
      BackedgeCondition = LatchBBDom;
    else {
      SmallVector<isl_set *, 8> ConditionSets;
      int idx = BI->getSuccessor(0) != HeaderBB;
      if (!buildConditionSets(*this, LatchBB, TI, L, LatchBBDom.get(),
                              InvalidDomainMap, ConditionSets))
        return false;

      // Free the non back edge condition set as we do not need it.
      isl_set_free(ConditionSets[1 - idx]);

      BackedgeCondition = isl::manage(ConditionSets[idx]);
    }

    int LatchLoopDepth = getRelativeLoopDepth(LI.getLoopFor(LatchBB));
    assert(LatchLoopDepth >= LoopDepth);
    BackedgeCondition = BackedgeCondition.project_out(
        isl::dim::set, LoopDepth + 1, LatchLoopDepth - LoopDepth);
    UnionBackedgeCondition = UnionBackedgeCondition.unite(BackedgeCondition);
  }

  isl::map ForwardMap = ForwardMap.lex_le(HeaderBBDom.get_space());
  for (int i = 0; i < LoopDepth; i++)
    ForwardMap = ForwardMap.equate(isl::dim::in, i, isl::dim::out, i);

  isl::set UnionBackedgeConditionComplement =
      UnionBackedgeCondition.complement();
  UnionBackedgeConditionComplement =
      UnionBackedgeConditionComplement.lower_bound_si(isl::dim::set, LoopDepth,
                                                      0);
  UnionBackedgeConditionComplement =
      UnionBackedgeConditionComplement.apply(ForwardMap);
  HeaderBBDom = HeaderBBDom.subtract(UnionBackedgeConditionComplement);
  HeaderBBDom = HeaderBBDom.apply(NextIterationMap);

  auto Parts = partitionSetParts(HeaderBBDom.copy(), LoopDepth);
  HeaderBBDom = isl::manage(Parts.second);

  // Check if there is a <nsw> tagged AddRec for this loop and if so do not add
  // the bounded assumptions to the context as they are already implied by the
  // <nsw> tag.
  if (Affinator.hasNSWAddRecForLoop(L)) {
    isl_set_free(Parts.first);
    return true;
  }

  isl_set *UnboundedCtx = isl_set_params(Parts.first);
  recordAssumption(INFINITELOOP, UnboundedCtx,
                   HeaderBB->getTerminator()->getDebugLoc(), AS_RESTRICTION);
  return true;
}

MemoryAccess *Scop::lookupBasePtrAccess(MemoryAccess *MA) {
  Value *PointerBase = MA->getOriginalBaseAddr();

  auto *PointerBaseInst = dyn_cast<Instruction>(PointerBase);
  if (!PointerBaseInst)
    return nullptr;

  auto *BasePtrStmt = getStmtFor(PointerBaseInst);
  if (!BasePtrStmt)
    return nullptr;

  return BasePtrStmt->getArrayAccessOrNULLFor(PointerBaseInst);
}

bool Scop::hasNonHoistableBasePtrInScop(MemoryAccess *MA,
                                        isl::union_map Writes) {
  if (auto *BasePtrMA = lookupBasePtrAccess(MA)) {
    return getNonHoistableCtx(BasePtrMA, Writes).is_null();
  }

  Value *BaseAddr = MA->getOriginalBaseAddr();
  if (auto *BasePtrInst = dyn_cast<Instruction>(BaseAddr))
    if (!isa<LoadInst>(BasePtrInst))
      return contains(BasePtrInst);

  return false;
}

bool Scop::buildAliasChecks(AliasAnalysis &AA) {
  if (!PollyUseRuntimeAliasChecks)
    return true;

  if (buildAliasGroups(AA)) {
    // Aliasing assumptions do not go through addAssumption but we still want to
    // collect statistics so we do it here explicitly.
    if (MinMaxAliasGroups.size())
      AssumptionsAliasing++;
    return true;
  }

  // If a problem occurs while building the alias groups we need to delete
  // this SCoP and pretend it wasn't valid in the first place. To this end
  // we make the assumed context infeasible.
  invalidate(ALIASING, DebugLoc());

  DEBUG(dbgs() << "\n\nNOTE: Run time checks for " << getNameStr()
               << " could not be created as the number of parameters involved "
                  "is too high. The SCoP will be "
                  "dismissed.\nUse:\n\t--polly-rtc-max-parameters=X\nto adjust "
                  "the maximal number of parameters but be advised that the "
                  "compile time might increase exponentially.\n\n");
  return false;
}

std::tuple<Scop::AliasGroupVectorTy, DenseSet<const ScopArrayInfo *>>
Scop::buildAliasGroupsForAccesses(AliasAnalysis &AA) {
  AliasSetTracker AST(AA);

  DenseMap<Value *, MemoryAccess *> PtrToAcc;
  DenseSet<const ScopArrayInfo *> HasWriteAccess;
  for (ScopStmt &Stmt : *this) {

    isl_set *StmtDomain = Stmt.getDomain();
    bool StmtDomainEmpty = isl_set_is_empty(StmtDomain);
    isl_set_free(StmtDomain);

    // Statements with an empty domain will never be executed.
    if (StmtDomainEmpty)
      continue;

    for (MemoryAccess *MA : Stmt) {
      if (MA->isScalarKind())
        continue;
      if (!MA->isRead())
        HasWriteAccess.insert(MA->getScopArrayInfo());
      MemAccInst Acc(MA->getAccessInstruction());
      if (MA->isRead() && isa<MemTransferInst>(Acc))
        PtrToAcc[cast<MemTransferInst>(Acc)->getRawSource()] = MA;
      else
        PtrToAcc[Acc.getPointerOperand()] = MA;
      AST.add(Acc);
    }
  }

  AliasGroupVectorTy AliasGroups;
  for (AliasSet &AS : AST) {
    if (AS.isMustAlias() || AS.isForwardingAliasSet())
      continue;
    AliasGroupTy AG;
    for (auto &PR : AS)
      AG.push_back(PtrToAcc[PR.getValue()]);
    if (AG.size() < 2)
      continue;
    AliasGroups.push_back(std::move(AG));
  }

  return std::make_tuple(AliasGroups, HasWriteAccess);
}

void Scop::splitAliasGroupsByDomain(AliasGroupVectorTy &AliasGroups) {
  for (unsigned u = 0; u < AliasGroups.size(); u++) {
    AliasGroupTy NewAG;
    AliasGroupTy &AG = AliasGroups[u];
    AliasGroupTy::iterator AGI = AG.begin();
    isl_set *AGDomain = getAccessDomain(*AGI);
    while (AGI != AG.end()) {
      MemoryAccess *MA = *AGI;
      isl_set *MADomain = getAccessDomain(MA);
      if (isl_set_is_disjoint(AGDomain, MADomain)) {
        NewAG.push_back(MA);
        AGI = AG.erase(AGI);
        isl_set_free(MADomain);
      } else {
        AGDomain = isl_set_union(AGDomain, MADomain);
        AGI++;
      }
    }
    if (NewAG.size() > 1)
      AliasGroups.push_back(std::move(NewAG));
    isl_set_free(AGDomain);
  }
}

bool Scop::buildAliasGroups(AliasAnalysis &AA) {
  // To create sound alias checks we perform the following steps:
  //   o) We partition each group into read only and non read only accesses.
  //   o) For each group with more than one base pointer we then compute minimal
  //      and maximal accesses to each array of a group in read only and non
  //      read only partitions separately.
  AliasGroupVectorTy AliasGroups;
  DenseSet<const ScopArrayInfo *> HasWriteAccess;

  std::tie(AliasGroups, HasWriteAccess) = buildAliasGroupsForAccesses(AA);

  splitAliasGroupsByDomain(AliasGroups);

  for (AliasGroupTy &AG : AliasGroups) {
    if (!hasFeasibleRuntimeContext())
      return false;

    {
      IslMaxOperationsGuard MaxOpGuard(getIslCtx(), OptComputeOut);
      bool Valid = buildAliasGroup(AG, HasWriteAccess);
      if (!Valid)
        return false;
    }
    if (isl_ctx_last_error(getIslCtx()) == isl_error_quota) {
      invalidate(COMPLEXITY, DebugLoc());
      return false;
    }
  }

  return true;
}

bool Scop::buildAliasGroup(Scop::AliasGroupTy &AliasGroup,
                           DenseSet<const ScopArrayInfo *> HasWriteAccess) {
  AliasGroupTy ReadOnlyAccesses;
  AliasGroupTy ReadWriteAccesses;
  SmallPtrSet<const ScopArrayInfo *, 4> ReadWriteArrays;
  SmallPtrSet<const ScopArrayInfo *, 4> ReadOnlyArrays;

  if (AliasGroup.size() < 2)
    return true;

  for (MemoryAccess *Access : AliasGroup) {
    ORE.emit(OptimizationRemarkAnalysis(DEBUG_TYPE, "PossibleAlias",
                                        Access->getAccessInstruction())
             << "Possibly aliasing pointer, use restrict keyword.");
    const ScopArrayInfo *Array = Access->getScopArrayInfo();
    if (HasWriteAccess.count(Array)) {
      ReadWriteArrays.insert(Array);
      ReadWriteAccesses.push_back(Access);
    } else {
      ReadOnlyArrays.insert(Array);
      ReadOnlyAccesses.push_back(Access);
    }
  }

  // If there are no read-only pointers, and less than two read-write pointers,
  // no alias check is needed.
  if (ReadOnlyAccesses.empty() && ReadWriteArrays.size() <= 1)
    return true;

  // If there is no read-write pointer, no alias check is needed.
  if (ReadWriteArrays.empty())
    return true;

  // For non-affine accesses, no alias check can be generated as we cannot
  // compute a sufficiently tight lower and upper bound: bail out.
  for (MemoryAccess *MA : AliasGroup) {
    if (!MA->isAffine()) {
      invalidate(ALIASING, MA->getAccessInstruction()->getDebugLoc(),
                 MA->getAccessInstruction()->getParent());
      return false;
    }
  }

  // Ensure that for all memory accesses for which we generate alias checks,
  // their base pointers are available.
  for (MemoryAccess *MA : AliasGroup) {
    if (MemoryAccess *BasePtrMA = lookupBasePtrAccess(MA))
      addRequiredInvariantLoad(
          cast<LoadInst>(BasePtrMA->getAccessInstruction()));
  }

  MinMaxAliasGroups.emplace_back();
  MinMaxVectorPairTy &pair = MinMaxAliasGroups.back();
  MinMaxVectorTy &MinMaxAccessesReadWrite = pair.first;
  MinMaxVectorTy &MinMaxAccessesReadOnly = pair.second;

  bool Valid;

  Valid =
      calculateMinMaxAccess(ReadWriteAccesses, *this, MinMaxAccessesReadWrite);

  if (!Valid)
    return false;

  // Bail out if the number of values we need to compare is too large.
  // This is important as the number of comparisons grows quadratically with
  // the number of values we need to compare.
  if (MinMaxAccessesReadWrite.size() + ReadOnlyArrays.size() >
      RunTimeChecksMaxArraysPerGroup)
    return false;

  Valid =
      calculateMinMaxAccess(ReadOnlyAccesses, *this, MinMaxAccessesReadOnly);

  if (!Valid)
    return false;

  return true;
}

/// Get the smallest loop that contains @p S but is not in @p S.
static Loop *getLoopSurroundingScop(Scop &S, LoopInfo &LI) {
  // Start with the smallest loop containing the entry and expand that
  // loop until it contains all blocks in the region. If there is a loop
  // containing all blocks in the region check if it is itself contained
  // and if so take the parent loop as it will be the smallest containing
  // the region but not contained by it.
  Loop *L = LI.getLoopFor(S.getEntry());
  while (L) {
    bool AllContained = true;
    for (auto *BB : S.blocks())
      AllContained &= L->contains(BB);
    if (AllContained)
      break;
    L = L->getParentLoop();
  }

  return L ? (S.contains(L) ? L->getParentLoop() : L) : nullptr;
}

int Scop::NextScopID = 0;

std::string Scop::CurrentFunc = "";

int Scop::getNextID(std::string ParentFunc) {
  if (ParentFunc != CurrentFunc) {
    CurrentFunc = ParentFunc;
    NextScopID = 0;
  }
  return NextScopID++;
}

Scop::Scop(Region &R, ScalarEvolution &ScalarEvolution, LoopInfo &LI,
           ScopDetection::DetectionContext &DC, OptimizationRemarkEmitter &ORE)
    : SE(&ScalarEvolution), R(R), name(R.getNameStr()), IsOptimized(false),
      HasSingleExitEdge(R.getExitingBlock()), HasErrorBlock(false),
      MaxLoopDepth(0), CopyStmtsNum(0), SkipScop(false), DC(DC), ORE(ORE),
      IslCtx(isl_ctx_alloc(), isl_ctx_free), Context(nullptr),
      Affinator(this, LI), AssumedContext(nullptr), InvalidContext(nullptr),
      Schedule(nullptr),
      ID(getNextID((*R.getEntry()->getParent()).getName().str())) {
  if (IslOnErrorAbort)
    isl_options_set_on_error(getIslCtx(), ISL_ON_ERROR_ABORT);
  buildContext();
}

void Scop::foldSizeConstantsToRight() {
  isl_union_set *Accessed = isl_union_map_range(getAccesses());

  for (auto Array : arrays()) {
    if (Array->getNumberOfDimensions() <= 1)
      continue;

    isl_space *Space = Array->getSpace();

    Space = isl_space_align_params(Space, isl_union_set_get_space(Accessed));

    if (!isl_union_set_contains(Accessed, Space)) {
      isl_space_free(Space);
      continue;
    }

    isl_set *Elements = isl_union_set_extract_set(Accessed, Space);

    isl_map *Transform =
        isl_map_universe(isl_space_map_from_set(Array->getSpace()));

    std::vector<int> Int;

    int Dims = isl_set_dim(Elements, isl_dim_set);
    for (int i = 0; i < Dims; i++) {
      isl_set *DimOnly =
          isl_set_project_out(isl_set_copy(Elements), isl_dim_set, 0, i);
      DimOnly = isl_set_project_out(DimOnly, isl_dim_set, 1, Dims - i - 1);
      DimOnly = isl_set_lower_bound_si(DimOnly, isl_dim_set, 0, 0);

      isl_basic_set *DimHull = isl_set_affine_hull(DimOnly);

      if (i == Dims - 1) {
        Int.push_back(1);
        Transform = isl_map_equate(Transform, isl_dim_in, i, isl_dim_out, i);
        isl_basic_set_free(DimHull);
        continue;
      }

      if (isl_basic_set_dim(DimHull, isl_dim_div) == 1) {
        isl_aff *Diff = isl_basic_set_get_div(DimHull, 0);
        isl_val *Val = isl_aff_get_denominator_val(Diff);
        isl_aff_free(Diff);

        int ValInt = 1;

        if (isl_val_is_int(Val))
          ValInt = isl_val_get_num_si(Val);
        isl_val_free(Val);

        Int.push_back(ValInt);

        isl_constraint *C = isl_constraint_alloc_equality(
            isl_local_space_from_space(isl_map_get_space(Transform)));
        C = isl_constraint_set_coefficient_si(C, isl_dim_out, i, ValInt);
        C = isl_constraint_set_coefficient_si(C, isl_dim_in, i, -1);
        Transform = isl_map_add_constraint(Transform, C);
        isl_basic_set_free(DimHull);
        continue;
      }

      isl_basic_set *ZeroSet = isl_basic_set_copy(DimHull);
      ZeroSet = isl_basic_set_fix_si(ZeroSet, isl_dim_set, 0, 0);

      int ValInt = 1;
      if (isl_basic_set_is_equal(ZeroSet, DimHull)) {
        ValInt = 0;
      }

      Int.push_back(ValInt);
      Transform = isl_map_equate(Transform, isl_dim_in, i, isl_dim_out, i);
      isl_basic_set_free(DimHull);
      isl_basic_set_free(ZeroSet);
    }

    isl_set *MappedElements = isl_map_domain(isl_map_copy(Transform));

    if (!isl_set_is_subset(Elements, MappedElements)) {
      isl_set_free(Elements);
      isl_set_free(MappedElements);
      isl_map_free(Transform);
      continue;
    }

    isl_set_free(MappedElements);

    bool CanFold = true;

    if (Int[0] <= 1)
      CanFold = false;

    unsigned NumDims = Array->getNumberOfDimensions();
    for (unsigned i = 1; i < NumDims - 1; i++)
      if (Int[0] != Int[i] && Int[i])
        CanFold = false;

    if (!CanFold) {
      isl_set_free(Elements);
      isl_map_free(Transform);
      continue;
    }

    for (auto &Access : AccessFunctions)
      if (Access->getScopArrayInfo() == Array)
        Access->setAccessRelation(isl_map_apply_range(
            Access->getAccessRelation(), isl_map_copy(Transform)));

    isl_map_free(Transform);

    std::vector<const SCEV *> Sizes;
    for (unsigned i = 0; i < NumDims; i++) {
      auto Size = Array->getDimensionSize(i);

      if (i == NumDims - 1)
        Size = SE->getMulExpr(Size, SE->getConstant(Size->getType(), Int[0]));
      Sizes.push_back(Size);
    }

    Array->updateSizes(Sizes, false /* CheckConsistency */);

    isl_set_free(Elements);
  }
  isl_union_set_free(Accessed);
  return;
}

void Scop::markFortranArrays() {
  for (ScopStmt &Stmt : Stmts) {
    for (MemoryAccess *MemAcc : Stmt) {
      Value *FAD = MemAcc->getFortranArrayDescriptor();
      if (!FAD)
        continue;

      // TODO: const_cast-ing to edit
      ScopArrayInfo *SAI =
          const_cast<ScopArrayInfo *>(MemAcc->getLatestScopArrayInfo());
      assert(SAI && "memory access into a Fortran array does not "
                    "have an associated ScopArrayInfo");
      SAI->applyAndSetFAD(FAD);
    }
  }
}

void Scop::finalizeAccesses() {
  updateAccessDimensionality();
  foldSizeConstantsToRight();
  foldAccessRelations();
  assumeNoOutOfBounds();
  markFortranArrays();
}

Scop::~Scop() {
  isl_set_free(Context);
  isl_set_free(AssumedContext);
  isl_set_free(InvalidContext);
  isl_schedule_free(Schedule);

  for (auto &It : ParameterIds)
    isl_id_free(It.second);

  for (auto &AS : RecordedAssumptions)
    isl_set_free(AS.Set);

  // Free the alias groups
  for (MinMaxVectorPairTy &MinMaxAccessPair : MinMaxAliasGroups) {
    for (MinMaxAccessTy &MMA : MinMaxAccessPair.first) {
      isl_pw_multi_aff_free(MMA.first);
      isl_pw_multi_aff_free(MMA.second);
    }
    for (MinMaxAccessTy &MMA : MinMaxAccessPair.second) {
      isl_pw_multi_aff_free(MMA.first);
      isl_pw_multi_aff_free(MMA.second);
    }
  }

  for (const auto &IAClass : InvariantEquivClasses)
    isl_set_free(IAClass.ExecutionContext);

  // Explicitly release all Scop objects and the underlying isl objects before
  // we release the isl context.
  Stmts.clear();
  ScopArrayInfoSet.clear();
  ScopArrayInfoMap.clear();
  ScopArrayNameMap.clear();
  AccessFunctions.clear();
}

void Scop::updateAccessDimensionality() {
  // Check all array accesses for each base pointer and find a (virtual) element
  // size for the base pointer that divides all access functions.
  for (ScopStmt &Stmt : *this)
    for (MemoryAccess *Access : Stmt) {
      if (!Access->isArrayKind())
        continue;
      ScopArrayInfo *Array =
          const_cast<ScopArrayInfo *>(Access->getScopArrayInfo());

      if (Array->getNumberOfDimensions() != 1)
        continue;
      unsigned DivisibleSize = Array->getElemSizeInBytes();
      const SCEV *Subscript = Access->getSubscript(0);
      while (!isDivisible(Subscript, DivisibleSize, *SE))
        DivisibleSize /= 2;
      auto *Ty = IntegerType::get(SE->getContext(), DivisibleSize * 8);
      Array->updateElementType(Ty);
    }

  for (auto &Stmt : *this)
    for (auto &Access : Stmt)
      Access->updateDimensionality();
}

void Scop::foldAccessRelations() {
  for (auto &Stmt : *this)
    for (auto &Access : Stmt)
      Access->foldAccessRelation();
}

void Scop::assumeNoOutOfBounds() {
  for (auto &Stmt : *this)
    for (auto &Access : Stmt)
      Access->assumeNoOutOfBound();
}

static bool hasDbgCall(BasicBlock *BB) {
  for (Instruction &Inst : *BB)
    if (CallInst *CI = dyn_cast<CallInst>(&Inst)) {
      auto CF = CI->getCalledFunction();
      if (CF && CF->getName().startswith("dbg"))
        return true;
    }
  return false;
}

static bool hasDbgCall(Region *R) {
  for (BasicBlock *RBB : R->blocks())
    if (hasDbgCall(RBB))
      return true;
  return false;
}

static bool hasDbgCall(ScopStmt *Stmt) {
  if (!Stmt)
    return false;

  if (Stmt->isBlockStmt())
    return hasDbgCall(Stmt->getBasicBlock());
  return hasDbgCall(Stmt->getRegion());
}

void Scop::removeFromStmtMap(ScopStmt &Stmt) {
  if (Stmt.isRegionStmt())
    for (BasicBlock *BB : Stmt.getRegion()->blocks())
      StmtMap.erase(BB);
  else
    StmtMap.erase(Stmt.getBasicBlock());
}

void Scop::removeStmts(std::function<bool(ScopStmt &)> ShouldDelete) {
  for (auto StmtIt = Stmts.begin(), StmtEnd = Stmts.end(); StmtIt != StmtEnd;) {
    if (!ShouldDelete(*StmtIt) || hasDbgCall(&*StmtIt)) {
      StmtIt++;
      continue;
    }

    removeFromStmtMap(*StmtIt);
    StmtIt = Stmts.erase(StmtIt);
  }
}

void Scop::removeStmtNotInDomainMap() {
  auto ShouldDelete = [this](ScopStmt &Stmt) -> bool {
    return !this->DomainMap.lookup(Stmt.getEntryBlock());
  };
  removeStmts(ShouldDelete);
}

void Scop::simplifySCoP(bool AfterHoisting) {

  auto ShouldDelete = [AfterHoisting](ScopStmt &Stmt) -> bool {
    bool RemoveStmt = Stmt.isEmpty();

    // Remove read only statements only after invariant load hoisting.
    if (!RemoveStmt && AfterHoisting) {
      bool OnlyRead = true;
      for (MemoryAccess *MA : Stmt) {
        if (MA->isRead())
          continue;

        OnlyRead = false;
        break;
      }

      RemoveStmt = OnlyRead;
    }
    return RemoveStmt;
  };
  removeStmts(ShouldDelete);
}

InvariantEquivClassTy *Scop::lookupInvariantEquivClass(Value *Val) {
  LoadInst *LInst = dyn_cast<LoadInst>(Val);
  if (!LInst)
    return nullptr;

  if (Value *Rep = InvEquivClassVMap.lookup(LInst))
    LInst = cast<LoadInst>(Rep);

  Type *Ty = LInst->getType();
  const SCEV *PointerSCEV = SE->getSCEV(LInst->getPointerOperand());
  for (auto &IAClass : InvariantEquivClasses) {
    if (PointerSCEV != IAClass.IdentifyingPointer || Ty != IAClass.AccessType)
      continue;

    auto &MAs = IAClass.InvariantAccesses;
    for (auto *MA : MAs)
      if (MA->getAccessInstruction() == Val)
        return &IAClass;
  }

  return nullptr;
}

/// Check if @p MA can always be hoisted without execution context.
static bool canAlwaysBeHoisted(MemoryAccess *MA, bool StmtInvalidCtxIsEmpty,
                               bool MAInvalidCtxIsEmpty,
                               bool NonHoistableCtxIsEmpty) {
  LoadInst *LInst = cast<LoadInst>(MA->getAccessInstruction());
  const DataLayout &DL = LInst->getParent()->getModule()->getDataLayout();
  // TODO: We can provide more information for better but more expensive
  //       results.
  if (!isDereferenceableAndAlignedPointer(LInst->getPointerOperand(),
                                          LInst->getAlignment(), DL))
    return false;

  // If the location might be overwritten we do not hoist it unconditionally.
  //
  // TODO: This is probably to conservative.
  if (!NonHoistableCtxIsEmpty)
    return false;

  // If a dereferenceable load is in a statement that is modeled precisely we
  // can hoist it.
  if (StmtInvalidCtxIsEmpty && MAInvalidCtxIsEmpty)
    return true;

  // Even if the statement is not modeled precisely we can hoist the load if it
  // does not involve any parameters that might have been specialized by the
  // statement domain.
  for (unsigned u = 0, e = MA->getNumSubscripts(); u < e; u++)
    if (!isa<SCEVConstant>(MA->getSubscript(u)))
      return false;
  return true;
}

void Scop::addInvariantLoads(ScopStmt &Stmt, InvariantAccessesTy &InvMAs) {

  if (InvMAs.empty())
    return;

  auto *StmtInvalidCtx = Stmt.getInvalidContext();
  bool StmtInvalidCtxIsEmpty = isl_set_is_empty(StmtInvalidCtx);

  // Get the context under which the statement is executed but remove the error
  // context under which this statement is reached.
  isl_set *DomainCtx = isl_set_params(Stmt.getDomain());
  DomainCtx = isl_set_subtract(DomainCtx, StmtInvalidCtx);

  if (isl_set_n_basic_set(DomainCtx) >= MaxDisjunctsInDomain) {
    auto *AccInst = InvMAs.front().MA->getAccessInstruction();
    invalidate(COMPLEXITY, AccInst->getDebugLoc(), AccInst->getParent());
    isl_set_free(DomainCtx);
    for (auto &InvMA : InvMAs)
      isl_set_free(InvMA.NonHoistableCtx);
    return;
  }

  // Project out all parameters that relate to loads in the statement. Otherwise
  // we could have cyclic dependences on the constraints under which the
  // hoisted loads are executed and we could not determine an order in which to
  // pre-load them. This happens because not only lower bounds are part of the
  // domain but also upper bounds.
  for (auto &InvMA : InvMAs) {
    auto *MA = InvMA.MA;
    Instruction *AccInst = MA->getAccessInstruction();
    if (SE->isSCEVable(AccInst->getType())) {
      SetVector<Value *> Values;
      for (const SCEV *Parameter : Parameters) {
        Values.clear();
        findValues(Parameter, *SE, Values);
        if (!Values.count(AccInst))
          continue;

        if (isl_id *ParamId = getIdForParam(Parameter)) {
          int Dim = isl_set_find_dim_by_id(DomainCtx, isl_dim_param, ParamId);
          if (Dim >= 0)
            DomainCtx = isl_set_eliminate(DomainCtx, isl_dim_param, Dim, 1);
          isl_id_free(ParamId);
        }
      }
    }
  }

  for (auto &InvMA : InvMAs) {
    auto *MA = InvMA.MA;
    auto *NHCtx = InvMA.NonHoistableCtx;

    // Check for another invariant access that accesses the same location as
    // MA and if found consolidate them. Otherwise create a new equivalence
    // class at the end of InvariantEquivClasses.
    LoadInst *LInst = cast<LoadInst>(MA->getAccessInstruction());
    Type *Ty = LInst->getType();
    const SCEV *PointerSCEV = SE->getSCEV(LInst->getPointerOperand());

    auto *MAInvalidCtx = MA->getInvalidContext();
    bool NonHoistableCtxIsEmpty = isl_set_is_empty(NHCtx);
    bool MAInvalidCtxIsEmpty = isl_set_is_empty(MAInvalidCtx);

    isl_set *MACtx;
    // Check if we know that this pointer can be speculatively accessed.
    if (canAlwaysBeHoisted(MA, StmtInvalidCtxIsEmpty, MAInvalidCtxIsEmpty,
                           NonHoistableCtxIsEmpty)) {
      MACtx = isl_set_universe(isl_set_get_space(DomainCtx));
      isl_set_free(MAInvalidCtx);
      isl_set_free(NHCtx);
    } else {
      MACtx = isl_set_copy(DomainCtx);
      MACtx = isl_set_subtract(MACtx, isl_set_union(MAInvalidCtx, NHCtx));
      MACtx = isl_set_gist_params(MACtx, getContext());
    }

    bool Consolidated = false;
    for (auto &IAClass : InvariantEquivClasses) {
      if (PointerSCEV != IAClass.IdentifyingPointer || Ty != IAClass.AccessType)
        continue;

      // If the pointer and the type is equal check if the access function wrt.
      // to the domain is equal too. It can happen that the domain fixes
      // parameter values and these can be different for distinct part of the
      // SCoP. If this happens we cannot consolidate the loads but need to
      // create a new invariant load equivalence class.
      auto &MAs = IAClass.InvariantAccesses;
      if (!MAs.empty()) {
        auto *LastMA = MAs.front();

        auto *AR = isl_map_range(MA->getAccessRelation());
        auto *LastAR = isl_map_range(LastMA->getAccessRelation());
        bool SameAR = isl_set_is_equal(AR, LastAR);
        isl_set_free(AR);
        isl_set_free(LastAR);

        if (!SameAR)
          continue;
      }

      // Add MA to the list of accesses that are in this class.
      MAs.push_front(MA);

      Consolidated = true;

      // Unify the execution context of the class and this statement.
      isl_set *&IAClassDomainCtx = IAClass.ExecutionContext;
      if (IAClassDomainCtx)
        IAClassDomainCtx =
            isl_set_coalesce(isl_set_union(IAClassDomainCtx, MACtx));
      else
        IAClassDomainCtx = MACtx;
      break;
    }

    if (Consolidated)
      continue;

    // If we did not consolidate MA, thus did not find an equivalence class
    // for it, we create a new one.
    InvariantEquivClasses.emplace_back(
        InvariantEquivClassTy{PointerSCEV, MemoryAccessList{MA}, MACtx, Ty});
  }

  isl_set_free(DomainCtx);
}

/// Check if an access range is too complex.
///
/// An access range is too complex, if it contains either many disjuncts or
/// very complex expressions. As a simple heuristic, we assume if a set to
/// be too complex if the sum of existentially quantified dimensions and
/// set dimensions is larger than a threshold. This reliably detects both
/// sets with many disjuncts as well as sets with many divisions as they
/// arise in h264.
///
/// @param AccessRange The range to check for complexity.
///
/// @returns True if the access range is too complex.
static bool isAccessRangeTooComplex(isl::set AccessRange) {
  unsigned NumTotalDims = 0;

  auto CountDimensions = [&NumTotalDims](isl::basic_set BSet) -> isl::stat {
    NumTotalDims += BSet.dim(isl::dim::div);
    NumTotalDims += BSet.dim(isl::dim::set);
    return isl::stat::ok;
  };

  AccessRange.foreach_basic_set(CountDimensions);

  if (NumTotalDims > MaxDimensionsInAccessRange)
    return true;

  return false;
}

isl::set Scop::getNonHoistableCtx(MemoryAccess *Access, isl::union_map Writes) {
  // TODO: Loads that are not loop carried, hence are in a statement with
  //       zero iterators, are by construction invariant, though we
  //       currently "hoist" them anyway. This is necessary because we allow
  //       them to be treated as parameters (e.g., in conditions) and our code
  //       generation would otherwise use the old value.

  auto &Stmt = *Access->getStatement();
  BasicBlock *BB = Stmt.getEntryBlock();

  if (Access->isScalarKind() || Access->isWrite() || !Access->isAffine() ||
      Access->isMemoryIntrinsic())
    return nullptr;

  // Skip accesses that have an invariant base pointer which is defined but
  // not loaded inside the SCoP. This can happened e.g., if a readnone call
  // returns a pointer that is used as a base address. However, as we want
  // to hoist indirect pointers, we allow the base pointer to be defined in
  // the region if it is also a memory access. Each ScopArrayInfo object
  // that has a base pointer origin has a base pointer that is loaded and
  // that it is invariant, thus it will be hoisted too. However, if there is
  // no base pointer origin we check that the base pointer is defined
  // outside the region.
  auto *LI = cast<LoadInst>(Access->getAccessInstruction());
  if (hasNonHoistableBasePtrInScop(Access, Writes))
    return nullptr;

  isl::map AccessRelation = give(Access->getAccessRelation());
  assert(!AccessRelation.is_empty());

  if (AccessRelation.involves_dims(isl::dim::in, 0, Stmt.getNumIterators()))
    return nullptr;

  AccessRelation = AccessRelation.intersect_domain(give(Stmt.getDomain()));
  isl::set SafeToLoad;

  auto &DL = getFunction().getParent()->getDataLayout();
  if (isSafeToLoadUnconditionally(LI->getPointerOperand(), LI->getAlignment(),
                                  DL)) {
    SafeToLoad = isl::set::universe(AccessRelation.get_space().range());
  } else if (BB != LI->getParent()) {
    // Skip accesses in non-affine subregions as they might not be executed
    // under the same condition as the entry of the non-affine subregion.
    return nullptr;
  } else {
    SafeToLoad = AccessRelation.range();
  }

  if (isAccessRangeTooComplex(AccessRelation.range()))
    return nullptr;

  isl::union_map Written = Writes.intersect_range(SafeToLoad);
  isl::set WrittenCtx = Written.params();
  bool IsWritten = !WrittenCtx.is_empty();

  if (!IsWritten)
    return WrittenCtx;

  WrittenCtx = WrittenCtx.remove_divs();
  bool TooComplex =
      isl_set_n_basic_set(WrittenCtx.get()) >= MaxDisjunctsInDomain;
  if (TooComplex || !isRequiredInvariantLoad(LI))
    return nullptr;

  addAssumption(INVARIANTLOAD, WrittenCtx.copy(), LI->getDebugLoc(),
                AS_RESTRICTION, LI->getParent());
  return WrittenCtx;
}

void Scop::verifyInvariantLoads() {
  auto &RIL = getRequiredInvariantLoads();
  for (LoadInst *LI : RIL) {
    assert(LI && contains(LI));
    ScopStmt *Stmt = getStmtFor(LI);
    if (Stmt && Stmt->getArrayAccessOrNULLFor(LI)) {
      invalidate(INVARIANTLOAD, LI->getDebugLoc(), LI->getParent());
      return;
    }
  }
}

void Scop::hoistInvariantLoads() {
  if (!PollyInvariantLoadHoisting)
    return;

  isl::union_map Writes = give(getWrites());
  for (ScopStmt &Stmt : *this) {
    InvariantAccessesTy InvariantAccesses;

    for (MemoryAccess *Access : Stmt)
      if (isl::set NHCtx = getNonHoistableCtx(Access, Writes))
        InvariantAccesses.push_back({Access, NHCtx.release()});

    // Transfer the memory access from the statement to the SCoP.
    for (auto InvMA : InvariantAccesses)
      Stmt.removeMemoryAccess(InvMA.MA);
    addInvariantLoads(Stmt, InvariantAccesses);
  }
}

/// Find the canonical scop array info object for a set of invariant load
/// hoisted loads. The canonical array is the one that corresponds to the
/// first load in the list of accesses which is used as base pointer of a
/// scop array.
static const ScopArrayInfo *findCanonicalArray(Scop *S,
                                               MemoryAccessList &Accesses) {
  for (MemoryAccess *Access : Accesses) {
    const ScopArrayInfo *CanonicalArray = S->getScopArrayInfoOrNull(
        Access->getAccessInstruction(), MemoryKind::Array);
    if (CanonicalArray)
      return CanonicalArray;
  }
  return nullptr;
}

/// Check if @p Array severs as base array in an invariant load.
static bool isUsedForIndirectHoistedLoad(Scop *S, const ScopArrayInfo *Array) {
  for (InvariantEquivClassTy &EqClass2 : S->getInvariantAccesses())
    for (MemoryAccess *Access2 : EqClass2.InvariantAccesses)
      if (Access2->getScopArrayInfo() == Array)
        return true;
  return false;
}

/// Replace the base pointer arrays in all memory accesses referencing @p Old,
/// with a reference to @p New.
static void replaceBasePtrArrays(Scop *S, const ScopArrayInfo *Old,
                                 const ScopArrayInfo *New) {
  for (ScopStmt &Stmt : *S)
    for (MemoryAccess *Access : Stmt) {
      if (Access->getLatestScopArrayInfo() != Old)
        continue;

      isl_id *Id = New->getBasePtrId();
      isl_map *Map = Access->getAccessRelation();
      Map = isl_map_set_tuple_id(Map, isl_dim_out, Id);
      Access->setAccessRelation(Map);
    }
}

void Scop::canonicalizeDynamicBasePtrs() {
  for (InvariantEquivClassTy &EqClass : InvariantEquivClasses) {
    MemoryAccessList &BasePtrAccesses = EqClass.InvariantAccesses;

    const ScopArrayInfo *CanonicalBasePtrSAI =
        findCanonicalArray(this, BasePtrAccesses);

    if (!CanonicalBasePtrSAI)
      continue;

    for (MemoryAccess *BasePtrAccess : BasePtrAccesses) {
      const ScopArrayInfo *BasePtrSAI = getScopArrayInfoOrNull(
          BasePtrAccess->getAccessInstruction(), MemoryKind::Array);
      if (!BasePtrSAI || BasePtrSAI == CanonicalBasePtrSAI ||
          !BasePtrSAI->isCompatibleWith(CanonicalBasePtrSAI))
        continue;

      // we currently do not canonicalize arrays where some accesses are
      // hoisted as invariant loads. If we would, we need to update the access
      // function of the invariant loads as well. However, as this is not a
      // very common situation, we leave this for now to avoid further
      // complexity increases.
      if (isUsedForIndirectHoistedLoad(this, BasePtrSAI))
        continue;

      replaceBasePtrArrays(this, BasePtrSAI, CanonicalBasePtrSAI);
    }
  }
}

ScopArrayInfo *Scop::getOrCreateScopArrayInfo(Value *BasePtr, Type *ElementType,
                                              ArrayRef<const SCEV *> Sizes,
                                              MemoryKind Kind,
                                              const char *BaseName) {
  assert((BasePtr || BaseName) &&
         "BasePtr and BaseName can not be nullptr at the same time.");
  assert(!(BasePtr && BaseName) && "BaseName is redundant.");
  auto &SAI = BasePtr ? ScopArrayInfoMap[std::make_pair(BasePtr, Kind)]
                      : ScopArrayNameMap[BaseName];
  if (!SAI) {
    auto &DL = getFunction().getParent()->getDataLayout();
    SAI.reset(new ScopArrayInfo(BasePtr, ElementType, getIslCtx(), Sizes, Kind,
                                DL, this, BaseName));
    ScopArrayInfoSet.insert(SAI.get());
  } else {
    SAI->updateElementType(ElementType);
    // In case of mismatching array sizes, we bail out by setting the run-time
    // context to false.
    if (!SAI->updateSizes(Sizes))
      invalidate(DELINEARIZATION, DebugLoc());
  }
  return SAI.get();
}

ScopArrayInfo *Scop::createScopArrayInfo(Type *ElementType,
                                         const std::string &BaseName,
                                         const std::vector<unsigned> &Sizes) {
  auto *DimSizeType = Type::getInt64Ty(getSE()->getContext());
  std::vector<const SCEV *> SCEVSizes;

  for (auto size : Sizes)
    if (size)
      SCEVSizes.push_back(getSE()->getConstant(DimSizeType, size, false));
    else
      SCEVSizes.push_back(nullptr);

  auto *SAI = getOrCreateScopArrayInfo(nullptr, ElementType, SCEVSizes,
                                       MemoryKind::Array, BaseName.c_str());
  return SAI;
}

const ScopArrayInfo *Scop::getScopArrayInfoOrNull(Value *BasePtr,
                                                  MemoryKind Kind) {
  auto *SAI = ScopArrayInfoMap[std::make_pair(BasePtr, Kind)].get();
  return SAI;
}

const ScopArrayInfo *Scop::getScopArrayInfo(Value *BasePtr, MemoryKind Kind) {
  auto *SAI = getScopArrayInfoOrNull(BasePtr, Kind);
  assert(SAI && "No ScopArrayInfo available for this base pointer");
  return SAI;
}

std::string Scop::getContextStr() const { return stringFromIslObj(Context); }

std::string Scop::getAssumedContextStr() const {
  assert(AssumedContext && "Assumed context not yet built");
  return stringFromIslObj(AssumedContext);
}

std::string Scop::getInvalidContextStr() const {
  return stringFromIslObj(InvalidContext);
}

std::string Scop::getNameStr() const {
  std::string ExitName, EntryName;
  std::tie(EntryName, ExitName) = getEntryExitStr();
  return EntryName + "---" + ExitName;
}

std::pair<std::string, std::string> Scop::getEntryExitStr() const {
  std::string ExitName, EntryName;
  raw_string_ostream ExitStr(ExitName);
  raw_string_ostream EntryStr(EntryName);

  R.getEntry()->printAsOperand(EntryStr, false);
  EntryStr.str();

  if (R.getExit()) {
    R.getExit()->printAsOperand(ExitStr, false);
    ExitStr.str();
  } else
    ExitName = "FunctionExit";

  return std::make_pair(EntryName, ExitName);
}

__isl_give isl_set *Scop::getContext() const { return isl_set_copy(Context); }
__isl_give isl_space *Scop::getParamSpace() const {
  return isl_set_get_space(Context);
}

__isl_give isl_set *Scop::getAssumedContext() const {
  assert(AssumedContext && "Assumed context not yet built");
  return isl_set_copy(AssumedContext);
}

bool Scop::isProfitable(bool ScalarsAreUnprofitable) const {
  if (PollyProcessUnprofitable)
    return true;

  if (isEmpty())
    return false;

  unsigned OptimizableStmtsOrLoops = 0;
  for (auto &Stmt : *this) {
    if (Stmt.getNumIterators() == 0)
      continue;

    bool ContainsArrayAccs = false;
    bool ContainsScalarAccs = false;
    for (auto *MA : Stmt) {
      if (MA->isRead())
        continue;
      ContainsArrayAccs |= MA->isLatestArrayKind();
      ContainsScalarAccs |= MA->isLatestScalarKind();
    }

    if (!ScalarsAreUnprofitable || (ContainsArrayAccs && !ContainsScalarAccs))
      OptimizableStmtsOrLoops += Stmt.getNumIterators();
  }

  return OptimizableStmtsOrLoops > 1;
}

bool Scop::hasFeasibleRuntimeContext() const {
  auto *PositiveContext = getAssumedContext();
  auto *NegativeContext = getInvalidContext();
  PositiveContext = addNonEmptyDomainConstraints(PositiveContext);
  bool IsFeasible = !(isl_set_is_empty(PositiveContext) ||
                      isl_set_is_subset(PositiveContext, NegativeContext));
  isl_set_free(PositiveContext);
  if (!IsFeasible) {
    isl_set_free(NegativeContext);
    return false;
  }

  auto *DomainContext = isl_union_set_params(getDomains());
  IsFeasible = !isl_set_is_subset(DomainContext, NegativeContext);
  IsFeasible &= !isl_set_is_subset(Context, NegativeContext);
  isl_set_free(NegativeContext);
  isl_set_free(DomainContext);

  return IsFeasible;
}

static std::string toString(AssumptionKind Kind) {
  switch (Kind) {
  case ALIASING:
    return "No-aliasing";
  case INBOUNDS:
    return "Inbounds";
  case WRAPPING:
    return "No-overflows";
  case UNSIGNED:
    return "Signed-unsigned";
  case COMPLEXITY:
    return "Low complexity";
  case PROFITABLE:
    return "Profitable";
  case ERRORBLOCK:
    return "No-error";
  case INFINITELOOP:
    return "Finite loop";
  case INVARIANTLOAD:
    return "Invariant load";
  case DELINEARIZATION:
    return "Delinearization";
  }
  llvm_unreachable("Unknown AssumptionKind!");
}

bool Scop::isEffectiveAssumption(__isl_keep isl_set *Set, AssumptionSign Sign) {
  if (Sign == AS_ASSUMPTION) {
    if (isl_set_is_subset(Context, Set))
      return false;

    if (isl_set_is_subset(AssumedContext, Set))
      return false;
  } else {
    if (isl_set_is_disjoint(Set, Context))
      return false;

    if (isl_set_is_subset(Set, InvalidContext))
      return false;
  }
  return true;
}

bool Scop::trackAssumption(AssumptionKind Kind, __isl_keep isl_set *Set,
                           DebugLoc Loc, AssumptionSign Sign, BasicBlock *BB) {
  if (PollyRemarksMinimal && !isEffectiveAssumption(Set, Sign))
    return false;

  // Do never emit trivial assumptions as they only clutter the output.
  if (!PollyRemarksMinimal) {
    isl_set *Univ = nullptr;
    if (Sign == AS_ASSUMPTION)
      Univ = isl_set_universe(isl_set_get_space(Set));

    bool IsTrivial = (Sign == AS_RESTRICTION && isl_set_is_empty(Set)) ||
                     (Sign == AS_ASSUMPTION && isl_set_is_equal(Univ, Set));
    isl_set_free(Univ);

    if (IsTrivial)
      return false;
  }

  switch (Kind) {
  case ALIASING:
    AssumptionsAliasing++;
    break;
  case INBOUNDS:
    AssumptionsInbounds++;
    break;
  case WRAPPING:
    AssumptionsWrapping++;
    break;
  case UNSIGNED:
    AssumptionsUnsigned++;
    break;
  case COMPLEXITY:
    AssumptionsComplexity++;
    break;
  case PROFITABLE:
    AssumptionsUnprofitable++;
    break;
  case ERRORBLOCK:
    AssumptionsErrorBlock++;
    break;
  case INFINITELOOP:
    AssumptionsInfiniteLoop++;
    break;
  case INVARIANTLOAD:
    AssumptionsInvariantLoad++;
    break;
  case DELINEARIZATION:
    AssumptionsDelinearization++;
    break;
  }

  auto Suffix = Sign == AS_ASSUMPTION ? " assumption:\t" : " restriction:\t";
  std::string Msg = toString(Kind) + Suffix + stringFromIslObj(Set);
  if (BB)
    ORE.emit(OptimizationRemarkAnalysis(DEBUG_TYPE, "AssumpRestrict", Loc, BB)
             << Msg);
  else
    ORE.emit(OptimizationRemarkAnalysis(DEBUG_TYPE, "AssumpRestrict", Loc,
                                        R.getEntry())
             << Msg);
  return true;
}

void Scop::addAssumption(AssumptionKind Kind, __isl_take isl_set *Set,
                         DebugLoc Loc, AssumptionSign Sign, BasicBlock *BB) {
  // Simplify the assumptions/restrictions first.
  Set = isl_set_gist_params(Set, getContext());

  if (!trackAssumption(Kind, Set, Loc, Sign, BB)) {
    isl_set_free(Set);
    return;
  }

  if (Sign == AS_ASSUMPTION) {
    AssumedContext = isl_set_intersect(AssumedContext, Set);
    AssumedContext = isl_set_coalesce(AssumedContext);
  } else {
    InvalidContext = isl_set_union(InvalidContext, Set);
    InvalidContext = isl_set_coalesce(InvalidContext);
  }
}

void Scop::recordAssumption(AssumptionKind Kind, __isl_take isl_set *Set,
                            DebugLoc Loc, AssumptionSign Sign, BasicBlock *BB) {
  assert((isl_set_is_params(Set) || BB) &&
         "Assumptions without a basic block must be parameter sets");
  RecordedAssumptions.push_back({Kind, Sign, Set, Loc, BB});
}

void Scop::addRecordedAssumptions() {
  while (!RecordedAssumptions.empty()) {
    const Assumption &AS = RecordedAssumptions.pop_back_val();

    if (!AS.BB) {
      addAssumption(AS.Kind, AS.Set, AS.Loc, AS.Sign, nullptr /* BasicBlock */);
      continue;
    }

    // If the domain was deleted the assumptions are void.
    isl_set *Dom = getDomainConditions(AS.BB);
    if (!Dom) {
      isl_set_free(AS.Set);
      continue;
    }

    // If a basic block was given use its domain to simplify the assumption.
    // In case of restrictions we know they only have to hold on the domain,
    // thus we can intersect them with the domain of the block. However, for
    // assumptions the domain has to imply them, thus:
    //                     _              _____
    //   Dom => S   <==>   A v B   <==>   A - B
    //
    // To avoid the complement we will register A - B as a restriction not an
    // assumption.
    isl_set *S = AS.Set;
    if (AS.Sign == AS_RESTRICTION)
      S = isl_set_params(isl_set_intersect(S, Dom));
    else /* (AS.Sign == AS_ASSUMPTION) */
      S = isl_set_params(isl_set_subtract(Dom, S));

    addAssumption(AS.Kind, S, AS.Loc, AS_RESTRICTION, AS.BB);
  }
}

void Scop::invalidate(AssumptionKind Kind, DebugLoc Loc, BasicBlock *BB) {
  addAssumption(Kind, isl_set_empty(getParamSpace()), Loc, AS_ASSUMPTION, BB);
}

__isl_give isl_set *Scop::getInvalidContext() const {
  return isl_set_copy(InvalidContext);
}

void Scop::printContext(raw_ostream &OS) const {
  OS << "Context:\n";
  OS.indent(4) << Context << "\n";

  OS.indent(4) << "Assumed Context:\n";
  OS.indent(4) << AssumedContext << "\n";

  OS.indent(4) << "Invalid Context:\n";
  OS.indent(4) << InvalidContext << "\n";

  unsigned Dim = 0;
  for (const SCEV *Parameter : Parameters)
    OS.indent(4) << "p" << Dim++ << ": " << *Parameter << "\n";
}

void Scop::printAliasAssumptions(raw_ostream &OS) const {
  int noOfGroups = 0;
  for (const MinMaxVectorPairTy &Pair : MinMaxAliasGroups) {
    if (Pair.second.size() == 0)
      noOfGroups += 1;
    else
      noOfGroups += Pair.second.size();
  }

  OS.indent(4) << "Alias Groups (" << noOfGroups << "):\n";
  if (MinMaxAliasGroups.empty()) {
    OS.indent(8) << "n/a\n";
    return;
  }

  for (const MinMaxVectorPairTy &Pair : MinMaxAliasGroups) {

    // If the group has no read only accesses print the write accesses.
    if (Pair.second.empty()) {
      OS.indent(8) << "[[";
      for (const MinMaxAccessTy &MMANonReadOnly : Pair.first) {
        OS << " <" << MMANonReadOnly.first << ", " << MMANonReadOnly.second
           << ">";
      }
      OS << " ]]\n";
    }

    for (const MinMaxAccessTy &MMAReadOnly : Pair.second) {
      OS.indent(8) << "[[";
      OS << " <" << MMAReadOnly.first << ", " << MMAReadOnly.second << ">";
      for (const MinMaxAccessTy &MMANonReadOnly : Pair.first) {
        OS << " <" << MMANonReadOnly.first << ", " << MMANonReadOnly.second
           << ">";
      }
      OS << " ]]\n";
    }
  }
}

void Scop::printStatements(raw_ostream &OS, bool Reproducible) const {
  OS << "Statements {\n";

  for (const ScopStmt &Stmt : *this)
    Stmt.print(OS, Reproducible);

  OS.indent(4) << "}\n";
}

void Scop::printArrayInfo(raw_ostream &OS) const {
  OS << "Arrays {\n";

  for (auto &Array : arrays())
    Array->print(OS);

  OS.indent(4) << "}\n";

  OS.indent(4) << "Arrays (Bounds as pw_affs) {\n";

  for (auto &Array : arrays())
    Array->print(OS, /* SizeAsPwAff */ true);

  OS.indent(4) << "}\n";
}

void Scop::print(raw_ostream &OS, bool Reproducible) const {
  OS.indent(4) << "Function: " << getFunction().getName() << "\n";
  OS.indent(4) << "Region: " << getNameStr() << "\n";
  OS.indent(4) << "Max Loop Depth:  " << getMaxLoopDepth() << "\n";
  OS.indent(4) << "Invariant Accesses: {\n";
  for (const auto &IAClass : InvariantEquivClasses) {
    const auto &MAs = IAClass.InvariantAccesses;
    if (MAs.empty()) {
      OS.indent(12) << "Class Pointer: " << *IAClass.IdentifyingPointer << "\n";
    } else {
      MAs.front()->print(OS);
      OS.indent(12) << "Execution Context: " << IAClass.ExecutionContext
                    << "\n";
    }
  }
  OS.indent(4) << "}\n";
  printContext(OS.indent(4));
  printArrayInfo(OS.indent(4));
  printAliasAssumptions(OS);
  printStatements(OS.indent(4), Reproducible);
}

void Scop::dump() const { print(dbgs(), false); }

isl_ctx *Scop::getIslCtx() const { return IslCtx.get(); }

__isl_give PWACtx Scop::getPwAff(const SCEV *E, BasicBlock *BB,
                                 bool NonNegative) {
  // First try to use the SCEVAffinator to generate a piecewise defined
  // affine function from @p E in the context of @p BB. If that tasks becomes to
  // complex the affinator might return a nullptr. In such a case we invalidate
  // the SCoP and return a dummy value. This way we do not need to add error
  // handling code to all users of this function.
  auto PWAC = Affinator.getPwAff(E, BB);
  if (PWAC.first) {
    // TODO: We could use a heuristic and either use:
    //         SCEVAffinator::takeNonNegativeAssumption
    //       or
    //         SCEVAffinator::interpretAsUnsigned
    //       to deal with unsigned or "NonNegative" SCEVs.
    if (NonNegative)
      Affinator.takeNonNegativeAssumption(PWAC);
    return PWAC;
  }

  auto DL = BB ? BB->getTerminator()->getDebugLoc() : DebugLoc();
  invalidate(COMPLEXITY, DL, BB);
  return Affinator.getPwAff(SE->getZero(E->getType()), BB);
}

__isl_give isl_union_set *Scop::getDomains() const {
  isl_space *EmptySpace = isl_space_params_alloc(getIslCtx(), 0);
  isl_union_set *Domain = isl_union_set_empty(EmptySpace);

  for (const ScopStmt &Stmt : *this)
    Domain = isl_union_set_add_set(Domain, Stmt.getDomain());

  return Domain;
}

__isl_give isl_pw_aff *Scop::getPwAffOnly(const SCEV *E, BasicBlock *BB) {
  PWACtx PWAC = getPwAff(E, BB);
  isl_set_free(PWAC.second);
  return PWAC.first;
}

__isl_give isl_union_map *
Scop::getAccessesOfType(std::function<bool(MemoryAccess &)> Predicate) {
  isl_union_map *Accesses = isl_union_map_empty(getParamSpace());

  for (ScopStmt &Stmt : *this) {
    for (MemoryAccess *MA : Stmt) {
      if (!Predicate(*MA))
        continue;

      isl_set *Domain = Stmt.getDomain();
      isl_map *AccessDomain = MA->getAccessRelation();
      AccessDomain = isl_map_intersect_domain(AccessDomain, Domain);
      Accesses = isl_union_map_add_map(Accesses, AccessDomain);
    }
  }
  return isl_union_map_coalesce(Accesses);
}

__isl_give isl_union_map *Scop::getMustWrites() {
  return getAccessesOfType([](MemoryAccess &MA) { return MA.isMustWrite(); });
}

__isl_give isl_union_map *Scop::getMayWrites() {
  return getAccessesOfType([](MemoryAccess &MA) { return MA.isMayWrite(); });
}

__isl_give isl_union_map *Scop::getWrites() {
  return getAccessesOfType([](MemoryAccess &MA) { return MA.isWrite(); });
}

__isl_give isl_union_map *Scop::getReads() {
  return getAccessesOfType([](MemoryAccess &MA) { return MA.isRead(); });
}

__isl_give isl_union_map *Scop::getAccesses() {
  return getAccessesOfType([](MemoryAccess &MA) { return true; });
}

// Check whether @p Node is an extension node.
//
// @return true if @p Node is an extension node.
isl_bool isNotExtNode(__isl_keep isl_schedule_node *Node, void *User) {
  if (isl_schedule_node_get_type(Node) == isl_schedule_node_extension)
    return isl_bool_error;
  else
    return isl_bool_true;
}

bool Scop::containsExtensionNode(__isl_keep isl_schedule *Schedule) {
  return isl_schedule_foreach_schedule_node_top_down(Schedule, isNotExtNode,
                                                     nullptr) == isl_stat_error;
}

__isl_give isl_union_map *Scop::getSchedule() const {
  auto *Tree = getScheduleTree();
  if (containsExtensionNode(Tree)) {
    isl_schedule_free(Tree);
    return nullptr;
  }
  auto *S = isl_schedule_get_map(Tree);
  isl_schedule_free(Tree);
  return S;
}

__isl_give isl_schedule *Scop::getScheduleTree() const {
  return isl_schedule_intersect_domain(isl_schedule_copy(Schedule),
                                       getDomains());
}

void Scop::setSchedule(__isl_take isl_union_map *NewSchedule) {
  auto *S = isl_schedule_from_domain(getDomains());
  S = isl_schedule_insert_partial_schedule(
      S, isl_multi_union_pw_aff_from_union_map(NewSchedule));
  isl_schedule_free(Schedule);
  Schedule = S;
}

void Scop::setScheduleTree(__isl_take isl_schedule *NewSchedule) {
  isl_schedule_free(Schedule);
  Schedule = NewSchedule;
}

bool Scop::restrictDomains(__isl_take isl_union_set *Domain) {
  bool Changed = false;
  for (ScopStmt &Stmt : *this) {
    isl_union_set *StmtDomain = isl_union_set_from_set(Stmt.getDomain());
    isl_union_set *NewStmtDomain = isl_union_set_intersect(
        isl_union_set_copy(StmtDomain), isl_union_set_copy(Domain));

    if (isl_union_set_is_subset(StmtDomain, NewStmtDomain)) {
      isl_union_set_free(StmtDomain);
      isl_union_set_free(NewStmtDomain);
      continue;
    }

    Changed = true;

    isl_union_set_free(StmtDomain);
    NewStmtDomain = isl_union_set_coalesce(NewStmtDomain);

    if (isl_union_set_is_empty(NewStmtDomain)) {
      Stmt.restrictDomain(isl_set_empty(Stmt.getDomainSpace()));
      isl_union_set_free(NewStmtDomain);
    } else
      Stmt.restrictDomain(isl_set_from_union_set(NewStmtDomain));
  }
  isl_union_set_free(Domain);
  return Changed;
}

ScalarEvolution *Scop::getSE() const { return SE; }

// Create an isl_multi_union_aff that defines an identity mapping from the
// elements of USet to their N-th dimension.
//
// # Example:
//
//            Domain: { A[i,j]; B[i,j,k] }
//                 N: 1
//
// Resulting Mapping: { {A[i,j] -> [(j)]; B[i,j,k] -> [(j)] }
//
// @param USet   A union set describing the elements for which to generate a
//               mapping.
// @param N      The dimension to map to.
// @returns      A mapping from USet to its N-th dimension.
static isl::multi_union_pw_aff mapToDimension(isl::union_set USet, int N) {
  assert(N >= 0);
  assert(USet);
  assert(!USet.is_empty());

  auto Result = isl::union_pw_multi_aff::empty(USet.get_space());

  auto Lambda = [&Result, N](isl::set S) -> isl::stat {
    int Dim = S.dim(isl::dim::set);
    auto PMA = isl::pw_multi_aff::project_out_map(S.get_space(), isl::dim::set,
                                                  N, Dim - N);
    if (N > 1)
      PMA = PMA.drop_dims(isl::dim::out, 0, N - 1);

    Result = Result.add_pw_multi_aff(PMA);
    return isl::stat::ok;
  };

  isl::stat Res = USet.foreach_set(Lambda);
  (void)Res;

  assert(Res == isl::stat::ok);

  return isl::multi_union_pw_aff(isl::union_pw_multi_aff(Result));
}

void Scop::addScopStmt(BasicBlock *BB, Loop *SurroundingLoop,
                       std::vector<Instruction *> Instructions) {
  assert(BB && "Unexpected nullptr!");
  Stmts.emplace_back(*this, *BB, SurroundingLoop, Instructions);
  auto *Stmt = &Stmts.back();
  StmtMap[BB].push_back(Stmt);
}

void Scop::addScopStmt(Region *R, Loop *SurroundingLoop) {
  assert(R && "Unexpected nullptr!");
  Stmts.emplace_back(*this, *R, SurroundingLoop);
  auto *Stmt = &Stmts.back();
  for (BasicBlock *BB : R->blocks())
    StmtMap[BB].push_back(Stmt);
}

static int countLoops(Loop *L, const Region &IfContainedBy) {
  int Result = IfContainedBy.contains(L);
  for (auto SubLoop : L->getSubLoops())
    Result += countLoops(SubLoop, IfContainedBy);
  return Result;
}

int Scop::getNumContainedLoops() const {
  int Result = 0;
  for (auto TopLevelLoop : *getLI())
    Result += countLoops(TopLevelLoop, getRegion());
  return Result;
}

int Scop::getNumScalarAccesses() const {
  int Result = 0;
  for (auto &Stmt : *this) {
    for (auto MA : Stmt) {
      if (MA->isLatestScalarKind())
        Result += 1;
    }
  }
  return Result;
}

int Scop::getNumScalarDeps() const {
  int Result = 0;
  for (auto &Stmt : *this) {
    for (auto MA : Stmt) {
      if (MA->isLatestValueKind() && MA->isRead())
        Result += 1;

      if (MA->isLatestAnyPHIKind() && MA->isWrite())
        Result += 1;
    }
  }
  return Result;
}

static Loop *commonLoop(Loop *L1, Loop *L2) {
  while (true) {
    if (!L1 || !L2)
      return nullptr;

    if (L1 == L2)
      return L1;

    if (L1->contains(L2))
      return L1;

    if (L2->contains(L1))
      return L2;

    L1 = L1->getParentLoop();
  }
}

int Scop::getNumScalarLoopDeps() const {
  ScalarDefUseChains DefUse;
  DefUse.compute(this);

  int Result = 0;
  for (auto &Stmt : *this) {
    for (auto MA : Stmt) {
      if (MA->isLatestValueKind() && MA->isRead()) {
        auto Def = DefUse.getValueDef(MA->getLatestScopArrayInfo());
        if (!Def)
          continue;

        auto CommonLoop = commonLoop(MA->getStatement()->getSurroundingLoop(),
                                     Def->getStatement()->getSurroundingLoop());
        if (contains(CommonLoop))
          Result += 1;
      }

      else if (MA->isLatestAnyPHIKind() && MA->isWrite()) {
        auto PHI = DefUse.getPHIRead(MA->getScopArrayInfo());
        if (!PHI)
          continue;

        auto CommonLoop = commonLoop(MA->getStatement()->getSurroundingLoop(),
                                     PHI->getStatement()->getSurroundingLoop());
        if (contains(CommonLoop))
          Result += 1;
      }
    }
  }
  return Result;
}

int Scop::getNumScalarWritesInLoops() const {
  int Result = 0;
  for (auto &Stmt : *this) {
    for (auto MA : Stmt) {
      if (!MA->isLatestScalarKind())
        continue;
      if (!MA->isWrite())
        continue;

      if (contains(MA->getStatement()->getSurroundingLoop()))
        Result += 1;
    }
  }
  return Result;
}

ScopStmt *Scop::addScopStmt(__isl_take isl_map *SourceRel,
                            __isl_take isl_map *TargetRel,
                            __isl_take isl_set *Domain) {
#ifndef NDEBUG
  isl_set *SourceDomain = isl_map_domain(isl_map_copy(SourceRel));
  isl_set *TargetDomain = isl_map_domain(isl_map_copy(TargetRel));
  assert(isl_set_is_subset(Domain, TargetDomain) &&
         "Target access not defined for complete statement domain");
  assert(isl_set_is_subset(Domain, SourceDomain) &&
         "Source access not defined for complete statement domain");
  isl_set_free(SourceDomain);
  isl_set_free(TargetDomain);
#endif
  Stmts.emplace_back(*this, SourceRel, TargetRel, Domain);
  CopyStmtsNum++;
  return &(Stmts.back());
}

void Scop::buildSchedule(LoopInfo &LI) {
  Loop *L = getLoopSurroundingScop(*this, LI);
  LoopStackTy LoopStack({LoopStackElementTy(L, nullptr, 0)});
  buildSchedule(getRegion().getNode(), LoopStack, LI);
  assert(LoopStack.size() == 1 && LoopStack.back().L == L);
  Schedule = LoopStack[0].Schedule;
}

/// To generate a schedule for the elements in a Region we traverse the Region
/// in reverse-post-order and add the contained RegionNodes in traversal order
/// to the schedule of the loop that is currently at the top of the LoopStack.
/// For loop-free codes, this results in a correct sequential ordering.
///
/// Example:
///           bb1(0)
///         /     \.
///      bb2(1)   bb3(2)
///         \    /  \.
///          bb4(3)  bb5(4)
///             \   /
///              bb6(5)
///
/// Including loops requires additional processing. Whenever a loop header is
/// encountered, the corresponding loop is added to the @p LoopStack. Starting
/// from an empty schedule, we first process all RegionNodes that are within
/// this loop and complete the sequential schedule at this loop-level before
/// processing about any other nodes. To implement this
/// loop-nodes-first-processing, the reverse post-order traversal is
/// insufficient. Hence, we additionally check if the traversal yields
/// sub-regions or blocks that are outside the last loop on the @p LoopStack.
/// These region-nodes are then queue and only traverse after the all nodes
/// within the current loop have been processed.
void Scop::buildSchedule(Region *R, LoopStackTy &LoopStack, LoopInfo &LI) {
  Loop *OuterScopLoop = getLoopSurroundingScop(*this, LI);

  ReversePostOrderTraversal<Region *> RTraversal(R);
  std::deque<RegionNode *> WorkList(RTraversal.begin(), RTraversal.end());
  std::deque<RegionNode *> DelayList;
  bool LastRNWaiting = false;

  // Iterate over the region @p R in reverse post-order but queue
  // sub-regions/blocks iff they are not part of the last encountered but not
  // completely traversed loop. The variable LastRNWaiting is a flag to indicate
  // that we queued the last sub-region/block from the reverse post-order
  // iterator. If it is set we have to explore the next sub-region/block from
  // the iterator (if any) to guarantee progress. If it is not set we first try
  // the next queued sub-region/blocks.
  while (!WorkList.empty() || !DelayList.empty()) {
    RegionNode *RN;

    if ((LastRNWaiting && !WorkList.empty()) || DelayList.size() == 0) {
      RN = WorkList.front();
      WorkList.pop_front();
      LastRNWaiting = false;
    } else {
      RN = DelayList.front();
      DelayList.pop_front();
    }

    Loop *L = getRegionNodeLoop(RN, LI);
    if (!contains(L))
      L = OuterScopLoop;

    Loop *LastLoop = LoopStack.back().L;
    if (LastLoop != L) {
      if (LastLoop && !LastLoop->contains(L)) {
        LastRNWaiting = true;
        DelayList.push_back(RN);
        continue;
      }
      LoopStack.push_back({L, nullptr, 0});
    }
    buildSchedule(RN, LoopStack, LI);
  }

  return;
}

void Scop::buildSchedule(RegionNode *RN, LoopStackTy &LoopStack, LoopInfo &LI) {

  if (RN->isSubRegion()) {
    auto *LocalRegion = RN->getNodeAs<Region>();
    if (!isNonAffineSubRegion(LocalRegion)) {
      buildSchedule(LocalRegion, LoopStack, LI);
      return;
    }
  }

  auto &LoopData = LoopStack.back();
  LoopData.NumBlocksProcessed += getNumBlocksInRegionNode(RN);

  for (auto *Stmt : getStmtListFor(RN)) {
    auto *UDomain = isl_union_set_from_set(Stmt->getDomain());
    auto *StmtSchedule = isl_schedule_from_domain(UDomain);
    LoopData.Schedule = combineInSequence(LoopData.Schedule, StmtSchedule);
  }

  // Check if we just processed the last node in this loop. If we did, finalize
  // the loop by:
  //
  //   - adding new schedule dimensions
  //   - folding the resulting schedule into the parent loop schedule
  //   - dropping the loop schedule from the LoopStack.
  //
  // Then continue to check surrounding loops, which might also have been
  // completed by this node.
  while (LoopData.L &&
         LoopData.NumBlocksProcessed == getNumBlocksInLoop(LoopData.L)) {
    auto *Schedule = LoopData.Schedule;
    auto NumBlocksProcessed = LoopData.NumBlocksProcessed;

    LoopStack.pop_back();
    auto &NextLoopData = LoopStack.back();

    if (Schedule) {
      isl::union_set Domain = give(isl_schedule_get_domain(Schedule));
      isl::multi_union_pw_aff MUPA = mapToDimension(Domain, LoopStack.size());
      Schedule = isl_schedule_insert_partial_schedule(Schedule, MUPA.release());
      NextLoopData.Schedule =
          combineInSequence(NextLoopData.Schedule, Schedule);
    }

    NextLoopData.NumBlocksProcessed += NumBlocksProcessed;
    LoopData = NextLoopData;
  }
}

ScopStmt *Scop::getStmtFor(BasicBlock *BB) const {
  auto StmtMapIt = StmtMap.find(BB);
  if (StmtMapIt == StmtMap.end())
    return nullptr;
  assert(StmtMapIt->second.size() == 1);
  return StmtMapIt->second.front();
}

ArrayRef<ScopStmt *> Scop::getStmtListFor(BasicBlock *BB) const {
  auto StmtMapIt = StmtMap.find(BB);
  if (StmtMapIt == StmtMap.end())
    return {};
  assert(StmtMapIt->second.size() == 1 &&
         "Each statement corresponds to exactly one BB.");
  return StmtMapIt->second;
}

ScopStmt *Scop::getLastStmtFor(BasicBlock *BB) const {
  ArrayRef<ScopStmt *> StmtList = getStmtListFor(BB);
  if (StmtList.size() > 0)
    return StmtList.back();
  return nullptr;
}

ArrayRef<ScopStmt *> Scop::getStmtListFor(RegionNode *RN) const {
  if (RN->isSubRegion())
    return getStmtListFor(RN->getNodeAs<Region>());
  return getStmtListFor(RN->getNodeAs<BasicBlock>());
}

ArrayRef<ScopStmt *> Scop::getStmtListFor(Region *R) const {
  return getStmtListFor(R->getEntry());
}

int Scop::getRelativeLoopDepth(const Loop *L) const {
  if (!L || !R.contains(L))
    return -1;
  // outermostLoopInRegion always returns nullptr for top level regions
  if (R.isTopLevelRegion()) {
    // LoopInfo's depths start at 1, we start at 0
    return L->getLoopDepth() - 1;
  } else {
    Loop *OuterLoop = R.outermostLoopInRegion(const_cast<Loop *>(L));
    assert(OuterLoop);
    return L->getLoopDepth() - OuterLoop->getLoopDepth();
  }
}

ScopArrayInfo *Scop::getArrayInfoByName(const std::string BaseName) {
  for (auto &SAI : arrays()) {
    if (SAI->getName() == BaseName)
      return SAI;
  }
  return nullptr;
}

void Scop::addAccessData(MemoryAccess *Access) {
  const ScopArrayInfo *SAI = Access->getOriginalScopArrayInfo();
  assert(SAI && "can only use after access relations have been constructed");

  if (Access->isOriginalValueKind() && Access->isRead())
    ValueUseAccs[SAI].push_back(Access);
  else if (Access->isOriginalAnyPHIKind() && Access->isWrite())
    PHIIncomingAccs[SAI].push_back(Access);
}

void Scop::removeAccessData(MemoryAccess *Access) {
  if (Access->isOriginalValueKind() && Access->isRead()) {
    auto &Uses = ValueUseAccs[Access->getScopArrayInfo()];
    std::remove(Uses.begin(), Uses.end(), Access);
  } else if (Access->isOriginalAnyPHIKind() && Access->isWrite()) {
    auto &Incomings = PHIIncomingAccs[Access->getScopArrayInfo()];
    std::remove(Incomings.begin(), Incomings.end(), Access);
  }
}

MemoryAccess *Scop::getValueDef(const ScopArrayInfo *SAI) const {
  assert(SAI->isValueKind());

  Instruction *Val = dyn_cast<Instruction>(SAI->getBasePtr());
  if (!Val)
    return nullptr;

  ScopStmt *Stmt = getStmtFor(Val);
  if (!Stmt)
    return nullptr;

  return Stmt->lookupValueWriteOf(Val);
}

ArrayRef<MemoryAccess *> Scop::getValueUses(const ScopArrayInfo *SAI) const {
  assert(SAI->isValueKind());
  auto It = ValueUseAccs.find(SAI);
  if (It == ValueUseAccs.end())
    return {};
  return It->second;
}

MemoryAccess *Scop::getPHIRead(const ScopArrayInfo *SAI) const {
  assert(SAI->isPHIKind() || SAI->isExitPHIKind());

  if (SAI->isExitPHIKind())
    return nullptr;

  PHINode *PHI = cast<PHINode>(SAI->getBasePtr());
  ScopStmt *Stmt = getStmtFor(PHI);
  assert(Stmt && "PHINode must be within the SCoP");

  return Stmt->lookupPHIReadOf(PHI);
}

ArrayRef<MemoryAccess *> Scop::getPHIIncomings(const ScopArrayInfo *SAI) const {
  assert(SAI->isPHIKind() || SAI->isExitPHIKind());
  auto It = PHIIncomingAccs.find(SAI);
  if (It == PHIIncomingAccs.end())
    return {};
  return It->second;
}

//===----------------------------------------------------------------------===//
void ScopInfoRegionPass::getAnalysisUsage(AnalysisUsage &AU) const {
  AU.addRequired<LoopInfoWrapperPass>();
  AU.addRequired<RegionInfoPass>();
  AU.addRequired<DominatorTreeWrapperPass>();
  AU.addRequiredTransitive<ScalarEvolutionWrapperPass>();
  AU.addRequiredTransitive<ScopDetectionWrapperPass>();
  AU.addRequired<AAResultsWrapperPass>();
  AU.addRequired<AssumptionCacheTracker>();
  AU.setPreservesAll();
}

void updateLoopCountStatistic(ScopDetection::LoopStats Stats) {
  NumLoopsInScop += Stats.NumLoops;
  MaxNumLoopsInScop =
      std::max(MaxNumLoopsInScop.getValue(), (unsigned)Stats.NumLoops);

  if (Stats.MaxDepth == 1)
    NumScopsDepthOne++;
  else if (Stats.MaxDepth == 2)
    NumScopsDepthTwo++;
  else if (Stats.MaxDepth == 3)
    NumScopsDepthThree++;
  else if (Stats.MaxDepth == 4)
    NumScopsDepthFour++;
  else if (Stats.MaxDepth == 5)
    NumScopsDepthFive++;
  else
    NumScopsDepthLarger++;
}

bool ScopInfoRegionPass::runOnRegion(Region *R, RGPassManager &RGM) {
  auto &SD = getAnalysis<ScopDetectionWrapperPass>().getSD();

  if (!SD.isMaxRegionInScop(*R))
    return false;

  Function *F = R->getEntry()->getParent();
  auto &SE = getAnalysis<ScalarEvolutionWrapperPass>().getSE();
  auto &LI = getAnalysis<LoopInfoWrapperPass>().getLoopInfo();
  auto &AA = getAnalysis<AAResultsWrapperPass>().getAAResults();
  auto const &DL = F->getParent()->getDataLayout();
  auto &DT = getAnalysis<DominatorTreeWrapperPass>().getDomTree();
  auto &AC = getAnalysis<AssumptionCacheTracker>().getAssumptionCache(*F);

  ScopBuilder SB(R, AC, AA, DL, DT, LI, SD, SE);
  S = SB.getScop(); // take ownership of scop object

  if (S) {
    ScopDetection::LoopStats Stats =
        ScopDetection::countBeneficialLoops(&S->getRegion(), SE, LI, 0);
    updateLoopCountStatistic(Stats);
  }

  return false;
}

void ScopInfoRegionPass::print(raw_ostream &OS, const Module *) const {
  if (S)
    S->print(OS);
  else
    OS << "Invalid Scop!\n";
}

char ScopInfoRegionPass::ID = 0;

Pass *polly::createScopInfoRegionPassPass() { return new ScopInfoRegionPass(); }

INITIALIZE_PASS_BEGIN(ScopInfoRegionPass, "polly-scops",
                      "Polly - Create polyhedral description of Scops", false,
                      false);
INITIALIZE_PASS_DEPENDENCY(AAResultsWrapperPass);
INITIALIZE_PASS_DEPENDENCY(AssumptionCacheTracker);
INITIALIZE_PASS_DEPENDENCY(LoopInfoWrapperPass);
INITIALIZE_PASS_DEPENDENCY(RegionInfoPass);
INITIALIZE_PASS_DEPENDENCY(ScalarEvolutionWrapperPass);
INITIALIZE_PASS_DEPENDENCY(ScopDetectionWrapperPass);
INITIALIZE_PASS_DEPENDENCY(DominatorTreeWrapperPass);
INITIALIZE_PASS_END(ScopInfoRegionPass, "polly-scops",
                    "Polly - Create polyhedral description of Scops", false,
                    false)

//===----------------------------------------------------------------------===//
ScopInfo::ScopInfo(const DataLayout &DL, ScopDetection &SD, ScalarEvolution &SE,
                   LoopInfo &LI, AliasAnalysis &AA, DominatorTree &DT,
                   AssumptionCache &AC) {
  /// Create polyhedral description of scops for all the valid regions of a
  /// function.
  for (auto &It : SD) {
    Region *R = const_cast<Region *>(It);
    if (!SD.isMaxRegionInScop(*R))
      continue;

    ScopBuilder SB(R, AC, AA, DL, DT, LI, SD, SE);
    std::unique_ptr<Scop> S = SB.getScop();
    if (!S)
      continue;
    bool Inserted = RegionToScopMap.insert({R, std::move(S)}).second;
    assert(Inserted && "Building Scop for the same region twice!");
    (void)Inserted;
  }
}

AnalysisKey ScopInfoAnalysis::Key;

ScopInfoAnalysis::Result ScopInfoAnalysis::run(Function &F,
                                               FunctionAnalysisManager &FAM) {
  auto &SD = FAM.getResult<ScopAnalysis>(F);
  auto &SE = FAM.getResult<ScalarEvolutionAnalysis>(F);
  auto &LI = FAM.getResult<LoopAnalysis>(F);
  auto &AA = FAM.getResult<AAManager>(F);
  auto &DT = FAM.getResult<DominatorTreeAnalysis>(F);
  auto &AC = FAM.getResult<AssumptionAnalysis>(F);
  auto &DL = F.getParent()->getDataLayout();
  return {DL, SD, SE, LI, AA, DT, AC};
}

PreservedAnalyses ScopInfoPrinterPass::run(Function &F,
                                           FunctionAnalysisManager &FAM) {
  auto &SI = FAM.getResult<ScopInfoAnalysis>(F);
  for (auto &It : SI) {
    if (It.second)
      It.second->print(Stream);
    else
      Stream << "Invalid Scop!\n";
  }
  return PreservedAnalyses::all();
}

void ScopInfoWrapperPass::getAnalysisUsage(AnalysisUsage &AU) const {
  AU.addRequired<LoopInfoWrapperPass>();
  AU.addRequired<RegionInfoPass>();
  AU.addRequired<DominatorTreeWrapperPass>();
  AU.addRequiredTransitive<ScalarEvolutionWrapperPass>();
  AU.addRequiredTransitive<ScopDetectionWrapperPass>();
  AU.addRequired<AAResultsWrapperPass>();
  AU.addRequired<AssumptionCacheTracker>();
  AU.setPreservesAll();
}

bool ScopInfoWrapperPass::runOnFunction(Function &F) {
  auto &SD = getAnalysis<ScopDetectionWrapperPass>().getSD();
  auto &SE = getAnalysis<ScalarEvolutionWrapperPass>().getSE();
  auto &LI = getAnalysis<LoopInfoWrapperPass>().getLoopInfo();
  auto &AA = getAnalysis<AAResultsWrapperPass>().getAAResults();
  auto const &DL = F.getParent()->getDataLayout();
  auto &DT = getAnalysis<DominatorTreeWrapperPass>().getDomTree();
  auto &AC = getAnalysis<AssumptionCacheTracker>().getAssumptionCache(F);

  Result.reset(new ScopInfo{DL, SD, SE, LI, AA, DT, AC});
  return false;
}

void ScopInfoWrapperPass::print(raw_ostream &OS, const Module *) const {
  for (auto &It : *Result) {
    if (It.second)
      It.second->print(OS);
    else
      OS << "Invalid Scop!\n";
  }
}

char ScopInfoWrapperPass::ID = 0;

Pass *polly::createScopInfoWrapperPassPass() {
  return new ScopInfoWrapperPass();
}

INITIALIZE_PASS_BEGIN(
    ScopInfoWrapperPass, "polly-function-scops",
    "Polly - Create polyhedral description of all Scops of a function", false,
    false);
INITIALIZE_PASS_DEPENDENCY(AAResultsWrapperPass);
INITIALIZE_PASS_DEPENDENCY(AssumptionCacheTracker);
INITIALIZE_PASS_DEPENDENCY(LoopInfoWrapperPass);
INITIALIZE_PASS_DEPENDENCY(RegionInfoPass);
INITIALIZE_PASS_DEPENDENCY(ScalarEvolutionWrapperPass);
INITIALIZE_PASS_DEPENDENCY(ScopDetectionWrapperPass);
INITIALIZE_PASS_DEPENDENCY(DominatorTreeWrapperPass);
INITIALIZE_PASS_END(
    ScopInfoWrapperPass, "polly-function-scops",
    "Polly - Create polyhedral description of all Scops of a function", false,
    false)<|MERGE_RESOLUTION|>--- conflicted
+++ resolved
@@ -1447,24 +1447,7 @@
   }
 }
 
-<<<<<<< HEAD
-MemoryAccess *ScopStmt::lookupPHIReadOf(PHINode *PHI) const {
-  for (auto *MA : *this) {
-    if (!MA->isRead())
-      continue;
-    if (!MA->isOriginalAnyPHIKind())
-      continue;
-
-    if (MA->getAccessInstruction() == PHI)
-      return MA;
-  }
-  return nullptr;
-}
-
 void ScopStmt::addAccess(MemoryAccess *Access, bool Prepend) {
-=======
-void ScopStmt::addAccess(MemoryAccess *Access) {
->>>>>>> b73dbb47
   Instruction *AccessInst = Access->getAccessInstruction();
 
   if (Access->isArrayKind()) {
