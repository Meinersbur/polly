//===--------- ScopInfo.cpp ----------------------------------------------===//
//
//                     The LLVM Compiler Infrastructure
//
// This file is distributed under the University of Illinois Open Source
// License. See LICENSE.TXT for details.
//
//===----------------------------------------------------------------------===//
//
// Create a polyhedral description for a static control flow region.
//
// The pass creates a polyhedral description of the Scops detected by the Scop
// detection derived from their LLVM-IR code.
//
// This representation is shared among several tools in the polyhedral
// community, which are e.g. Cloog, Pluto, Loopo, Graphite.
//
//===----------------------------------------------------------------------===//

#include "polly/ScopInfo.h"
#include "polly/LinkAllPasses.h"
#include "polly/Options.h"
#include "polly/ScopBuilder.h"
#include "polly/Support/GICHelper.h"
#include "polly/Support/ISLOStream.h"
#include "polly/Support/SCEVValidator.h"
#include "polly/Support/ScopHelper.h"
#include "polly/Support/VirtualInstruction.h"
#include "llvm/ADT/DepthFirstIterator.h"
#include "llvm/ADT/MapVector.h"
#include "llvm/ADT/PostOrderIterator.h"
#include "llvm/ADT/STLExtras.h"
#include "llvm/ADT/SetVector.h"
#include "llvm/ADT/Statistic.h"
#include "llvm/ADT/StringExtras.h"
#include "llvm/Analysis/AliasAnalysis.h"
#include "llvm/Analysis/AssumptionCache.h"
#include "llvm/Analysis/Loads.h"
#include "llvm/Analysis/LoopInfo.h"
#include "llvm/Analysis/LoopIterator.h"
#include "llvm/Analysis/RegionIterator.h"
#include "llvm/Analysis/ScalarEvolutionExpressions.h"
#include "llvm/IR/DiagnosticInfo.h"
#include "llvm/Support/Debug.h"
#include "isl/aff.h"
#include "isl/constraint.h"
#include "isl/local_space.h"
#include "isl/map.h"
#include "isl/options.h"
#include "isl/printer.h"
#include "isl/schedule.h"
#include "isl/schedule_node.h"
#include "isl/set.h"
#include "isl/union_map.h"
#include "isl/union_set.h"
#include "isl/val.h"
#include <sstream>
#include <string>
#include <vector>

using namespace llvm;
using namespace polly;

#define DEBUG_TYPE "polly-scops"

STATISTIC(AssumptionsAliasing, "Number of aliasing assumptions taken.");
STATISTIC(AssumptionsInbounds, "Number of inbounds assumptions taken.");
STATISTIC(AssumptionsWrapping, "Number of wrapping assumptions taken.");
STATISTIC(AssumptionsUnsigned, "Number of unsigned assumptions taken.");
STATISTIC(AssumptionsComplexity, "Number of too complex SCoPs.");
STATISTIC(AssumptionsUnprofitable, "Number of unprofitable SCoPs.");
STATISTIC(AssumptionsErrorBlock, "Number of error block assumptions taken.");
STATISTIC(AssumptionsInfiniteLoop, "Number of bounded loop assumptions taken.");
STATISTIC(AssumptionsInvariantLoad,
          "Number of invariant loads assumptions taken.");
STATISTIC(AssumptionsDelinearization,
          "Number of delinearization assumptions taken.");

STATISTIC(NumLoopsInScop, "Number of loops in scops");
STATISTIC(NumScopsDepthOne, "Number of scops with maximal loop depth 1");
STATISTIC(NumScopsDepthTwo, "Number of scops with maximal loop depth 2");
STATISTIC(NumScopsDepthThree, "Number of scops with maximal loop depth 3");
STATISTIC(NumScopsDepthFour, "Number of scops with maximal loop depth 4");
STATISTIC(NumScopsDepthFive, "Number of scops with maximal loop depth 5");
STATISTIC(NumScopsDepthLarger,
          "Number of scops with maximal loop depth 6 and larger");
STATISTIC(MaxNumLoopsInScop, "Maximal number of loops in scops");

STATISTIC(ScalarAccesses, "Number of remaining scalar accesses");

// The maximal number of basic sets we allow during domain construction to
// be created. More complex scops will result in very high compile time and
// are also unlikely to result in good code
static int const MaxDisjunctsInDomain = 20;

// The number of disjunct in the context after which we stop to add more
// disjuncts. This parameter is there to avoid exponential growth in the
// number of disjunct when adding non-convex sets to the context.
static int const MaxDisjunctsInContext = 4;

// The maximal number of dimensions we allow during invariant load construction.
// More complex access ranges will result in very high compile time and are also
// unlikely to result in good code. This value is very high and should only
// trigger for corner cases (e.g., the "dct_luma" function in h264, SPEC2006).
static int const MaxDimensionsInAccessRange = 9;

static cl::opt<int>
    OptComputeOut("polly-analysis-computeout",
                  cl::desc("Bound the scop analysis by a maximal amount of "
                           "computational steps (0 means no bound)"),
                  cl::Hidden, cl::init(800000), cl::ZeroOrMore,
                  cl::cat(PollyCategory));

static cl::opt<bool> PollyRemarksMinimal(
    "polly-remarks-minimal",
    cl::desc("Do not emit remarks about assumptions that are known"),
    cl::Hidden, cl::ZeroOrMore, cl::init(false), cl::cat(PollyCategory));

// Multiplicative reductions can be disabled separately as these kind of
// operations can overflow easily. Additive reductions and bit operations
// are in contrast pretty stable.
static cl::opt<bool> DisableMultiplicativeReductions(
    "polly-disable-multiplicative-reductions",
    cl::desc("Disable multiplicative reductions"), cl::Hidden, cl::ZeroOrMore,
    cl::init(false), cl::cat(PollyCategory));

static cl::opt<int> RunTimeChecksMaxAccessDisjuncts(
    "polly-rtc-max-array-disjuncts",
    cl::desc("The maximal number of disjunts allowed in memory accesses to "
             "to build RTCs."),
    cl::Hidden, cl::ZeroOrMore, cl::init(8), cl::cat(PollyCategory));

static cl::opt<unsigned> RunTimeChecksMaxParameters(
    "polly-rtc-max-parameters",
    cl::desc("The maximal number of parameters allowed in RTCs."), cl::Hidden,
    cl::ZeroOrMore, cl::init(8), cl::cat(PollyCategory));

static cl::opt<unsigned> RunTimeChecksMaxArraysPerGroup(
    "polly-rtc-max-arrays-per-group",
    cl::desc("The maximal number of arrays to compare in each alias group."),
    cl::Hidden, cl::ZeroOrMore, cl::init(20), cl::cat(PollyCategory));

static cl::opt<std::string> UserContextStr(
    "polly-context", cl::value_desc("isl parameter set"),
    cl::desc("Provide additional constraints on the context parameters"),
    cl::init(""), cl::cat(PollyCategory));

static cl::opt<bool> DetectReductions("polly-detect-reductions",
                                      cl::desc("Detect and exploit reductions"),
                                      cl::Hidden, cl::ZeroOrMore,
                                      cl::init(true), cl::cat(PollyCategory));

static cl::opt<bool>
    IslOnErrorAbort("polly-on-isl-error-abort",
                    cl::desc("Abort if an isl error is encountered"),
                    cl::init(true), cl::cat(PollyCategory));

static cl::opt<bool> PollyPreciseInbounds(
    "polly-precise-inbounds",
    cl::desc("Take more precise inbounds assumptions (do not scale well)"),
    cl::Hidden, cl::init(false), cl::cat(PollyCategory));

static cl::opt<bool>
    PollyIgnoreInbounds("polly-ignore-inbounds",
                        cl::desc("Do not take inbounds assumptions at all"),
                        cl::Hidden, cl::init(false), cl::cat(PollyCategory));

static cl::opt<bool> PollyIgnoreParamBounds(
    "polly-ignore-parameter-bounds",
    cl::desc(
        "Do not add parameter bounds and do no gist simplify sets accordingly"),
    cl::Hidden, cl::init(false), cl::cat(PollyCategory));

static cl::opt<bool> PollyPreciseFoldAccesses(
    "polly-precise-fold-accesses",
    cl::desc("Fold memory accesses to model more possible delinearizations "
             "(does not scale well)"),
    cl::Hidden, cl::init(false), cl::cat(PollyCategory));

bool polly::UseInstructionNames;
static cl::opt<bool, true> XUseInstructionNames(
    "polly-use-llvm-names",
    cl::desc("Use LLVM-IR names when deriving statement names"),
    cl::location(UseInstructionNames), cl::Hidden, cl::init(false),
    cl::ZeroOrMore, cl::cat(PollyCategory));

static cl::opt<bool> PollyPrintInstructions(
    "polly-print-instructions", cl::desc("Output instructions per ScopStmt"),
    cl::Hidden, cl::Optional, cl::init(false), cl::cat(PollyCategory));

//===----------------------------------------------------------------------===//

// Create a sequence of two schedules. Either argument may be null and is
// interpreted as the empty schedule. Can also return null if both schedules are
// empty.
static __isl_give isl_schedule *
combineInSequence(__isl_take isl_schedule *Prev,
                  __isl_take isl_schedule *Succ) {
  if (!Prev)
    return Succ;
  if (!Succ)
    return Prev;

  return isl_schedule_sequence(Prev, Succ);
}

static isl::set addRangeBoundsToSet(isl::set S, const ConstantRange &Range,
                                    int dim, isl::dim type) {
  isl::val V;
  isl::ctx Ctx = S.get_ctx();

  // The upper and lower bound for a parameter value is derived either from
  // the data type of the parameter or from the - possibly more restrictive -
  // range metadata.
  V = valFromAPInt(Ctx.get(), Range.getSignedMin(), true);
  S = S.lower_bound_val(type, dim, V);
  V = valFromAPInt(Ctx.get(), Range.getSignedMax(), true);
  S = S.upper_bound_val(type, dim, V);

  if (Range.isFullSet())
    return S;

  if (isl_set_n_basic_set(S.get()) > MaxDisjunctsInContext)
    return S;

  // In case of signed wrapping, we can refine the set of valid values by
  // excluding the part not covered by the wrapping range.
  if (Range.isSignWrappedSet()) {
    V = valFromAPInt(Ctx.get(), Range.getLower(), true);
    isl::set SLB = S.lower_bound_val(type, dim, V);

    V = valFromAPInt(Ctx.get(), Range.getUpper(), true);
    V = V.sub_ui(1);
    isl::set SUB = S.upper_bound_val(type, dim, V);
    S = SLB.unite(SUB);
  }

  return S;
}

static const ScopArrayInfo *identifyBasePtrOriginSAI(Scop *S, Value *BasePtr) {
  LoadInst *BasePtrLI = dyn_cast<LoadInst>(BasePtr);
  if (!BasePtrLI)
    return nullptr;

  if (!S->contains(BasePtrLI))
    return nullptr;

  ScalarEvolution &SE = *S->getSE();

  auto *OriginBaseSCEV =
      SE.getPointerBase(SE.getSCEV(BasePtrLI->getPointerOperand()));
  if (!OriginBaseSCEV)
    return nullptr;

  auto *OriginBaseSCEVUnknown = dyn_cast<SCEVUnknown>(OriginBaseSCEV);
  if (!OriginBaseSCEVUnknown)
    return nullptr;

  return S->getScopArrayInfo(OriginBaseSCEVUnknown->getValue(),
                             MemoryKind::Array);
}

ScopArrayInfo::ScopArrayInfo(Value *BasePtr, Type *ElementType, isl::ctx Ctx,
                             ArrayRef<const SCEV *> Sizes, MemoryKind Kind,
                             const DataLayout &DL, Scop *S,
                             const char *BaseName)
    : BasePtr(BasePtr), ElementType(ElementType), IsOnHeap(false), Kind(Kind),
      DL(DL), S(*S), FAD(nullptr) {
  std::string BasePtrName =
      BaseName ? BaseName
               : getIslCompatibleName("MemRef", BasePtr, S->getNextArrayIdx(),
                                      Kind == MemoryKind::PHI ? "__phi" : "",
                                      UseInstructionNames);
  Id = isl::id::alloc(Ctx, BasePtrName.c_str(), this);

  updateSizes(Sizes);

  if (!BasePtr || Kind != MemoryKind::Array) {
    BasePtrOriginSAI = nullptr;
    return;
  }

  BasePtrOriginSAI = identifyBasePtrOriginSAI(S, BasePtr);
  if (BasePtrOriginSAI)
    const_cast<ScopArrayInfo *>(BasePtrOriginSAI)->addDerivedSAI(this);
}

isl::space ScopArrayInfo::getSpace() const {
  auto Space = isl::space(Id.get_ctx(), 0, getNumberOfDimensions());
  Space = Space.set_tuple_id(isl::dim::set, Id);
  return Space;
}

bool ScopArrayInfo::isReadOnly() {
  isl::union_set WriteSet = S.getWrites().range();
  isl::space Space = getSpace();
  WriteSet = WriteSet.extract_set(Space);

  return bool(WriteSet.is_empty());
}

bool ScopArrayInfo::isCompatibleWith(const ScopArrayInfo *Array) const {
  if (Array->getElementType() != getElementType())
    return false;

  if (Array->getNumberOfDimensions() != getNumberOfDimensions())
    return false;

  for (unsigned i = 0; i < getNumberOfDimensions(); i++)
    if (Array->getDimensionSize(i) != getDimensionSize(i))
      return false;

  return true;
}

void ScopArrayInfo::updateElementType(Type *NewElementType) {
  if (NewElementType == ElementType)
    return;

  auto OldElementSize = DL.getTypeAllocSizeInBits(ElementType);
  auto NewElementSize = DL.getTypeAllocSizeInBits(NewElementType);

  if (NewElementSize == OldElementSize || NewElementSize == 0)
    return;

  if (NewElementSize % OldElementSize == 0 && NewElementSize < OldElementSize) {
    ElementType = NewElementType;
  } else {
    auto GCD = GreatestCommonDivisor64(NewElementSize, OldElementSize);
    ElementType = IntegerType::get(ElementType->getContext(), GCD);
  }
}

/// Make the ScopArrayInfo model a Fortran Array
void ScopArrayInfo::applyAndSetFAD(Value *FAD) {
  assert(FAD && "got invalid Fortran array descriptor");
  if (this->FAD) {
    assert(this->FAD == FAD &&
           "receiving different array descriptors for same array");
    return;
  }

  assert(DimensionSizesPw.size() > 0 && !DimensionSizesPw[0]);
  assert(!this->FAD);
  this->FAD = FAD;

  isl::space Space(S.getIslCtx(), 1, 0);

  std::string param_name = getName();
  param_name += "_fortranarr_size";
  isl::id IdPwAff = isl::id::alloc(S.getIslCtx(), param_name.c_str(), this);

  Space = Space.set_dim_id(isl::dim::param, 0, IdPwAff);
  isl::pw_aff PwAff =
      isl::aff::var_on_domain(isl::local_space(Space), isl::dim::param, 0);

  DimensionSizesPw[0] = PwAff;
}

bool ScopArrayInfo::updateSizes(ArrayRef<const SCEV *> NewSizes,
                                bool CheckConsistency) {
  int SharedDims = std::min(NewSizes.size(), DimensionSizes.size());
  int ExtraDimsNew = NewSizes.size() - SharedDims;
  int ExtraDimsOld = DimensionSizes.size() - SharedDims;

  if (CheckConsistency) {
    for (int i = 0; i < SharedDims; i++) {
      auto *NewSize = NewSizes[i + ExtraDimsNew];
      auto *KnownSize = DimensionSizes[i + ExtraDimsOld];
      if (NewSize && KnownSize && NewSize != KnownSize)
        return false;
    }

    if (DimensionSizes.size() >= NewSizes.size())
      return true;
  }

  DimensionSizes.clear();
  DimensionSizes.insert(DimensionSizes.begin(), NewSizes.begin(),
                        NewSizes.end());
  DimensionSizesPw.clear();
  for (const SCEV *Expr : DimensionSizes) {
    if (!Expr) {
      DimensionSizesPw.push_back(nullptr);
      continue;
    }
    isl::pw_aff Size = S.getPwAffOnly(Expr);
    DimensionSizesPw.push_back(Size);
  }
  return true;
}

ScopArrayInfo::~ScopArrayInfo() {}

std::string ScopArrayInfo::getName() const { return Id.get_name(); }

int ScopArrayInfo::getElemSizeInBytes() const {
  return DL.getTypeAllocSize(ElementType);
}

isl::id ScopArrayInfo::getBasePtrId() const { return Id; }

#if !defined(NDEBUG) || defined(LLVM_ENABLE_DUMP)
LLVM_DUMP_METHOD void ScopArrayInfo::dump() const { print(errs()); }
#endif

void ScopArrayInfo::print(raw_ostream &OS, bool SizeAsPwAff, bool Oneline,
                          bool Testable) const {
  if (!Oneline)
    OS.indent(8);
  OS << *getElementType() << " " << getName();

  if (!Testable) {
    switch (getKind()) {
    case MemoryKind::Array:
      OS << " Array";
      break;
    case MemoryKind::Value:
      OS << " Value";
      return;
    case MemoryKind::PHI:
      OS << " PHI";
      return;
    case MemoryKind::ExitPHI:
      OS << " ExitPHI";
      return;
    }
  }

  unsigned u = 0;
  // If this is a Fortran array, then we can print the outermost dimension
  // as a isl_pw_aff even though there is no SCEV information.
  bool IsOutermostSizeKnown = SizeAsPwAff && FAD;

  if (!IsOutermostSizeKnown && getNumberOfDimensions() > 0 &&
      !getDimensionSize(0)) {
    OS << "[*]";
    u++;
  }
  for (; u < getNumberOfDimensions(); u++) {
    OS << "[";

    if (SizeAsPwAff) {
      isl::pw_aff Size = getDimensionSizePw(u);
      OS << " " << Size << " ";
    } else {
      OS << *getDimensionSize(u);
    }

    OS << "]";
  }

  if (Oneline)
    return;

  OS << ";";

  if (BasePtrOriginSAI)
    OS << " [BasePtrOrigin: " << BasePtrOriginSAI->getName() << "]";

  OS << " // Element size " << getElemSizeInBytes() << "\n";
}

const ScopArrayInfo *
ScopArrayInfo::getFromAccessFunction(isl::pw_multi_aff PMA) {
  isl::id Id = PMA.get_tuple_id(isl::dim::out);
  assert(!Id.is_null() && "Output dimension didn't have an ID");
  return getFromId(Id);
}

const ScopArrayInfo *ScopArrayInfo::getFromId(isl::id Id) {
  void *User = Id.get_user();
  const ScopArrayInfo *SAI = static_cast<ScopArrayInfo *>(User);
  return SAI;
}

void MemoryAccess::wrapConstantDimensions() {
  auto *SAI = getScopArrayInfo();
  isl::space ArraySpace = SAI->getSpace();
  isl::ctx Ctx = ArraySpace.get_ctx();
  unsigned DimsArray = SAI->getNumberOfDimensions();

  isl::multi_aff DivModAff = isl::multi_aff::identity(
      ArraySpace.map_from_domain_and_range(ArraySpace));
  isl::local_space LArraySpace = isl::local_space(ArraySpace);

  // Begin with last dimension, to iteratively carry into higher dimensions.
  for (int i = DimsArray - 1; i > 0; i--) {
    auto *DimSize = SAI->getDimensionSize(i);
    auto *DimSizeCst = dyn_cast<SCEVConstant>(DimSize);

    // This transformation is not applicable to dimensions with dynamic size.
    if (!DimSizeCst)
      continue;

    // This transformation is not applicable to dimensions of size zero.
    if (DimSize->isZero())
      continue;

    isl::val DimSizeVal =
        valFromAPInt(Ctx.get(), DimSizeCst->getAPInt(), false);
    isl::aff Var = isl::aff::var_on_domain(LArraySpace, isl::dim::set, i);
    isl::aff PrevVar =
        isl::aff::var_on_domain(LArraySpace, isl::dim::set, i - 1);

    // Compute: index % size
    // Modulo must apply in the divide of the previous iteration, if any.
    isl::aff Modulo = Var.mod(DimSizeVal);
    Modulo = Modulo.pullback(DivModAff);

    // Compute: floor(index / size)
    isl::aff Divide = Var.div(isl::aff(LArraySpace, DimSizeVal));
    Divide = Divide.floor();
    Divide = Divide.add(PrevVar);
    Divide = Divide.pullback(DivModAff);

    // Apply Modulo and Divide.
    DivModAff = DivModAff.set_aff(i, Modulo);
    DivModAff = DivModAff.set_aff(i - 1, Divide);
  }

  // Apply all modulo/divides on the accesses.
  isl::map Relation = AccessRelation;
  Relation = Relation.apply_range(isl::map::from_multi_aff(DivModAff));
  Relation = Relation.detect_equalities();
  AccessRelation = Relation;
}

void MemoryAccess::updateDimensionality() {
  auto *SAI = getScopArrayInfo();
  isl::space ArraySpace = SAI->getSpace();
  isl::space AccessSpace = AccessRelation.get_space().range();
  isl::ctx Ctx = ArraySpace.get_ctx();

  auto DimsArray = ArraySpace.dim(isl::dim::set);
  auto DimsAccess = AccessSpace.dim(isl::dim::set);
  auto DimsMissing = DimsArray - DimsAccess;

  auto *BB = getStatement()->getEntryBlock();
  auto &DL = BB->getModule()->getDataLayout();
  unsigned ArrayElemSize = SAI->getElemSizeInBytes();
  unsigned ElemBytes = DL.getTypeAllocSize(getElementType());

  isl::map Map = isl::map::from_domain_and_range(
      isl::set::universe(AccessSpace), isl::set::universe(ArraySpace));

  for (unsigned i = 0; i < DimsMissing; i++)
    Map = Map.fix_si(isl::dim::out, i, 0);

  for (unsigned i = DimsMissing; i < DimsArray; i++)
    Map = Map.equate(isl::dim::in, i - DimsMissing, isl::dim::out, i);

  AccessRelation = AccessRelation.apply_range(Map);

  // For the non delinearized arrays, divide the access function of the last
  // subscript by the size of the elements in the array.
  //
  // A stride one array access in C expressed as A[i] is expressed in
  // LLVM-IR as something like A[i * elementsize]. This hides the fact that
  // two subsequent values of 'i' index two values that are stored next to
  // each other in memory. By this division we make this characteristic
  // obvious again. If the base pointer was accessed with offsets not divisible
  // by the accesses element size, we will have chosen a smaller ArrayElemSize
  // that divides the offsets of all accesses to this base pointer.
  if (DimsAccess == 1) {
    isl::val V = isl::val(Ctx, ArrayElemSize);
    AccessRelation = AccessRelation.floordiv_val(V);
  }

  // We currently do this only if we added at least one dimension, which means
  // some dimension's indices have not been specified, an indicator that some
  // index values have been added together.
  // TODO: Investigate general usefulness; Effect on unit tests is to make index
  // expressions more complicated.
  if (DimsMissing)
    wrapConstantDimensions();

  if (!isAffine())
    computeBoundsOnAccessRelation(ArrayElemSize);

  // Introduce multi-element accesses in case the type loaded by this memory
  // access is larger than the canonical element type of the array.
  //
  // An access ((float *)A)[i] to an array char *A is modeled as
  // {[i] -> A[o] : 4 i <= o <= 4 i + 3
  if (ElemBytes > ArrayElemSize) {
    assert(ElemBytes % ArrayElemSize == 0 &&
           "Loaded element size should be multiple of canonical element size");
    isl::map Map = isl::map::from_domain_and_range(
        isl::set::universe(ArraySpace), isl::set::universe(ArraySpace));
    for (unsigned i = 0; i < DimsArray - 1; i++)
      Map = Map.equate(isl::dim::in, i, isl::dim::out, i);

    isl::constraint C;
    isl::local_space LS;

    LS = isl::local_space(Map.get_space());
    int Num = ElemBytes / getScopArrayInfo()->getElemSizeInBytes();

    C = isl::constraint::alloc_inequality(LS);
    C = C.set_constant_val(isl::val(Ctx, Num - 1));
    C = C.set_coefficient_si(isl::dim::in, DimsArray - 1, 1);
    C = C.set_coefficient_si(isl::dim::out, DimsArray - 1, -1);
    Map = Map.add_constraint(C);

    C = isl::constraint::alloc_inequality(LS);
    C = C.set_coefficient_si(isl::dim::in, DimsArray - 1, -1);
    C = C.set_coefficient_si(isl::dim::out, DimsArray - 1, 1);
    C = C.set_constant_val(isl::val(Ctx, 0));
    Map = Map.add_constraint(C);
    AccessRelation = AccessRelation.apply_range(Map);
  }
}

const std::string
MemoryAccess::getReductionOperatorStr(MemoryAccess::ReductionType RT) {
  switch (RT) {
  case MemoryAccess::RT_NONE:
    llvm_unreachable("Requested a reduction operator string for a memory "
                     "access which isn't a reduction");
  case MemoryAccess::RT_ADD:
    return "+";
  case MemoryAccess::RT_MUL:
    return "*";
  case MemoryAccess::RT_BOR:
    return "|";
  case MemoryAccess::RT_BXOR:
    return "^";
  case MemoryAccess::RT_BAND:
    return "&";
  }
  llvm_unreachable("Unknown reduction type");
  return "";
}

/// Return the reduction type for a given binary operator.
static MemoryAccess::ReductionType getReductionType(const BinaryOperator *BinOp,
                                                    const Instruction *Load) {
  if (!BinOp)
    return MemoryAccess::RT_NONE;
  switch (BinOp->getOpcode()) {
  case Instruction::FAdd:
    if (!BinOp->hasUnsafeAlgebra())
      return MemoryAccess::RT_NONE;
  // Fall through
  case Instruction::Add:
    return MemoryAccess::RT_ADD;
  case Instruction::Or:
    return MemoryAccess::RT_BOR;
  case Instruction::Xor:
    return MemoryAccess::RT_BXOR;
  case Instruction::And:
    return MemoryAccess::RT_BAND;
  case Instruction::FMul:
    if (!BinOp->hasUnsafeAlgebra())
      return MemoryAccess::RT_NONE;
  // Fall through
  case Instruction::Mul:
    if (DisableMultiplicativeReductions)
      return MemoryAccess::RT_NONE;
    return MemoryAccess::RT_MUL;
  default:
    return MemoryAccess::RT_NONE;
  }
}

MemoryAccess::~MemoryAccess() {}

const ScopArrayInfo *MemoryAccess::getOriginalScopArrayInfo() const {
  isl::id ArrayId = getArrayId();
  void *User = ArrayId.get_user();
  const ScopArrayInfo *SAI = static_cast<ScopArrayInfo *>(User);
  return SAI;
}

const ScopArrayInfo *MemoryAccess::getLatestScopArrayInfo() const {
  isl::id ArrayId = getLatestArrayId();
  void *User = ArrayId.get_user();
  const ScopArrayInfo *SAI = static_cast<ScopArrayInfo *>(User);
  return SAI;
}

isl::id MemoryAccess::getOriginalArrayId() const {
  return AccessRelation.get_tuple_id(isl::dim::out);
}

isl::id MemoryAccess::getLatestArrayId() const {
  if (!hasNewAccessRelation())
    return getOriginalArrayId();
  return NewAccessRelation.get_tuple_id(isl::dim::out);
}

isl::map MemoryAccess::getAddressFunction() const {
  return getAccessRelation().lexmin();
}

isl::pw_multi_aff
MemoryAccess::applyScheduleToAccessRelation(isl::union_map USchedule) const {
  isl::map Schedule, ScheduledAccRel;
  isl::union_set UDomain;

  UDomain = getStatement()->getDomain();
  USchedule = USchedule.intersect_domain(UDomain);
  Schedule = isl::map::from_union_map(USchedule);
  ScheduledAccRel = getAddressFunction().apply_domain(Schedule);
  return isl::pw_multi_aff::from_map(ScheduledAccRel);
}

isl::map MemoryAccess::getOriginalAccessRelation() const {
  return AccessRelation;
}

std::string MemoryAccess::getOriginalAccessRelationStr() const {
  return stringFromIslObj(AccessRelation.get());
}

isl::space MemoryAccess::getOriginalAccessRelationSpace() const {
  return AccessRelation.get_space();
}

isl::map MemoryAccess::getNewAccessRelation() const {
  return NewAccessRelation;
}

std::string MemoryAccess::getNewAccessRelationStr() const {
  return stringFromIslObj(NewAccessRelation.get());
}

std::string MemoryAccess::getAccessRelationStr() const {
  return getAccessRelation().to_str();
}

#if 0
bool polly::MemoryAccess::isImplicit() const {
  if (isOriginalScalarKind())
    return true;
  auto *AccInst = getAccessInstruction();
  if (!AccInst)
    return false;
#if 1
  if (isa<LoadInst>(AccInst)) {
    auto *Stmt = getStatement();
    if (Stmt->isRegionStmt()) {
      if (!Stmt->getRegion()->contains(AccInst)) {
        return true;
      }
    } else {
      if (Stmt->getBasicBlock() != AccInst->getParent())
        return true;
    }
  }
#endif
  return false;
}
#endif

isl::basic_map MemoryAccess::createBasicAccessMap(ScopStmt *Statement) {
  isl::space Space = isl::space(Statement->getIslCtx(), 0, 1);
  Space = Space.align_params(Statement->getDomainSpace());

  return isl::basic_map::from_domain_and_range(
      isl::basic_set::universe(Statement->getDomainSpace()),
      isl::basic_set::universe(Space));
}

// Formalize no out-of-bound access assumption
//
// When delinearizing array accesses we optimistically assume that the
// delinearized accesses do not access out of bound locations (the subscript
// expression of each array evaluates for each statement instance that is
// executed to a value that is larger than zero and strictly smaller than the
// size of the corresponding dimension). The only exception is the outermost
// dimension for which we do not need to assume any upper bound.  At this point
// we formalize this assumption to ensure that at code generation time the
// relevant run-time checks can be generated.
//
// To find the set of constraints necessary to avoid out of bound accesses, we
// first build the set of data locations that are not within array bounds. We
// then apply the reverse access relation to obtain the set of iterations that
// may contain invalid accesses and reduce this set of iterations to the ones
// that are actually executed by intersecting them with the domain of the
// statement. If we now project out all loop dimensions, we obtain a set of
// parameters that may cause statement instances to be executed that may
// possibly yield out of bound memory accesses. The complement of these
// constraints is the set of constraints that needs to be assumed to ensure such
// statement instances are never executed.
void MemoryAccess::assumeNoOutOfBound() {
  if (PollyIgnoreInbounds)
    return;
  auto *SAI = getScopArrayInfo();
  isl::space Space = getOriginalAccessRelationSpace().range();
  isl::set Outside = isl::set::empty(Space);
  for (int i = 1, Size = Space.dim(isl::dim::set); i < Size; ++i) {
    isl::local_space LS(Space);
    isl::pw_aff Var = isl::pw_aff::var_on_domain(LS, isl::dim::set, i);
    isl::pw_aff Zero = isl::pw_aff(LS);

    isl::set DimOutside = Var.lt_set(Zero);
    isl::pw_aff SizeE = SAI->getDimensionSizePw(i);
    SizeE = SizeE.add_dims(isl::dim::in, Space.dim(isl::dim::set));
    SizeE = SizeE.set_tuple_id(isl::dim::in, Space.get_tuple_id(isl::dim::set));
    DimOutside = DimOutside.unite(SizeE.le_set(Var));

    Outside = Outside.unite(DimOutside);
  }

  Outside = Outside.apply(getAccessRelation().reverse());
  Outside = Outside.intersect(Statement->getDomain());
  Outside = Outside.params();

  // Remove divs to avoid the construction of overly complicated assumptions.
  // Doing so increases the set of parameter combinations that are assumed to
  // not appear. This is always save, but may make the resulting run-time check
  // bail out more often than strictly necessary.
  Outside = Outside.remove_divs();
  Outside = Outside.complement();
  const auto &Loc = getAccessInstruction()
                        ? getAccessInstruction()->getDebugLoc()
                        : DebugLoc();
  if (!PollyPreciseInbounds)
    Outside = Outside.gist_params(Statement->getDomain().params());
  Statement->getParent()->recordAssumption(INBOUNDS, Outside.release(), Loc,
                                           AS_ASSUMPTION);
}

void MemoryAccess::buildMemIntrinsicAccessRelation() {
  assert(isMemoryIntrinsic());
  assert(Subscripts.size() == 2 && Sizes.size() == 1);

  isl::pw_aff SubscriptPWA = getPwAff(Subscripts[0]);
  isl::map SubscriptMap = isl::map::from_pw_aff(SubscriptPWA);

  isl::map LengthMap;
  if (Subscripts[1] == nullptr) {
    LengthMap = isl::map::universe(SubscriptMap.get_space());
  } else {
    isl::pw_aff LengthPWA = getPwAff(Subscripts[1]);
    LengthMap = isl::map::from_pw_aff(LengthPWA);
    isl::space RangeSpace = LengthMap.get_space().range();
    LengthMap = LengthMap.apply_range(isl::map::lex_gt(RangeSpace));
  }
  LengthMap = LengthMap.lower_bound_si(isl::dim::out, 0, 0);
  LengthMap = LengthMap.align_params(SubscriptMap.get_space());
  SubscriptMap = SubscriptMap.align_params(LengthMap.get_space());
  LengthMap = LengthMap.sum(SubscriptMap);
  AccessRelation =
      LengthMap.set_tuple_id(isl::dim::in, getStatement()->getDomainId());
}

void MemoryAccess::computeBoundsOnAccessRelation(unsigned ElementSize) {
  ScalarEvolution *SE = Statement->getParent()->getSE();

  auto MAI = MemAccInst(getAccessInstruction());
  if (isa<MemIntrinsic>(MAI))
    return;

  Value *Ptr = MAI.getPointerOperand();
  if (!Ptr || !SE->isSCEVable(Ptr->getType()))
    return;

  auto *PtrSCEV = SE->getSCEV(Ptr);
  if (isa<SCEVCouldNotCompute>(PtrSCEV))
    return;

  auto *BasePtrSCEV = SE->getPointerBase(PtrSCEV);
  if (BasePtrSCEV && !isa<SCEVCouldNotCompute>(BasePtrSCEV))
    PtrSCEV = SE->getMinusSCEV(PtrSCEV, BasePtrSCEV);

  const ConstantRange &Range = SE->getSignedRange(PtrSCEV);
  if (Range.isFullSet())
    return;

  if (Range.isWrappedSet() || Range.isSignWrappedSet())
    return;

  bool isWrapping = Range.isSignWrappedSet();

  unsigned BW = Range.getBitWidth();
  const auto One = APInt(BW, 1);
  const auto LB = isWrapping ? Range.getLower() : Range.getSignedMin();
  const auto UB = isWrapping ? (Range.getUpper() - One) : Range.getSignedMax();

  auto Min = LB.sdiv(APInt(BW, ElementSize));
  auto Max = UB.sdiv(APInt(BW, ElementSize)) + One;

  assert(Min.sle(Max) && "Minimum expected to be less or equal than max");

  isl::map Relation = AccessRelation;
  isl::set AccessRange = Relation.range();
  AccessRange = addRangeBoundsToSet(AccessRange, ConstantRange(Min, Max), 0,
                                    isl::dim::set);
  AccessRelation = Relation.intersect_range(AccessRange);
}

void MemoryAccess::foldAccessRelation() {
  if (Sizes.size() < 2 || isa<SCEVConstant>(Sizes[1]))
    return;

  int Size = Subscripts.size();

  isl::map NewAccessRelation = AccessRelation;

  for (int i = Size - 2; i >= 0; --i) {
    isl::space Space;
    isl::map MapOne, MapTwo;
    isl::pw_aff DimSize = getPwAff(Sizes[i + 1]);

    isl::space SpaceSize = DimSize.get_space();
    isl::id ParamId =
        give(isl_space_get_dim_id(SpaceSize.get(), isl_dim_param, 0));

    Space = AccessRelation.get_space();
    Space = Space.range().map_from_set();
    Space = Space.align_params(SpaceSize);

    int ParamLocation = Space.find_dim_by_id(isl::dim::param, ParamId);

    MapOne = isl::map::universe(Space);
    for (int j = 0; j < Size; ++j)
      MapOne = MapOne.equate(isl::dim::in, j, isl::dim::out, j);
    MapOne = MapOne.lower_bound_si(isl::dim::in, i + 1, 0);

    MapTwo = isl::map::universe(Space);
    for (int j = 0; j < Size; ++j)
      if (j < i || j > i + 1)
        MapTwo = MapTwo.equate(isl::dim::in, j, isl::dim::out, j);

    isl::local_space LS(Space);
    isl::constraint C;
    C = isl::constraint::alloc_equality(LS);
    C = C.set_constant_si(-1);
    C = C.set_coefficient_si(isl::dim::in, i, 1);
    C = C.set_coefficient_si(isl::dim::out, i, -1);
    MapTwo = MapTwo.add_constraint(C);
    C = isl::constraint::alloc_equality(LS);
    C = C.set_coefficient_si(isl::dim::in, i + 1, 1);
    C = C.set_coefficient_si(isl::dim::out, i + 1, -1);
    C = C.set_coefficient_si(isl::dim::param, ParamLocation, 1);
    MapTwo = MapTwo.add_constraint(C);
    MapTwo = MapTwo.upper_bound_si(isl::dim::in, i + 1, -1);

    MapOne = MapOne.unite(MapTwo);
    NewAccessRelation = NewAccessRelation.apply_range(MapOne);
  }

  isl::id BaseAddrId = getScopArrayInfo()->getBasePtrId();
  isl::space Space = Statement->getDomainSpace();
  NewAccessRelation = NewAccessRelation.set_tuple_id(
      isl::dim::in, Space.get_tuple_id(isl::dim::set));
  NewAccessRelation = NewAccessRelation.set_tuple_id(isl::dim::out, BaseAddrId);
  NewAccessRelation = NewAccessRelation.gist_domain(Statement->getDomain());

  // Access dimension folding might in certain cases increase the number of
  // disjuncts in the memory access, which can possibly complicate the generated
  // run-time checks and can lead to costly compilation.
  if (!PollyPreciseFoldAccesses &&
      isl_map_n_basic_map(NewAccessRelation.get()) >
          isl_map_n_basic_map(AccessRelation.get())) {
  } else {
    AccessRelation = NewAccessRelation;
  }
}

/// Check if @p Expr is divisible by @p Size.
static bool isDivisible(const SCEV *Expr, unsigned Size, ScalarEvolution &SE) {
  assert(Size != 0);
  if (Size == 1)
    return true;

  // Only one factor needs to be divisible.
  if (auto *MulExpr = dyn_cast<SCEVMulExpr>(Expr)) {
    for (auto *FactorExpr : MulExpr->operands())
      if (isDivisible(FactorExpr, Size, SE))
        return true;
    return false;
  }

  // For other n-ary expressions (Add, AddRec, Max,...) all operands need
  // to be divisible.
  if (auto *NAryExpr = dyn_cast<SCEVNAryExpr>(Expr)) {
    for (auto *OpExpr : NAryExpr->operands())
      if (!isDivisible(OpExpr, Size, SE))
        return false;
    return true;
  }

  auto *SizeSCEV = SE.getConstant(Expr->getType(), Size);
  auto *UDivSCEV = SE.getUDivExpr(Expr, SizeSCEV);
  auto *MulSCEV = SE.getMulExpr(UDivSCEV, SizeSCEV);
  return MulSCEV == Expr;
}

void MemoryAccess::buildAccessRelation(const ScopArrayInfo *SAI) {
  assert(AccessRelation.is_null() && "AccessRelation already built");

  // Initialize the invalid domain which describes all iterations for which the
  // access relation is not modeled correctly.
  isl::set StmtInvalidDomain = getStatement()->getInvalidDomain();
  InvalidDomain = isl::set::empty(StmtInvalidDomain.get_space());

  isl::ctx Ctx = Id.get_ctx();
  isl::id BaseAddrId = SAI->getBasePtrId();

  if (getAccessInstruction() && isa<MemIntrinsic>(getAccessInstruction())) {
    buildMemIntrinsicAccessRelation();
    AccessRelation = AccessRelation.set_tuple_id(isl::dim::out, BaseAddrId);
    return;
  }

  if (!isAffine()) {
    // We overapproximate non-affine accesses with a possible access to the
    // whole array. For read accesses it does not make a difference, if an
    // access must or may happen. However, for write accesses it is important to
    // differentiate between writes that must happen and writes that may happen.
    if (AccessRelation.is_null())
      AccessRelation = createBasicAccessMap(Statement);

    AccessRelation = AccessRelation.set_tuple_id(isl::dim::out, BaseAddrId);
    return;
  }

  isl::space Space = isl::space(Ctx, 0, Statement->getNumIterators(), 0);
  AccessRelation = isl::map::universe(Space);

  for (int i = 0, Size = Subscripts.size(); i < Size; ++i) {
    isl::pw_aff Affine = getPwAff(Subscripts[i]);
    isl::map SubscriptMap = isl::map::from_pw_aff(Affine);
    AccessRelation = AccessRelation.flat_range_product(SubscriptMap);
  }

  Space = Statement->getDomainSpace();
  AccessRelation = AccessRelation.set_tuple_id(
      isl::dim::in, Space.get_tuple_id(isl::dim::set));
  AccessRelation = AccessRelation.set_tuple_id(isl::dim::out, BaseAddrId);

  AccessRelation = AccessRelation.gist_domain(Statement->getDomain());
}

MemoryAccess::MemoryAccess(ScopStmt *Stmt, Instruction *AccessInst,
                           AccessType AccType, Value *BaseAddress,
                           Type *ElementType, bool Affine,
                           ArrayRef<const SCEV *> Subscripts,
                           ArrayRef<const SCEV *> Sizes, Value *AccessValue,
                           MemoryKind Kind, bool IsImplicit)
    : Kind(Kind), AccType(AccType), RedType(RT_NONE), Statement(Stmt),
      InvalidDomain(nullptr), BaseAddr(BaseAddress), ElementType(ElementType),
      Sizes(Sizes.begin(), Sizes.end()), AccessInstruction(AccessInst),
      AccessValue(AccessValue), IsAffine(Affine),
      Subscripts(Subscripts.begin(), Subscripts.end()), AccessRelation(nullptr),
      NewAccessRelation(nullptr), FAD(nullptr), IsImplicit(IsImplicit) {
  static const std::string TypeStrings[] = {"", "_Read", "_Write", "_MayWrite"};
  const std::string Access = TypeStrings[AccType] + utostr(Stmt->size());

  std::string IdName = Stmt->getBaseName() + Access;
  Id = isl::id::alloc(Stmt->getParent()->getIslCtx(), IdName.c_str(), this);
}

MemoryAccess::MemoryAccess(ScopStmt *Stmt, AccessType AccType, isl::map AccRel)
    : Kind(MemoryKind::Array), AccType(AccType), RedType(RT_NONE),
      Statement(Stmt), InvalidDomain(nullptr), AccessInstruction(nullptr),
      IsAffine(true), AccessRelation(nullptr), NewAccessRelation(AccRel),
      FAD(nullptr), IsImplicit(false) {
  isl::id ArrayInfoId = NewAccessRelation.get_tuple_id(isl::dim::out);
  auto *SAI = ScopArrayInfo::getFromId(ArrayInfoId);
  Sizes.push_back(nullptr);
  for (unsigned i = 1; i < SAI->getNumberOfDimensions(); i++)
    Sizes.push_back(SAI->getDimensionSize(i));
  ElementType = SAI->getElementType();
  BaseAddr = SAI->getBasePtr();
  static const std::string TypeStrings[] = {"", "_Read", "_Write", "_MayWrite"};
  const std::string Access = TypeStrings[AccType] + utostr(Stmt->size());

  std::string IdName = Stmt->getBaseName() + Access;
  Id = isl::id::alloc(Stmt->getParent()->getIslCtx(), IdName.c_str(), this);
}

void MemoryAccess::realignParams() {
  isl::set Ctx = Statement->getParent()->getContext();
  InvalidDomain = InvalidDomain.gist_params(Ctx);
  AccessRelation = AccessRelation.gist_params(Ctx);
}

const std::string MemoryAccess::getReductionOperatorStr() const {
  return MemoryAccess::getReductionOperatorStr(getReductionType());
}

isl::id MemoryAccess::getId() const { return Id; }

raw_ostream &polly::operator<<(raw_ostream &OS,
                               MemoryAccess::ReductionType RT) {
  if (RT == MemoryAccess::RT_NONE)
    OS << "NONE";
  else
    OS << MemoryAccess::getReductionOperatorStr(RT);
  return OS;
}

void MemoryAccess::setFortranArrayDescriptor(Value *FAD) { this->FAD = FAD; }

llvm::raw_ostream &polly::operator<<(llvm::raw_ostream &OS,
                                     const ScopArrayInfo *SAI) {
  if (!SAI) {
    OS << "null";
    return OS;
  }

  SAI->print(OS, true, true);
  return OS;
}

llvm::raw_ostream &polly::operator<<(llvm::raw_ostream &OS,
                                     const MemoryAccess *MA) {
  if (!MA) {
    OS << "null";
    return OS;
  }

  MA->print(OS, true);
  return OS;
}

void MemoryAccess::print(raw_ostream &OS, bool Oneline) const {
  if (Oneline) {
    OS << "[" << getStatement()->getBaseName() << "] ";

    auto OrigKind = getOriginalKind();
    switch (OrigKind) {
    case MemoryKind::Value:
      if (isWrite()) {
        OS << "Def " << getScopArrayInfo()->getName() << " := ";
        getAccessValue()->printAsOperand(OS, false);
      } else
        OS << "Use " << getScopArrayInfo()->getName();
      break;
    case MemoryKind::PHI:
    case MemoryKind::ExitPHI:
      // OS << (OrigKind == MemoryKind::ExitPHI ? " ExitPHI" : " PHI");
      if (isWrite()) {
        OS << (OrigKind == MemoryKind::ExitPHI ? "Exiting " : "Incoming ")
           << getScopArrayInfo()->getName() << " := ";
        bool First = true;
        for (auto Incoming : getIncoming()) {
          if (!First)
            OS << " | ";
          Incoming.second->printAsOperand(OS, false);
          First = false;
        }
      } else {
        OS << "Merge ";
        getAccessInstruction()->printAsOperand(OS, false);
        OS << " := " << getScopArrayInfo()->getName();
      }
      break;
    case MemoryKind::Array:
      if (isWrite()) {
        OS << "Store " << getAccessRelation() << " := ";
        getAccessValue()->printAsOperand(OS, false);
      } else {
        OS << "Load ";
        getAccessInstruction()->printAsOperand(OS, false);
        OS << " := " << getAccessRelation();
      }
      break;
    }

    if (hasNewAccessRelation()) {
      assert(isLatestArrayKind());
      if (isWrite())
        OS << " [new: " << getAccessRelation() << "]";
      else
        OS << " [new: " << getAccessRelation() << "]";
    }
    return;
  }

  switch (AccType) {
  case READ:
    OS.indent(12) << "ReadAccess :=\t";
    break;
  case MUST_WRITE:
    OS.indent(12) << "MustWriteAccess :=\t";
    break;
  case MAY_WRITE:
    OS.indent(12) << "MayWriteAccess :=\t";
    break;
  }

  OS << "[Reduction Type: " << getReductionType() << "] ";

  if (FAD) {
    OS << "[Fortran array descriptor: " << FAD->getName();
    OS << "] ";
  };

  OS << "[Scalar: " << isScalarKind() << "]\n";
  OS.indent(16) << getOriginalAccessRelationStr() << ";\n";
  if (hasNewAccessRelation())
    OS.indent(11) << "new: " << getNewAccessRelationStr() << ";\n";
}

#if !defined(NDEBUG) || defined(LLVM_ENABLE_DUMP)
LLVM_DUMP_METHOD void MemoryAccess::dump() const {
  print(errs());
  errs() << '\n';
}
#endif

isl::pw_aff MemoryAccess::getPwAff(const SCEV *E) {
  auto *Stmt = getStatement();
  PWACtx PWAC = Stmt->getParent()->getPwAff(E, Stmt->getEntryBlock());
  isl::set StmtDom = getStatement()->getDomain();
  StmtDom = StmtDom.reset_tuple_id();
  isl::set NewInvalidDom = StmtDom.intersect(isl::manage(PWAC.second));
  InvalidDomain = InvalidDomain.unite(NewInvalidDom);
  return isl::manage(PWAC.first);
}

// Create a map in the size of the provided set domain, that maps from the
// one element of the provided set domain to another element of the provided
// set domain.
// The mapping is limited to all points that are equal in all but the last
// dimension and for which the last dimension of the input is strict smaller
// than the last dimension of the output.
//
//   getEqualAndLarger(set[i0, i1, ..., iX]):
//
//   set[i0, i1, ..., iX] -> set[o0, o1, ..., oX]
//     : i0 = o0, i1 = o1, ..., i(X-1) = o(X-1), iX < oX
//
static isl::map getEqualAndLarger(isl::space SetDomain) {
  isl::space Space = SetDomain.map_from_set();
  isl::map Map = isl::map::universe(Space);
  unsigned lastDimension = Map.dim(isl::dim::in) - 1;

  // Set all but the last dimension to be equal for the input and output
  //
  //   input[i0, i1, ..., iX] -> output[o0, o1, ..., oX]
  //     : i0 = o0, i1 = o1, ..., i(X-1) = o(X-1)
  for (unsigned i = 0; i < lastDimension; ++i)
    Map = Map.equate(isl::dim::in, i, isl::dim::out, i);

  // Set the last dimension of the input to be strict smaller than the
  // last dimension of the output.
  //
  //   input[?,?,?,...,iX] -> output[?,?,?,...,oX] : iX < oX
  Map = Map.order_lt(isl::dim::in, lastDimension, isl::dim::out, lastDimension);
  return Map;
}

isl::set MemoryAccess::getStride(isl::map Schedule) const {
  isl::map AccessRelation = getAccessRelation();
  isl::space Space = Schedule.get_space().range();
  isl::map NextScatt = getEqualAndLarger(Space);

  Schedule = Schedule.reverse();
  NextScatt = NextScatt.lexmin();

  NextScatt = NextScatt.apply_range(Schedule);
  NextScatt = NextScatt.apply_range(AccessRelation);
  NextScatt = NextScatt.apply_domain(Schedule);
  NextScatt = NextScatt.apply_domain(AccessRelation);

  isl::set Deltas = NextScatt.deltas();
  return Deltas;
}

bool MemoryAccess::isStrideX(isl::map Schedule, int StrideWidth) const {
  isl::set Stride, StrideX;
  bool IsStrideX;

  Stride = getStride(Schedule);
  StrideX = isl::set::universe(Stride.get_space());
  for (unsigned i = 0; i < StrideX.dim(isl::dim::set) - 1; i++)
    StrideX = StrideX.fix_si(isl::dim::set, i, 0);
  StrideX = StrideX.fix_si(isl::dim::set, StrideX.dim(isl::dim::set) - 1,
                           StrideWidth);
  IsStrideX = Stride.is_subset(StrideX);

  return IsStrideX;
}

bool MemoryAccess::isStrideZero(isl::map Schedule) const {
  return isStrideX(Schedule, 0);
}

bool MemoryAccess::isStrideOne(isl::map Schedule) const {
  return isStrideX(Schedule, 1);
}

void MemoryAccess::setAccessRelation(isl::map NewAccess) {
  AccessRelation = NewAccess;
}

void MemoryAccess::setNewAccessRelation(isl::map NewAccess) {
  assert(NewAccess);

#ifndef NDEBUG
  // Check domain space compatibility.
  isl::space NewSpace = NewAccess.get_space();
  isl::space NewDomainSpace = NewSpace.domain();
  isl::space OriginalDomainSpace = getStatement()->getDomainSpace();
  assert(OriginalDomainSpace.has_equal_tuples(NewDomainSpace));

  // Reads must be executed unconditionally. Writes might be executed in a
  // subdomain only.
  if (isRead()) {
    // Check whether there is an access for every statement instance.
    isl::set StmtDomain = getStatement()->getDomain();
    StmtDomain =
        StmtDomain.intersect_params(getStatement()->getParent()->getContext());
    isl::set NewDomain = NewAccess.domain();
    assert(StmtDomain.is_subset(NewDomain) &&
           "Partial READ accesses not supported");
  }
  if (NewAccess.is_empty().is_false())
    DEBUG(dbgs() << "WARNING: effectively removing access\n");

  isl::space NewAccessSpace = NewAccess.get_space();
  assert(NewAccessSpace.has_tuple_id(isl::dim::set) &&
         "Must specify the array that is accessed");
  isl::id NewArrayId = NewAccessSpace.get_tuple_id(isl::dim::set);
  auto *SAI = static_cast<ScopArrayInfo *>(NewArrayId.get_user());
  assert(SAI && "Must set a ScopArrayInfo");

  if (SAI->isArrayKind() && SAI->getBasePtrOriginSAI()) {
    InvariantEquivClassTy *EqClass =
        getStatement()->getParent()->lookupInvariantEquivClass(
            SAI->getBasePtr());
    assert(EqClass &&
           "Access functions to indirect arrays must have an invariant and "
           "hoisted base pointer");
  }

  // Check whether access dimensions correspond to number of dimensions of the
  // accesses array.
  auto Dims = SAI->getNumberOfDimensions();
  assert(NewAccessSpace.dim(isl::dim::set) == Dims &&
         "Access dims must match array dims");
#endif

  NewAccess = NewAccess.gist_domain(getStatement()->getDomain());
  NewAccessRelation = NewAccess;
}

bool MemoryAccess::isLatestPartialAccess() const {
  isl::set StmtDom = getStatement()->getDomain();
  isl::set AccDom = getLatestAccessRelation().domain();

  return isl_set_is_subset(StmtDom.keep(), AccDom.keep()) == isl_bool_false;
}

//===----------------------------------------------------------------------===//

isl::map ScopStmt::getSchedule() const {
  isl_set *Domain = getDomain().release();
  if (isl_set_is_empty(Domain)) {
    isl_set_free(Domain);
    return isl::manage(isl_map_from_aff(isl_aff_zero_on_domain(
        isl_local_space_from_space(getDomainSpace().release()))));
  }
  auto *Schedule = getParent()->getSchedule().release();
  if (!Schedule) {
    isl_set_free(Domain);
    return nullptr;
  }
  Schedule = isl_union_map_intersect_domain(
      Schedule, isl_union_set_from_set(isl_set_copy(Domain)));
  if (isl_union_map_is_empty(Schedule)) {
    isl_set_free(Domain);
    isl_union_map_free(Schedule);
    return isl::manage(isl_map_from_aff(isl_aff_zero_on_domain(
        isl_local_space_from_space(getDomainSpace().release()))));
  }
  auto *M = isl_map_from_union_map(Schedule);
  M = isl_map_coalesce(M);
  M = isl_map_gist_domain(M, Domain);
  M = isl_map_coalesce(M);
  return isl::manage(M);
}

void ScopStmt::restrictDomain(isl::set NewDomain) {
  assert(NewDomain.is_subset(Domain) &&
         "New domain is not a subset of old domain!");
  Domain = NewDomain;
}

void ScopStmt::buildAccessRelations() {
  Scop &S = *getParent();
  for (MemoryAccess *Access : MemAccs) {
    Type *ElementType = Access->getElementType();

    MemoryKind Ty;
    if (Access->isPHIKind())
      Ty = MemoryKind::PHI;
    else if (Access->isExitPHIKind())
      Ty = MemoryKind::ExitPHI;
    else if (Access->isValueKind())
      Ty = MemoryKind::Value;
    else
      Ty = MemoryKind::Array;

    auto *SAI = S.getOrCreateScopArrayInfo(Access->getOriginalBaseAddr(),
                                           ElementType, Access->Sizes, Ty);
    Access->buildAccessRelation(SAI);
    S.addAccessData(Access);
  }
}

void ScopStmt::addAccess(MemoryAccess *Access, bool Prepend) {
  Instruction *AccessInst = Access->getAccessInstruction();

  if (Access->isArrayKind()) {
    MemoryAccessList &MAL = InstructionToAccess[AccessInst];
    MAL.emplace_front(Access);
  } else if (Access->isValueKind() && Access->isWrite()) {
    Instruction *AccessVal = cast<Instruction>(Access->getAccessValue());
    assert(Parent.getStmtFor(AccessVal) == this);
    assert(!ValueWrites.lookup(AccessVal));

    ValueWrites[AccessVal] = Access;
  } else if (Access->isValueKind() && Access->isRead()) {
    Value *AccessVal = Access->getAccessValue();
    assert(!ValueReads.lookup(AccessVal));

    ValueReads[AccessVal] = Access;
  } else if (Access->isAnyPHIKind() && Access->isWrite()) {
    PHINode *PHI = cast<PHINode>(Access->getAccessValue());
    assert(!PHIWrites.lookup(PHI));

    PHIWrites[PHI] = Access;
  } else if (Access->isAnyPHIKind() && Access->isRead()) {
    PHINode *PHI = cast<PHINode>(Access->getAccessValue());
    assert(!PHIReads.lookup(PHI));

    PHIReads[PHI] = Access;
  }

  if (Prepend) {
    MemAccs.insert(MemAccs.begin(), Access);
    return;
  }
  MemAccs.push_back(Access);
}

void ScopStmt::realignParams() {
  for (MemoryAccess *MA : *this)
    MA->realignParams();

  isl::set Ctx = Parent.getContext();
  InvalidDomain = InvalidDomain.gist_params(Ctx);
  Domain = Domain.gist_params(Ctx);
}

/// Add @p BSet to the set @p User if @p BSet is bounded.
static isl_stat collectBoundedParts(__isl_take isl_basic_set *BSet,
                                    void *User) {
  isl_set **BoundedParts = static_cast<isl_set **>(User);
  if (isl_basic_set_is_bounded(BSet))
    *BoundedParts = isl_set_union(*BoundedParts, isl_set_from_basic_set(BSet));
  else
    isl_basic_set_free(BSet);
  return isl_stat_ok;
}

/// Return the bounded parts of @p S.
static __isl_give isl_set *collectBoundedParts(__isl_take isl_set *S) {
  isl_set *BoundedParts = isl_set_empty(isl_set_get_space(S));
  isl_set_foreach_basic_set(S, collectBoundedParts, &BoundedParts);
  isl_set_free(S);
  return BoundedParts;
}

/// Compute the (un)bounded parts of @p S wrt. to dimension @p Dim.
///
/// @returns A separation of @p S into first an unbounded then a bounded subset,
///          both with regards to the dimension @p Dim.
static std::pair<__isl_give isl_set *, __isl_give isl_set *>
partitionSetParts(__isl_take isl_set *S, unsigned Dim) {

  for (unsigned u = 0, e = isl_set_n_dim(S); u < e; u++)
    S = isl_set_lower_bound_si(S, isl_dim_set, u, 0);

  unsigned NumDimsS = isl_set_n_dim(S);
  isl_set *OnlyDimS = isl_set_copy(S);

  // Remove dimensions that are greater than Dim as they are not interesting.
  assert(NumDimsS >= Dim + 1);
  OnlyDimS =
      isl_set_project_out(OnlyDimS, isl_dim_set, Dim + 1, NumDimsS - Dim - 1);

  // Create artificial parametric upper bounds for dimensions smaller than Dim
  // as we are not interested in them.
  OnlyDimS = isl_set_insert_dims(OnlyDimS, isl_dim_param, 0, Dim);
  for (unsigned u = 0; u < Dim; u++) {
    isl_constraint *C = isl_inequality_alloc(
        isl_local_space_from_space(isl_set_get_space(OnlyDimS)));
    C = isl_constraint_set_coefficient_si(C, isl_dim_param, u, 1);
    C = isl_constraint_set_coefficient_si(C, isl_dim_set, u, -1);
    OnlyDimS = isl_set_add_constraint(OnlyDimS, C);
  }

  // Collect all bounded parts of OnlyDimS.
  isl_set *BoundedParts = collectBoundedParts(OnlyDimS);

  // Create the dimensions greater than Dim again.
  BoundedParts = isl_set_insert_dims(BoundedParts, isl_dim_set, Dim + 1,
                                     NumDimsS - Dim - 1);

  // Remove the artificial upper bound parameters again.
  BoundedParts = isl_set_remove_dims(BoundedParts, isl_dim_param, 0, Dim);

  isl_set *UnboundedParts = isl_set_subtract(S, isl_set_copy(BoundedParts));
  return std::make_pair(UnboundedParts, BoundedParts);
}

/// Set the dimension Ids from @p From in @p To.
static __isl_give isl_set *setDimensionIds(__isl_keep isl_set *From,
                                           __isl_take isl_set *To) {
  for (unsigned u = 0, e = isl_set_n_dim(From); u < e; u++) {
    isl_id *DimId = isl_set_get_dim_id(From, isl_dim_set, u);
    To = isl_set_set_dim_id(To, isl_dim_set, u, DimId);
  }
  return To;
}

/// Create the conditions under which @p L @p Pred @p R is true.
static __isl_give isl_set *buildConditionSet(ICmpInst::Predicate Pred,
                                             __isl_take isl_pw_aff *L,
                                             __isl_take isl_pw_aff *R) {
  switch (Pred) {
  case ICmpInst::ICMP_EQ:
    return isl_pw_aff_eq_set(L, R);
  case ICmpInst::ICMP_NE:
    return isl_pw_aff_ne_set(L, R);
  case ICmpInst::ICMP_SLT:
    return isl_pw_aff_lt_set(L, R);
  case ICmpInst::ICMP_SLE:
    return isl_pw_aff_le_set(L, R);
  case ICmpInst::ICMP_SGT:
    return isl_pw_aff_gt_set(L, R);
  case ICmpInst::ICMP_SGE:
    return isl_pw_aff_ge_set(L, R);
  case ICmpInst::ICMP_ULT:
    return isl_pw_aff_lt_set(L, R);
  case ICmpInst::ICMP_UGT:
    return isl_pw_aff_gt_set(L, R);
  case ICmpInst::ICMP_ULE:
    return isl_pw_aff_le_set(L, R);
  case ICmpInst::ICMP_UGE:
    return isl_pw_aff_ge_set(L, R);
  default:
    llvm_unreachable("Non integer predicate not supported");
  }
}

/// Create the conditions under which @p L @p Pred @p R is true.
///
/// Helper function that will make sure the dimensions of the result have the
/// same isl_id's as the @p Domain.
static __isl_give isl_set *buildConditionSet(ICmpInst::Predicate Pred,
                                             __isl_take isl_pw_aff *L,
                                             __isl_take isl_pw_aff *R,
                                             __isl_keep isl_set *Domain) {
  isl_set *ConsequenceCondSet = buildConditionSet(Pred, L, R);
  return setDimensionIds(Domain, ConsequenceCondSet);
}

/// Compute the isl representation for the SCEV @p E in this BB.
///
/// @param S                The Scop in which @p BB resides in.
/// @param BB               The BB for which isl representation is to be
/// computed.
/// @param InvalidDomainMap A map of BB to their invalid domains.
/// @param E                The SCEV that should be translated.
/// @param NonNegative      Flag to indicate the @p E has to be non-negative.
///
/// Note that this function will also adjust the invalid context accordingly.

__isl_give isl_pw_aff *
getPwAff(Scop &S, BasicBlock *BB,
         DenseMap<BasicBlock *, isl::set> &InvalidDomainMap, const SCEV *E,
         bool NonNegative = false) {
  PWACtx PWAC = S.getPwAff(E, BB, NonNegative);
  InvalidDomainMap[BB] = InvalidDomainMap[BB].unite(isl::manage(PWAC.second));
  return PWAC.first;
}

/// Build the conditions sets for the switch @p SI in the @p Domain.
///
/// This will fill @p ConditionSets with the conditions under which control
/// will be moved from @p SI to its successors. Hence, @p ConditionSets will
/// have as many elements as @p SI has successors.
static bool
buildConditionSets(Scop &S, BasicBlock *BB, SwitchInst *SI, Loop *L,
                   __isl_keep isl_set *Domain,
                   DenseMap<BasicBlock *, isl::set> &InvalidDomainMap,
                   SmallVectorImpl<__isl_give isl_set *> &ConditionSets) {

  Value *Condition = getConditionFromTerminator(SI);
  assert(Condition && "No condition for switch");

  ScalarEvolution &SE = *S.getSE();
  isl_pw_aff *LHS, *RHS;
  LHS = getPwAff(S, BB, InvalidDomainMap, SE.getSCEVAtScope(Condition, L));

  unsigned NumSuccessors = SI->getNumSuccessors();
  ConditionSets.resize(NumSuccessors);
  for (auto &Case : SI->cases()) {
    unsigned Idx = Case.getSuccessorIndex();
    ConstantInt *CaseValue = Case.getCaseValue();

    RHS = getPwAff(S, BB, InvalidDomainMap, SE.getSCEV(CaseValue));
    isl_set *CaseConditionSet =
        buildConditionSet(ICmpInst::ICMP_EQ, isl_pw_aff_copy(LHS), RHS, Domain);
    ConditionSets[Idx] = isl_set_coalesce(
        isl_set_intersect(CaseConditionSet, isl_set_copy(Domain)));
  }

  assert(ConditionSets[0] == nullptr && "Default condition set was set");
  isl_set *ConditionSetUnion = isl_set_copy(ConditionSets[1]);
  for (unsigned u = 2; u < NumSuccessors; u++)
    ConditionSetUnion =
        isl_set_union(ConditionSetUnion, isl_set_copy(ConditionSets[u]));
  ConditionSets[0] = setDimensionIds(
      Domain, isl_set_subtract(isl_set_copy(Domain), ConditionSetUnion));

  isl_pw_aff_free(LHS);

  return true;
}

/// Build condition sets for unsigned ICmpInst(s).
/// Special handling is required for unsigned operands to ensure that if
/// MSB (aka the Sign bit) is set for an operands in an unsigned ICmpInst
/// it should wrap around.
///
/// @param IsStrictUpperBound holds information on the predicate relation
/// between TestVal and UpperBound, i.e,
/// TestVal < UpperBound  OR  TestVal <= UpperBound
static __isl_give isl_set *
buildUnsignedConditionSets(Scop &S, BasicBlock *BB, Value *Condition,
                           __isl_keep isl_set *Domain, const SCEV *SCEV_TestVal,
                           const SCEV *SCEV_UpperBound,
                           DenseMap<BasicBlock *, isl::set> &InvalidDomainMap,
                           bool IsStrictUpperBound) {

  // Do not take NonNeg assumption on TestVal
  // as it might have MSB (Sign bit) set.
  isl_pw_aff *TestVal = getPwAff(S, BB, InvalidDomainMap, SCEV_TestVal, false);
  // Take NonNeg assumption on UpperBound.
  isl_pw_aff *UpperBound =
      getPwAff(S, BB, InvalidDomainMap, SCEV_UpperBound, true);

  // 0 <= TestVal
  isl_set *First =
      isl_pw_aff_le_set(isl_pw_aff_zero_on_domain(isl_local_space_from_space(
                            isl_pw_aff_get_domain_space(TestVal))),
                        isl_pw_aff_copy(TestVal));

  isl_set *Second;
  if (IsStrictUpperBound)
    // TestVal < UpperBound
    Second = isl_pw_aff_lt_set(TestVal, UpperBound);
  else
    // TestVal <= UpperBound
    Second = isl_pw_aff_le_set(TestVal, UpperBound);

  isl_set *ConsequenceCondSet = isl_set_intersect(First, Second);
  ConsequenceCondSet = setDimensionIds(Domain, ConsequenceCondSet);
  return ConsequenceCondSet;
}

/// Build the conditions sets for the branch condition @p Condition in
/// the @p Domain.
///
/// This will fill @p ConditionSets with the conditions under which control
/// will be moved from @p TI to its successors. Hence, @p ConditionSets will
/// have as many elements as @p TI has successors. If @p TI is nullptr the
/// context under which @p Condition is true/false will be returned as the
/// new elements of @p ConditionSets.
static bool
buildConditionSets(Scop &S, BasicBlock *BB, Value *Condition,
                   TerminatorInst *TI, Loop *L, __isl_keep isl_set *Domain,
                   DenseMap<BasicBlock *, isl::set> &InvalidDomainMap,
                   SmallVectorImpl<__isl_give isl_set *> &ConditionSets) {

  isl_set *ConsequenceCondSet = nullptr;
  if (auto *CCond = dyn_cast<ConstantInt>(Condition)) {
    if (CCond->isZero())
      ConsequenceCondSet = isl_set_empty(isl_set_get_space(Domain));
    else
      ConsequenceCondSet = isl_set_universe(isl_set_get_space(Domain));
  } else if (BinaryOperator *BinOp = dyn_cast<BinaryOperator>(Condition)) {
    auto Opcode = BinOp->getOpcode();
    assert(Opcode == Instruction::And || Opcode == Instruction::Or);

    bool Valid = buildConditionSets(S, BB, BinOp->getOperand(0), TI, L, Domain,
                                    InvalidDomainMap, ConditionSets) &&
                 buildConditionSets(S, BB, BinOp->getOperand(1), TI, L, Domain,
                                    InvalidDomainMap, ConditionSets);
    if (!Valid) {
      while (!ConditionSets.empty())
        isl_set_free(ConditionSets.pop_back_val());
      return false;
    }

    isl_set_free(ConditionSets.pop_back_val());
    isl_set *ConsCondPart0 = ConditionSets.pop_back_val();
    isl_set_free(ConditionSets.pop_back_val());
    isl_set *ConsCondPart1 = ConditionSets.pop_back_val();

    if (Opcode == Instruction::And)
      ConsequenceCondSet = isl_set_intersect(ConsCondPart0, ConsCondPart1);
    else
      ConsequenceCondSet = isl_set_union(ConsCondPart0, ConsCondPart1);
  } else {
    auto *ICond = dyn_cast<ICmpInst>(Condition);
    assert(ICond &&
           "Condition of exiting branch was neither constant nor ICmp!");

    ScalarEvolution &SE = *S.getSE();
    isl_pw_aff *LHS, *RHS;
    // For unsigned comparisons we assumed the signed bit of neither operand
    // to be set. The comparison is equal to a signed comparison under this
    // assumption.
    bool NonNeg = ICond->isUnsigned();
    const SCEV *LeftOperand = SE.getSCEVAtScope(ICond->getOperand(0), L),
               *RightOperand = SE.getSCEVAtScope(ICond->getOperand(1), L);

    switch (ICond->getPredicate()) {
    case ICmpInst::ICMP_ULT:
      ConsequenceCondSet =
          buildUnsignedConditionSets(S, BB, Condition, Domain, LeftOperand,
                                     RightOperand, InvalidDomainMap, true);
      break;
    case ICmpInst::ICMP_ULE:
      ConsequenceCondSet =
          buildUnsignedConditionSets(S, BB, Condition, Domain, LeftOperand,
                                     RightOperand, InvalidDomainMap, false);
      break;
    case ICmpInst::ICMP_UGT:
      ConsequenceCondSet =
          buildUnsignedConditionSets(S, BB, Condition, Domain, RightOperand,
                                     LeftOperand, InvalidDomainMap, true);
      break;
    case ICmpInst::ICMP_UGE:
      ConsequenceCondSet =
          buildUnsignedConditionSets(S, BB, Condition, Domain, RightOperand,
                                     LeftOperand, InvalidDomainMap, false);
      break;
    default:
      LHS = getPwAff(S, BB, InvalidDomainMap, LeftOperand, NonNeg);
      RHS = getPwAff(S, BB, InvalidDomainMap, RightOperand, NonNeg);
      ConsequenceCondSet =
          buildConditionSet(ICond->getPredicate(), LHS, RHS, Domain);
      break;
    }
  }

  // If no terminator was given we are only looking for parameter constraints
  // under which @p Condition is true/false.
  if (!TI)
    ConsequenceCondSet = isl_set_params(ConsequenceCondSet);
  assert(ConsequenceCondSet);
  ConsequenceCondSet = isl_set_coalesce(
      isl_set_intersect(ConsequenceCondSet, isl_set_copy(Domain)));

  isl_set *AlternativeCondSet = nullptr;
  bool TooComplex =
      isl_set_n_basic_set(ConsequenceCondSet) >= MaxDisjunctsInDomain;

  if (!TooComplex) {
    AlternativeCondSet = isl_set_subtract(isl_set_copy(Domain),
                                          isl_set_copy(ConsequenceCondSet));
    TooComplex =
        isl_set_n_basic_set(AlternativeCondSet) >= MaxDisjunctsInDomain;
  }

  if (TooComplex) {
    S.invalidate(COMPLEXITY, TI ? TI->getDebugLoc() : DebugLoc(),
                 TI ? TI->getParent() : nullptr /* BasicBlock */);
    isl_set_free(AlternativeCondSet);
    isl_set_free(ConsequenceCondSet);
    return false;
  }

  ConditionSets.push_back(ConsequenceCondSet);
  ConditionSets.push_back(isl_set_coalesce(AlternativeCondSet));

  return true;
}

/// Build the conditions sets for the terminator @p TI in the @p Domain.
///
/// This will fill @p ConditionSets with the conditions under which control
/// will be moved from @p TI to its successors. Hence, @p ConditionSets will
/// have as many elements as @p TI has successors.
static bool
buildConditionSets(Scop &S, BasicBlock *BB, TerminatorInst *TI, Loop *L,
                   __isl_keep isl_set *Domain,
                   DenseMap<BasicBlock *, isl::set> &InvalidDomainMap,
                   SmallVectorImpl<__isl_give isl_set *> &ConditionSets) {

  if (SwitchInst *SI = dyn_cast<SwitchInst>(TI))
    return buildConditionSets(S, BB, SI, L, Domain, InvalidDomainMap,
                              ConditionSets);

  assert(isa<BranchInst>(TI) && "Terminator was neither branch nor switch.");

  if (TI->getNumSuccessors() == 1) {
    ConditionSets.push_back(isl_set_copy(Domain));
    return true;
  }

  Value *Condition = getConditionFromTerminator(TI);
  assert(Condition && "No condition for Terminator");

  return buildConditionSets(S, BB, Condition, TI, L, Domain, InvalidDomainMap,
                            ConditionSets);
}

void ScopStmt::buildDomain() {
  isl::id Id = isl::id::alloc(getIslCtx(), getBaseName(), this);

  Domain = getParent()->getDomainConditions(this);
  Domain = Domain.set_tuple_id(Id);
}

void ScopStmt::collectSurroundingLoops() {
  for (unsigned u = 0, e = Domain.dim(isl::dim::set); u < e; u++) {
    isl::id DimId = Domain.get_dim_id(isl::dim::set, u);
    NestLoops.push_back(static_cast<Loop *>(DimId.get_user()));
  }
}

ScopStmt::ScopStmt(Scop &parent, Region &R, Loop *SurroundingLoop)
    : Parent(parent), InvalidDomain(nullptr), Domain(nullptr), BB(nullptr),
      R(&R), Build(nullptr), SurroundingLoop(SurroundingLoop) {

  BaseName = getIslCompatibleName(
      "Stmt", R.getNameStr(), parent.getNextStmtIdx(), "", UseInstructionNames);
}

ScopStmt::ScopStmt(Scop &parent, BasicBlock &bb, Loop *SurroundingLoop,
                   std::vector<Instruction *> Instructions)
    : Parent(parent), InvalidDomain(nullptr), Domain(nullptr), BB(&bb),
      R(nullptr), Build(nullptr), SurroundingLoop(SurroundingLoop),
      Instructions(Instructions) {

  BaseName = getIslCompatibleName("Stmt", &bb, parent.getNextStmtIdx(), "",
                                  UseInstructionNames);

  InstructionSet.reserve(Instructions.size());
  InstructionSet.insert(Instructions.begin(), Instructions.end());
}

ScopStmt::ScopStmt(Scop &parent, isl::map SourceRel, isl::map TargetRel,
                   isl::set NewDomain)
    : Parent(parent), InvalidDomain(nullptr), Domain(NewDomain), BB(nullptr),
      R(nullptr), Build(nullptr) {
  BaseName = getIslCompatibleName("CopyStmt_", "",
                                  std::to_string(parent.getCopyStmtsNum()));
  isl::id Id = isl::id::alloc(getIslCtx(), getBaseName(), this);
  Domain = Domain.set_tuple_id(Id);
  TargetRel = TargetRel.set_tuple_id(isl::dim::in, Id);
  auto *Access =
      new MemoryAccess(this, MemoryAccess::AccessType::MUST_WRITE, TargetRel);
  parent.addAccessFunction(Access);
  addAccess(Access);
  SourceRel = SourceRel.set_tuple_id(isl::dim::in, Id);
  Access = new MemoryAccess(this, MemoryAccess::AccessType::READ, SourceRel);
  parent.addAccessFunction(Access);
  addAccess(Access);
}

void ScopStmt::init(LoopInfo &LI) {
  assert(!Domain && "init must be called only once");

  buildDomain();
  collectSurroundingLoops();
  buildAccessRelations();

  if (DetectReductions)
    checkForReductions();
}

/// Collect loads which might form a reduction chain with @p StoreMA.
///
/// Check if the stored value for @p StoreMA is a binary operator with one or
/// two loads as operands. If the binary operand is commutative & associative,
/// used only once (by @p StoreMA) and its load operands are also used only
/// once, we have found a possible reduction chain. It starts at an operand
/// load and includes the binary operator and @p StoreMA.
///
/// Note: We allow only one use to ensure the load and binary operator cannot
///       escape this block or into any other store except @p StoreMA.
void ScopStmt::collectCandiateReductionLoads(
    MemoryAccess *StoreMA, SmallVectorImpl<MemoryAccess *> &Loads) {
  auto *Store = dyn_cast<StoreInst>(StoreMA->getAccessInstruction());
  if (!Store)
    return;

  // Skip if there is not one binary operator between the load and the store
  auto *BinOp = dyn_cast<BinaryOperator>(Store->getValueOperand());
  if (!BinOp)
    return;

  // Skip if the binary operators has multiple uses
  if (BinOp->getNumUses() != 1)
    return;

  // Skip if the opcode of the binary operator is not commutative/associative
  if (!BinOp->isCommutative() || !BinOp->isAssociative())
    return;

  // Skip if the binary operator is outside the current SCoP
  if (BinOp->getParent() != Store->getParent())
    return;

  // Skip if it is a multiplicative reduction and we disabled them
  if (DisableMultiplicativeReductions &&
      (BinOp->getOpcode() == Instruction::Mul ||
       BinOp->getOpcode() == Instruction::FMul))
    return;

  // Check the binary operator operands for a candidate load
  auto *PossibleLoad0 = dyn_cast<LoadInst>(BinOp->getOperand(0));
  auto *PossibleLoad1 = dyn_cast<LoadInst>(BinOp->getOperand(1));
  if (!PossibleLoad0 && !PossibleLoad1)
    return;

  // A load is only a candidate if it cannot escape (thus has only this use)
  if (PossibleLoad0 && PossibleLoad0->getNumUses() == 1)
    if (PossibleLoad0->getParent() == Store->getParent())
      Loads.push_back(&getArrayAccessFor(PossibleLoad0));
  if (PossibleLoad1 && PossibleLoad1->getNumUses() == 1)
    if (PossibleLoad1->getParent() == Store->getParent())
      Loads.push_back(&getArrayAccessFor(PossibleLoad1));
}

/// Check for reductions in this ScopStmt.
///
/// Iterate over all store memory accesses and check for valid binary reduction
/// like chains. For all candidates we check if they have the same base address
/// and there are no other accesses which overlap with them. The base address
/// check rules out impossible reductions candidates early. The overlap check,
/// together with the "only one user" check in collectCandiateReductionLoads,
/// guarantees that none of the intermediate results will escape during
/// execution of the loop nest. We basically check here that no other memory
/// access can access the same memory as the potential reduction.
void ScopStmt::checkForReductions() {
  SmallVector<MemoryAccess *, 2> Loads;
  SmallVector<std::pair<MemoryAccess *, MemoryAccess *>, 4> Candidates;

  // First collect candidate load-store reduction chains by iterating over all
  // stores and collecting possible reduction loads.
  for (MemoryAccess *StoreMA : MemAccs) {
    if (StoreMA->isRead())
      continue;

    Loads.clear();
    collectCandiateReductionLoads(StoreMA, Loads);
    for (MemoryAccess *LoadMA : Loads)
      Candidates.push_back(std::make_pair(LoadMA, StoreMA));
  }

  // Then check each possible candidate pair.
  for (const auto &CandidatePair : Candidates) {
    bool Valid = true;
    isl_map *LoadAccs = CandidatePair.first->getAccessRelation().release();
    isl_map *StoreAccs = CandidatePair.second->getAccessRelation().release();

    // Skip those with obviously unequal base addresses.
    if (!isl_map_has_equal_space(LoadAccs, StoreAccs)) {
      isl_map_free(LoadAccs);
      isl_map_free(StoreAccs);
      continue;
    }

    // And check if the remaining for overlap with other memory accesses.
    isl_map *AllAccsRel = isl_map_union(LoadAccs, StoreAccs);
    AllAccsRel = isl_map_intersect_domain(AllAccsRel, getDomain().release());
    isl_set *AllAccs = isl_map_range(AllAccsRel);

    for (MemoryAccess *MA : MemAccs) {
      if (MA == CandidatePair.first || MA == CandidatePair.second)
        continue;

      isl_map *AccRel = isl_map_intersect_domain(
          MA->getAccessRelation().release(), getDomain().release());
      isl_set *Accs = isl_map_range(AccRel);

      if (isl_set_has_equal_space(AllAccs, Accs)) {
        isl_set *OverlapAccs = isl_set_intersect(Accs, isl_set_copy(AllAccs));
        Valid = Valid && isl_set_is_empty(OverlapAccs);
        isl_set_free(OverlapAccs);
      } else {
        isl_set_free(Accs);
      }
    }

    isl_set_free(AllAccs);
    if (!Valid)
      continue;

    const LoadInst *Load =
        dyn_cast<const LoadInst>(CandidatePair.first->getAccessInstruction());
    MemoryAccess::ReductionType RT =
        getReductionType(dyn_cast<BinaryOperator>(Load->user_back()), Load);

    // If no overlapping access was found we mark the load and store as
    // reduction like.
    CandidatePair.first->markAsReductionLike(RT);
    CandidatePair.second->markAsReductionLike(RT);
  }
}

std::string ScopStmt::getDomainStr() const { return Domain.to_str(); }

std::string ScopStmt::getScheduleStr() const {
  auto *S = getSchedule().release();
  if (!S)
    return "";
  auto Str = stringFromIslObj(S);
  isl_map_free(S);
  return Str;
}

void ScopStmt::setInvalidDomain(isl::set ID) { InvalidDomain = ID; }

BasicBlock *ScopStmt::getEntryBlock() const {
  if (isBlockStmt())
    return getBasicBlock();
  return getRegion()->getEntry();
}

unsigned ScopStmt::getNumIterators() const { return NestLoops.size(); }

const char *ScopStmt::getBaseName() const { return BaseName.c_str(); }

Loop *ScopStmt::getLoopForDimension(unsigned Dimension) const {
  return NestLoops[Dimension];
}

isl_ctx *ScopStmt::getIslCtx() const { return Parent.getIslCtx(); }

isl::set ScopStmt::getDomain() const { return Domain; }

isl::space ScopStmt::getDomainSpace() const { return Domain.get_space(); }

isl::id ScopStmt::getDomainId() const { return Domain.get_tuple_id(); }

ScopStmt::~ScopStmt() {}

void ScopStmt::printInstructions(raw_ostream &OS) const {
  OS << "Instructions {\n";

  for (Instruction *Inst : Instructions)
    OS.indent(16) << *Inst << "\n";

  OS.indent(12) << "}\n";
}

void ScopStmt::print(raw_ostream &OS, bool PrintInstructions,
                     bool Reproducible) const {
  OS.indent(8) << getBaseName() << "\n";
  OS.indent(12) << "Domain :=\n";

  if (Domain) {
    OS.indent(16) << getDomainStr() << ";\n";
  } else
    OS.indent(16) << "n/a\n";

  OS.indent(12) << "Schedule :=\n";

  if (Domain) {
    OS.indent(16) << getScheduleStr() << ";\n";
  } else
    OS.indent(16) << "n/a\n";

  for (MemoryAccess *Access : MemAccs)
    Access->print(OS);

  if (isBlockStmt() && (PrintInstructions || !Reproducible))
    printInstructions(OS.indent(12));
}

#if !defined(NDEBUG) || defined(LLVM_ENABLE_DUMP)
LLVM_DUMP_METHOD void ScopStmt::dump() const { print(dbgs(), true, false); }
#endif

void ScopStmt::removeAccessData(MemoryAccess *MA) {
  if (MA->isRead() && MA->isOriginalValueKind()) {
    bool Found = ValueReads.erase(MA->getAccessValue());
    (void)Found;
    assert(Found && "Expected access data not found");
  }
  if (MA->isWrite() && MA->isOriginalValueKind()) {
    bool Found = ValueWrites.erase(cast<Instruction>(MA->getAccessValue()));
    (void)Found;
    assert(Found && "Expected access data not found");
  }
  if (MA->isWrite() && MA->isOriginalAnyPHIKind()) {
    bool Found = PHIWrites.erase(cast<PHINode>(MA->getAccessInstruction()));
    (void)Found;
    assert(Found && "Expected access data not found");
  }
  if (MA->isRead() && MA->isOriginalAnyPHIKind()) {
    bool Found = PHIReads.erase(cast<PHINode>(MA->getAccessInstruction()));
    (void)Found;
    assert(Found && "Expected access data not found");
  }
}

void ScopStmt::removeMemoryAccess(MemoryAccess *MA) {
  // Remove the memory accesses from this statement together with all scalar
  // accesses that were caused by it. MemoryKind::Value READs have no access
  // instruction, hence would not be removed by this function. However, it is
  // only used for invariant LoadInst accesses, its arguments are always affine,
  // hence synthesizable, and therefore there are no MemoryKind::Value READ
  // accesses to be removed.
  auto Predicate = [&](MemoryAccess *Acc) {
    return Acc->getAccessInstruction() == MA->getAccessInstruction();
  };
  for (auto *MA : MemAccs) {
    if (Predicate(MA)) {
      removeAccessData(MA);
      Parent.removeAccessData(MA);
    }
  }
  MemAccs.erase(std::remove_if(MemAccs.begin(), MemAccs.end(), Predicate),
                MemAccs.end());
  InstructionToAccess.erase(MA->getAccessInstruction());
}

void ScopStmt::removeSingleMemoryAccess(MemoryAccess *MA) {
  auto MAIt = std::find(MemAccs.begin(), MemAccs.end(), MA);
  assert(MAIt != MemAccs.end());
  MemAccs.erase(MAIt);

  removeAccessData(MA);
  Parent.removeAccessData(MA);

  auto It = InstructionToAccess.find(MA->getAccessInstruction());
  if (It != InstructionToAccess.end()) {
    It->second.remove(MA);
    if (It->second.empty())
      InstructionToAccess.erase(MA->getAccessInstruction());
  }
}

MemoryAccess *ScopStmt::ensureValueRead(Value *V) {
  MemoryAccess *Access = lookupInputAccessOf(V);
  if (Access)
    return Access;

  ScopArrayInfo *SAI =
      Parent.getOrCreateScopArrayInfo(V, V->getType(), {}, MemoryKind::Value);
  Access = new MemoryAccess(this, nullptr, MemoryAccess::READ, V, V->getType(),
                            true, {}, {}, V, MemoryKind::Value, true);
  Parent.addAccessFunction(Access);
  Access->buildAccessRelation(SAI);
  addAccess(Access);
  Parent.addAccessData(Access);
  return Access;
}

raw_ostream &polly::operator<<(raw_ostream &O, const ScopStmt &S) {
  S.print(O, PollyPrintInstructions);
  return O;
}

//===----------------------------------------------------------------------===//
/// Scop class implement

void Scop::setContext(__isl_take isl_set *NewContext) {
  NewContext = isl_set_align_params(NewContext, isl_set_get_space(Context));
  isl_set_free(Context);
  Context = NewContext;
}

namespace {
/// Remap parameter values but keep AddRecs valid wrt. invariant loads.
struct SCEVSensitiveParameterRewriter
    : public SCEVRewriteVisitor<SCEVSensitiveParameterRewriter> {
  const ValueToValueMap &VMap;

public:
  SCEVSensitiveParameterRewriter(const ValueToValueMap &VMap,
                                 ScalarEvolution &SE)
      : SCEVRewriteVisitor(SE), VMap(VMap) {}

  static const SCEV *rewrite(const SCEV *E, ScalarEvolution &SE,
                             const ValueToValueMap &VMap) {
    SCEVSensitiveParameterRewriter SSPR(VMap, SE);
    return SSPR.visit(E);
  }

  const SCEV *visitAddRecExpr(const SCEVAddRecExpr *E) {
    auto *Start = visit(E->getStart());
    auto *AddRec = SE.getAddRecExpr(SE.getConstant(E->getType(), 0),
                                    visit(E->getStepRecurrence(SE)),
                                    E->getLoop(), SCEV::FlagAnyWrap);
    return SE.getAddExpr(Start, AddRec);
  }

  const SCEV *visitUnknown(const SCEVUnknown *E) {
    if (auto *NewValue = VMap.lookup(E->getValue()))
      return SE.getUnknown(NewValue);
    return E;
  }
};

/// Check whether we should remap a SCEV expression.
struct SCEVFindInsideScop : public SCEVTraversal<SCEVFindInsideScop> {
  const ValueToValueMap &VMap;
  bool FoundInside = false;
  const Scop *S;

public:
  SCEVFindInsideScop(const ValueToValueMap &VMap, ScalarEvolution &SE,
                     const Scop *S)
      : SCEVTraversal(*this), VMap(VMap), S(S) {}

  static bool hasVariant(const SCEV *E, ScalarEvolution &SE,
                         const ValueToValueMap &VMap, const Scop *S) {
    SCEVFindInsideScop SFIS(VMap, SE, S);
    SFIS.visitAll(E);
    return SFIS.FoundInside;
  }

  bool follow(const SCEV *E) {
    if (auto *AddRec = dyn_cast<SCEVAddRecExpr>(E)) {
      FoundInside |= S->getRegion().contains(AddRec->getLoop());
    } else if (auto *Unknown = dyn_cast<SCEVUnknown>(E)) {
      if (Instruction *I = dyn_cast<Instruction>(Unknown->getValue()))
        FoundInside |= S->getRegion().contains(I) && !VMap.count(I);
    }
    return !FoundInside;
  }
  bool isDone() { return FoundInside; }
};
} // namespace

const SCEV *Scop::getRepresentingInvariantLoadSCEV(const SCEV *E) const {
  // Check whether it makes sense to rewrite the SCEV.  (ScalarEvolution
  // doesn't like addition between an AddRec and an expression that
  // doesn't have a dominance relationship with it.)
  if (SCEVFindInsideScop::hasVariant(E, *SE, InvEquivClassVMap, this))
    return E;

  // Rewrite SCEV.
  return SCEVSensitiveParameterRewriter::rewrite(E, *SE, InvEquivClassVMap);
}

// This table of function names is used to translate parameter names in more
// human-readable names. This makes it easier to interpret Polly analysis
// results.
StringMap<std::string> KnownNames = {
    {"_Z13get_global_idj", "global_id"},
    {"_Z12get_local_idj", "local_id"},
    {"_Z15get_global_sizej", "global_size"},
    {"_Z14get_local_sizej", "local_size"},
    {"_Z12get_work_dimv", "work_dim"},
    {"_Z17get_global_offsetj", "global_offset"},
    {"_Z12get_group_idj", "group_id"},
    {"_Z14get_num_groupsj", "num_groups"},
};

static std::string getCallParamName(CallInst *Call) {
  std::string Result;
  raw_string_ostream OS(Result);
  std::string Name = Call->getCalledFunction()->getName();

  auto Iterator = KnownNames.find(Name);
  if (Iterator != KnownNames.end())
    Name = "__" + Iterator->getValue();
  OS << Name;
  for (auto &Operand : Call->arg_operands()) {
    ConstantInt *Op = cast<ConstantInt>(&Operand);
    OS << "_" << Op->getValue();
  }
  OS.flush();
  return Result;
}

void Scop::createParameterId(const SCEV *Parameter) {
  assert(Parameters.count(Parameter));
  assert(!ParameterIds.count(Parameter));

  std::string ParameterName = "p_" + std::to_string(getNumParams() - 1);

  if (const SCEVUnknown *ValueParameter = dyn_cast<SCEVUnknown>(Parameter)) {
    Value *Val = ValueParameter->getValue();
    CallInst *Call = dyn_cast<CallInst>(Val);

    if (Call && isConstCall(Call)) {
      ParameterName = getCallParamName(Call);
    } else if (UseInstructionNames) {
      // If this parameter references a specific Value and this value has a name
      // we use this name as it is likely to be unique and more useful than just
      // a number.
      if (Val->hasName())
        ParameterName = Val->getName();
      else if (LoadInst *LI = dyn_cast<LoadInst>(Val)) {
        auto *LoadOrigin = LI->getPointerOperand()->stripInBoundsOffsets();
        if (LoadOrigin->hasName()) {
          ParameterName += "_loaded_from_";
          ParameterName +=
              LI->getPointerOperand()->stripInBoundsOffsets()->getName();
        }
      }
    }

    ParameterName = getIslCompatibleName("", ParameterName, "");
  }

  auto *Id = isl_id_alloc(getIslCtx(), ParameterName.c_str(),
                          const_cast<void *>((const void *)Parameter));
  ParameterIds[Parameter] = Id;
}

void Scop::addParams(const ParameterSetTy &NewParameters) {
  for (const SCEV *Parameter : NewParameters) {
    // Normalize the SCEV to get the representing element for an invariant load.
    Parameter = extractConstantFactor(Parameter, *SE).second;
    Parameter = getRepresentingInvariantLoadSCEV(Parameter);

    if (Parameters.insert(Parameter))
      createParameterId(Parameter);
  }
}

isl::id Scop::getIdForParam(const SCEV *Parameter) const {
  // Normalize the SCEV to get the representing element for an invariant load.
  Parameter = getRepresentingInvariantLoadSCEV(Parameter);
  return isl::manage(isl_id_copy(ParameterIds.lookup(Parameter)));
}

isl::set Scop::addNonEmptyDomainConstraints(isl::set C) const {
  isl_set *DomainContext = isl_union_set_params(getDomains().release());
  return isl::manage(isl_set_intersect_params(C.release(), DomainContext));
}

bool Scop::isDominatedBy(const DominatorTree &DT, BasicBlock *BB) const {
  return DT.dominates(BB, getEntry());
}

void Scop::addUserAssumptions(
    AssumptionCache &AC, DominatorTree &DT, LoopInfo &LI,
    DenseMap<BasicBlock *, isl::set> &InvalidDomainMap) {
  for (auto &Assumption : AC.assumptions()) {
    auto *CI = dyn_cast_or_null<CallInst>(Assumption);
    if (!CI || CI->getNumArgOperands() != 1)
      continue;

    bool InScop = contains(CI);
    if (!InScop && !isDominatedBy(DT, CI->getParent()))
      continue;

    auto *L = LI.getLoopFor(CI->getParent());
    auto *Val = CI->getArgOperand(0);
    ParameterSetTy DetectedParams;
    if (!isAffineConstraint(Val, &R, L, *SE, DetectedParams)) {
      ORE.emit(
          OptimizationRemarkAnalysis(DEBUG_TYPE, "IgnoreUserAssumption", CI)
          << "Non-affine user assumption ignored.");
      continue;
    }

    // Collect all newly introduced parameters.
    ParameterSetTy NewParams;
    for (auto *Param : DetectedParams) {
      Param = extractConstantFactor(Param, *SE).second;
      Param = getRepresentingInvariantLoadSCEV(Param);
      if (Parameters.count(Param))
        continue;
      NewParams.insert(Param);
    }

    SmallVector<isl_set *, 2> ConditionSets;
    auto *TI = InScop ? CI->getParent()->getTerminator() : nullptr;
    BasicBlock *BB = InScop ? CI->getParent() : getRegion().getEntry();
    auto *Dom = InScop ? DomainMap[BB].copy() : isl_set_copy(Context);
    assert(Dom && "Cannot propagate a nullptr.");
    bool Valid = buildConditionSets(*this, BB, Val, TI, L, Dom,
                                    InvalidDomainMap, ConditionSets);
    isl_set_free(Dom);

    if (!Valid)
      continue;

    isl_set *AssumptionCtx = nullptr;
    if (InScop) {
      AssumptionCtx = isl_set_complement(isl_set_params(ConditionSets[1]));
      isl_set_free(ConditionSets[0]);
    } else {
      AssumptionCtx = isl_set_complement(ConditionSets[1]);
      AssumptionCtx = isl_set_intersect(AssumptionCtx, ConditionSets[0]);
    }

    // Project out newly introduced parameters as they are not otherwise useful.
    if (!NewParams.empty()) {
      for (unsigned u = 0; u < isl_set_n_param(AssumptionCtx); u++) {
        auto *Id = isl_set_get_dim_id(AssumptionCtx, isl_dim_param, u);
        auto *Param = static_cast<const SCEV *>(isl_id_get_user(Id));
        isl_id_free(Id);

        if (!NewParams.count(Param))
          continue;

        AssumptionCtx =
            isl_set_project_out(AssumptionCtx, isl_dim_param, u--, 1);
      }
    }
    ORE.emit(OptimizationRemarkAnalysis(DEBUG_TYPE, "UserAssumption", CI)
             << "Use user assumption: " << stringFromIslObj(AssumptionCtx));
    Context = isl_set_intersect(Context, AssumptionCtx);
  }
}

void Scop::addUserContext() {
  if (UserContextStr.empty())
    return;

  isl_set *UserContext =
      isl_set_read_from_str(getIslCtx(), UserContextStr.c_str());
  isl_space *Space = getParamSpace().release();
  if (isl_space_dim(Space, isl_dim_param) !=
      isl_set_dim(UserContext, isl_dim_param)) {
    auto SpaceStr = isl_space_to_str(Space);
    errs() << "Error: the context provided in -polly-context has not the same "
           << "number of dimensions than the computed context. Due to this "
           << "mismatch, the -polly-context option is ignored. Please provide "
           << "the context in the parameter space: " << SpaceStr << ".\n";
    free(SpaceStr);
    isl_set_free(UserContext);
    isl_space_free(Space);
    return;
  }

  for (unsigned i = 0; i < isl_space_dim(Space, isl_dim_param); i++) {
    auto *NameContext = isl_set_get_dim_name(Context, isl_dim_param, i);
    auto *NameUserContext = isl_set_get_dim_name(UserContext, isl_dim_param, i);

    if (strcmp(NameContext, NameUserContext) != 0) {
      auto SpaceStr = isl_space_to_str(Space);
      errs() << "Error: the name of dimension " << i
             << " provided in -polly-context "
             << "is '" << NameUserContext << "', but the name in the computed "
             << "context is '" << NameContext
             << "'. Due to this name mismatch, "
             << "the -polly-context option is ignored. Please provide "
             << "the context in the parameter space: " << SpaceStr << ".\n";
      free(SpaceStr);
      isl_set_free(UserContext);
      isl_space_free(Space);
      return;
    }

    UserContext =
        isl_set_set_dim_id(UserContext, isl_dim_param, i,
                           isl_space_get_dim_id(Space, isl_dim_param, i));
  }

  Context = isl_set_intersect(Context, UserContext);
  isl_space_free(Space);
}

void Scop::buildInvariantEquivalenceClasses() {
  DenseMap<std::pair<const SCEV *, Type *>, LoadInst *> EquivClasses;

  const InvariantLoadsSetTy &RIL = getRequiredInvariantLoads();
  for (LoadInst *LInst : RIL) {
    const SCEV *PointerSCEV = SE->getSCEV(LInst->getPointerOperand());

    Type *Ty = LInst->getType();
    LoadInst *&ClassRep = EquivClasses[std::make_pair(PointerSCEV, Ty)];
    if (ClassRep) {
      InvEquivClassVMap[LInst] = ClassRep;
      continue;
    }

    ClassRep = LInst;
    InvariantEquivClasses.emplace_back(
        InvariantEquivClassTy{PointerSCEV, MemoryAccessList(), nullptr, Ty});
  }
}

void Scop::buildContext() {
  isl_space *Space = isl_space_params_alloc(getIslCtx(), 0);
  Context = isl_set_universe(isl_space_copy(Space));
  InvalidContext = isl_set_empty(isl_space_copy(Space));
  AssumedContext = isl_set_universe(Space);
}

void Scop::addParameterBounds() {
  unsigned PDim = 0;
  for (auto *Parameter : Parameters) {
    ConstantRange SRange = SE->getSignedRange(Parameter);
    Context =
        addRangeBoundsToSet(give(Context), SRange, PDim++, isl::dim::param)
            .release();
  }
}

static std::vector<isl::id> getFortranArrayIds(Scop::array_range Arrays) {
  std::vector<isl::id> OutermostSizeIds;
  for (auto Array : Arrays) {
    // To check if an array is a Fortran array, we check if it has a isl_pw_aff
    // for its outermost dimension. Fortran arrays will have this since the
    // outermost dimension size can be picked up from their runtime description.
    // TODO: actually need to check if it has a FAD, but for now this works.
    if (Array->getNumberOfDimensions() > 0) {
      isl::pw_aff PwAff = Array->getDimensionSizePw(0);
      if (!PwAff)
        continue;

      isl::id Id =
          isl::manage(isl_pw_aff_get_dim_id(PwAff.get(), isl_dim_param, 0));
      assert(!Id.is_null() &&
             "Invalid Id for PwAff expression in Fortran array");
      Id.dump();
      OutermostSizeIds.push_back(Id);
    }
  }
  return OutermostSizeIds;
}

// The FORTRAN array size parameters are known to be non-negative.
static isl_set *boundFortranArrayParams(__isl_give isl_set *Context,
                                        Scop::array_range Arrays) {
  std::vector<isl::id> OutermostSizeIds;
  OutermostSizeIds = getFortranArrayIds(Arrays);

  for (isl::id Id : OutermostSizeIds) {
    int dim = isl_set_find_dim_by_id(Context, isl_dim_param, Id.get());
    Context = isl_set_lower_bound_si(Context, isl_dim_param, dim, 0);
  }

  return Context;
}

void Scop::realignParams() {
  if (PollyIgnoreParamBounds)
    return;

  // Add all parameters into a common model.
  isl::space Space = getFullParamSpace();

  // Align the parameters of all data structures to the model.
  Context = isl_set_align_params(Context, Space.copy());

  // Bound the size of the fortran array dimensions.
  Context = boundFortranArrayParams(Context, arrays());

  // As all parameters are known add bounds to them.
  addParameterBounds();

  for (ScopStmt &Stmt : *this)
    Stmt.realignParams();
  // Simplify the schedule according to the context too.
  Schedule = isl_schedule_gist_domain_params(Schedule, getContext().release());
}

static __isl_give isl_set *
simplifyAssumptionContext(__isl_take isl_set *AssumptionContext,
                          const Scop &S) {
  // If we have modeled all blocks in the SCoP that have side effects we can
  // simplify the context with the constraints that are needed for anything to
  // be executed at all. However, if we have error blocks in the SCoP we already
  // assumed some parameter combinations cannot occur and removed them from the
  // domains, thus we cannot use the remaining domain to simplify the
  // assumptions.
  if (!S.hasErrorBlock()) {
    isl_set *DomainParameters = isl_union_set_params(S.getDomains().release());
    AssumptionContext =
        isl_set_gist_params(AssumptionContext, DomainParameters);
  }

  AssumptionContext =
      isl_set_gist_params(AssumptionContext, S.getContext().release());
  return AssumptionContext;
}

void Scop::simplifyContexts() {
  // The parameter constraints of the iteration domains give us a set of
  // constraints that need to hold for all cases where at least a single
  // statement iteration is executed in the whole scop. We now simplify the
  // assumed context under the assumption that such constraints hold and at
  // least a single statement iteration is executed. For cases where no
  // statement instances are executed, the assumptions we have taken about
  // the executed code do not matter and can be changed.
  //
  // WARNING: This only holds if the assumptions we have taken do not reduce
  //          the set of statement instances that are executed. Otherwise we
  //          may run into a case where the iteration domains suggest that
  //          for a certain set of parameter constraints no code is executed,
  //          but in the original program some computation would have been
  //          performed. In such a case, modifying the run-time conditions and
  //          possibly influencing the run-time check may cause certain scops
  //          to not be executed.
  //
  // Example:
  //
  //   When delinearizing the following code:
  //
  //     for (long i = 0; i < 100; i++)
  //       for (long j = 0; j < m; j++)
  //         A[i+p][j] = 1.0;
  //
  //   we assume that the condition m <= 0 or (m >= 1 and p >= 0) holds as
  //   otherwise we would access out of bound data. Now, knowing that code is
  //   only executed for the case m >= 0, it is sufficient to assume p >= 0.
  AssumedContext = simplifyAssumptionContext(AssumedContext, *this);
  InvalidContext =
      isl_set_align_params(InvalidContext, getParamSpace().release());
}

/// Add the minimal/maximal access in @p Set to @p User.
static isl::stat
buildMinMaxAccess(isl::set Set, Scop::MinMaxVectorTy &MinMaxAccesses, Scop &S) {
  isl::pw_multi_aff MinPMA, MaxPMA;
  isl::pw_aff LastDimAff;
  isl::aff OneAff;
  unsigned Pos;
  isl::ctx Ctx = Set.get_ctx();

  Set = Set.remove_divs();

  if (isl_set_n_basic_set(Set.get()) >= MaxDisjunctsInDomain)
    return isl::stat::error;

  // Restrict the number of parameters involved in the access as the lexmin/
  // lexmax computation will take too long if this number is high.
  //
  // Experiments with a simple test case using an i7 4800MQ:
  //
  //  #Parameters involved | Time (in sec)
  //            6          |     0.01
  //            7          |     0.04
  //            8          |     0.12
  //            9          |     0.40
  //           10          |     1.54
  //           11          |     6.78
  //           12          |    30.38
  //
  if (isl_set_n_param(Set.get()) > RunTimeChecksMaxParameters) {
    unsigned InvolvedParams = 0;
    for (unsigned u = 0, e = isl_set_n_param(Set.get()); u < e; u++)
      if (Set.involves_dims(isl::dim::param, u, 1))
        InvolvedParams++;

    if (InvolvedParams > RunTimeChecksMaxParameters)
      return isl::stat::error;
  }

  if (isl_set_n_basic_set(Set.get()) > RunTimeChecksMaxAccessDisjuncts)
    return isl::stat::error;

  MinPMA = Set.lexmin_pw_multi_aff();
  MaxPMA = Set.lexmax_pw_multi_aff();

  if (isl_ctx_last_error(Ctx.get()) == isl_error_quota)
    return isl::stat::error;

  MinPMA = MinPMA.coalesce();
  MaxPMA = MaxPMA.coalesce();

  // Adjust the last dimension of the maximal access by one as we want to
  // enclose the accessed memory region by MinPMA and MaxPMA. The pointer
  // we test during code generation might now point after the end of the
  // allocated array but we will never dereference it anyway.
  assert(MaxPMA.dim(isl::dim::out) && "Assumed at least one output dimension");
  Pos = MaxPMA.dim(isl::dim::out) - 1;
  LastDimAff = MaxPMA.get_pw_aff(Pos);
  OneAff = isl::aff(isl::local_space(LastDimAff.get_domain_space()));
  OneAff = OneAff.add_constant_si(1);
  LastDimAff = LastDimAff.add(OneAff);
  MaxPMA = MaxPMA.set_pw_aff(Pos, LastDimAff);

  MinMaxAccesses.push_back(std::make_pair(MinPMA.copy(), MaxPMA.copy()));

  return isl::stat::ok;
}

static __isl_give isl_set *getAccessDomain(MemoryAccess *MA) {
  isl_set *Domain = MA->getStatement()->getDomain().release();
  Domain = isl_set_project_out(Domain, isl_dim_set, 0, isl_set_n_dim(Domain));
  return isl_set_reset_tuple_id(Domain);
}

/// Wrapper function to calculate minimal/maximal accesses to each array.
static bool calculateMinMaxAccess(Scop::AliasGroupTy AliasGroup, Scop &S,
                                  Scop::MinMaxVectorTy &MinMaxAccesses) {

  MinMaxAccesses.reserve(AliasGroup.size());

  isl::union_set Domains = S.getDomains();
  isl::union_map Accesses = isl::union_map::empty(S.getParamSpace());

  for (MemoryAccess *MA : AliasGroup)
    Accesses = Accesses.add_map(give(MA->getAccessRelation().release()));

  Accesses = Accesses.intersect_domain(Domains);
  isl::union_set Locations = Accesses.range();
  Locations = Locations.coalesce();
  Locations = Locations.detect_equalities();

  auto Lambda = [&MinMaxAccesses, &S](isl::set Set) -> isl::stat {
    return buildMinMaxAccess(Set, MinMaxAccesses, S);
  };
  return Locations.foreach_set(Lambda) == isl::stat::ok;
}

/// Helper to treat non-affine regions and basic blocks the same.
///
///{

/// Return the block that is the representing block for @p RN.
static inline BasicBlock *getRegionNodeBasicBlock(RegionNode *RN) {
  return RN->isSubRegion() ? RN->getNodeAs<Region>()->getEntry()
                           : RN->getNodeAs<BasicBlock>();
}

/// Return the @p idx'th block that is executed after @p RN.
static inline BasicBlock *
getRegionNodeSuccessor(RegionNode *RN, TerminatorInst *TI, unsigned idx) {
  if (RN->isSubRegion()) {
    assert(idx == 0);
    return RN->getNodeAs<Region>()->getExit();
  }
  return TI->getSuccessor(idx);
}

/// Return the smallest loop surrounding @p RN.
static inline Loop *getRegionNodeLoop(RegionNode *RN, LoopInfo &LI) {
  if (!RN->isSubRegion()) {
    BasicBlock *BB = RN->getNodeAs<BasicBlock>();
    Loop *L = LI.getLoopFor(BB);

    // Unreachable statements are not considered to belong to a LLVM loop, as
    // they are not part of an actual loop in the control flow graph.
    // Nevertheless, we handle certain unreachable statements that are common
    // when modeling run-time bounds checks as being part of the loop to be
    // able to model them and to later eliminate the run-time bounds checks.
    //
    // Specifically, for basic blocks that terminate in an unreachable and
    // where the immediate predecessor is part of a loop, we assume these
    // basic blocks belong to the loop the predecessor belongs to. This
    // allows us to model the following code.
    //
    // for (i = 0; i < N; i++) {
    //   if (i > 1024)
    //     abort();            <- this abort might be translated to an
    //                            unreachable
    //
    //   A[i] = ...
    // }
    if (!L && isa<UnreachableInst>(BB->getTerminator()) && BB->getPrevNode())
      L = LI.getLoopFor(BB->getPrevNode());
    return L;
  }

  Region *NonAffineSubRegion = RN->getNodeAs<Region>();
  Loop *L = LI.getLoopFor(NonAffineSubRegion->getEntry());
  while (L && NonAffineSubRegion->contains(L))
    L = L->getParentLoop();
  return L;
}

/// Get the number of blocks in @p L.
///
/// The number of blocks in a loop are the number of basic blocks actually
/// belonging to the loop, as well as all single basic blocks that the loop
/// exits to and which terminate in an unreachable instruction. We do not
/// allow such basic blocks in the exit of a scop, hence they belong to the
/// scop and represent run-time conditions which we want to model and
/// subsequently speculate away.
///
/// @see getRegionNodeLoop for additional details.
unsigned getNumBlocksInLoop(Loop *L) {
  unsigned NumBlocks = L->getNumBlocks();
  SmallVector<llvm::BasicBlock *, 4> ExitBlocks;
  L->getExitBlocks(ExitBlocks);

  for (auto ExitBlock : ExitBlocks) {
    if (isa<UnreachableInst>(ExitBlock->getTerminator()))
      NumBlocks++;
  }
  return NumBlocks;
}

static inline unsigned getNumBlocksInRegionNode(RegionNode *RN) {
  if (!RN->isSubRegion())
    return 1;

  Region *R = RN->getNodeAs<Region>();
  return std::distance(R->block_begin(), R->block_end());
}

static bool containsErrorBlock(RegionNode *RN, const Region &R, LoopInfo &LI,
                               const DominatorTree &DT) {
  if (!RN->isSubRegion())
    return isErrorBlock(*RN->getNodeAs<BasicBlock>(), R, LI, DT);
  for (BasicBlock *BB : RN->getNodeAs<Region>()->blocks())
    if (isErrorBlock(*BB, R, LI, DT))
      return true;
  return false;
}

///}

static inline __isl_give isl_set *addDomainDimId(__isl_take isl_set *Domain,
                                                 unsigned Dim, Loop *L) {
  Domain = isl_set_lower_bound_si(Domain, isl_dim_set, Dim, -1);
  isl_id *DimId =
      isl_id_alloc(isl_set_get_ctx(Domain), nullptr, static_cast<void *>(L));
  return isl_set_set_dim_id(Domain, isl_dim_set, Dim, DimId);
}

isl::set Scop::getDomainConditions(const ScopStmt *Stmt) const {
  return getDomainConditions(Stmt->getEntryBlock());
}

isl::set Scop::getDomainConditions(BasicBlock *BB) const {
  auto DIt = DomainMap.find(BB);
  if (DIt != DomainMap.end())
    return DIt->getSecond();

  auto &RI = *R.getRegionInfo();
  auto *BBR = RI.getRegionFor(BB);
  while (BBR->getEntry() == BB)
    BBR = BBR->getParent();
  return getDomainConditions(BBR->getEntry());
}

bool Scop::buildDomains(Region *R, DominatorTree &DT, LoopInfo &LI,
                        DenseMap<BasicBlock *, isl::set> &InvalidDomainMap) {

  bool IsOnlyNonAffineRegion = isNonAffineSubRegion(R);
  auto *EntryBB = R->getEntry();
  auto *L = IsOnlyNonAffineRegion ? nullptr : LI.getLoopFor(EntryBB);
  int LD = getRelativeLoopDepth(L);
  auto *S = isl_set_universe(isl_space_set_alloc(getIslCtx(), 0, LD + 1));

  while (LD-- >= 0) {
    S = addDomainDimId(S, LD + 1, L);
    L = L->getParentLoop();
  }

  InvalidDomainMap[EntryBB] = isl::manage(isl_set_empty(isl_set_get_space(S)));
  DomainMap[EntryBB] = isl::manage(S);

  if (IsOnlyNonAffineRegion)
    return !containsErrorBlock(R->getNode(), *R, LI, DT);

  if (!buildDomainsWithBranchConstraints(R, DT, LI, InvalidDomainMap))
    return false;

  if (!propagateDomainConstraints(R, DT, LI, InvalidDomainMap))
    return false;

  // Error blocks and blocks dominated by them have been assumed to never be
  // executed. Representing them in the Scop does not add any value. In fact,
  // it is likely to cause issues during construction of the ScopStmts. The
  // contents of error blocks have not been verified to be expressible and
  // will cause problems when building up a ScopStmt for them.
  // Furthermore, basic blocks dominated by error blocks may reference
  // instructions in the error block which, if the error block is not modeled,
  // can themselves not be constructed properly. To this end we will replace
  // the domains of error blocks and those only reachable via error blocks
  // with an empty set. Additionally, we will record for each block under which
  // parameter combination it would be reached via an error block in its
  // InvalidDomain. This information is needed during load hoisting.
  if (!propagateInvalidStmtDomains(R, DT, LI, InvalidDomainMap))
    return false;

  return true;
}

/// Adjust the dimensions of @p Dom that was constructed for @p OldL
///        to be compatible to domains constructed for loop @p NewL.
///
/// This function assumes @p NewL and @p OldL are equal or there is a CFG
/// edge from @p OldL to @p NewL.
static __isl_give isl_set *adjustDomainDimensions(Scop &S,
                                                  __isl_take isl_set *Dom,
                                                  Loop *OldL, Loop *NewL) {

  // If the loops are the same there is nothing to do.
  if (NewL == OldL)
    return Dom;

  int OldDepth = S.getRelativeLoopDepth(OldL);
  int NewDepth = S.getRelativeLoopDepth(NewL);
  // If both loops are non-affine loops there is nothing to do.
  if (OldDepth == -1 && NewDepth == -1)
    return Dom;

  // Distinguish three cases:
  //   1) The depth is the same but the loops are not.
  //      => One loop was left one was entered.
  //   2) The depth increased from OldL to NewL.
  //      => One loop was entered, none was left.
  //   3) The depth decreased from OldL to NewL.
  //      => Loops were left were difference of the depths defines how many.
  if (OldDepth == NewDepth) {
    assert(OldL->getParentLoop() == NewL->getParentLoop());
    Dom = isl_set_project_out(Dom, isl_dim_set, NewDepth, 1);
    Dom = isl_set_add_dims(Dom, isl_dim_set, 1);
    Dom = addDomainDimId(Dom, NewDepth, NewL);
  } else if (OldDepth < NewDepth) {
    assert(OldDepth + 1 == NewDepth);
    auto &R = S.getRegion();
    (void)R;
    assert(NewL->getParentLoop() == OldL ||
           ((!OldL || !R.contains(OldL)) && R.contains(NewL)));
    Dom = isl_set_add_dims(Dom, isl_dim_set, 1);
    Dom = addDomainDimId(Dom, NewDepth, NewL);
  } else {
    assert(OldDepth > NewDepth);
    int Diff = OldDepth - NewDepth;
    int NumDim = isl_set_n_dim(Dom);
    assert(NumDim >= Diff);
    Dom = isl_set_project_out(Dom, isl_dim_set, NumDim - Diff, Diff);
  }

  return Dom;
}

bool Scop::propagateInvalidStmtDomains(
    Region *R, DominatorTree &DT, LoopInfo &LI,
    DenseMap<BasicBlock *, isl::set> &InvalidDomainMap) {

  ReversePostOrderTraversal<Region *> RTraversal(R);
  for (auto *RN : RTraversal) {

    // Recurse for affine subregions but go on for basic blocks and non-affine
    // subregions.
    if (RN->isSubRegion()) {
      Region *SubRegion = RN->getNodeAs<Region>();
      if (!isNonAffineSubRegion(SubRegion)) {
        propagateInvalidStmtDomains(SubRegion, DT, LI, InvalidDomainMap);
        continue;
      }
    }

    bool ContainsErrorBlock = containsErrorBlock(RN, getRegion(), LI, DT);
    BasicBlock *BB = getRegionNodeBasicBlock(RN);
    isl::set &Domain = DomainMap[BB];
    assert(Domain && "Cannot propagate a nullptr");

    isl::set InvalidDomain = InvalidDomainMap[BB];

    bool IsInvalidBlock = ContainsErrorBlock || Domain.is_subset(InvalidDomain);

    if (!IsInvalidBlock) {
      InvalidDomain = InvalidDomain.intersect(Domain);
    } else {
      InvalidDomain = Domain;
      isl::set DomPar = Domain.params();
      recordAssumption(ERRORBLOCK, DomPar.release(),
                       BB->getTerminator()->getDebugLoc(), AS_RESTRICTION);
      Domain = nullptr;
    }

    if (InvalidDomain.is_empty()) {
      InvalidDomainMap[BB] = InvalidDomain;
      continue;
    }

    auto *BBLoop = getRegionNodeLoop(RN, LI);
    auto *TI = BB->getTerminator();
    unsigned NumSuccs = RN->isSubRegion() ? 1 : TI->getNumSuccessors();
    for (unsigned u = 0; u < NumSuccs; u++) {
      auto *SuccBB = getRegionNodeSuccessor(RN, TI, u);

      // Skip successors outside the SCoP.
      if (!contains(SuccBB))
        continue;

      // Skip backedges.
      if (DT.dominates(SuccBB, BB))
        continue;

      Loop *SuccBBLoop = getFirstNonBoxedLoopFor(SuccBB, LI, getBoxedLoops());

      auto *AdjustedInvalidDomain = adjustDomainDimensions(
          *this, InvalidDomain.copy(), BBLoop, SuccBBLoop);

      auto *SuccInvalidDomain = InvalidDomainMap[SuccBB].copy();
      SuccInvalidDomain =
          isl_set_union(SuccInvalidDomain, AdjustedInvalidDomain);
      SuccInvalidDomain = isl_set_coalesce(SuccInvalidDomain);
      unsigned NumConjucts = isl_set_n_basic_set(SuccInvalidDomain);

      InvalidDomainMap[SuccBB] = isl::manage(SuccInvalidDomain);

      // Check if the maximal number of domain disjunctions was reached.
      // In case this happens we will bail.
      if (NumConjucts < MaxDisjunctsInDomain)
        continue;

      InvalidDomainMap.erase(BB);
      invalidate(COMPLEXITY, TI->getDebugLoc(), TI->getParent());
      return false;
    }

    InvalidDomainMap[BB] = InvalidDomain;
  }

  return true;
}

void Scop::propagateDomainConstraintsToRegionExit(
    BasicBlock *BB, Loop *BBLoop,
    SmallPtrSetImpl<BasicBlock *> &FinishedExitBlocks, LoopInfo &LI,
    DenseMap<BasicBlock *, isl::set> &InvalidDomainMap) {

  // Check if the block @p BB is the entry of a region. If so we propagate it's
  // domain to the exit block of the region. Otherwise we are done.
  auto *RI = R.getRegionInfo();
  auto *BBReg = RI ? RI->getRegionFor(BB) : nullptr;
  auto *ExitBB = BBReg ? BBReg->getExit() : nullptr;
  if (!BBReg || BBReg->getEntry() != BB || !contains(ExitBB))
    return;

  // Do not propagate the domain if there is a loop backedge inside the region
  // that would prevent the exit block from being executed.
  auto *L = BBLoop;
  while (L && contains(L)) {
    SmallVector<BasicBlock *, 4> LatchBBs;
    BBLoop->getLoopLatches(LatchBBs);
    for (auto *LatchBB : LatchBBs)
      if (BB != LatchBB && BBReg->contains(LatchBB))
        return;
    L = L->getParentLoop();
  }

  isl::set Domain = DomainMap[BB];
  assert(Domain && "Cannot propagate a nullptr");

  Loop *ExitBBLoop = getFirstNonBoxedLoopFor(ExitBB, LI, getBoxedLoops());

  // Since the dimensions of @p BB and @p ExitBB might be different we have to
  // adjust the domain before we can propagate it.
  isl::set AdjustedDomain = isl::manage(
      adjustDomainDimensions(*this, Domain.copy(), BBLoop, ExitBBLoop));
  isl::set &ExitDomain = DomainMap[ExitBB];

  // If the exit domain is not yet created we set it otherwise we "add" the
  // current domain.
  ExitDomain = ExitDomain ? AdjustedDomain.unite(ExitDomain) : AdjustedDomain;

  // Initialize the invalid domain.
  InvalidDomainMap[ExitBB] = ExitDomain.empty(ExitDomain.get_space());

  FinishedExitBlocks.insert(ExitBB);
}

bool Scop::buildDomainsWithBranchConstraints(
    Region *R, DominatorTree &DT, LoopInfo &LI,
    DenseMap<BasicBlock *, isl::set> &InvalidDomainMap) {

  // To create the domain for each block in R we iterate over all blocks and
  // subregions in R and propagate the conditions under which the current region
  // element is executed. To this end we iterate in reverse post order over R as
  // it ensures that we first visit all predecessors of a region node (either a
  // basic block or a subregion) before we visit the region node itself.
  // Initially, only the domain for the SCoP region entry block is set and from
  // there we propagate the current domain to all successors, however we add the
  // condition that the successor is actually executed next.
  // As we are only interested in non-loop carried constraints here we can
  // simply skip loop back edges.

  SmallPtrSet<BasicBlock *, 8> FinishedExitBlocks;
  ReversePostOrderTraversal<Region *> RTraversal(R);
  for (auto *RN : RTraversal) {

    // Recurse for affine subregions but go on for basic blocks and non-affine
    // subregions.
    if (RN->isSubRegion()) {
      Region *SubRegion = RN->getNodeAs<Region>();
      if (!isNonAffineSubRegion(SubRegion)) {
        if (!buildDomainsWithBranchConstraints(SubRegion, DT, LI,
                                               InvalidDomainMap))
          return false;
        continue;
      }
    }

    if (containsErrorBlock(RN, getRegion(), LI, DT))
      HasErrorBlock = true;

    BasicBlock *BB = getRegionNodeBasicBlock(RN);
    TerminatorInst *TI = BB->getTerminator();

    if (isa<UnreachableInst>(TI))
      continue;

    isl::set Domain = DomainMap.lookup(BB);
    if (!Domain)
      continue;
    MaxLoopDepth = std::max(MaxLoopDepth, isl_set_n_dim(Domain.get()));

    auto *BBLoop = getRegionNodeLoop(RN, LI);
    // Propagate the domain from BB directly to blocks that have a superset
    // domain, at the moment only region exit nodes of regions that start in BB.
    propagateDomainConstraintsToRegionExit(BB, BBLoop, FinishedExitBlocks, LI,
                                           InvalidDomainMap);

    // If all successors of BB have been set a domain through the propagation
    // above we do not need to build condition sets but can just skip this
    // block. However, it is important to note that this is a local property
    // with regards to the region @p R. To this end FinishedExitBlocks is a
    // local variable.
    auto IsFinishedRegionExit = [&FinishedExitBlocks](BasicBlock *SuccBB) {
      return FinishedExitBlocks.count(SuccBB);
    };
    if (std::all_of(succ_begin(BB), succ_end(BB), IsFinishedRegionExit))
      continue;

    // Build the condition sets for the successor nodes of the current region
    // node. If it is a non-affine subregion we will always execute the single
    // exit node, hence the single entry node domain is the condition set. For
    // basic blocks we use the helper function buildConditionSets.
    SmallVector<isl_set *, 8> ConditionSets;
    if (RN->isSubRegion())
      ConditionSets.push_back(Domain.copy());
    else if (!buildConditionSets(*this, BB, TI, BBLoop, Domain.get(),
                                 InvalidDomainMap, ConditionSets))
      return false;

    // Now iterate over the successors and set their initial domain based on
    // their condition set. We skip back edges here and have to be careful when
    // we leave a loop not to keep constraints over a dimension that doesn't
    // exist anymore.
    assert(RN->isSubRegion() || TI->getNumSuccessors() == ConditionSets.size());
    for (unsigned u = 0, e = ConditionSets.size(); u < e; u++) {
      isl::set CondSet = isl::manage(ConditionSets[u]);
      BasicBlock *SuccBB = getRegionNodeSuccessor(RN, TI, u);

      // Skip blocks outside the region.
      if (!contains(SuccBB))
        continue;

      // If we propagate the domain of some block to "SuccBB" we do not have to
      // adjust the domain.
      if (FinishedExitBlocks.count(SuccBB))
        continue;

      // Skip back edges.
      if (DT.dominates(SuccBB, BB))
        continue;

      Loop *SuccBBLoop = getFirstNonBoxedLoopFor(SuccBB, LI, getBoxedLoops());

      CondSet = isl::manage(
          adjustDomainDimensions(*this, CondSet.copy(), BBLoop, SuccBBLoop));

      // Set the domain for the successor or merge it with an existing domain in
      // case there are multiple paths (without loop back edges) to the
      // successor block.
      isl::set &SuccDomain = DomainMap[SuccBB];

      if (SuccDomain) {
        SuccDomain = SuccDomain.unite(CondSet).coalesce();
      } else {
        // Initialize the invalid domain.
        InvalidDomainMap[SuccBB] = CondSet.empty(CondSet.get_space());
        SuccDomain = CondSet;
      }

      SuccDomain = SuccDomain.detect_equalities();

      // Check if the maximal number of domain disjunctions was reached.
      // In case this happens we will clean up and bail.
      if (isl_set_n_basic_set(SuccDomain.get()) < MaxDisjunctsInDomain)
        continue;

      invalidate(COMPLEXITY, DebugLoc());
      while (++u < ConditionSets.size())
        isl_set_free(ConditionSets[u]);
      return false;
    }
  }

  return true;
}

isl::set Scop::getPredecessorDomainConstraints(BasicBlock *BB, isl::set Domain,
                                               DominatorTree &DT,
                                               LoopInfo &LI) {
  // If @p BB is the ScopEntry we are done
  if (R.getEntry() == BB)
    return isl::set::universe(Domain.get_space());

  // The region info of this function.
  auto &RI = *R.getRegionInfo();

  Loop *BBLoop = getFirstNonBoxedLoopFor(BB, LI, getBoxedLoops());

  // A domain to collect all predecessor domains, thus all conditions under
  // which the block is executed. To this end we start with the empty domain.
  isl::set PredDom = isl::set::empty(Domain.get_space());

  // Set of regions of which the entry block domain has been propagated to BB.
  // all predecessors inside any of the regions can be skipped.
  SmallSet<Region *, 8> PropagatedRegions;

  for (auto *PredBB : predecessors(BB)) {
    // Skip backedges.
    if (DT.dominates(BB, PredBB))
      continue;

    // If the predecessor is in a region we used for propagation we can skip it.
    auto PredBBInRegion = [PredBB](Region *PR) { return PR->contains(PredBB); };
    if (std::any_of(PropagatedRegions.begin(), PropagatedRegions.end(),
                    PredBBInRegion)) {
      continue;
    }

    // Check if there is a valid region we can use for propagation, thus look
    // for a region that contains the predecessor and has @p BB as exit block.
    auto *PredR = RI.getRegionFor(PredBB);
    while (PredR->getExit() != BB && !PredR->contains(BB))
      PredR->getParent();

    // If a valid region for propagation was found use the entry of that region
    // for propagation, otherwise the PredBB directly.
    if (PredR->getExit() == BB) {
      PredBB = PredR->getEntry();
      PropagatedRegions.insert(PredR);
    }

    auto *PredBBDom = getDomainConditions(PredBB).release();
    Loop *PredBBLoop = getFirstNonBoxedLoopFor(PredBB, LI, getBoxedLoops());

    PredBBDom = adjustDomainDimensions(*this, PredBBDom, PredBBLoop, BBLoop);

    PredDom = PredDom.unite(isl::manage(PredBBDom));
  }

  return PredDom;
}

bool Scop::propagateDomainConstraints(
    Region *R, DominatorTree &DT, LoopInfo &LI,
    DenseMap<BasicBlock *, isl::set> &InvalidDomainMap) {
  // Iterate over the region R and propagate the domain constrains from the
  // predecessors to the current node. In contrast to the
  // buildDomainsWithBranchConstraints function, this one will pull the domain
  // information from the predecessors instead of pushing it to the successors.
  // Additionally, we assume the domains to be already present in the domain
  // map here. However, we iterate again in reverse post order so we know all
  // predecessors have been visited before a block or non-affine subregion is
  // visited.

  ReversePostOrderTraversal<Region *> RTraversal(R);
  for (auto *RN : RTraversal) {

    // Recurse for affine subregions but go on for basic blocks and non-affine
    // subregions.
    if (RN->isSubRegion()) {
      Region *SubRegion = RN->getNodeAs<Region>();
      if (!isNonAffineSubRegion(SubRegion)) {
        if (!propagateDomainConstraints(SubRegion, DT, LI, InvalidDomainMap))
          return false;
        continue;
      }
    }

    BasicBlock *BB = getRegionNodeBasicBlock(RN);
    isl::set &Domain = DomainMap[BB];
    assert(Domain);

    // Under the union of all predecessor conditions we can reach this block.
    isl::set PredDom = getPredecessorDomainConstraints(BB, Domain, DT, LI);
    Domain = Domain.intersect(PredDom).coalesce();
    Domain = Domain.align_params(getParamSpace());

    Loop *BBLoop = getRegionNodeLoop(RN, LI);
    if (BBLoop && BBLoop->getHeader() == BB && contains(BBLoop))
      if (!addLoopBoundsToHeaderDomain(BBLoop, LI, InvalidDomainMap))
        return false;
  }

  return true;
}

/// Create a map to map from a given iteration to a subsequent iteration.
///
/// This map maps from SetSpace -> SetSpace where the dimensions @p Dim
/// is incremented by one and all other dimensions are equal, e.g.,
///             [i0, i1, i2, i3] -> [i0, i1, i2 + 1, i3]
///
/// if @p Dim is 2 and @p SetSpace has 4 dimensions.
static __isl_give isl_map *
createNextIterationMap(__isl_take isl_space *SetSpace, unsigned Dim) {
  auto *MapSpace = isl_space_map_from_set(SetSpace);
  auto *NextIterationMap = isl_map_universe(isl_space_copy(MapSpace));
  for (unsigned u = 0; u < isl_map_dim(NextIterationMap, isl_dim_in); u++)
    if (u != Dim)
      NextIterationMap =
          isl_map_equate(NextIterationMap, isl_dim_in, u, isl_dim_out, u);
  auto *C = isl_constraint_alloc_equality(isl_local_space_from_space(MapSpace));
  C = isl_constraint_set_constant_si(C, 1);
  C = isl_constraint_set_coefficient_si(C, isl_dim_in, Dim, 1);
  C = isl_constraint_set_coefficient_si(C, isl_dim_out, Dim, -1);
  NextIterationMap = isl_map_add_constraint(NextIterationMap, C);
  return NextIterationMap;
}

bool Scop::addLoopBoundsToHeaderDomain(
    Loop *L, LoopInfo &LI, DenseMap<BasicBlock *, isl::set> &InvalidDomainMap) {
  int LoopDepth = getRelativeLoopDepth(L);
  assert(LoopDepth >= 0 && "Loop in region should have at least depth one");

  BasicBlock *HeaderBB = L->getHeader();
  assert(DomainMap.count(HeaderBB));
  isl::set &HeaderBBDom = DomainMap[HeaderBB];

  isl::map NextIterationMap = isl::manage(
      createNextIterationMap(HeaderBBDom.get_space().release(), LoopDepth));

  isl::set UnionBackedgeCondition = HeaderBBDom.empty(HeaderBBDom.get_space());

  SmallVector<llvm::BasicBlock *, 4> LatchBlocks;
  L->getLoopLatches(LatchBlocks);

  for (BasicBlock *LatchBB : LatchBlocks) {

    // If the latch is only reachable via error statements we skip it.
    isl::set LatchBBDom = DomainMap.lookup(LatchBB);
    if (!LatchBBDom)
      continue;

    isl::set BackedgeCondition = nullptr;

    TerminatorInst *TI = LatchBB->getTerminator();
    BranchInst *BI = dyn_cast<BranchInst>(TI);
    assert(BI && "Only branch instructions allowed in loop latches");

    if (BI->isUnconditional())
      BackedgeCondition = LatchBBDom;
    else {
      SmallVector<isl_set *, 8> ConditionSets;
      int idx = BI->getSuccessor(0) != HeaderBB;
      if (!buildConditionSets(*this, LatchBB, TI, L, LatchBBDom.get(),
                              InvalidDomainMap, ConditionSets))
        return false;

      // Free the non back edge condition set as we do not need it.
      isl_set_free(ConditionSets[1 - idx]);

      BackedgeCondition = isl::manage(ConditionSets[idx]);
    }

    int LatchLoopDepth = getRelativeLoopDepth(LI.getLoopFor(LatchBB));
    assert(LatchLoopDepth >= LoopDepth);
    BackedgeCondition = BackedgeCondition.project_out(
        isl::dim::set, LoopDepth + 1, LatchLoopDepth - LoopDepth);
    UnionBackedgeCondition = UnionBackedgeCondition.unite(BackedgeCondition);
  }

  isl::map ForwardMap = ForwardMap.lex_le(HeaderBBDom.get_space());
  for (int i = 0; i < LoopDepth; i++)
    ForwardMap = ForwardMap.equate(isl::dim::in, i, isl::dim::out, i);

  isl::set UnionBackedgeConditionComplement =
      UnionBackedgeCondition.complement();
  UnionBackedgeConditionComplement =
      UnionBackedgeConditionComplement.lower_bound_si(isl::dim::set, LoopDepth,
                                                      0);
  UnionBackedgeConditionComplement =
      UnionBackedgeConditionComplement.apply(ForwardMap);
  HeaderBBDom = HeaderBBDom.subtract(UnionBackedgeConditionComplement);
  HeaderBBDom = HeaderBBDom.apply(NextIterationMap);

  auto Parts = partitionSetParts(HeaderBBDom.copy(), LoopDepth);
  HeaderBBDom = isl::manage(Parts.second);

  // Check if there is a <nsw> tagged AddRec for this loop and if so do not add
  // the bounded assumptions to the context as they are already implied by the
  // <nsw> tag.
  if (Affinator.hasNSWAddRecForLoop(L)) {
    isl_set_free(Parts.first);
    return true;
  }

  isl_set *UnboundedCtx = isl_set_params(Parts.first);
  recordAssumption(INFINITELOOP, UnboundedCtx,
                   HeaderBB->getTerminator()->getDebugLoc(), AS_RESTRICTION);
  return true;
}

MemoryAccess *Scop::lookupBasePtrAccess(MemoryAccess *MA) {
  Value *PointerBase = MA->getOriginalBaseAddr();

  auto *PointerBaseInst = dyn_cast<Instruction>(PointerBase);
  if (!PointerBaseInst)
    return nullptr;

  auto *BasePtrStmt = getStmtFor(PointerBaseInst);
  if (!BasePtrStmt)
    return nullptr;

  return BasePtrStmt->getArrayAccessOrNULLFor(PointerBaseInst);
}

bool Scop::hasNonHoistableBasePtrInScop(MemoryAccess *MA,
                                        isl::union_map Writes) {
  if (auto *BasePtrMA = lookupBasePtrAccess(MA)) {
    return getNonHoistableCtx(BasePtrMA, Writes).is_null();
  }

  Value *BaseAddr = MA->getOriginalBaseAddr();
  if (auto *BasePtrInst = dyn_cast<Instruction>(BaseAddr))
    if (!isa<LoadInst>(BasePtrInst))
      return contains(BasePtrInst);

  return false;
}

bool Scop::buildAliasChecks(AliasAnalysis &AA) {
  if (!PollyUseRuntimeAliasChecks)
    return true;

  if (buildAliasGroups(AA)) {
    // Aliasing assumptions do not go through addAssumption but we still want to
    // collect statistics so we do it here explicitly.
    if (MinMaxAliasGroups.size())
      AssumptionsAliasing++;
    return true;
  }

  // If a problem occurs while building the alias groups we need to delete
  // this SCoP and pretend it wasn't valid in the first place. To this end
  // we make the assumed context infeasible.
  invalidate(ALIASING, DebugLoc());

  DEBUG(dbgs() << "\n\nNOTE: Run time checks for " << getNameStr()
               << " could not be created as the number of parameters involved "
                  "is too high. The SCoP will be "
                  "dismissed.\nUse:\n\t--polly-rtc-max-parameters=X\nto adjust "
                  "the maximal number of parameters but be advised that the "
                  "compile time might increase exponentially.\n\n");
  return false;
}

std::tuple<Scop::AliasGroupVectorTy, DenseSet<const ScopArrayInfo *>>
Scop::buildAliasGroupsForAccesses(AliasAnalysis &AA) {
  AliasSetTracker AST(AA);

  DenseMap<Value *, MemoryAccess *> PtrToAcc;
  DenseSet<const ScopArrayInfo *> HasWriteAccess;
  for (ScopStmt &Stmt : *this) {

    isl_set *StmtDomain = Stmt.getDomain().release();
    bool StmtDomainEmpty = isl_set_is_empty(StmtDomain);
    isl_set_free(StmtDomain);

    // Statements with an empty domain will never be executed.
    if (StmtDomainEmpty)
      continue;

    for (MemoryAccess *MA : Stmt) {
      if (MA->isScalarKind())
        continue;
      if (!MA->isRead())
        HasWriteAccess.insert(MA->getScopArrayInfo());
      MemAccInst Acc(MA->getAccessInstruction());
      if (MA->isRead() && isa<MemTransferInst>(Acc))
        PtrToAcc[cast<MemTransferInst>(Acc)->getRawSource()] = MA;
      else
        PtrToAcc[Acc.getPointerOperand()] = MA;
      AST.add(Acc);
    }
  }

  AliasGroupVectorTy AliasGroups;
  for (AliasSet &AS : AST) {
    if (AS.isMustAlias() || AS.isForwardingAliasSet())
      continue;
    AliasGroupTy AG;
    for (auto &PR : AS)
      AG.push_back(PtrToAcc[PR.getValue()]);
    if (AG.size() < 2)
      continue;
    AliasGroups.push_back(std::move(AG));
  }

  return std::make_tuple(AliasGroups, HasWriteAccess);
}

void Scop::splitAliasGroupsByDomain(AliasGroupVectorTy &AliasGroups) {
  for (unsigned u = 0; u < AliasGroups.size(); u++) {
    AliasGroupTy NewAG;
    AliasGroupTy &AG = AliasGroups[u];
    AliasGroupTy::iterator AGI = AG.begin();
    isl_set *AGDomain = getAccessDomain(*AGI);
    while (AGI != AG.end()) {
      MemoryAccess *MA = *AGI;
      isl_set *MADomain = getAccessDomain(MA);
      if (isl_set_is_disjoint(AGDomain, MADomain)) {
        NewAG.push_back(MA);
        AGI = AG.erase(AGI);
        isl_set_free(MADomain);
      } else {
        AGDomain = isl_set_union(AGDomain, MADomain);
        AGI++;
      }
    }
    if (NewAG.size() > 1)
      AliasGroups.push_back(std::move(NewAG));
    isl_set_free(AGDomain);
  }
}

bool Scop::buildAliasGroups(AliasAnalysis &AA) {
  // To create sound alias checks we perform the following steps:
  //   o) We partition each group into read only and non read only accesses.
  //   o) For each group with more than one base pointer we then compute minimal
  //      and maximal accesses to each array of a group in read only and non
  //      read only partitions separately.
  AliasGroupVectorTy AliasGroups;
  DenseSet<const ScopArrayInfo *> HasWriteAccess;

  std::tie(AliasGroups, HasWriteAccess) = buildAliasGroupsForAccesses(AA);

  splitAliasGroupsByDomain(AliasGroups);

  for (AliasGroupTy &AG : AliasGroups) {
    if (!hasFeasibleRuntimeContext())
      return false;

    {
      IslMaxOperationsGuard MaxOpGuard(getIslCtx(), OptComputeOut);
      bool Valid = buildAliasGroup(AG, HasWriteAccess);
      if (!Valid)
        return false;
    }
    if (isl_ctx_last_error(getIslCtx()) == isl_error_quota) {
      invalidate(COMPLEXITY, DebugLoc());
      return false;
    }
  }

  return true;
}

bool Scop::buildAliasGroup(Scop::AliasGroupTy &AliasGroup,
                           DenseSet<const ScopArrayInfo *> HasWriteAccess) {
  AliasGroupTy ReadOnlyAccesses;
  AliasGroupTy ReadWriteAccesses;
  SmallPtrSet<const ScopArrayInfo *, 4> ReadWriteArrays;
  SmallPtrSet<const ScopArrayInfo *, 4> ReadOnlyArrays;

  if (AliasGroup.size() < 2)
    return true;

  for (MemoryAccess *Access : AliasGroup) {
    ORE.emit(OptimizationRemarkAnalysis(DEBUG_TYPE, "PossibleAlias",
                                        Access->getAccessInstruction())
             << "Possibly aliasing pointer, use restrict keyword.");
    const ScopArrayInfo *Array = Access->getScopArrayInfo();
    if (HasWriteAccess.count(Array)) {
      ReadWriteArrays.insert(Array);
      ReadWriteAccesses.push_back(Access);
    } else {
      ReadOnlyArrays.insert(Array);
      ReadOnlyAccesses.push_back(Access);
    }
  }

  // If there are no read-only pointers, and less than two read-write pointers,
  // no alias check is needed.
  if (ReadOnlyAccesses.empty() && ReadWriteArrays.size() <= 1)
    return true;

  // If there is no read-write pointer, no alias check is needed.
  if (ReadWriteArrays.empty())
    return true;

  // For non-affine accesses, no alias check can be generated as we cannot
  // compute a sufficiently tight lower and upper bound: bail out.
  for (MemoryAccess *MA : AliasGroup) {
    if (!MA->isAffine()) {
      invalidate(ALIASING, MA->getAccessInstruction()->getDebugLoc(),
                 MA->getAccessInstruction()->getParent());
      return false;
    }
  }

  // Ensure that for all memory accesses for which we generate alias checks,
  // their base pointers are available.
  for (MemoryAccess *MA : AliasGroup) {
    if (MemoryAccess *BasePtrMA = lookupBasePtrAccess(MA))
      addRequiredInvariantLoad(
          cast<LoadInst>(BasePtrMA->getAccessInstruction()));
  }

  MinMaxAliasGroups.emplace_back();
  MinMaxVectorPairTy &pair = MinMaxAliasGroups.back();
  MinMaxVectorTy &MinMaxAccessesReadWrite = pair.first;
  MinMaxVectorTy &MinMaxAccessesReadOnly = pair.second;

  bool Valid;

  Valid =
      calculateMinMaxAccess(ReadWriteAccesses, *this, MinMaxAccessesReadWrite);

  if (!Valid)
    return false;

  // Bail out if the number of values we need to compare is too large.
  // This is important as the number of comparisons grows quadratically with
  // the number of values we need to compare.
  if (MinMaxAccessesReadWrite.size() + ReadOnlyArrays.size() >
      RunTimeChecksMaxArraysPerGroup)
    return false;

  Valid =
      calculateMinMaxAccess(ReadOnlyAccesses, *this, MinMaxAccessesReadOnly);

  if (!Valid)
    return false;

  return true;
}

/// Get the smallest loop that contains @p S but is not in @p S.
static Loop *getLoopSurroundingScop(Scop &S, LoopInfo &LI) {
  // Start with the smallest loop containing the entry and expand that
  // loop until it contains all blocks in the region. If there is a loop
  // containing all blocks in the region check if it is itself contained
  // and if so take the parent loop as it will be the smallest containing
  // the region but not contained by it.
  Loop *L = LI.getLoopFor(S.getEntry());
  while (L) {
    bool AllContained = true;
    for (auto *BB : S.blocks())
      AllContained &= L->contains(BB);
    if (AllContained)
      break;
    L = L->getParentLoop();
  }

  return L ? (S.contains(L) ? L->getParentLoop() : L) : nullptr;
}

int Scop::NextScopID = 0;

std::string Scop::CurrentFunc = "";

int Scop::getNextID(std::string ParentFunc) {
  if (ParentFunc != CurrentFunc) {
    CurrentFunc = ParentFunc;
    NextScopID = 0;
  }
  return NextScopID++;
}

Scop::Scop(Region &R, ScalarEvolution &ScalarEvolution, LoopInfo &LI,
           ScopDetection::DetectionContext &DC, OptimizationRemarkEmitter &ORE)
    : SE(&ScalarEvolution), R(R), name(R.getNameStr()), IsOptimized(false),
      HasSingleExitEdge(R.getExitingBlock()), HasErrorBlock(false),
      MaxLoopDepth(0), CopyStmtsNum(0), SkipScop(false), DC(DC), ORE(ORE),
      IslCtx(isl_ctx_alloc(), isl_ctx_free), Context(nullptr),
      Affinator(this, LI), AssumedContext(nullptr), InvalidContext(nullptr),
      Schedule(nullptr),
      ID(getNextID((*R.getEntry()->getParent()).getName().str())) {
  if (IslOnErrorAbort)
    isl_options_set_on_error(getIslCtx(), ISL_ON_ERROR_ABORT);
  buildContext();
}

void Scop::foldSizeConstantsToRight() {
  isl_union_set *Accessed = isl_union_map_range(getAccesses().release());

  for (auto Array : arrays()) {
    if (Array->getNumberOfDimensions() <= 1)
      continue;

    isl_space *Space = Array->getSpace().release();

    Space = isl_space_align_params(Space, isl_union_set_get_space(Accessed));

    if (!isl_union_set_contains(Accessed, Space)) {
      isl_space_free(Space);
      continue;
    }

    isl_set *Elements = isl_union_set_extract_set(Accessed, Space);

    isl_map *Transform =
        isl_map_universe(isl_space_map_from_set(Array->getSpace().release()));

    std::vector<int> Int;

    int Dims = isl_set_dim(Elements, isl_dim_set);
    for (int i = 0; i < Dims; i++) {
      isl_set *DimOnly =
          isl_set_project_out(isl_set_copy(Elements), isl_dim_set, 0, i);
      DimOnly = isl_set_project_out(DimOnly, isl_dim_set, 1, Dims - i - 1);
      DimOnly = isl_set_lower_bound_si(DimOnly, isl_dim_set, 0, 0);

      isl_basic_set *DimHull = isl_set_affine_hull(DimOnly);

      if (i == Dims - 1) {
        Int.push_back(1);
        Transform = isl_map_equate(Transform, isl_dim_in, i, isl_dim_out, i);
        isl_basic_set_free(DimHull);
        continue;
      }

      if (isl_basic_set_dim(DimHull, isl_dim_div) == 1) {
        isl_aff *Diff = isl_basic_set_get_div(DimHull, 0);
        isl_val *Val = isl_aff_get_denominator_val(Diff);
        isl_aff_free(Diff);

        int ValInt = 1;

        if (isl_val_is_int(Val))
          ValInt = isl_val_get_num_si(Val);
        isl_val_free(Val);

        Int.push_back(ValInt);

        isl_constraint *C = isl_constraint_alloc_equality(
            isl_local_space_from_space(isl_map_get_space(Transform)));
        C = isl_constraint_set_coefficient_si(C, isl_dim_out, i, ValInt);
        C = isl_constraint_set_coefficient_si(C, isl_dim_in, i, -1);
        Transform = isl_map_add_constraint(Transform, C);
        isl_basic_set_free(DimHull);
        continue;
      }

      isl_basic_set *ZeroSet = isl_basic_set_copy(DimHull);
      ZeroSet = isl_basic_set_fix_si(ZeroSet, isl_dim_set, 0, 0);

      int ValInt = 1;
      if (isl_basic_set_is_equal(ZeroSet, DimHull)) {
        ValInt = 0;
      }

      Int.push_back(ValInt);
      Transform = isl_map_equate(Transform, isl_dim_in, i, isl_dim_out, i);
      isl_basic_set_free(DimHull);
      isl_basic_set_free(ZeroSet);
    }

    isl_set *MappedElements = isl_map_domain(isl_map_copy(Transform));

    if (!isl_set_is_subset(Elements, MappedElements)) {
      isl_set_free(Elements);
      isl_set_free(MappedElements);
      isl_map_free(Transform);
      continue;
    }

    isl_set_free(MappedElements);

    bool CanFold = true;

    if (Int[0] <= 1)
      CanFold = false;

    unsigned NumDims = Array->getNumberOfDimensions();
    for (unsigned i = 1; i < NumDims - 1; i++)
      if (Int[0] != Int[i] && Int[i])
        CanFold = false;

    if (!CanFold) {
      isl_set_free(Elements);
      isl_map_free(Transform);
      continue;
    }

    for (auto &Access : AccessFunctions)
      if (Access->getScopArrayInfo() == Array)
        Access->setAccessRelation(Access->getAccessRelation().apply_range(
            isl::manage(isl_map_copy(Transform))));

    isl_map_free(Transform);

    std::vector<const SCEV *> Sizes;
    for (unsigned i = 0; i < NumDims; i++) {
      auto Size = Array->getDimensionSize(i);

      if (i == NumDims - 1)
        Size = SE->getMulExpr(Size, SE->getConstant(Size->getType(), Int[0]));
      Sizes.push_back(Size);
    }

    Array->updateSizes(Sizes, false /* CheckConsistency */);

    isl_set_free(Elements);
  }
  isl_union_set_free(Accessed);
  return;
}

void Scop::markFortranArrays() {
  for (ScopStmt &Stmt : Stmts) {
    for (MemoryAccess *MemAcc : Stmt) {
      Value *FAD = MemAcc->getFortranArrayDescriptor();
      if (!FAD)
        continue;

      // TODO: const_cast-ing to edit
      ScopArrayInfo *SAI =
          const_cast<ScopArrayInfo *>(MemAcc->getLatestScopArrayInfo());
      assert(SAI && "memory access into a Fortran array does not "
                    "have an associated ScopArrayInfo");
      SAI->applyAndSetFAD(FAD);
    }
  }
}

void Scop::finalizeAccesses() {
  updateAccessDimensionality();
  foldSizeConstantsToRight();
  foldAccessRelations();
  assumeNoOutOfBounds();
  markFortranArrays();
}

Scop::~Scop() {
  isl_set_free(Context);
  isl_set_free(AssumedContext);
  isl_set_free(InvalidContext);
  isl_schedule_free(Schedule);

  for (auto &It : ParameterIds)
    isl_id_free(It.second);

  for (auto &AS : RecordedAssumptions)
    isl_set_free(AS.Set);

  // Free the alias groups
  for (MinMaxVectorPairTy &MinMaxAccessPair : MinMaxAliasGroups) {
    for (MinMaxAccessTy &MMA : MinMaxAccessPair.first) {
      isl_pw_multi_aff_free(MMA.first);
      isl_pw_multi_aff_free(MMA.second);
    }
    for (MinMaxAccessTy &MMA : MinMaxAccessPair.second) {
      isl_pw_multi_aff_free(MMA.first);
      isl_pw_multi_aff_free(MMA.second);
    }
  }

  for (const auto &IAClass : InvariantEquivClasses)
    isl_set_free(IAClass.ExecutionContext);

  // Explicitly release all Scop objects and the underlying isl objects before
  // we release the isl context.
  Stmts.clear();
  ScopArrayInfoSet.clear();
  ScopArrayInfoMap.clear();
  ScopArrayNameMap.clear();
  AccessFunctions.clear();
}

void Scop::updateAccessDimensionality() {
  // Check all array accesses for each base pointer and find a (virtual) element
  // size for the base pointer that divides all access functions.
  for (ScopStmt &Stmt : *this)
    for (MemoryAccess *Access : Stmt) {
      if (!Access->isArrayKind())
        continue;
      ScopArrayInfo *Array =
          const_cast<ScopArrayInfo *>(Access->getScopArrayInfo());

      if (Array->getNumberOfDimensions() != 1)
        continue;
      unsigned DivisibleSize = Array->getElemSizeInBytes();
      const SCEV *Subscript = Access->getSubscript(0);
      while (!isDivisible(Subscript, DivisibleSize, *SE))
        DivisibleSize /= 2;
      auto *Ty = IntegerType::get(SE->getContext(), DivisibleSize * 8);
      Array->updateElementType(Ty);
    }

  for (auto &Stmt : *this)
    for (auto &Access : Stmt)
      Access->updateDimensionality();
}

void Scop::foldAccessRelations() {
  for (auto &Stmt : *this)
    for (auto &Access : Stmt)
      Access->foldAccessRelation();
}

void Scop::assumeNoOutOfBounds() {
  for (auto &Stmt : *this)
    for (auto &Access : Stmt)
      Access->assumeNoOutOfBound();
}

static bool hasDbgCall(BasicBlock *BB) {
  for (Instruction &Inst : *BB)
    if (CallInst *CI = dyn_cast<CallInst>(&Inst)) {
      auto CF = CI->getCalledFunction();
      if (CF && CF->getName().startswith("dbg"))
        return true;
    }
  return false;
}

static bool hasDbgCall(Region *R) {
  for (BasicBlock *RBB : R->blocks())
    if (hasDbgCall(RBB))
      return true;
  return false;
}

static bool hasDbgCall(ScopStmt *Stmt) {
  if (!Stmt)
    return false;

  if (Stmt->isBlockStmt())
    return hasDbgCall(Stmt->getBasicBlock());
  return hasDbgCall(Stmt->getRegion());
}

void Scop::removeFromStmtMap(ScopStmt &Stmt) {
  if (Stmt.isRegionStmt())
    for (BasicBlock *BB : Stmt.getRegion()->blocks())
      StmtMap.erase(BB);
  else
    StmtMap.erase(Stmt.getBasicBlock());
}

void Scop::removeStmts(std::function<bool(ScopStmt &)> ShouldDelete) {
  for (auto StmtIt = Stmts.begin(), StmtEnd = Stmts.end(); StmtIt != StmtEnd;) {
    if (!ShouldDelete(*StmtIt) || hasDbgCall(&*StmtIt)) {
      StmtIt++;
      continue;
    }

    removeFromStmtMap(*StmtIt);
    StmtIt = Stmts.erase(StmtIt);
  }
}

void Scop::removeStmtNotInDomainMap() {
  auto ShouldDelete = [this](ScopStmt &Stmt) -> bool {
    return !this->DomainMap.lookup(Stmt.getEntryBlock());
  };
  removeStmts(ShouldDelete);
}

void Scop::simplifySCoP(bool AfterHoisting) {

  auto ShouldDelete = [AfterHoisting](ScopStmt &Stmt) -> bool {
    bool RemoveStmt = Stmt.isEmpty();

    // Remove read only statements only after invariant load hoisting.
    if (!RemoveStmt && AfterHoisting) {
      bool OnlyRead = true;
      for (MemoryAccess *MA : Stmt) {
        if (MA->isRead())
          continue;

        OnlyRead = false;
        break;
      }

      RemoveStmt = OnlyRead;
    }
    return RemoveStmt;
  };
  removeStmts(ShouldDelete);
}

InvariantEquivClassTy *Scop::lookupInvariantEquivClass(Value *Val) {
  LoadInst *LInst = dyn_cast<LoadInst>(Val);
  if (!LInst)
    return nullptr;

  if (Value *Rep = InvEquivClassVMap.lookup(LInst))
    LInst = cast<LoadInst>(Rep);

  Type *Ty = LInst->getType();
  const SCEV *PointerSCEV = SE->getSCEV(LInst->getPointerOperand());
  for (auto &IAClass : InvariantEquivClasses) {
    if (PointerSCEV != IAClass.IdentifyingPointer || Ty != IAClass.AccessType)
      continue;

    auto &MAs = IAClass.InvariantAccesses;
    for (auto *MA : MAs)
      if (MA->getAccessInstruction() == Val)
        return &IAClass;
  }

  return nullptr;
}

bool Scop::canAlwaysBeHoisted(MemoryAccess *MA, bool StmtInvalidCtxIsEmpty,
                              bool MAInvalidCtxIsEmpty,
                              bool NonHoistableCtxIsEmpty) {
  LoadInst *LInst = cast<LoadInst>(MA->getAccessInstruction());
  const DataLayout &DL = LInst->getParent()->getModule()->getDataLayout();
  // TODO: We can provide more information for better but more expensive
  //       results.
  if (!isDereferenceableAndAlignedPointer(LInst->getPointerOperand(),
                                          LInst->getAlignment(), DL))
    return false;

  // If the location might be overwritten we do not hoist it unconditionally.
  //
  // TODO: This is probably too conservative.
  if (!NonHoistableCtxIsEmpty)
    return false;

  // If a dereferenceable load is in a statement that is modeled precisely we
  // can hoist it.
  if (StmtInvalidCtxIsEmpty && MAInvalidCtxIsEmpty)
    return true;

  // Even if the statement is not modeled precisely we can hoist the load if it
  // does not involve any parameters that might have been specialized by the
  // statement domain.
  for (unsigned u = 0, e = MA->getNumSubscripts(); u < e; u++)
    if (!isa<SCEVConstant>(MA->getSubscript(u)))
      return false;
  return true;
}

void Scop::addInvariantLoads(ScopStmt &Stmt, InvariantAccessesTy &InvMAs) {

  if (InvMAs.empty())
    return;

  isl::set StmtInvalidCtx = Stmt.getInvalidContext();
  bool StmtInvalidCtxIsEmpty = StmtInvalidCtx.is_empty();

  // Get the context under which the statement is executed but remove the error
  // context under which this statement is reached.
  isl::set DomainCtx = Stmt.getDomain().params();
  DomainCtx = DomainCtx.subtract(StmtInvalidCtx);

  if (isl_set_n_basic_set(DomainCtx.get()) >= MaxDisjunctsInDomain) {
    auto *AccInst = InvMAs.front().MA->getAccessInstruction();
    invalidate(COMPLEXITY, AccInst->getDebugLoc(), AccInst->getParent());
    return;
  }

  // Project out all parameters that relate to loads in the statement. Otherwise
  // we could have cyclic dependences on the constraints under which the
  // hoisted loads are executed and we could not determine an order in which to
  // pre-load them. This happens because not only lower bounds are part of the
  // domain but also upper bounds.
  for (auto &InvMA : InvMAs) {
    auto *MA = InvMA.MA;
    Instruction *AccInst = MA->getAccessInstruction();
    if (SE->isSCEVable(AccInst->getType())) {
      SetVector<Value *> Values;
      for (const SCEV *Parameter : Parameters) {
        Values.clear();
        findValues(Parameter, *SE, Values);
        if (!Values.count(AccInst))
          continue;

        if (isl::id ParamId = getIdForParam(Parameter)) {
          int Dim = DomainCtx.find_dim_by_id(isl::dim::param, ParamId);
          if (Dim >= 0)
            DomainCtx = DomainCtx.eliminate(isl::dim::param, Dim, 1);
        }
      }
    }
  }

  for (auto &InvMA : InvMAs) {
    auto *MA = InvMA.MA;
    isl::set NHCtx = InvMA.NonHoistableCtx;

    // Check for another invariant access that accesses the same location as
    // MA and if found consolidate them. Otherwise create a new equivalence
    // class at the end of InvariantEquivClasses.
    LoadInst *LInst = cast<LoadInst>(MA->getAccessInstruction());
    Type *Ty = LInst->getType();
    const SCEV *PointerSCEV = SE->getSCEV(LInst->getPointerOperand());

    isl::set MAInvalidCtx = MA->getInvalidContext();
    bool NonHoistableCtxIsEmpty = NHCtx.is_empty();
    bool MAInvalidCtxIsEmpty = MAInvalidCtx.is_empty();

    isl::set MACtx;
    // Check if we know that this pointer can be speculatively accessed.
    if (canAlwaysBeHoisted(MA, StmtInvalidCtxIsEmpty, MAInvalidCtxIsEmpty,
                           NonHoistableCtxIsEmpty)) {
      MACtx = isl::set::universe(DomainCtx.get_space());
    } else {
      MACtx = DomainCtx;
      MACtx = MACtx.subtract(MAInvalidCtx.unite(NHCtx));
      MACtx = MACtx.gist_params(getContext());
    }

    bool Consolidated = false;
    for (auto &IAClass : InvariantEquivClasses) {
      if (PointerSCEV != IAClass.IdentifyingPointer || Ty != IAClass.AccessType)
        continue;

      // If the pointer and the type is equal check if the access function wrt.
      // to the domain is equal too. It can happen that the domain fixes
      // parameter values and these can be different for distinct part of the
      // SCoP. If this happens we cannot consolidate the loads but need to
      // create a new invariant load equivalence class.
      auto &MAs = IAClass.InvariantAccesses;
      if (!MAs.empty()) {
        auto *LastMA = MAs.front();

        isl::set AR = MA->getAccessRelation().range();
        isl::set LastAR = LastMA->getAccessRelation().range();
        bool SameAR = AR.is_equal(LastAR);

        if (!SameAR)
          continue;
      }

      // Add MA to the list of accesses that are in this class.
      MAs.push_front(MA);

      Consolidated = true;

      // Unify the execution context of the class and this statement.
      isl::set IAClassDomainCtx = isl::manage(IAClass.ExecutionContext);
      if (IAClassDomainCtx)
        IAClassDomainCtx = IAClassDomainCtx.unite(MACtx).coalesce();
      else
        IAClassDomainCtx = MACtx;
      IAClass.ExecutionContext = IAClassDomainCtx.release();
      break;
    }

    if (Consolidated)
      continue;

    // If we did not consolidate MA, thus did not find an equivalence class
    // for it, we create a new one.
    InvariantEquivClasses.emplace_back(InvariantEquivClassTy{
        PointerSCEV, MemoryAccessList{MA}, MACtx.release(), Ty});
  }
}

/// Check if an access range is too complex.
///
/// An access range is too complex, if it contains either many disjuncts or
/// very complex expressions. As a simple heuristic, we assume if a set to
/// be too complex if the sum of existentially quantified dimensions and
/// set dimensions is larger than a threshold. This reliably detects both
/// sets with many disjuncts as well as sets with many divisions as they
/// arise in h264.
///
/// @param AccessRange The range to check for complexity.
///
/// @returns True if the access range is too complex.
static bool isAccessRangeTooComplex(isl::set AccessRange) {
  unsigned NumTotalDims = 0;

  auto CountDimensions = [&NumTotalDims](isl::basic_set BSet) -> isl::stat {
    NumTotalDims += BSet.dim(isl::dim::div);
    NumTotalDims += BSet.dim(isl::dim::set);
    return isl::stat::ok;
  };

  AccessRange.foreach_basic_set(CountDimensions);

  if (NumTotalDims > MaxDimensionsInAccessRange)
    return true;

  return false;
}

isl::set Scop::getNonHoistableCtx(MemoryAccess *Access, isl::union_map Writes) {
  // TODO: Loads that are not loop carried, hence are in a statement with
  //       zero iterators, are by construction invariant, though we
  //       currently "hoist" them anyway. This is necessary because we allow
  //       them to be treated as parameters (e.g., in conditions) and our code
  //       generation would otherwise use the old value.

  auto &Stmt = *Access->getStatement();
  BasicBlock *BB = Stmt.getEntryBlock();

  if (Access->isScalarKind() || Access->isWrite() || !Access->isAffine() ||
      Access->isMemoryIntrinsic())
    return nullptr;

  // Skip accesses that have an invariant base pointer which is defined but
  // not loaded inside the SCoP. This can happened e.g., if a readnone call
  // returns a pointer that is used as a base address. However, as we want
  // to hoist indirect pointers, we allow the base pointer to be defined in
  // the region if it is also a memory access. Each ScopArrayInfo object
  // that has a base pointer origin has a base pointer that is loaded and
  // that it is invariant, thus it will be hoisted too. However, if there is
  // no base pointer origin we check that the base pointer is defined
  // outside the region.
  auto *LI = cast<LoadInst>(Access->getAccessInstruction());
  if (hasNonHoistableBasePtrInScop(Access, Writes))
    return nullptr;

  isl::map AccessRelation = give(Access->getAccessRelation().release());
  assert(!AccessRelation.is_empty());

  if (AccessRelation.involves_dims(isl::dim::in, 0, Stmt.getNumIterators()))
    return nullptr;

  AccessRelation = AccessRelation.intersect_domain(Stmt.getDomain());
  isl::set SafeToLoad;

  auto &DL = getFunction().getParent()->getDataLayout();
  if (isSafeToLoadUnconditionally(LI->getPointerOperand(), LI->getAlignment(),
                                  DL)) {
    SafeToLoad = isl::set::universe(AccessRelation.get_space().range());
  } else if (BB != LI->getParent()) {
    // Skip accesses in non-affine subregions as they might not be executed
    // under the same condition as the entry of the non-affine subregion.
    return nullptr;
  } else {
    SafeToLoad = AccessRelation.range();
  }

  if (isAccessRangeTooComplex(AccessRelation.range()))
    return nullptr;

  isl::union_map Written = Writes.intersect_range(SafeToLoad);
  isl::set WrittenCtx = Written.params();
  bool IsWritten = !WrittenCtx.is_empty();

  if (!IsWritten)
    return WrittenCtx;

  WrittenCtx = WrittenCtx.remove_divs();
  bool TooComplex =
      isl_set_n_basic_set(WrittenCtx.get()) >= MaxDisjunctsInDomain;
  if (TooComplex || !isRequiredInvariantLoad(LI))
    return nullptr;

  addAssumption(INVARIANTLOAD, WrittenCtx.copy(), LI->getDebugLoc(),
                AS_RESTRICTION, LI->getParent());
  return WrittenCtx;
}

void Scop::verifyInvariantLoads() {
  auto &RIL = getRequiredInvariantLoads();
  for (LoadInst *LI : RIL) {
    assert(LI && contains(LI));
    ScopStmt *Stmt = getStmtFor(LI);
    if (Stmt && Stmt->getArrayAccessOrNULLFor(LI)) {
      invalidate(INVARIANTLOAD, LI->getDebugLoc(), LI->getParent());
      return;
    }
  }
}

void Scop::hoistInvariantLoads() {
  if (!PollyInvariantLoadHoisting)
    return;

  isl::union_map Writes = getWrites();
  for (ScopStmt &Stmt : *this) {
    InvariantAccessesTy InvariantAccesses;

    for (MemoryAccess *Access : Stmt)
      if (isl::set NHCtx = getNonHoistableCtx(Access, Writes))
        InvariantAccesses.push_back({Access, NHCtx});

    // Transfer the memory access from the statement to the SCoP.
    for (auto InvMA : InvariantAccesses)
      Stmt.removeMemoryAccess(InvMA.MA);
    addInvariantLoads(Stmt, InvariantAccesses);
  }
}

/// Find the canonical scop array info object for a set of invariant load
/// hoisted loads. The canonical array is the one that corresponds to the
/// first load in the list of accesses which is used as base pointer of a
/// scop array.
static const ScopArrayInfo *findCanonicalArray(Scop *S,
                                               MemoryAccessList &Accesses) {
  for (MemoryAccess *Access : Accesses) {
    const ScopArrayInfo *CanonicalArray = S->getScopArrayInfoOrNull(
        Access->getAccessInstruction(), MemoryKind::Array);
    if (CanonicalArray)
      return CanonicalArray;
  }
  return nullptr;
}

/// Check if @p Array severs as base array in an invariant load.
static bool isUsedForIndirectHoistedLoad(Scop *S, const ScopArrayInfo *Array) {
  for (InvariantEquivClassTy &EqClass2 : S->getInvariantAccesses())
    for (MemoryAccess *Access2 : EqClass2.InvariantAccesses)
      if (Access2->getScopArrayInfo() == Array)
        return true;
  return false;
}

/// Replace the base pointer arrays in all memory accesses referencing @p Old,
/// with a reference to @p New.
static void replaceBasePtrArrays(Scop *S, const ScopArrayInfo *Old,
                                 const ScopArrayInfo *New) {
  for (ScopStmt &Stmt : *S)
    for (MemoryAccess *Access : Stmt) {
      if (Access->getLatestScopArrayInfo() != Old)
        continue;

      isl::id Id = New->getBasePtrId();
      isl::map Map = Access->getAccessRelation();
      Map = Map.set_tuple_id(isl::dim::out, Id);
      Access->setAccessRelation(Map);
    }
}

void Scop::canonicalizeDynamicBasePtrs() {
  for (InvariantEquivClassTy &EqClass : InvariantEquivClasses) {
    MemoryAccessList &BasePtrAccesses = EqClass.InvariantAccesses;

    const ScopArrayInfo *CanonicalBasePtrSAI =
        findCanonicalArray(this, BasePtrAccesses);

    if (!CanonicalBasePtrSAI)
      continue;

    for (MemoryAccess *BasePtrAccess : BasePtrAccesses) {
      const ScopArrayInfo *BasePtrSAI = getScopArrayInfoOrNull(
          BasePtrAccess->getAccessInstruction(), MemoryKind::Array);
      if (!BasePtrSAI || BasePtrSAI == CanonicalBasePtrSAI ||
          !BasePtrSAI->isCompatibleWith(CanonicalBasePtrSAI))
        continue;

      // we currently do not canonicalize arrays where some accesses are
      // hoisted as invariant loads. If we would, we need to update the access
      // function of the invariant loads as well. However, as this is not a
      // very common situation, we leave this for now to avoid further
      // complexity increases.
      if (isUsedForIndirectHoistedLoad(this, BasePtrSAI))
        continue;

      replaceBasePtrArrays(this, BasePtrSAI, CanonicalBasePtrSAI);
    }
  }
}

ScopArrayInfo *Scop::getOrCreateScopArrayInfo(Value *BasePtr, Type *ElementType,
                                              ArrayRef<const SCEV *> Sizes,
                                              MemoryKind Kind,
                                              const char *BaseName) {
  assert((BasePtr || BaseName) &&
         "BasePtr and BaseName can not be nullptr at the same time.");
  assert(!(BasePtr && BaseName) && "BaseName is redundant.");
  auto &SAI = BasePtr ? ScopArrayInfoMap[std::make_pair(BasePtr, Kind)]
                      : ScopArrayNameMap[BaseName];
  if (!SAI) {
    auto &DL = getFunction().getParent()->getDataLayout();
    SAI.reset(new ScopArrayInfo(BasePtr, ElementType, getIslCtx(), Sizes, Kind,
                                DL, this, BaseName));
    ScopArrayInfoSet.insert(SAI.get());
  } else {
    SAI->updateElementType(ElementType);
    // In case of mismatching array sizes, we bail out by setting the run-time
    // context to false.
    if (!SAI->updateSizes(Sizes))
      invalidate(DELINEARIZATION, DebugLoc());
  }
  return SAI.get();
}

ScopArrayInfo *Scop::createScopArrayInfo(Type *ElementType,
                                         const std::string &BaseName,
                                         const std::vector<unsigned> &Sizes) {
  auto *DimSizeType = Type::getInt64Ty(getSE()->getContext());
  std::vector<const SCEV *> SCEVSizes;

  for (auto size : Sizes)
    if (size)
      SCEVSizes.push_back(getSE()->getConstant(DimSizeType, size, false));
    else
      SCEVSizes.push_back(nullptr);

  auto *SAI = getOrCreateScopArrayInfo(nullptr, ElementType, SCEVSizes,
                                       MemoryKind::Array, BaseName.c_str());
  return SAI;
}

const ScopArrayInfo *Scop::getScopArrayInfoOrNull(Value *BasePtr,
                                                  MemoryKind Kind) {
  auto *SAI = ScopArrayInfoMap[std::make_pair(BasePtr, Kind)].get();
  return SAI;
}

const ScopArrayInfo *Scop::getScopArrayInfo(Value *BasePtr, MemoryKind Kind) {
  auto *SAI = getScopArrayInfoOrNull(BasePtr, Kind);
  assert(SAI && "No ScopArrayInfo available for this base pointer");
  return SAI;
}

std::string Scop::getContextStr() const { return getContext().to_str(); }

std::string Scop::getAssumedContextStr() const {
  assert(AssumedContext && "Assumed context not yet built");
  return stringFromIslObj(AssumedContext);
}

std::string Scop::getInvalidContextStr() const {
  return stringFromIslObj(InvalidContext);
}

std::string Scop::getNameStr() const {
  std::string ExitName, EntryName;
  std::tie(EntryName, ExitName) = getEntryExitStr();
  return EntryName + "---" + ExitName;
}

std::pair<std::string, std::string> Scop::getEntryExitStr() const {
  std::string ExitName, EntryName;
  raw_string_ostream ExitStr(ExitName);
  raw_string_ostream EntryStr(EntryName);

  R.getEntry()->printAsOperand(EntryStr, false);
  EntryStr.str();

  if (R.getExit()) {
    R.getExit()->printAsOperand(ExitStr, false);
    ExitStr.str();
  } else
    ExitName = "FunctionExit";

  return std::make_pair(EntryName, ExitName);
}

isl::set Scop::getContext() const { return isl::manage(isl_set_copy(Context)); }
isl::space Scop::getParamSpace() const { return getContext().get_space(); }

isl::space Scop::getFullParamSpace() const {
  std::vector<isl::id> FortranIDs;
  FortranIDs = getFortranArrayIds(arrays());

  isl::space Space = isl::space::params_alloc(
      getIslCtx(), ParameterIds.size() + FortranIDs.size());

  unsigned PDim = 0;
  for (const SCEV *Parameter : Parameters) {
    isl::id Id = getIdForParam(Parameter);
    Space = Space.set_dim_id(isl::dim::param, PDim++, Id);
  }

  for (isl::id Id : FortranIDs)
    Space = Space.set_dim_id(isl::dim::param, PDim++, Id);

  return Space;
}

isl::set Scop::getAssumedContext() const {
  assert(AssumedContext && "Assumed context not yet built");
  return isl::manage(isl_set_copy(AssumedContext));
}

bool Scop::isProfitable(bool ScalarsAreUnprofitable) const {
  if (PollyProcessUnprofitable)
    return true;

  if (isEmpty())
    return false;

  unsigned OptimizableStmtsOrLoops = 0;
  for (auto &Stmt : *this) {
    if (Stmt.getNumIterators() == 0)
      continue;

    bool ContainsArrayAccs = false;
    bool ContainsScalarAccs = false;
    for (auto *MA : Stmt) {
      if (MA->isRead())
        continue;
      ContainsArrayAccs |= MA->isLatestArrayKind();
      ContainsScalarAccs |= MA->isLatestScalarKind();
    }

    if (!ScalarsAreUnprofitable || (ContainsArrayAccs && !ContainsScalarAccs))
      OptimizableStmtsOrLoops += Stmt.getNumIterators();
  }

  return OptimizableStmtsOrLoops > 1;
}

bool Scop::hasFeasibleRuntimeContext() const {
  auto *PositiveContext = getAssumedContext().release();
  auto *NegativeContext = getInvalidContext().release();
  PositiveContext =
      addNonEmptyDomainConstraints(isl::manage(PositiveContext)).release();
  bool IsFeasible = !(isl_set_is_empty(PositiveContext) ||
                      isl_set_is_subset(PositiveContext, NegativeContext));
  isl_set_free(PositiveContext);
  if (!IsFeasible) {
    isl_set_free(NegativeContext);
    return false;
  }

  auto *DomainContext = isl_union_set_params(getDomains().release());
  IsFeasible = !isl_set_is_subset(DomainContext, NegativeContext);
  IsFeasible &= !isl_set_is_subset(Context, NegativeContext);
  isl_set_free(NegativeContext);
  isl_set_free(DomainContext);

  return IsFeasible;
}

static std::string toString(AssumptionKind Kind) {
  switch (Kind) {
  case ALIASING:
    return "No-aliasing";
  case INBOUNDS:
    return "Inbounds";
  case WRAPPING:
    return "No-overflows";
  case UNSIGNED:
    return "Signed-unsigned";
  case COMPLEXITY:
    return "Low complexity";
  case PROFITABLE:
    return "Profitable";
  case ERRORBLOCK:
    return "No-error";
  case INFINITELOOP:
    return "Finite loop";
  case INVARIANTLOAD:
    return "Invariant load";
  case DELINEARIZATION:
    return "Delinearization";
  }
  llvm_unreachable("Unknown AssumptionKind!");
}

bool Scop::isEffectiveAssumption(__isl_keep isl_set *Set, AssumptionSign Sign) {
  if (Sign == AS_ASSUMPTION) {
    if (isl_set_is_subset(Context, Set))
      return false;

    if (isl_set_is_subset(AssumedContext, Set))
      return false;
  } else {
    if (isl_set_is_disjoint(Set, Context))
      return false;

    if (isl_set_is_subset(Set, InvalidContext))
      return false;
  }
  return true;
}

bool Scop::trackAssumption(AssumptionKind Kind, __isl_keep isl_set *Set,
                           DebugLoc Loc, AssumptionSign Sign, BasicBlock *BB) {
  if (PollyRemarksMinimal && !isEffectiveAssumption(Set, Sign))
    return false;

  // Do never emit trivial assumptions as they only clutter the output.
  if (!PollyRemarksMinimal) {
    isl_set *Univ = nullptr;
    if (Sign == AS_ASSUMPTION)
      Univ = isl_set_universe(isl_set_get_space(Set));

    bool IsTrivial = (Sign == AS_RESTRICTION && isl_set_is_empty(Set)) ||
                     (Sign == AS_ASSUMPTION && isl_set_is_equal(Univ, Set));
    isl_set_free(Univ);

    if (IsTrivial)
      return false;
  }

  switch (Kind) {
  case ALIASING:
    AssumptionsAliasing++;
    break;
  case INBOUNDS:
    AssumptionsInbounds++;
    break;
  case WRAPPING:
    AssumptionsWrapping++;
    break;
  case UNSIGNED:
    AssumptionsUnsigned++;
    break;
  case COMPLEXITY:
    AssumptionsComplexity++;
    break;
  case PROFITABLE:
    AssumptionsUnprofitable++;
    break;
  case ERRORBLOCK:
    AssumptionsErrorBlock++;
    break;
  case INFINITELOOP:
    AssumptionsInfiniteLoop++;
    break;
  case INVARIANTLOAD:
    AssumptionsInvariantLoad++;
    break;
  case DELINEARIZATION:
    AssumptionsDelinearization++;
    break;
  }

  auto Suffix = Sign == AS_ASSUMPTION ? " assumption:\t" : " restriction:\t";
  std::string Msg = toString(Kind) + Suffix + stringFromIslObj(Set);
  if (BB)
    ORE.emit(OptimizationRemarkAnalysis(DEBUG_TYPE, "AssumpRestrict", Loc, BB)
             << Msg);
  else
    ORE.emit(OptimizationRemarkAnalysis(DEBUG_TYPE, "AssumpRestrict", Loc,
                                        R.getEntry())
             << Msg);
  return true;
}

void Scop::addAssumption(AssumptionKind Kind, __isl_take isl_set *Set,
                         DebugLoc Loc, AssumptionSign Sign, BasicBlock *BB) {
  // Simplify the assumptions/restrictions first.
  Set = isl_set_gist_params(Set, getContext().release());

  if (!trackAssumption(Kind, Set, Loc, Sign, BB)) {
    isl_set_free(Set);
    return;
  }

  if (Sign == AS_ASSUMPTION) {
    AssumedContext = isl_set_intersect(AssumedContext, Set);
    AssumedContext = isl_set_coalesce(AssumedContext);
  } else {
    InvalidContext = isl_set_union(InvalidContext, Set);
    InvalidContext = isl_set_coalesce(InvalidContext);
  }
}

void Scop::recordAssumption(AssumptionKind Kind, __isl_take isl_set *Set,
                            DebugLoc Loc, AssumptionSign Sign, BasicBlock *BB) {
  assert((isl_set_is_params(Set) || BB) &&
         "Assumptions without a basic block must be parameter sets");
  RecordedAssumptions.push_back({Kind, Sign, Set, Loc, BB});
}

void Scop::addRecordedAssumptions() {
  while (!RecordedAssumptions.empty()) {
    const Assumption &AS = RecordedAssumptions.pop_back_val();

    if (!AS.BB) {
      addAssumption(AS.Kind, AS.Set, AS.Loc, AS.Sign, nullptr /* BasicBlock */);
      continue;
    }

    // If the domain was deleted the assumptions are void.
    isl_set *Dom = getDomainConditions(AS.BB).release();
    if (!Dom) {
      isl_set_free(AS.Set);
      continue;
    }

    // If a basic block was given use its domain to simplify the assumption.
    // In case of restrictions we know they only have to hold on the domain,
    // thus we can intersect them with the domain of the block. However, for
    // assumptions the domain has to imply them, thus:
    //                     _              _____
    //   Dom => S   <==>   A v B   <==>   A - B
    //
    // To avoid the complement we will register A - B as a restriction not an
    // assumption.
    isl_set *S = AS.Set;
    if (AS.Sign == AS_RESTRICTION)
      S = isl_set_params(isl_set_intersect(S, Dom));
    else /* (AS.Sign == AS_ASSUMPTION) */
      S = isl_set_params(isl_set_subtract(Dom, S));

    addAssumption(AS.Kind, S, AS.Loc, AS_RESTRICTION, AS.BB);
  }
}

void Scop::invalidate(AssumptionKind Kind, DebugLoc Loc, BasicBlock *BB) {
  addAssumption(Kind, isl_set_empty(getParamSpace().release()), Loc,
                AS_ASSUMPTION, BB);
}

isl::set Scop::getInvalidContext() const {
  return isl::manage(isl_set_copy(InvalidContext));
}

void Scop::printContext(raw_ostream &OS) const {
  OS << "Context:\n";
  OS.indent(4) << Context << "\n";

  OS.indent(4) << "Assumed Context:\n";
  OS.indent(4) << AssumedContext << "\n";

  OS.indent(4) << "Invalid Context:\n";
  OS.indent(4) << InvalidContext << "\n";

  unsigned Dim = 0;
  for (const SCEV *Parameter : Parameters)
    OS.indent(4) << "p" << Dim++ << ": " << *Parameter << "\n";
}

void Scop::printAliasAssumptions(raw_ostream &OS) const {
  int noOfGroups = 0;
  for (const MinMaxVectorPairTy &Pair : MinMaxAliasGroups) {
    if (Pair.second.size() == 0)
      noOfGroups += 1;
    else
      noOfGroups += Pair.second.size();
  }

  OS.indent(4) << "Alias Groups (" << noOfGroups << "):\n";
  if (MinMaxAliasGroups.empty()) {
    OS.indent(8) << "n/a\n";
    return;
  }

  for (const MinMaxVectorPairTy &Pair : MinMaxAliasGroups) {

    // If the group has no read only accesses print the write accesses.
    if (Pair.second.empty()) {
      OS.indent(8) << "[[";
      for (const MinMaxAccessTy &MMANonReadOnly : Pair.first) {
        OS << " <" << MMANonReadOnly.first << ", " << MMANonReadOnly.second
           << ">";
      }
      OS << " ]]\n";
    }

    for (const MinMaxAccessTy &MMAReadOnly : Pair.second) {
      OS.indent(8) << "[[";
      OS << " <" << MMAReadOnly.first << ", " << MMAReadOnly.second << ">";
      for (const MinMaxAccessTy &MMANonReadOnly : Pair.first) {
        OS << " <" << MMANonReadOnly.first << ", " << MMANonReadOnly.second
           << ">";
      }
      OS << " ]]\n";
    }
  }
}

void Scop::printStatements(raw_ostream &OS, bool PrintInstructions,
                           bool Reproducible) const {
  OS << "Statements {\n";

  for (const ScopStmt &Stmt : *this) {
    OS.indent(4);
    Stmt.print(OS, PrintInstructions, Reproducible);
  }

  OS.indent(4) << "}\n";
}

void Scop::printArrayInfo(raw_ostream &OS) const {
  OS << "Arrays {\n";

  for (auto &Array : arrays())
    Array->print(OS);

  OS.indent(4) << "}\n";

  OS.indent(4) << "Arrays (Bounds as pw_affs) {\n";

  for (auto &Array : arrays())
    Array->print(OS, /* SizeAsPwAff */ true);

  OS.indent(4) << "}\n";
}

void Scop::print(raw_ostream &OS, bool PrintInstructions,
                 bool Reproducible) const {
  OS.indent(4) << "Function: " << getFunction().getName() << "\n";
  OS.indent(4) << "Region: " << getNameStr() << "\n";
  OS.indent(4) << "Max Loop Depth:  " << getMaxLoopDepth() << "\n";
  OS.indent(4) << "Invariant Accesses: {\n";
  for (const auto &IAClass : InvariantEquivClasses) {
    const auto &MAs = IAClass.InvariantAccesses;
    if (MAs.empty()) {
      OS.indent(12) << "Class Pointer: " << *IAClass.IdentifyingPointer << "\n";
    } else {
      MAs.front()->print(OS);
      OS.indent(12) << "Execution Context: " << IAClass.ExecutionContext
                    << "\n";
    }
  }
  OS.indent(4) << "}\n";
  printContext(OS.indent(4));
  printArrayInfo(OS.indent(4));
  printAliasAssumptions(OS);
  printStatements(OS.indent(4), PrintInstructions, Reproducible);
}

#if !defined(NDEBUG) || defined(LLVM_ENABLE_DUMP)
LLVM_DUMP_METHOD void Scop::dump() const { print(dbgs(), true, false); }
#endif

isl_ctx *Scop::getIslCtx() const { return IslCtx.get(); }

__isl_give PWACtx Scop::getPwAff(const SCEV *E, BasicBlock *BB,
                                 bool NonNegative) {
  // First try to use the SCEVAffinator to generate a piecewise defined
  // affine function from @p E in the context of @p BB. If that tasks becomes to
  // complex the affinator might return a nullptr. In such a case we invalidate
  // the SCoP and return a dummy value. This way we do not need to add error
  // handling code to all users of this function.
  auto PWAC = Affinator.getPwAff(E, BB);
  if (PWAC.first) {
    // TODO: We could use a heuristic and either use:
    //         SCEVAffinator::takeNonNegativeAssumption
    //       or
    //         SCEVAffinator::interpretAsUnsigned
    //       to deal with unsigned or "NonNegative" SCEVs.
    if (NonNegative)
      Affinator.takeNonNegativeAssumption(PWAC);
    return PWAC;
  }

  auto DL = BB ? BB->getTerminator()->getDebugLoc() : DebugLoc();
  invalidate(COMPLEXITY, DL, BB);
  return Affinator.getPwAff(SE->getZero(E->getType()), BB);
}

isl::union_set Scop::getDomains() const {
  isl_space *EmptySpace = isl_space_params_alloc(getIslCtx(), 0);
  isl_union_set *Domain = isl_union_set_empty(EmptySpace);

  for (const ScopStmt &Stmt : *this)
    Domain = isl_union_set_add_set(Domain, Stmt.getDomain().release());

  return isl::manage(Domain);
}

isl::pw_aff Scop::getPwAffOnly(const SCEV *E, BasicBlock *BB) {
  PWACtx PWAC = getPwAff(E, BB);
  isl_set_free(PWAC.second);
  return isl::manage(PWAC.first);
}

isl::union_map
Scop::getAccessesOfType(std::function<bool(MemoryAccess &)> Predicate) {
  isl::union_map Accesses = isl::union_map::empty(getParamSpace());

  for (ScopStmt &Stmt : *this) {
    for (MemoryAccess *MA : Stmt) {
      if (!Predicate(*MA))
        continue;

      isl::set Domain = Stmt.getDomain();
      isl::map AccessDomain = MA->getAccessRelation();
      AccessDomain = AccessDomain.intersect_domain(Domain);
      Accesses = Accesses.add_map(AccessDomain);
    }
  }

  return Accesses.coalesce();
}

isl::union_map Scop::getMustWrites() {
  return getAccessesOfType([](MemoryAccess &MA) { return MA.isMustWrite(); });
}

isl::union_map Scop::getMayWrites() {
  return getAccessesOfType([](MemoryAccess &MA) { return MA.isMayWrite(); });
}

isl::union_map Scop::getWrites() {
  return getAccessesOfType([](MemoryAccess &MA) { return MA.isWrite(); });
}

isl::union_map Scop::getReads() {
  return getAccessesOfType([](MemoryAccess &MA) { return MA.isRead(); });
}

isl::union_map Scop::getAccesses() {
  return getAccessesOfType([](MemoryAccess &MA) { return true; });
}

// Check whether @p Node is an extension node.
//
// @return true if @p Node is an extension node.
isl_bool isNotExtNode(__isl_keep isl_schedule_node *Node, void *User) {
  if (isl_schedule_node_get_type(Node) == isl_schedule_node_extension)
    return isl_bool_error;
  else
    return isl_bool_true;
}

bool Scop::containsExtensionNode(__isl_keep isl_schedule *Schedule) {
  return isl_schedule_foreach_schedule_node_top_down(Schedule, isNotExtNode,
                                                     nullptr) == isl_stat_error;
}

isl::union_map Scop::getSchedule() const {
  auto *Tree = getScheduleTree().release();
  if (containsExtensionNode(Tree)) {
    isl_schedule_free(Tree);
    return nullptr;
  }
  auto *S = isl_schedule_get_map(Tree);
  isl_schedule_free(Tree);
  return isl::manage(S);
}

isl::schedule Scop::getScheduleTree() const {
  return isl::manage(isl_schedule_intersect_domain(isl_schedule_copy(Schedule),
                                                   getDomains().release()));
}

void Scop::setSchedule(__isl_take isl_union_map *NewSchedule) {
  auto *S = isl_schedule_from_domain(getDomains().release());
  S = isl_schedule_insert_partial_schedule(
      S, isl_multi_union_pw_aff_from_union_map(NewSchedule));
  isl_schedule_free(Schedule);
  Schedule = S;
}

void Scop::setScheduleTree(__isl_take isl_schedule *NewSchedule) {
  isl_schedule_free(Schedule);
  Schedule = NewSchedule;
}

bool Scop::restrictDomains(__isl_take isl_union_set *Domain) {
  bool Changed = false;
  for (ScopStmt &Stmt : *this) {
    isl_union_set *StmtDomain =
        isl_union_set_from_set(Stmt.getDomain().release());
    isl_union_set *NewStmtDomain = isl_union_set_intersect(
        isl_union_set_copy(StmtDomain), isl_union_set_copy(Domain));

    if (isl_union_set_is_subset(StmtDomain, NewStmtDomain)) {
      isl_union_set_free(StmtDomain);
      isl_union_set_free(NewStmtDomain);
      continue;
    }

    Changed = true;

    isl_union_set_free(StmtDomain);
    NewStmtDomain = isl_union_set_coalesce(NewStmtDomain);

    if (isl_union_set_is_empty(NewStmtDomain)) {
      Stmt.restrictDomain(isl::set::empty(Stmt.getDomainSpace()));
      isl_union_set_free(NewStmtDomain);
    } else
      Stmt.restrictDomain(isl::manage(isl_set_from_union_set(NewStmtDomain)));
  }
  isl_union_set_free(Domain);
  return Changed;
}

ScalarEvolution *Scop::getSE() const { return SE; }

// Create an isl_multi_union_aff that defines an identity mapping from the
// elements of USet to their N-th dimension.
//
// # Example:
//
//            Domain: { A[i,j]; B[i,j,k] }
//                 N: 1
//
// Resulting Mapping: { {A[i,j] -> [(j)]; B[i,j,k] -> [(j)] }
//
// @param USet   A union set describing the elements for which to generate a
//               mapping.
// @param N      The dimension to map to.
// @returns      A mapping from USet to its N-th dimension.
static isl::multi_union_pw_aff mapToDimension(isl::union_set USet, int N) {
  assert(N >= 0);
  assert(USet);
  assert(!USet.is_empty());

  auto Result = isl::union_pw_multi_aff::empty(USet.get_space());

  auto Lambda = [&Result, N](isl::set S) -> isl::stat {
    int Dim = S.dim(isl::dim::set);
    auto PMA = isl::pw_multi_aff::project_out_map(S.get_space(), isl::dim::set,
                                                  N, Dim - N);
    if (N > 1)
      PMA = PMA.drop_dims(isl::dim::out, 0, N - 1);

    Result = Result.add_pw_multi_aff(PMA);
    return isl::stat::ok;
  };

  isl::stat Res = USet.foreach_set(Lambda);
  (void)Res;

  assert(Res == isl::stat::ok);

  return isl::multi_union_pw_aff(isl::union_pw_multi_aff(Result));
}

void Scop::addScopStmt(BasicBlock *BB, Loop *SurroundingLoop,
                       std::vector<Instruction *> Instructions) {
  assert(BB && "Unexpected nullptr!");
  Stmts.emplace_back(*this, *BB, SurroundingLoop, Instructions);
  auto *Stmt = &Stmts.back();
  StmtMap[BB].push_back(Stmt);
}

void Scop::addScopStmt(Region *R, Loop *SurroundingLoop) {
  assert(R && "Unexpected nullptr!");
  Stmts.emplace_back(*this, *R, SurroundingLoop);
  auto *Stmt = &Stmts.back();
  for (BasicBlock *BB : R->blocks())
    StmtMap[BB].push_back(Stmt);
}

<<<<<<< HEAD
static int countLoops(Loop *L, const Region &IfContainedBy) {
  int Result = IfContainedBy.contains(L);
  for (auto SubLoop : L->getSubLoops())
    Result += countLoops(SubLoop, IfContainedBy);
  return Result;
}

int Scop::getNumContainedLoops() const {
  int Result = 0;
  for (auto TopLevelLoop : *getLI())
    Result += countLoops(TopLevelLoop, getRegion());
  return Result;
}

int Scop::getNumScalarAccesses() const {
  int Result = 0;
  for (auto &Stmt : *this) {
    for (auto MA : Stmt) {
      if (MA->isLatestScalarKind())
        Result += 1;
    }
  }
  return Result;
}

int Scop::getNumScalarDeps() const {
  int Result = 0;
  for (auto &Stmt : *this) {
    for (auto MA : Stmt) {
      if (MA->isLatestValueKind() && MA->isRead())
        Result += 1;

      if (MA->isLatestAnyPHIKind() && MA->isWrite())
        Result += 1;
    }
  }
  return Result;
}

static Loop *commonLoop(Loop *L1, Loop *L2) {
  while (true) {
    if (!L1 || !L2)
      return nullptr;

    if (L1 == L2)
      return L1;

    if (L1->contains(L2))
      return L1;

    if (L2->contains(L1))
      return L2;

    L1 = L1->getParentLoop();
  }
}

int Scop::getNumScalarLoopDeps() const {
  int Result = 0;
  for (auto &Stmt : *this) {
    for (auto MA : Stmt) {
      if (MA->isLatestValueKind() && MA->isRead()) {
        auto Def = getValueDef(MA->getLatestScopArrayInfo());
        if (!Def)
          continue;

        auto CommonLoop = commonLoop(MA->getStatement()->getSurroundingLoop(),
                                     Def->getStatement()->getSurroundingLoop());
        if (contains(CommonLoop))
          Result += 1;
      }

      else if (MA->isLatestAnyPHIKind() && MA->isWrite()) {
        auto PHI = getPHIRead(MA->getScopArrayInfo());
        if (!PHI)
          continue;

        auto CommonLoop = commonLoop(MA->getStatement()->getSurroundingLoop(),
                                     PHI->getStatement()->getSurroundingLoop());
        if (contains(CommonLoop))
          Result += 1;
      }
    }
  }
  return Result;
}

int Scop::getNumScalarWritesInLoops() const {
  int Result = 0;
  for (auto &Stmt : *this) {
    for (auto MA : Stmt) {
      if (!MA->isLatestScalarKind())
        continue;
      if (!MA->isWrite())
        continue;

      if (contains(MA->getStatement()->getSurroundingLoop()))
        Result += 1;
    }
  }
  return Result;
}

ScopStmt *Scop::addScopStmt(__isl_take isl_map *SourceRel,
                            __isl_take isl_map *TargetRel,
                            __isl_take isl_set *Domain) {
=======
ScopStmt *Scop::addScopStmt(isl::map SourceRel, isl::map TargetRel,
                            isl::set Domain) {
>>>>>>> 65775bef
#ifndef NDEBUG
  isl::set SourceDomain = SourceRel.domain();
  isl::set TargetDomain = TargetRel.domain();
  assert(Domain.is_subset(TargetDomain) &&
         "Target access not defined for complete statement domain");
  assert(Domain.is_subset(SourceDomain) &&
         "Source access not defined for complete statement domain");
#endif
  Stmts.emplace_back(*this, SourceRel, TargetRel, Domain);
  CopyStmtsNum++;
  return &(Stmts.back());
}

void Scop::buildSchedule(LoopInfo &LI) {
  Loop *L = getLoopSurroundingScop(*this, LI);
  LoopStackTy LoopStack({LoopStackElementTy(L, nullptr, 0)});
  buildSchedule(getRegion().getNode(), LoopStack, LI);
  assert(LoopStack.size() == 1 && LoopStack.back().L == L);
  Schedule = LoopStack[0].Schedule;
}

/// To generate a schedule for the elements in a Region we traverse the Region
/// in reverse-post-order and add the contained RegionNodes in traversal order
/// to the schedule of the loop that is currently at the top of the LoopStack.
/// For loop-free codes, this results in a correct sequential ordering.
///
/// Example:
///           bb1(0)
///         /     \.
///      bb2(1)   bb3(2)
///         \    /  \.
///          bb4(3)  bb5(4)
///             \   /
///              bb6(5)
///
/// Including loops requires additional processing. Whenever a loop header is
/// encountered, the corresponding loop is added to the @p LoopStack. Starting
/// from an empty schedule, we first process all RegionNodes that are within
/// this loop and complete the sequential schedule at this loop-level before
/// processing about any other nodes. To implement this
/// loop-nodes-first-processing, the reverse post-order traversal is
/// insufficient. Hence, we additionally check if the traversal yields
/// sub-regions or blocks that are outside the last loop on the @p LoopStack.
/// These region-nodes are then queue and only traverse after the all nodes
/// within the current loop have been processed.
void Scop::buildSchedule(Region *R, LoopStackTy &LoopStack, LoopInfo &LI) {
  Loop *OuterScopLoop = getLoopSurroundingScop(*this, LI);

  ReversePostOrderTraversal<Region *> RTraversal(R);
  std::deque<RegionNode *> WorkList(RTraversal.begin(), RTraversal.end());
  std::deque<RegionNode *> DelayList;
  bool LastRNWaiting = false;

  // Iterate over the region @p R in reverse post-order but queue
  // sub-regions/blocks iff they are not part of the last encountered but not
  // completely traversed loop. The variable LastRNWaiting is a flag to indicate
  // that we queued the last sub-region/block from the reverse post-order
  // iterator. If it is set we have to explore the next sub-region/block from
  // the iterator (if any) to guarantee progress. If it is not set we first try
  // the next queued sub-region/blocks.
  while (!WorkList.empty() || !DelayList.empty()) {
    RegionNode *RN;

    if ((LastRNWaiting && !WorkList.empty()) || DelayList.size() == 0) {
      RN = WorkList.front();
      WorkList.pop_front();
      LastRNWaiting = false;
    } else {
      RN = DelayList.front();
      DelayList.pop_front();
    }

    Loop *L = getRegionNodeLoop(RN, LI);
    if (!contains(L))
      L = OuterScopLoop;

    Loop *LastLoop = LoopStack.back().L;
    if (LastLoop != L) {
      if (LastLoop && !LastLoop->contains(L)) {
        LastRNWaiting = true;
        DelayList.push_back(RN);
        continue;
      }
      LoopStack.push_back({L, nullptr, 0});
    }
    buildSchedule(RN, LoopStack, LI);
  }

  return;
}

void Scop::buildSchedule(RegionNode *RN, LoopStackTy &LoopStack, LoopInfo &LI) {

  if (RN->isSubRegion()) {
    auto *LocalRegion = RN->getNodeAs<Region>();
    if (!isNonAffineSubRegion(LocalRegion)) {
      buildSchedule(LocalRegion, LoopStack, LI);
      return;
    }
  }

  auto &LoopData = LoopStack.back();
  LoopData.NumBlocksProcessed += getNumBlocksInRegionNode(RN);

  for (auto *Stmt : getStmtListFor(RN)) {
    auto *UDomain = isl_union_set_from_set(Stmt->getDomain().release());
    auto *StmtSchedule = isl_schedule_from_domain(UDomain);
    LoopData.Schedule = combineInSequence(LoopData.Schedule, StmtSchedule);
  }

  // Check if we just processed the last node in this loop. If we did, finalize
  // the loop by:
  //
  //   - adding new schedule dimensions
  //   - folding the resulting schedule into the parent loop schedule
  //   - dropping the loop schedule from the LoopStack.
  //
  // Then continue to check surrounding loops, which might also have been
  // completed by this node.
  while (LoopData.L &&
         LoopData.NumBlocksProcessed == getNumBlocksInLoop(LoopData.L)) {
    auto *Schedule = LoopData.Schedule;
    auto NumBlocksProcessed = LoopData.NumBlocksProcessed;

    LoopStack.pop_back();
    auto &NextLoopData = LoopStack.back();

    if (Schedule) {
      isl::union_set Domain = give(isl_schedule_get_domain(Schedule));
      isl::multi_union_pw_aff MUPA = mapToDimension(Domain, LoopStack.size());
      Schedule = isl_schedule_insert_partial_schedule(Schedule, MUPA.release());
      NextLoopData.Schedule =
          combineInSequence(NextLoopData.Schedule, Schedule);
    }

    NextLoopData.NumBlocksProcessed += NumBlocksProcessed;
    LoopData = NextLoopData;
  }
}

ScopStmt *Scop::getStmtFor(BasicBlock *BB) const {
  auto StmtMapIt = StmtMap.find(BB);
  if (StmtMapIt == StmtMap.end())
    return nullptr;
  assert(StmtMapIt->second.size() == 1);
  return StmtMapIt->second.front();
}

ArrayRef<ScopStmt *> Scop::getStmtListFor(BasicBlock *BB) const {
  auto StmtMapIt = StmtMap.find(BB);
  if (StmtMapIt == StmtMap.end())
    return {};
  assert(StmtMapIt->second.size() == 1 &&
         "Each statement corresponds to exactly one BB.");
  return StmtMapIt->second;
}

ScopStmt *Scop::getLastStmtFor(BasicBlock *BB) const {
  ArrayRef<ScopStmt *> StmtList = getStmtListFor(BB);
  if (StmtList.size() > 0)
    return StmtList.back();
  return nullptr;
}

ArrayRef<ScopStmt *> Scop::getStmtListFor(RegionNode *RN) const {
  if (RN->isSubRegion())
    return getStmtListFor(RN->getNodeAs<Region>());
  return getStmtListFor(RN->getNodeAs<BasicBlock>());
}

ArrayRef<ScopStmt *> Scop::getStmtListFor(Region *R) const {
  return getStmtListFor(R->getEntry());
}

int Scop::getRelativeLoopDepth(const Loop *L) const {
  if (!L || !R.contains(L))
    return -1;
  // outermostLoopInRegion always returns nullptr for top level regions
  if (R.isTopLevelRegion()) {
    // LoopInfo's depths start at 1, we start at 0
    return L->getLoopDepth() - 1;
  } else {
    Loop *OuterLoop = R.outermostLoopInRegion(const_cast<Loop *>(L));
    assert(OuterLoop);
    return L->getLoopDepth() - OuterLoop->getLoopDepth();
  }
}

ScopArrayInfo *Scop::getArrayInfoByName(const std::string BaseName) {
  for (auto &SAI : arrays()) {
    if (SAI->getName() == BaseName)
      return SAI;
  }
  return nullptr;
}

void Scop::addAccessData(MemoryAccess *Access) {
  const ScopArrayInfo *SAI = Access->getOriginalScopArrayInfo();
  assert(SAI && "can only use after access relations have been constructed");

  if (Access->isOriginalValueKind() && Access->isRead())
    ValueUseAccs[SAI].push_back(Access);
  else if (Access->isOriginalAnyPHIKind() && Access->isWrite())
    PHIIncomingAccs[SAI].push_back(Access);
}

void Scop::removeAccessData(MemoryAccess *Access) {
  if (Access->isOriginalValueKind() && Access->isRead()) {
    auto &Uses = ValueUseAccs[Access->getScopArrayInfo()];
    std::remove(Uses.begin(), Uses.end(), Access);
  } else if (Access->isOriginalAnyPHIKind() && Access->isWrite()) {
    auto &Incomings = PHIIncomingAccs[Access->getScopArrayInfo()];
    std::remove(Incomings.begin(), Incomings.end(), Access);
  }
}

MemoryAccess *Scop::getValueDef(const ScopArrayInfo *SAI) const {
  assert(SAI->isValueKind());

  Instruction *Val = dyn_cast<Instruction>(SAI->getBasePtr());
  if (!Val)
    return nullptr;

  ScopStmt *Stmt = getStmtFor(Val);
  if (!Stmt)
    return nullptr;

  return Stmt->lookupValueWriteOf(Val);
}

ArrayRef<MemoryAccess *> Scop::getValueUses(const ScopArrayInfo *SAI) const {
  assert(SAI->isValueKind());
  auto It = ValueUseAccs.find(SAI);
  if (It == ValueUseAccs.end())
    return {};
  return It->second;
}

MemoryAccess *Scop::getPHIRead(const ScopArrayInfo *SAI) const {
  assert(SAI->isPHIKind() || SAI->isExitPHIKind());

  if (SAI->isExitPHIKind())
    return nullptr;

  PHINode *PHI = cast<PHINode>(SAI->getBasePtr());
  ScopStmt *Stmt = getStmtFor(PHI);
  assert(Stmt && "PHINode must be within the SCoP");

  return Stmt->lookupPHIReadOf(PHI);
}

ArrayRef<MemoryAccess *> Scop::getPHIIncomings(const ScopArrayInfo *SAI) const {
  assert(SAI->isPHIKind() || SAI->isExitPHIKind());
  auto It = PHIIncomingAccs.find(SAI);
  if (It == PHIIncomingAccs.end())
    return {};
  return It->second;
}

bool Scop::isEscaping(Instruction *Inst) {
  assert(contains(Inst) && "The concept of escaping makes only sense for "
                           "values defined inside the SCoP");

  for (Use &Use : Inst->uses()) {
    BasicBlock *UserBB = getUseBlock(Use);
    if (!contains(UserBB))
      return true;

    // When the SCoP region exit needs to be simplified, PHIs in the region exit
    // move to a new basic block such that its incoming blocks are not in the
    // SCoP anymore.
    if (hasSingleExitEdge() && isa<PHINode>(Use.getUser()) &&
        isExit(cast<PHINode>(Use.getUser())->getParent()))
      return true;
  }
  return false;
}

raw_ostream &polly::operator<<(raw_ostream &O, const Scop &scop) {
  scop.print(O, PollyPrintInstructions);
  return O;
}

//===----------------------------------------------------------------------===//
void ScopInfoRegionPass::getAnalysisUsage(AnalysisUsage &AU) const {
  AU.addRequired<LoopInfoWrapperPass>();
  AU.addRequired<RegionInfoPass>();
  AU.addRequired<DominatorTreeWrapperPass>();
  AU.addRequiredTransitive<ScalarEvolutionWrapperPass>();
  AU.addRequiredTransitive<ScopDetectionWrapperPass>();
  AU.addRequired<AAResultsWrapperPass>();
  AU.addRequired<AssumptionCacheTracker>();
  AU.setPreservesAll();
}

void updateLoopCountStatistic(ScopDetection::LoopStats Stats) {
  NumLoopsInScop += Stats.NumLoops;
  MaxNumLoopsInScop =
      std::max(MaxNumLoopsInScop.getValue(), (unsigned)Stats.NumLoops);

  if (Stats.MaxDepth == 1)
    NumScopsDepthOne++;
  else if (Stats.MaxDepth == 2)
    NumScopsDepthTwo++;
  else if (Stats.MaxDepth == 3)
    NumScopsDepthThree++;
  else if (Stats.MaxDepth == 4)
    NumScopsDepthFour++;
  else if (Stats.MaxDepth == 5)
    NumScopsDepthFive++;
  else
    NumScopsDepthLarger++;
}

bool ScopInfoRegionPass::runOnRegion(Region *R, RGPassManager &RGM) {
  auto &SD = getAnalysis<ScopDetectionWrapperPass>().getSD();

  if (!SD.isMaxRegionInScop(*R))
    return false;

  Function *F = R->getEntry()->getParent();
  auto &SE = getAnalysis<ScalarEvolutionWrapperPass>().getSE();
  auto &LI = getAnalysis<LoopInfoWrapperPass>().getLoopInfo();
  auto &AA = getAnalysis<AAResultsWrapperPass>().getAAResults();
  auto const &DL = F->getParent()->getDataLayout();
  auto &DT = getAnalysis<DominatorTreeWrapperPass>().getDomTree();
  auto &AC = getAnalysis<AssumptionCacheTracker>().getAssumptionCache(*F);

  ScopBuilder SB(R, AC, AA, DL, DT, LI, SD, SE);
  S = SB.getScop(); // take ownership of scop object

  if (S) {
    ScopDetection::LoopStats Stats =
        ScopDetection::countBeneficialLoops(&S->getRegion(), SE, LI, 0);
    updateLoopCountStatistic(Stats);
  }

  return false;
}

void ScopInfoRegionPass::print(raw_ostream &OS, const Module *) const {
  if (S)
    S->print(OS, PollyPrintInstructions);
  else
    OS << "Invalid Scop!\n";
}

char ScopInfoRegionPass::ID = 0;

Pass *polly::createScopInfoRegionPassPass() { return new ScopInfoRegionPass(); }

INITIALIZE_PASS_BEGIN(ScopInfoRegionPass, "polly-scops",
                      "Polly - Create polyhedral description of Scops", false,
                      false);
INITIALIZE_PASS_DEPENDENCY(AAResultsWrapperPass);
INITIALIZE_PASS_DEPENDENCY(AssumptionCacheTracker);
INITIALIZE_PASS_DEPENDENCY(LoopInfoWrapperPass);
INITIALIZE_PASS_DEPENDENCY(RegionInfoPass);
INITIALIZE_PASS_DEPENDENCY(ScalarEvolutionWrapperPass);
INITIALIZE_PASS_DEPENDENCY(ScopDetectionWrapperPass);
INITIALIZE_PASS_DEPENDENCY(DominatorTreeWrapperPass);
INITIALIZE_PASS_END(ScopInfoRegionPass, "polly-scops",
                    "Polly - Create polyhedral description of Scops", false,
                    false)

//===----------------------------------------------------------------------===//
ScopInfo::ScopInfo(const DataLayout &DL, ScopDetection &SD, ScalarEvolution &SE,
                   LoopInfo &LI, AliasAnalysis &AA, DominatorTree &DT,
                   AssumptionCache &AC) {
  /// Create polyhedral description of scops for all the valid regions of a
  /// function.
  for (auto &It : SD) {
    Region *R = const_cast<Region *>(It);
    if (!SD.isMaxRegionInScop(*R))
      continue;

    ScopBuilder SB(R, AC, AA, DL, DT, LI, SD, SE);
    std::unique_ptr<Scop> S = SB.getScop();
    if (!S)
      continue;
    ScopDetection::LoopStats Stats =
        ScopDetection::countBeneficialLoops(&S->getRegion(), SE, LI, 0);
    updateLoopCountStatistic(Stats);
    bool Inserted = RegionToScopMap.insert({R, std::move(S)}).second;
    assert(Inserted && "Building Scop for the same region twice!");
    (void)Inserted;
  }
}

AnalysisKey ScopInfoAnalysis::Key;

ScopInfoAnalysis::Result ScopInfoAnalysis::run(Function &F,
                                               FunctionAnalysisManager &FAM) {
  auto &SD = FAM.getResult<ScopAnalysis>(F);
  auto &SE = FAM.getResult<ScalarEvolutionAnalysis>(F);
  auto &LI = FAM.getResult<LoopAnalysis>(F);
  auto &AA = FAM.getResult<AAManager>(F);
  auto &DT = FAM.getResult<DominatorTreeAnalysis>(F);
  auto &AC = FAM.getResult<AssumptionAnalysis>(F);
  auto &DL = F.getParent()->getDataLayout();
  return {DL, SD, SE, LI, AA, DT, AC};
}

PreservedAnalyses ScopInfoPrinterPass::run(Function &F,
                                           FunctionAnalysisManager &FAM) {
  auto &SI = FAM.getResult<ScopInfoAnalysis>(F);
  // Since the legacy PM processes Scops in bottom up, we print them in reverse
  // order here to keep the output persistent
  for (auto &It : reverse(SI)) {
    if (It.second)
      It.second->print(Stream, PollyPrintInstructions);
    else
      Stream << "Invalid Scop!\n";
  }
  return PreservedAnalyses::all();
}

void ScopInfoWrapperPass::getAnalysisUsage(AnalysisUsage &AU) const {
  AU.addRequired<LoopInfoWrapperPass>();
  AU.addRequired<RegionInfoPass>();
  AU.addRequired<DominatorTreeWrapperPass>();
  AU.addRequiredTransitive<ScalarEvolutionWrapperPass>();
  AU.addRequiredTransitive<ScopDetectionWrapperPass>();
  AU.addRequired<AAResultsWrapperPass>();
  AU.addRequired<AssumptionCacheTracker>();
  AU.setPreservesAll();
}

bool ScopInfoWrapperPass::runOnFunction(Function &F) {
  auto &SD = getAnalysis<ScopDetectionWrapperPass>().getSD();
  auto &SE = getAnalysis<ScalarEvolutionWrapperPass>().getSE();
  auto &LI = getAnalysis<LoopInfoWrapperPass>().getLoopInfo();
  auto &AA = getAnalysis<AAResultsWrapperPass>().getAAResults();
  auto const &DL = F.getParent()->getDataLayout();
  auto &DT = getAnalysis<DominatorTreeWrapperPass>().getDomTree();
  auto &AC = getAnalysis<AssumptionCacheTracker>().getAssumptionCache(F);

  Result.reset(new ScopInfo{DL, SD, SE, LI, AA, DT, AC});
  return false;
}

void ScopInfoWrapperPass::print(raw_ostream &OS, const Module *) const {
  for (auto &It : *Result) {
    if (It.second)
      It.second->print(OS, PollyPrintInstructions);
    else
      OS << "Invalid Scop!\n";
  }
}

char ScopInfoWrapperPass::ID = 0;

Pass *polly::createScopInfoWrapperPassPass() {
  return new ScopInfoWrapperPass();
}

INITIALIZE_PASS_BEGIN(
    ScopInfoWrapperPass, "polly-function-scops",
    "Polly - Create polyhedral description of all Scops of a function", false,
    false);
INITIALIZE_PASS_DEPENDENCY(AAResultsWrapperPass);
INITIALIZE_PASS_DEPENDENCY(AssumptionCacheTracker);
INITIALIZE_PASS_DEPENDENCY(LoopInfoWrapperPass);
INITIALIZE_PASS_DEPENDENCY(RegionInfoPass);
INITIALIZE_PASS_DEPENDENCY(ScalarEvolutionWrapperPass);
INITIALIZE_PASS_DEPENDENCY(ScopDetectionWrapperPass);
INITIALIZE_PASS_DEPENDENCY(DominatorTreeWrapperPass);
INITIALIZE_PASS_END(
    ScopInfoWrapperPass, "polly-function-scops",
    "Polly - Create polyhedral description of all Scops of a function", false,
    false)<|MERGE_RESOLUTION|>--- conflicted
+++ resolved
@@ -5009,7 +5009,6 @@
     StmtMap[BB].push_back(Stmt);
 }
 
-<<<<<<< HEAD
 static int countLoops(Loop *L, const Region &IfContainedBy) {
   int Result = IfContainedBy.contains(L);
   for (auto SubLoop : L->getSubLoops())
@@ -5113,13 +5112,8 @@
   return Result;
 }
 
-ScopStmt *Scop::addScopStmt(__isl_take isl_map *SourceRel,
-                            __isl_take isl_map *TargetRel,
-                            __isl_take isl_set *Domain) {
-=======
 ScopStmt *Scop::addScopStmt(isl::map SourceRel, isl::map TargetRel,
                             isl::set Domain) {
->>>>>>> 65775bef
 #ifndef NDEBUG
   isl::set SourceDomain = SourceRel.domain();
   isl::set TargetDomain = TargetRel.domain();
