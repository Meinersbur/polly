--- conflicted
+++ resolved
@@ -497,20 +497,12 @@
   AccessRelation = isl_map_align_params(AccessRelation, ParamSpace);
 }
 
-<<<<<<< HEAD
-MemoryAccess::MemoryAccess(const Value *BaseAddress, ScopStmt *Statement) {
-#ifdef MOLLY
-  this->FieldVar = nullptr;
-#endif /* MOLLY */
-  newAccessRelation = NULL;
-  BaseAddr = BaseAddress;
-  Type = READ;
-  statement = Statement;
-=======
 MemoryAccess::MemoryAccess(const Value *BaseAddress, ScopStmt *Statement)
     : Type(READ), BaseAddr(BaseAddress), Statement(Statement),
       newAccessRelation(nullptr) {
->>>>>>> b88ca32d
+#ifdef MOLLY
+  this->FieldVar = nullptr;
+#endif /* MOLLY */
 
   isl_basic_map *BasicAccessMap = createBasicAccessMap(Statement);
   AccessRelation = isl_map_from_basic_map(BasicAccessMap);
