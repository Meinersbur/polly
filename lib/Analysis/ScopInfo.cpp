//===--------- ScopInfo.cpp ----------------------------------------------===//
//
//                     The LLVM Compiler Infrastructure
//
// This file is distributed under the University of Illinois Open Source
// License. See LICENSE.TXT for details.
//
//===----------------------------------------------------------------------===//
//
// Create a polyhedral description for a static control flow region.
//
// The pass creates a polyhedral description of the Scops detected by the Scop
// detection derived from their LLVM-IR code.
//
// This representation is shared among several tools in the polyhedral
// community, which are e.g. Cloog, Pluto, Loopo, Graphite.
//
//===----------------------------------------------------------------------===//

#include "polly/ScopInfo.h"
#include "polly/LinkAllPasses.h"
#include "polly/Options.h"
#include "polly/ScopBuilder.h"
#include "polly/Support/GICHelper.h"
#include "polly/Support/ISLOStream.h"
#include "polly/Support/SCEVValidator.h"
#include "polly/Support/ScopHelper.h"
#include "polly/Support/VirtualInstruction.h"
#include "llvm/ADT/DepthFirstIterator.h"
#include "llvm/ADT/MapVector.h"
#include "llvm/ADT/PostOrderIterator.h"
#include "llvm/ADT/STLExtras.h"
#include "llvm/ADT/SetVector.h"
#include "llvm/ADT/Statistic.h"
#include "llvm/ADT/StringExtras.h"
#include "llvm/Analysis/AliasAnalysis.h"
#include "llvm/Analysis/AssumptionCache.h"
#include "llvm/Analysis/Loads.h"
#include "llvm/Analysis/LoopInfo.h"
#include "llvm/Analysis/LoopIterator.h"
#include "llvm/Analysis/RegionIterator.h"
#include "llvm/Analysis/ScalarEvolutionExpressions.h"
#include "llvm/IR/DiagnosticInfo.h"
#include "llvm/Support/Debug.h"
#include "isl/aff.h"
#include "isl/constraint.h"
#include "isl/local_space.h"
#include "isl/map.h"
#include "isl/options.h"
#include "isl/printer.h"
#include "isl/schedule.h"
#include "isl/schedule_node.h"
#include "isl/set.h"
#include "isl/union_map.h"
#include "isl/union_set.h"
#include "isl/val.h"
#include <sstream>
#include <string>
#include <vector>

using namespace llvm;
using namespace polly;

#define DEBUG_TYPE "polly-scops"

STATISTIC(AssumptionsAliasing, "Number of aliasing assumptions taken.");
STATISTIC(AssumptionsInbounds, "Number of inbounds assumptions taken.");
STATISTIC(AssumptionsWrapping, "Number of wrapping assumptions taken.");
STATISTIC(AssumptionsUnsigned, "Number of unsigned assumptions taken.");
STATISTIC(AssumptionsComplexity, "Number of too complex SCoPs.");
STATISTIC(AssumptionsUnprofitable, "Number of unprofitable SCoPs.");
STATISTIC(AssumptionsErrorBlock, "Number of error block assumptions taken.");
STATISTIC(AssumptionsInfiniteLoop, "Number of bounded loop assumptions taken.");
STATISTIC(AssumptionsInvariantLoad,
          "Number of invariant loads assumptions taken.");
STATISTIC(AssumptionsDelinearization,
          "Number of delinearization assumptions taken.");

STATISTIC(NumLoopsInScop, "Number of loops in scops");
STATISTIC(NumScopsDepthOne, "Number of scops with maximal loop depth 1");
STATISTIC(NumScopsDepthTwo, "Number of scops with maximal loop depth 2");
STATISTIC(NumScopsDepthThree, "Number of scops with maximal loop depth 3");
STATISTIC(NumScopsDepthFour, "Number of scops with maximal loop depth 4");
STATISTIC(NumScopsDepthFive, "Number of scops with maximal loop depth 5");
STATISTIC(NumScopsDepthLarger,
          "Number of scops with maximal loop depth 6 and larger");
STATISTIC(MaxNumLoopsInScop, "Maximal number of loops in scops");

STATISTIC(ScalarAccesses, "Number of remaining scalar accesses");

// The maximal number of basic sets we allow during domain construction to
// be created. More complex scops will result in very high compile time and
// are also unlikely to result in good code
static int const MaxDisjunctsInDomain = 20;

// The number of disjunct in the context after which we stop to add more
// disjuncts. This parameter is there to avoid exponential growth in the
// number of disjunct when adding non-convex sets to the context.
static int const MaxDisjunctsInContext = 4;

// The maximal number of dimensions we allow during invariant load construction.
// More complex access ranges will result in very high compile time and are also
// unlikely to result in good code. This value is very high and should only
// trigger for corner cases (e.g., the "dct_luma" function in h264, SPEC2006).
static int const MaxDimensionsInAccessRange = 9;

static cl::opt<int>
    OptComputeOut("polly-analysis-computeout",
                  cl::desc("Bound the scop analysis by a maximal amount of "
                           "computational steps (0 means no bound)"),
                  cl::Hidden, cl::init(800000), cl::ZeroOrMore,
                  cl::cat(PollyCategory));

static cl::opt<bool> PollyRemarksMinimal(
    "polly-remarks-minimal",
    cl::desc("Do not emit remarks about assumptions that are known"),
    cl::Hidden, cl::ZeroOrMore, cl::init(false), cl::cat(PollyCategory));

// Multiplicative reductions can be disabled separately as these kind of
// operations can overflow easily. Additive reductions and bit operations
// are in contrast pretty stable.
static cl::opt<bool> DisableMultiplicativeReductions(
    "polly-disable-multiplicative-reductions",
    cl::desc("Disable multiplicative reductions"), cl::Hidden, cl::ZeroOrMore,
    cl::init(false), cl::cat(PollyCategory));

static cl::opt<int> RunTimeChecksMaxAccessDisjuncts(
    "polly-rtc-max-array-disjuncts",
    cl::desc("The maximal number of disjunts allowed in memory accesses to "
             "to build RTCs."),
    cl::Hidden, cl::ZeroOrMore, cl::init(8), cl::cat(PollyCategory));

static cl::opt<unsigned> RunTimeChecksMaxParameters(
    "polly-rtc-max-parameters",
    cl::desc("The maximal number of parameters allowed in RTCs."), cl::Hidden,
    cl::ZeroOrMore, cl::init(8), cl::cat(PollyCategory));

static cl::opt<unsigned> RunTimeChecksMaxArraysPerGroup(
    "polly-rtc-max-arrays-per-group",
    cl::desc("The maximal number of arrays to compare in each alias group."),
    cl::Hidden, cl::ZeroOrMore, cl::init(20), cl::cat(PollyCategory));

static cl::opt<std::string> UserContextStr(
    "polly-context", cl::value_desc("isl parameter set"),
    cl::desc("Provide additional constraints on the context parameters"),
    cl::init(""), cl::cat(PollyCategory));

static cl::opt<bool> DetectReductions("polly-detect-reductions",
                                      cl::desc("Detect and exploit reductions"),
                                      cl::Hidden, cl::ZeroOrMore,
                                      cl::init(true), cl::cat(PollyCategory));

static cl::opt<bool>
    IslOnErrorAbort("polly-on-isl-error-abort",
                    cl::desc("Abort if an isl error is encountered"),
                    cl::init(true), cl::cat(PollyCategory));

static cl::opt<bool> PollyPreciseInbounds(
    "polly-precise-inbounds",
    cl::desc("Take more precise inbounds assumptions (do not scale well)"),
    cl::Hidden, cl::init(false), cl::cat(PollyCategory));

static cl::opt<bool>
    PollyIgnoreInbounds("polly-ignore-inbounds",
                        cl::desc("Do not take inbounds assumptions at all"),
                        cl::Hidden, cl::init(false), cl::cat(PollyCategory));

static cl::opt<bool> PollyIgnoreParamBounds(
    "polly-ignore-parameter-bounds",
    cl::desc(
        "Do not add parameter bounds and do no gist simplify sets accordingly"),
    cl::Hidden, cl::init(false), cl::cat(PollyCategory));

static cl::opt<bool> PollyPreciseFoldAccesses(
    "polly-precise-fold-accesses",
    cl::desc("Fold memory accesses to model more possible delinearizations "
             "(does not scale well)"),
    cl::Hidden, cl::init(false), cl::cat(PollyCategory));

bool polly::UseInstructionNames;
static cl::opt<bool, true> XUseInstructionNames(
    "polly-use-llvm-names",
    cl::desc("Use LLVM-IR names when deriving statement names"),
    cl::location(UseInstructionNames), cl::Hidden, cl::init(false),
    cl::ZeroOrMore, cl::cat(PollyCategory));

static cl::opt<bool> PollyPrintInstructions(
    "polly-print-instructions", cl::desc("Output instructions per ScopStmt"),
    cl::Hidden, cl::Optional, cl::init(false), cl::cat(PollyCategory));

//===----------------------------------------------------------------------===//

// Create a sequence of two schedules. Either argument may be null and is
// interpreted as the empty schedule. Can also return null if both schedules are
// empty.
static __isl_give isl_schedule *
combineInSequence(__isl_take isl_schedule *Prev,
                  __isl_take isl_schedule *Succ) {
  if (!Prev)
    return Succ;
  if (!Succ)
    return Prev;

  return isl_schedule_sequence(Prev, Succ);
}

static isl::set addRangeBoundsToSet(isl::set S, const ConstantRange &Range,
                                    int dim, isl::dim type) {
  isl::val V;
  isl::ctx Ctx = S.get_ctx();

  // The upper and lower bound for a parameter value is derived either from
  // the data type of the parameter or from the - possibly more restrictive -
  // range metadata.
  V = valFromAPInt(Ctx.get(), Range.getSignedMin(), true);
  S = S.lower_bound_val(type, dim, V);
  V = valFromAPInt(Ctx.get(), Range.getSignedMax(), true);
  S = S.upper_bound_val(type, dim, V);

  if (Range.isFullSet())
    return S;

  if (isl_set_n_basic_set(S.get()) > MaxDisjunctsInContext)
    return S;

  // In case of signed wrapping, we can refine the set of valid values by
  // excluding the part not covered by the wrapping range.
  if (Range.isSignWrappedSet()) {
    V = valFromAPInt(Ctx.get(), Range.getLower(), true);
    isl::set SLB = S.lower_bound_val(type, dim, V);

    V = valFromAPInt(Ctx.get(), Range.getUpper(), true);
    V = V.sub_ui(1);
    isl::set SUB = S.upper_bound_val(type, dim, V);
    S = SLB.unite(SUB);
  }

  return S;
}

static const ScopArrayInfo *identifyBasePtrOriginSAI(Scop *S, Value *BasePtr) {
  LoadInst *BasePtrLI = dyn_cast<LoadInst>(BasePtr);
  if (!BasePtrLI)
    return nullptr;

  if (!S->contains(BasePtrLI))
    return nullptr;

  ScalarEvolution &SE = *S->getSE();

  auto *OriginBaseSCEV =
      SE.getPointerBase(SE.getSCEV(BasePtrLI->getPointerOperand()));
  if (!OriginBaseSCEV)
    return nullptr;

  auto *OriginBaseSCEVUnknown = dyn_cast<SCEVUnknown>(OriginBaseSCEV);
  if (!OriginBaseSCEVUnknown)
    return nullptr;

  return S->getScopArrayInfo(OriginBaseSCEVUnknown->getValue(),
                             MemoryKind::Array);
}

ScopArrayInfo::ScopArrayInfo(Value *BasePtr, Type *ElementType, isl_ctx *Ctx,
                             ArrayRef<const SCEV *> Sizes, MemoryKind Kind,
                             const DataLayout &DL, Scop *S,
                             const char *BaseName)
    : BasePtr(BasePtr), ElementType(ElementType), IsOnHeap(false), Kind(Kind),
      DL(DL), S(*S), FAD(nullptr) {
  std::string BasePtrName =
      BaseName ? BaseName
               : getIslCompatibleName("MemRef", BasePtr, S->getNextArrayIdx(),
                                      Kind == MemoryKind::PHI ? "__phi" : "",
                                      UseInstructionNames);
  Id = isl::id::alloc(Ctx, BasePtrName.c_str(), this);

  updateSizes(Sizes);

  if (!BasePtr || Kind != MemoryKind::Array) {
    BasePtrOriginSAI = nullptr;
    return;
  }

  BasePtrOriginSAI = identifyBasePtrOriginSAI(S, BasePtr);
  if (BasePtrOriginSAI)
    const_cast<ScopArrayInfo *>(BasePtrOriginSAI)->addDerivedSAI(this);
}

isl::space ScopArrayInfo::getSpace() const {
  auto Space = isl::space(Id.get_ctx(), 0, getNumberOfDimensions());
  Space = Space.set_tuple_id(isl::dim::set, Id);
  return Space;
}

bool ScopArrayInfo::isReadOnly() {
  isl::union_set WriteSet = give(S.getWrites()).range();
  isl::space Space = getSpace();
  WriteSet = WriteSet.extract_set(Space);

  return bool(WriteSet.is_empty());
}

bool ScopArrayInfo::isCompatibleWith(const ScopArrayInfo *Array) const {
  if (Array->getElementType() != getElementType())
    return false;

  if (Array->getNumberOfDimensions() != getNumberOfDimensions())
    return false;

  for (unsigned i = 0; i < getNumberOfDimensions(); i++)
    if (Array->getDimensionSize(i) != getDimensionSize(i))
      return false;

  return true;
}

void ScopArrayInfo::updateElementType(Type *NewElementType) {
  if (NewElementType == ElementType)
    return;

  auto OldElementSize = DL.getTypeAllocSizeInBits(ElementType);
  auto NewElementSize = DL.getTypeAllocSizeInBits(NewElementType);

  if (NewElementSize == OldElementSize || NewElementSize == 0)
    return;

  if (NewElementSize % OldElementSize == 0 && NewElementSize < OldElementSize) {
    ElementType = NewElementType;
  } else {
    auto GCD = GreatestCommonDivisor64(NewElementSize, OldElementSize);
    ElementType = IntegerType::get(ElementType->getContext(), GCD);
  }
}

/// Make the ScopArrayInfo model a Fortran Array
void ScopArrayInfo::applyAndSetFAD(Value *FAD) {
  assert(FAD && "got invalid Fortran array descriptor");
  if (this->FAD) {
    assert(this->FAD == FAD &&
           "receiving different array descriptors for same array");
    return;
  }

  assert(DimensionSizesPw.size() > 0 && !DimensionSizesPw[0]);
  assert(!this->FAD);
  this->FAD = FAD;

  isl::space Space(S.getIslCtx(), 1, 0);

  std::string param_name = getName();
  param_name += "_fortranarr_size";
  // TODO: see if we need to add `this` as the id user pointer
  isl::id IdPwAff = isl::id::alloc(S.getIslCtx(), param_name.c_str(), nullptr);

  Space = Space.set_dim_id(isl::dim::param, 0, IdPwAff);
  isl::pw_aff PwAff =
      isl::aff::var_on_domain(isl::local_space(Space), isl::dim::param, 0);

  DimensionSizesPw[0] = PwAff;
}

bool ScopArrayInfo::updateSizes(ArrayRef<const SCEV *> NewSizes,
                                bool CheckConsistency) {
  int SharedDims = std::min(NewSizes.size(), DimensionSizes.size());
  int ExtraDimsNew = NewSizes.size() - SharedDims;
  int ExtraDimsOld = DimensionSizes.size() - SharedDims;

  if (CheckConsistency) {
    for (int i = 0; i < SharedDims; i++) {
      auto *NewSize = NewSizes[i + ExtraDimsNew];
      auto *KnownSize = DimensionSizes[i + ExtraDimsOld];
      if (NewSize && KnownSize && NewSize != KnownSize)
        return false;
    }

    if (DimensionSizes.size() >= NewSizes.size())
      return true;
  }

  DimensionSizes.clear();
  DimensionSizes.insert(DimensionSizes.begin(), NewSizes.begin(),
                        NewSizes.end());
  DimensionSizesPw.clear();
  for (const SCEV *Expr : DimensionSizes) {
    if (!Expr) {
      DimensionSizesPw.push_back(nullptr);
      continue;
    }
    isl::pw_aff Size = isl::manage(S.getPwAffOnly(Expr));
    DimensionSizesPw.push_back(Size);
  }
  return true;
}

ScopArrayInfo::~ScopArrayInfo() {}

std::string ScopArrayInfo::getName() const { return Id.get_name(); }

int ScopArrayInfo::getElemSizeInBytes() const {
  return DL.getTypeAllocSize(ElementType);
}

isl::id ScopArrayInfo::getBasePtrId() const { return Id; }

#if !defined(NDEBUG) || defined(LLVM_ENABLE_DUMP)
LLVM_DUMP_METHOD void ScopArrayInfo::dump() const { print(errs()); }
#endif

void ScopArrayInfo::print(raw_ostream &OS, bool SizeAsPwAff, bool Oneline,
                          bool Testable) const {
  if (!Oneline)
    OS.indent(8);
  OS << *getElementType() << " " << getName();

  if (!Testable) {
    switch (getKind()) {
    case MemoryKind::Array:
      OS << " Array";
      break;
    case MemoryKind::Value:
      OS << " Value";
      return;
    case MemoryKind::PHI:
      OS << " PHI";
      return;
    case MemoryKind::ExitPHI:
      OS << " ExitPHI";
      return;
    }
  }

  unsigned u = 0;
  // If this is a Fortran array, then we can print the outermost dimension
  // as a isl_pw_aff even though there is no SCEV information.
  bool IsOutermostSizeKnown = SizeAsPwAff && FAD;

  if (!IsOutermostSizeKnown && getNumberOfDimensions() > 0 &&
      !getDimensionSize(0)) {
    OS << "[*]";
    u++;
  }
  for (; u < getNumberOfDimensions(); u++) {
    OS << "[";

    if (SizeAsPwAff) {
      isl::pw_aff Size = getDimensionSizePw(u);
      OS << " " << Size << " ";
    } else {
      OS << *getDimensionSize(u);
    }

    OS << "]";
  }

  if (Oneline)
    return;

  OS << ";";

  if (BasePtrOriginSAI)
    OS << " [BasePtrOrigin: " << BasePtrOriginSAI->getName() << "]";

  OS << " // Element size " << getElemSizeInBytes() << "\n";
}

const ScopArrayInfo *
ScopArrayInfo::getFromAccessFunction(__isl_keep isl_pw_multi_aff *PMA) {
  isl_id *Id = isl_pw_multi_aff_get_tuple_id(PMA, isl_dim_out);
  assert(Id && "Output dimension didn't have an ID");
  return getFromId(Id);
}

const ScopArrayInfo *ScopArrayInfo::getFromId(__isl_take isl_id *Id) {
  void *User = isl_id_get_user(Id);
  const ScopArrayInfo *SAI = static_cast<ScopArrayInfo *>(User);
  isl_id_free(Id);
  return SAI;
}

void MemoryAccess::wrapConstantDimensions() {
  auto *SAI = getScopArrayInfo();
  isl::space ArraySpace = SAI->getSpace();
  isl::ctx Ctx = ArraySpace.get_ctx();
  unsigned DimsArray = SAI->getNumberOfDimensions();

  isl::multi_aff DivModAff = isl::multi_aff::identity(
      ArraySpace.map_from_domain_and_range(ArraySpace));
  isl::local_space LArraySpace = isl::local_space(ArraySpace);

  // Begin with last dimension, to iteratively carry into higher dimensions.
  for (int i = DimsArray - 1; i > 0; i--) {
    auto *DimSize = SAI->getDimensionSize(i);
    auto *DimSizeCst = dyn_cast<SCEVConstant>(DimSize);

    // This transformation is not applicable to dimensions with dynamic size.
    if (!DimSizeCst)
      continue;

    // This transformation is not applicable to dimensions of size zero.
    if (DimSize->isZero())
      continue;

    isl::val DimSizeVal =
        valFromAPInt(Ctx.get(), DimSizeCst->getAPInt(), false);
    isl::aff Var = isl::aff::var_on_domain(LArraySpace, isl::dim::set, i);
    isl::aff PrevVar =
        isl::aff::var_on_domain(LArraySpace, isl::dim::set, i - 1);

    // Compute: index % size
    // Modulo must apply in the divide of the previous iteration, if any.
    isl::aff Modulo = Var.mod_val(DimSizeVal);
    Modulo = Modulo.pullback(DivModAff);

    // Compute: floor(index / size)
    isl::aff Divide = Var.div(isl::aff(LArraySpace, DimSizeVal));
    Divide = Divide.floor();
    Divide = Divide.add(PrevVar);
    Divide = Divide.pullback(DivModAff);

    // Apply Modulo and Divide.
    DivModAff = DivModAff.set_aff(i, Modulo);
    DivModAff = DivModAff.set_aff(i - 1, Divide);
  }

  // Apply all modulo/divides on the accesses.
  isl::map Relation = AccessRelation;
  Relation = Relation.apply_range(isl::map::from_multi_aff(DivModAff));
  Relation = Relation.detect_equalities();
  AccessRelation = Relation;
}

void MemoryAccess::updateDimensionality() {
  auto *SAI = getScopArrayInfo();
  isl::space ArraySpace = SAI->getSpace();
  isl::space AccessSpace = AccessRelation.get_space().range();
  isl::ctx Ctx = ArraySpace.get_ctx();

  auto DimsArray = ArraySpace.dim(isl::dim::set);
  auto DimsAccess = AccessSpace.dim(isl::dim::set);
  auto DimsMissing = DimsArray - DimsAccess;

  auto *BB = getStatement()->getEntryBlock();
  auto &DL = BB->getModule()->getDataLayout();
  unsigned ArrayElemSize = SAI->getElemSizeInBytes();
  unsigned ElemBytes = DL.getTypeAllocSize(getElementType());

  isl::map Map = isl::map::from_domain_and_range(
      isl::set::universe(AccessSpace), isl::set::universe(ArraySpace));

  for (unsigned i = 0; i < DimsMissing; i++)
    Map = Map.fix_si(isl::dim::out, i, 0);

  for (unsigned i = DimsMissing; i < DimsArray; i++)
    Map = Map.equate(isl::dim::in, i - DimsMissing, isl::dim::out, i);

  AccessRelation = AccessRelation.apply_range(Map);

  // For the non delinearized arrays, divide the access function of the last
  // subscript by the size of the elements in the array.
  //
  // A stride one array access in C expressed as A[i] is expressed in
  // LLVM-IR as something like A[i * elementsize]. This hides the fact that
  // two subsequent values of 'i' index two values that are stored next to
  // each other in memory. By this division we make this characteristic
  // obvious again. If the base pointer was accessed with offsets not divisible
  // by the accesses element size, we will have chosen a smaller ArrayElemSize
  // that divides the offsets of all accesses to this base pointer.
  if (DimsAccess == 1) {
    isl::val V = isl::val(Ctx, ArrayElemSize);
    AccessRelation = AccessRelation.floordiv_val(V);
  }

  // We currently do this only if we added at least one dimension, which means
  // some dimension's indices have not been specified, an indicator that some
  // index values have been added together.
  // TODO: Investigate general usefulness; Effect on unit tests is to make index
  // expressions more complicated.
  if (DimsMissing)
    wrapConstantDimensions();

  if (!isAffine())
    computeBoundsOnAccessRelation(ArrayElemSize);

  // Introduce multi-element accesses in case the type loaded by this memory
  // access is larger than the canonical element type of the array.
  //
  // An access ((float *)A)[i] to an array char *A is modeled as
  // {[i] -> A[o] : 4 i <= o <= 4 i + 3
  if (ElemBytes > ArrayElemSize) {
    assert(ElemBytes % ArrayElemSize == 0 &&
           "Loaded element size should be multiple of canonical element size");
    isl::map Map = isl::map::from_domain_and_range(
        isl::set::universe(ArraySpace), isl::set::universe(ArraySpace));
    for (unsigned i = 0; i < DimsArray - 1; i++)
      Map = Map.equate(isl::dim::in, i, isl::dim::out, i);

    isl::constraint C;
    isl::local_space LS;

    LS = isl::local_space(Map.get_space());
    int Num = ElemBytes / getScopArrayInfo()->getElemSizeInBytes();

    C = isl::constraint::alloc_inequality(LS);
    C = C.set_constant_val(isl::val(Ctx, Num - 1));
    C = C.set_coefficient_si(isl::dim::in, DimsArray - 1, 1);
    C = C.set_coefficient_si(isl::dim::out, DimsArray - 1, -1);
    Map = Map.add_constraint(C);

    C = isl::constraint::alloc_inequality(LS);
    C = C.set_coefficient_si(isl::dim::in, DimsArray - 1, -1);
    C = C.set_coefficient_si(isl::dim::out, DimsArray - 1, 1);
    C = C.set_constant_val(isl::val(Ctx, 0));
    Map = Map.add_constraint(C);
    AccessRelation = AccessRelation.apply_range(Map);
  }
}

const std::string
MemoryAccess::getReductionOperatorStr(MemoryAccess::ReductionType RT) {
  switch (RT) {
  case MemoryAccess::RT_NONE:
    llvm_unreachable("Requested a reduction operator string for a memory "
                     "access which isn't a reduction");
  case MemoryAccess::RT_ADD:
    return "+";
  case MemoryAccess::RT_MUL:
    return "*";
  case MemoryAccess::RT_BOR:
    return "|";
  case MemoryAccess::RT_BXOR:
    return "^";
  case MemoryAccess::RT_BAND:
    return "&";
  }
  llvm_unreachable("Unknown reduction type");
  return "";
}

/// Return the reduction type for a given binary operator.
static MemoryAccess::ReductionType getReductionType(const BinaryOperator *BinOp,
                                                    const Instruction *Load) {
  if (!BinOp)
    return MemoryAccess::RT_NONE;
  switch (BinOp->getOpcode()) {
  case Instruction::FAdd:
    if (!BinOp->hasUnsafeAlgebra())
      return MemoryAccess::RT_NONE;
  // Fall through
  case Instruction::Add:
    return MemoryAccess::RT_ADD;
  case Instruction::Or:
    return MemoryAccess::RT_BOR;
  case Instruction::Xor:
    return MemoryAccess::RT_BXOR;
  case Instruction::And:
    return MemoryAccess::RT_BAND;
  case Instruction::FMul:
    if (!BinOp->hasUnsafeAlgebra())
      return MemoryAccess::RT_NONE;
  // Fall through
  case Instruction::Mul:
    if (DisableMultiplicativeReductions)
      return MemoryAccess::RT_NONE;
    return MemoryAccess::RT_MUL;
  default:
    return MemoryAccess::RT_NONE;
  }
}

MemoryAccess::~MemoryAccess() { isl_set_free(InvalidDomain); }

const ScopArrayInfo *MemoryAccess::getOriginalScopArrayInfo() const {
  isl::id ArrayId = getArrayId();
  void *User = ArrayId.get_user();
  const ScopArrayInfo *SAI = static_cast<ScopArrayInfo *>(User);
  return SAI;
}

const ScopArrayInfo *MemoryAccess::getLatestScopArrayInfo() const {
  isl::id ArrayId = getLatestArrayId();
  void *User = ArrayId.get_user();
  const ScopArrayInfo *SAI = static_cast<ScopArrayInfo *>(User);
  return SAI;
}

isl::id MemoryAccess::getOriginalArrayId() const {
  return AccessRelation.get_tuple_id(isl::dim::out);
}

isl::id MemoryAccess::getLatestArrayId() const {
  if (!hasNewAccessRelation())
    return getOriginalArrayId();
  return NewAccessRelation.get_tuple_id(isl::dim::out);
}

isl::map MemoryAccess::getAddressFunction() const {
  return getAccessRelation().lexmin();
}

isl::pw_multi_aff
MemoryAccess::applyScheduleToAccessRelation(isl::union_map USchedule) const {
  isl::map Schedule, ScheduledAccRel;
  isl::union_set UDomain;

  UDomain = isl::manage(getStatement()->getDomain());
  USchedule = USchedule.intersect_domain(UDomain);
  Schedule = isl::map::from_union_map(USchedule);
  ScheduledAccRel = getAddressFunction().apply_domain(Schedule);
  return isl::pw_multi_aff::from_map(ScheduledAccRel);
}

isl::map MemoryAccess::getOriginalAccessRelation() const {
  return AccessRelation;
}

std::string MemoryAccess::getOriginalAccessRelationStr() const {
  return stringFromIslObj(AccessRelation.get());
}

isl::space MemoryAccess::getOriginalAccessRelationSpace() const {
  return AccessRelation.get_space();
}

isl::map MemoryAccess::getNewAccessRelation() const {
  return NewAccessRelation;
}

std::string MemoryAccess::getNewAccessRelationStr() const {
  return stringFromIslObj(NewAccessRelation.get());
}

std::string MemoryAccess::getAccessRelationStr() const {
  return isl::manage(getAccessRelation().get()).to_str();
}

<<<<<<< HEAD
#if 0
bool polly::MemoryAccess::isImplicit() const {
  if (isOriginalScalarKind())
    return true;
  auto *AccInst = getAccessInstruction();
  if (!AccInst)
    return false;
#if 1
  if (isa<LoadInst>(AccInst)) {
    auto *Stmt = getStatement();
    if (Stmt->isRegionStmt()) {
      if (!Stmt->getRegion()->contains(AccInst)) {
        return true;
      }
    } else {
      if (Stmt->getBasicBlock() != AccInst->getParent())
        return true;
    }
  }
#endif
  return false;
}
#endif

__isl_give isl_basic_map *
MemoryAccess::createBasicAccessMap(ScopStmt *Statement) {
  isl_space *Space = isl_space_set_alloc(Statement->getIslCtx(), 0, 1);
  Space = isl_space_align_params(Space, Statement->getDomainSpace());
=======
isl::basic_map MemoryAccess::createBasicAccessMap(ScopStmt *Statement) {
  isl::space Space = isl::space(Statement->getIslCtx(), 0, 1);
  Space = Space.align_params(isl::manage(Statement->getDomainSpace()));
>>>>>>> f4a9602c

  return isl::basic_map::from_domain_and_range(
      isl::basic_set::universe(isl::manage(Statement->getDomainSpace())),
      isl::basic_set::universe(Space));
}

// Formalize no out-of-bound access assumption
//
// When delinearizing array accesses we optimistically assume that the
// delinearized accesses do not access out of bound locations (the subscript
// expression of each array evaluates for each statement instance that is
// executed to a value that is larger than zero and strictly smaller than the
// size of the corresponding dimension). The only exception is the outermost
// dimension for which we do not need to assume any upper bound.  At this point
// we formalize this assumption to ensure that at code generation time the
// relevant run-time checks can be generated.
//
// To find the set of constraints necessary to avoid out of bound accesses, we
// first build the set of data locations that are not within array bounds. We
// then apply the reverse access relation to obtain the set of iterations that
// may contain invalid accesses and reduce this set of iterations to the ones
// that are actually executed by intersecting them with the domain of the
// statement. If we now project out all loop dimensions, we obtain a set of
// parameters that may cause statement instances to be executed that may
// possibly yield out of bound memory accesses. The complement of these
// constraints is the set of constraints that needs to be assumed to ensure such
// statement instances are never executed.
void MemoryAccess::assumeNoOutOfBound() {
  if (PollyIgnoreInbounds)
    return;
  auto *SAI = getScopArrayInfo();
  isl::space Space = getOriginalAccessRelationSpace().range();
  isl::set Outside = isl::set::empty(Space);
  for (int i = 1, Size = Space.dim(isl::dim::set); i < Size; ++i) {
    isl::local_space LS(Space);
    isl::pw_aff Var = isl::pw_aff::var_on_domain(LS, isl::dim::set, i);
    isl::pw_aff Zero = isl::pw_aff(LS);

    isl::set DimOutside = Var.lt_set(Zero);
    isl::pw_aff SizeE = SAI->getDimensionSizePw(i);
    SizeE = SizeE.add_dims(isl::dim::in, Space.dim(isl::dim::set));
    SizeE = SizeE.set_tuple_id(isl::dim::in, Space.get_tuple_id(isl::dim::set));
    DimOutside = DimOutside.unite(SizeE.le_set(Var));

    Outside = Outside.unite(DimOutside);
  }

  Outside = Outside.apply(getAccessRelation().reverse());
  Outside = Outside.intersect(give(Statement->getDomain()));
  Outside = Outside.params();

  // Remove divs to avoid the construction of overly complicated assumptions.
  // Doing so increases the set of parameter combinations that are assumed to
  // not appear. This is always save, but may make the resulting run-time check
  // bail out more often than strictly necessary.
  Outside = Outside.remove_divs();
  Outside = Outside.complement();
  const auto &Loc = getAccessInstruction()
                        ? getAccessInstruction()->getDebugLoc()
                        : DebugLoc();
  if (!PollyPreciseInbounds)
    Outside = Outside.gist_params(give(Statement->getDomain()).params());
  Statement->getParent()->recordAssumption(INBOUNDS, Outside.release(), Loc,
                                           AS_ASSUMPTION);
}

void MemoryAccess::buildMemIntrinsicAccessRelation() {
  assert(isMemoryIntrinsic());
  assert(Subscripts.size() == 2 && Sizes.size() == 1);

  isl::pw_aff SubscriptPWA = give(getPwAff(Subscripts[0]));
  isl::map SubscriptMap = isl::map::from_pw_aff(SubscriptPWA);

  isl::map LengthMap;
  if (Subscripts[1] == nullptr) {
    LengthMap = isl::map::universe(SubscriptMap.get_space());
  } else {
    isl::pw_aff LengthPWA = give(getPwAff(Subscripts[1]));
    LengthMap = isl::map::from_pw_aff(LengthPWA);
    isl::space RangeSpace = LengthMap.get_space().range();
    LengthMap = LengthMap.apply_range(isl::map::lex_gt(RangeSpace));
  }
  LengthMap = LengthMap.lower_bound_si(isl::dim::out, 0, 0);
  LengthMap = LengthMap.align_params(SubscriptMap.get_space());
  SubscriptMap = SubscriptMap.align_params(LengthMap.get_space());
  LengthMap = LengthMap.sum(SubscriptMap);
  AccessRelation =
      LengthMap.set_tuple_id(isl::dim::in, give(getStatement()->getDomainId()));
}

void MemoryAccess::computeBoundsOnAccessRelation(unsigned ElementSize) {
  ScalarEvolution *SE = Statement->getParent()->getSE();

  auto MAI = MemAccInst(getAccessInstruction());
  if (isa<MemIntrinsic>(MAI))
    return;

  Value *Ptr = MAI.getPointerOperand();
  if (!Ptr || !SE->isSCEVable(Ptr->getType()))
    return;

  auto *PtrSCEV = SE->getSCEV(Ptr);
  if (isa<SCEVCouldNotCompute>(PtrSCEV))
    return;

  auto *BasePtrSCEV = SE->getPointerBase(PtrSCEV);
  if (BasePtrSCEV && !isa<SCEVCouldNotCompute>(BasePtrSCEV))
    PtrSCEV = SE->getMinusSCEV(PtrSCEV, BasePtrSCEV);

  const ConstantRange &Range = SE->getSignedRange(PtrSCEV);
  if (Range.isFullSet())
    return;

  if (Range.isWrappedSet() || Range.isSignWrappedSet())
    return;

  bool isWrapping = Range.isSignWrappedSet();

  unsigned BW = Range.getBitWidth();
  const auto One = APInt(BW, 1);
  const auto LB = isWrapping ? Range.getLower() : Range.getSignedMin();
  const auto UB = isWrapping ? (Range.getUpper() - One) : Range.getSignedMax();

  auto Min = LB.sdiv(APInt(BW, ElementSize));
  auto Max = UB.sdiv(APInt(BW, ElementSize)) + One;

  assert(Min.sle(Max) && "Minimum expected to be less or equal than max");

  isl::map Relation = AccessRelation;
  isl::set AccessRange = Relation.range();
  AccessRange = addRangeBoundsToSet(AccessRange, ConstantRange(Min, Max), 0,
                                    isl::dim::set);
  AccessRelation = Relation.intersect_range(AccessRange);
}

void MemoryAccess::foldAccessRelation() {
  if (Sizes.size() < 2 || isa<SCEVConstant>(Sizes[1]))
    return;

  int Size = Subscripts.size();

  isl::map NewAccessRelation = AccessRelation;

  for (int i = Size - 2; i >= 0; --i) {
    isl::space Space;
    isl::map MapOne, MapTwo;
    isl::pw_aff DimSize = give(getPwAff(Sizes[i + 1]));

    isl::space SpaceSize = DimSize.get_space();
    isl::id ParamId =
        give(isl_space_get_dim_id(SpaceSize.get(), isl_dim_param, 0));

    Space = AccessRelation.get_space();
    Space = Space.range().map_from_set();
    Space = Space.align_params(SpaceSize);

    int ParamLocation = Space.find_dim_by_id(isl::dim::param, ParamId);

    MapOne = isl::map::universe(Space);
    for (int j = 0; j < Size; ++j)
      MapOne = MapOne.equate(isl::dim::in, j, isl::dim::out, j);
    MapOne = MapOne.lower_bound_si(isl::dim::in, i + 1, 0);

    MapTwo = isl::map::universe(Space);
    for (int j = 0; j < Size; ++j)
      if (j < i || j > i + 1)
        MapTwo = MapTwo.equate(isl::dim::in, j, isl::dim::out, j);

    isl::local_space LS(Space);
    isl::constraint C;
    C = isl::constraint::alloc_equality(LS);
    C = C.set_constant_si(-1);
    C = C.set_coefficient_si(isl::dim::in, i, 1);
    C = C.set_coefficient_si(isl::dim::out, i, -1);
    MapTwo = MapTwo.add_constraint(C);
    C = isl::constraint::alloc_equality(LS);
    C = C.set_coefficient_si(isl::dim::in, i + 1, 1);
    C = C.set_coefficient_si(isl::dim::out, i + 1, -1);
    C = C.set_coefficient_si(isl::dim::param, ParamLocation, 1);
    MapTwo = MapTwo.add_constraint(C);
    MapTwo = MapTwo.upper_bound_si(isl::dim::in, i + 1, -1);

    MapOne = MapOne.unite(MapTwo);
    NewAccessRelation = NewAccessRelation.apply_range(MapOne);
  }

  isl::id BaseAddrId = getScopArrayInfo()->getBasePtrId();
  isl::space Space = give(Statement->getDomainSpace());
  NewAccessRelation = NewAccessRelation.set_tuple_id(
      isl::dim::in, Space.get_tuple_id(isl::dim::set));
  NewAccessRelation = NewAccessRelation.set_tuple_id(isl::dim::out, BaseAddrId);
  NewAccessRelation =
      NewAccessRelation.gist_domain(give(Statement->getDomain()));

  // Access dimension folding might in certain cases increase the number of
  // disjuncts in the memory access, which can possibly complicate the generated
  // run-time checks and can lead to costly compilation.
  if (!PollyPreciseFoldAccesses &&
      isl_map_n_basic_map(NewAccessRelation.get()) >
          isl_map_n_basic_map(AccessRelation.get())) {
  } else {
    AccessRelation = NewAccessRelation;
  }
}

/// Check if @p Expr is divisible by @p Size.
static bool isDivisible(const SCEV *Expr, unsigned Size, ScalarEvolution &SE) {
  assert(Size != 0);
  if (Size == 1)
    return true;

  // Only one factor needs to be divisible.
  if (auto *MulExpr = dyn_cast<SCEVMulExpr>(Expr)) {
    for (auto *FactorExpr : MulExpr->operands())
      if (isDivisible(FactorExpr, Size, SE))
        return true;
    return false;
  }

  // For other n-ary expressions (Add, AddRec, Max,...) all operands need
  // to be divisible.
  if (auto *NAryExpr = dyn_cast<SCEVNAryExpr>(Expr)) {
    for (auto *OpExpr : NAryExpr->operands())
      if (!isDivisible(OpExpr, Size, SE))
        return false;
    return true;
  }

  auto *SizeSCEV = SE.getConstant(Expr->getType(), Size);
  auto *UDivSCEV = SE.getUDivExpr(Expr, SizeSCEV);
  auto *MulSCEV = SE.getMulExpr(UDivSCEV, SizeSCEV);
  return MulSCEV == Expr;
}

void MemoryAccess::buildAccessRelation(const ScopArrayInfo *SAI) {
  assert(AccessRelation.is_null() && "AccessRelation already built");

  // Initialize the invalid domain which describes all iterations for which the
  // access relation is not modeled correctly.
  auto *StmtInvalidDomain = getStatement()->getInvalidDomain();
  InvalidDomain = isl_set_empty(isl_set_get_space(StmtInvalidDomain));
  isl_set_free(StmtInvalidDomain);

  isl_ctx *Ctx = Id.get_ctx().release();
  isl::id BaseAddrId = SAI->getBasePtrId();

  if (getAccessInstruction() && isa<MemIntrinsic>(getAccessInstruction())) {
    buildMemIntrinsicAccessRelation();
    AccessRelation = AccessRelation.set_tuple_id(isl::dim::out, BaseAddrId);
    return;
  }

  if (!isAffine()) {
    // We overapproximate non-affine accesses with a possible access to the
    // whole array. For read accesses it does not make a difference, if an
    // access must or may happen. However, for write accesses it is important to
    // differentiate between writes that must happen and writes that may happen.
    if (AccessRelation.is_null())
      AccessRelation = createBasicAccessMap(Statement);

    AccessRelation = AccessRelation.set_tuple_id(isl::dim::out, BaseAddrId);
    return;
  }

  isl::space Space = isl::space(Ctx, 0, Statement->getNumIterators(), 0);
  AccessRelation = isl::map::universe(Space);

  for (int i = 0, Size = Subscripts.size(); i < Size; ++i) {
    isl_pw_aff *Affine = getPwAff(Subscripts[i]);
    isl_map *SubscriptMap = isl_map_from_pw_aff(Affine);
    AccessRelation =
        AccessRelation.flat_range_product(isl::manage(SubscriptMap));
  }

  Space = isl::manage(Statement->getDomainSpace());
  AccessRelation = AccessRelation.set_tuple_id(
      isl::dim::in, Space.get_tuple_id(isl::dim::set));
  AccessRelation = AccessRelation.set_tuple_id(isl::dim::out, BaseAddrId);

  AccessRelation =
      AccessRelation.gist_domain(isl::manage(Statement->getDomain()));
}

MemoryAccess::MemoryAccess(ScopStmt *Stmt, Instruction *AccessInst,
                           AccessType AccType, Value *BaseAddress,
                           Type *ElementType, bool Affine,
                           ArrayRef<const SCEV *> Subscripts,
                           ArrayRef<const SCEV *> Sizes, Value *AccessValue,
                           MemoryKind Kind, bool IsImplicit)
    : Kind(Kind), AccType(AccType), RedType(RT_NONE), Statement(Stmt),
      InvalidDomain(nullptr), BaseAddr(BaseAddress), ElementType(ElementType),
      Sizes(Sizes.begin(), Sizes.end()), AccessInstruction(AccessInst),
      AccessValue(AccessValue), IsAffine(Affine),
      Subscripts(Subscripts.begin(), Subscripts.end()), AccessRelation(nullptr),
      NewAccessRelation(nullptr), FAD(nullptr), IsImplicit(IsImplicit) {
  static const std::string TypeStrings[] = {"", "_Read", "_Write", "_MayWrite"};
  const std::string Access = TypeStrings[AccType] + utostr(Stmt->size());

  std::string IdName = Stmt->getBaseName() + Access;
  Id = isl::id::alloc(Stmt->getParent()->getIslCtx(), IdName.c_str(), this);
}

MemoryAccess::MemoryAccess(ScopStmt *Stmt, AccessType AccType,
                           __isl_take isl_map *AccRel)
    : Kind(MemoryKind::Array), AccType(AccType), RedType(RT_NONE),
      Statement(Stmt), InvalidDomain(nullptr), AccessInstruction(nullptr),
<<<<<<< HEAD
      IsAffine(true), AccessRelation(nullptr), NewAccessRelation(AccRel),
      FAD(nullptr), IsImplicit(false) {
  auto *ArrayInfoId = isl_map_get_tuple_id(NewAccessRelation, isl_dim_out);
=======
      IsAffine(true), AccessRelation(nullptr),
      NewAccessRelation(isl::manage(AccRel)), FAD(nullptr) {
  auto *ArrayInfoId = NewAccessRelation.get_tuple_id(isl::dim::out).release();
>>>>>>> f4a9602c
  auto *SAI = ScopArrayInfo::getFromId(ArrayInfoId);
  Sizes.push_back(nullptr);
  for (unsigned i = 1; i < SAI->getNumberOfDimensions(); i++)
    Sizes.push_back(SAI->getDimensionSize(i));
  ElementType = SAI->getElementType();
  BaseAddr = SAI->getBasePtr();
  static const std::string TypeStrings[] = {"", "_Read", "_Write", "_MayWrite"};
  const std::string Access = TypeStrings[AccType] + utostr(Stmt->size());

  std::string IdName = Stmt->getBaseName() + Access;
  Id = isl::id::alloc(Stmt->getParent()->getIslCtx(), IdName.c_str(), this);
}

void MemoryAccess::realignParams() {
  auto *Ctx = Statement->getParent()->getContext();
  InvalidDomain = isl_set_gist_params(InvalidDomain, isl_set_copy(Ctx));
  AccessRelation = AccessRelation.gist_params(isl::manage(Ctx));
}

const std::string MemoryAccess::getReductionOperatorStr() const {
  return MemoryAccess::getReductionOperatorStr(getReductionType());
}

isl::id MemoryAccess::getId() const { return Id; }

raw_ostream &polly::operator<<(raw_ostream &OS,
                               MemoryAccess::ReductionType RT) {
  if (RT == MemoryAccess::RT_NONE)
    OS << "NONE";
  else
    OS << MemoryAccess::getReductionOperatorStr(RT);
  return OS;
}

void MemoryAccess::setFortranArrayDescriptor(Value *FAD) { this->FAD = FAD; }

llvm::raw_ostream &polly::operator<<(llvm::raw_ostream &OS,
                                     const ScopArrayInfo *SAI) {
  if (!SAI) {
    OS << "null";
    return OS;
  }

  SAI->print(OS, true, true);
  return OS;
}

llvm::raw_ostream &polly::operator<<(llvm::raw_ostream &OS,
                                     const MemoryAccess *MA) {
  if (!MA) {
    OS << "null";
    return OS;
  }

  MA->print(OS, true);
  return OS;
}

void MemoryAccess::print(raw_ostream &OS, bool Oneline) const {
  if (Oneline) {
    OS << "[" << getStatement()->getBaseName() << "] ";

    auto OrigKind = getOriginalKind();
    switch (OrigKind) {
    case MemoryKind::Value:
      if (isWrite()) {
        OS << "Def " << getScopArrayInfo()->getName() << " := ";
        getAccessValue()->printAsOperand(OS, false);
      } else
        OS << "Use " << getScopArrayInfo()->getName();
      break;
    case MemoryKind::PHI:
    case MemoryKind::ExitPHI:
      // OS << (OrigKind == MemoryKind::ExitPHI ? " ExitPHI" : " PHI");
      if (isWrite()) {
        OS << (OrigKind == MemoryKind::ExitPHI ? "Exiting " : "Incoming ")
           << getScopArrayInfo()->getName() << " := ";
        bool First = true;
        for (auto Incoming : getIncoming()) {
          if (!First)
            OS << " | ";
          Incoming.second->printAsOperand(OS, false);
          First = false;
        }
      } else {
        OS << "Merge ";
        getAccessInstruction()->printAsOperand(OS, false);
        OS << " := " << getScopArrayInfo()->getName();
      }
      break;
    case MemoryKind::Array:
      if (isWrite()) {
        OS << "Store " << give(getAccessRelation()) << " := ";
        getAccessValue()->printAsOperand(OS, false);
      } else {
        OS << "Load ";
        getAccessInstruction()->printAsOperand(OS, false);
        OS << " := " << give(getAccessRelation());
      }
      break;
    }

    if (hasNewAccessRelation()) {
      assert(isLatestArrayKind());
      if (isWrite())
        OS << " [new: " << give(getAccessRelation()) << "]";
      else
        OS << " [new: " << give(getAccessRelation()) << "]";
    }
    return;
  }

  switch (AccType) {
  case READ:
    OS.indent(12) << "ReadAccess :=\t";
    break;
  case MUST_WRITE:
    OS.indent(12) << "MustWriteAccess :=\t";
    break;
  case MAY_WRITE:
    OS.indent(12) << "MayWriteAccess :=\t";
    break;
  }

  OS << "[Reduction Type: " << getReductionType() << "] ";

  if (FAD) {
    OS << "[Fortran array descriptor: " << FAD->getName();
    OS << "] ";
  };

  OS << "[Scalar: " << isScalarKind() << "]\n";
  OS.indent(16) << getOriginalAccessRelationStr() << ";\n";
  if (hasNewAccessRelation())
    OS.indent(11) << "new: " << getNewAccessRelationStr() << ";\n";
}

#if !defined(NDEBUG) || defined(LLVM_ENABLE_DUMP)
LLVM_DUMP_METHOD void MemoryAccess::dump() const {
  print(errs());
  errs() << '\n';
}
#endif

__isl_give isl_pw_aff *MemoryAccess::getPwAff(const SCEV *E) {
  auto *Stmt = getStatement();
  PWACtx PWAC = Stmt->getParent()->getPwAff(E, Stmt->getEntryBlock());
  isl_set *StmtDom = isl_set_reset_tuple_id(getStatement()->getDomain());
  isl_set *NewInvalidDom = isl_set_intersect(StmtDom, PWAC.second);
  InvalidDomain = isl_set_union(InvalidDomain, NewInvalidDom);
  return PWAC.first;
}

// Create a map in the size of the provided set domain, that maps from the
// one element of the provided set domain to another element of the provided
// set domain.
// The mapping is limited to all points that are equal in all but the last
// dimension and for which the last dimension of the input is strict smaller
// than the last dimension of the output.
//
//   getEqualAndLarger(set[i0, i1, ..., iX]):
//
//   set[i0, i1, ..., iX] -> set[o0, o1, ..., oX]
//     : i0 = o0, i1 = o1, ..., i(X-1) = o(X-1), iX < oX
//
static isl_map *getEqualAndLarger(__isl_take isl_space *setDomain) {
  isl_space *Space = isl_space_map_from_set(setDomain);
  isl_map *Map = isl_map_universe(Space);
  unsigned lastDimension = isl_map_dim(Map, isl_dim_in) - 1;

  // Set all but the last dimension to be equal for the input and output
  //
  //   input[i0, i1, ..., iX] -> output[o0, o1, ..., oX]
  //     : i0 = o0, i1 = o1, ..., i(X-1) = o(X-1)
  for (unsigned i = 0; i < lastDimension; ++i)
    Map = isl_map_equate(Map, isl_dim_in, i, isl_dim_out, i);

  // Set the last dimension of the input to be strict smaller than the
  // last dimension of the output.
  //
  //   input[?,?,?,...,iX] -> output[?,?,?,...,oX] : iX < oX
  Map = isl_map_order_lt(Map, isl_dim_in, lastDimension, isl_dim_out,
                         lastDimension);
  return Map;
}

__isl_give isl_set *
MemoryAccess::getStride(__isl_take const isl_map *Schedule) const {
  isl_map *S = const_cast<isl_map *>(Schedule);
  isl_map *AccessRelation = getAccessRelation().release();
  isl_space *Space = isl_space_range(isl_map_get_space(S));
  isl_map *NextScatt = getEqualAndLarger(Space);

  S = isl_map_reverse(S);
  NextScatt = isl_map_lexmin(NextScatt);

  NextScatt = isl_map_apply_range(NextScatt, isl_map_copy(S));
  NextScatt = isl_map_apply_range(NextScatt, isl_map_copy(AccessRelation));
  NextScatt = isl_map_apply_domain(NextScatt, S);
  NextScatt = isl_map_apply_domain(NextScatt, AccessRelation);

  isl_set *Deltas = isl_map_deltas(NextScatt);
  return Deltas;
}

bool MemoryAccess::isStrideX(__isl_take const isl_map *Schedule,
                             int StrideWidth) const {
  isl_set *Stride, *StrideX;
  bool IsStrideX;

  Stride = getStride(Schedule);
  StrideX = isl_set_universe(isl_set_get_space(Stride));
  for (unsigned i = 0; i < isl_set_dim(StrideX, isl_dim_set) - 1; i++)
    StrideX = isl_set_fix_si(StrideX, isl_dim_set, i, 0);
  StrideX = isl_set_fix_si(StrideX, isl_dim_set,
                           isl_set_dim(StrideX, isl_dim_set) - 1, StrideWidth);
  IsStrideX = isl_set_is_subset(Stride, StrideX);

  isl_set_free(StrideX);
  isl_set_free(Stride);

  return IsStrideX;
}

bool MemoryAccess::isStrideZero(__isl_take const isl_map *Schedule) const {
  return isStrideX(Schedule, 0);
}

bool MemoryAccess::isStrideOne(__isl_take const isl_map *Schedule) const {
  return isStrideX(Schedule, 1);
}

void MemoryAccess::setAccessRelation(__isl_take isl_map *NewAccess) {
  AccessRelation = isl::manage(NewAccess);
}

void MemoryAccess::setNewAccessRelation(__isl_take isl_map *NewAccess) {
  assert(NewAccess);

#ifndef NDEBUG
  // Check domain space compatibility.
  auto *NewSpace = isl_map_get_space(NewAccess);
  auto *NewDomainSpace = isl_space_domain(isl_space_copy(NewSpace));
  auto *OriginalDomainSpace = getStatement()->getDomainSpace();
  assert(isl_space_has_equal_tuples(OriginalDomainSpace, NewDomainSpace));
  isl_space_free(NewDomainSpace);
  isl_space_free(OriginalDomainSpace);

  // Reads must be executed unconditionally. Writes might be executed in a
  // subdomain only.
  if (isRead()) {
    // Check whether there is an access for every statement instance.
    auto *StmtDomain = getStatement()->getDomain();
    StmtDomain = isl_set_intersect_params(
        StmtDomain, getStatement()->getParent()->getContext());
    auto *NewDomain = isl_map_domain(isl_map_copy(NewAccess));
    assert(isl_set_is_subset(StmtDomain, NewDomain) &&
           "Partial READ accesses not supported");
    isl_set_free(NewDomain);
    isl_set_free(StmtDomain);
  }
  if (isl_map_is_empty(NewAccess) == isl_bool_false)
    DEBUG(dbgs() << "WARNING: effectively removing access\n");

  auto *NewAccessSpace = isl_space_range(NewSpace);
  assert(isl_space_has_tuple_id(NewAccessSpace, isl_dim_set) &&
         "Must specify the array that is accessed");
  auto *NewArrayId = isl_space_get_tuple_id(NewAccessSpace, isl_dim_set);
  auto *SAI = static_cast<ScopArrayInfo *>(isl_id_get_user(NewArrayId));
  assert(SAI && "Must set a ScopArrayInfo");

  if (SAI->isArrayKind() && SAI->getBasePtrOriginSAI()) {
    InvariantEquivClassTy *EqClass =
        getStatement()->getParent()->lookupInvariantEquivClass(
            SAI->getBasePtr());
    assert(EqClass &&
           "Access functions to indirect arrays must have an invariant and "
           "hoisted base pointer");
  }

  // Check whether access dimensions correspond to number of dimensions of the
  // accesses array.
  auto Dims = SAI->getNumberOfDimensions();
  assert(isl_space_dim(NewAccessSpace, isl_dim_set) == Dims &&
         "Access dims must match array dims");
  isl_space_free(NewAccessSpace);
  isl_id_free(NewArrayId);
#endif

  NewAccess = isl_map_gist_domain(NewAccess, getStatement()->getDomain());
  NewAccessRelation = isl::manage(NewAccess);
}

bool MemoryAccess::isLatestPartialAccess() const {
  isl::set StmtDom = give(getStatement()->getDomain());
  isl::set AccDom = getLatestAccessRelation().domain();

  return isl_set_is_subset(StmtDom.keep(), AccDom.keep()) == isl_bool_false;
}

//===----------------------------------------------------------------------===//

__isl_give isl_map *ScopStmt::getSchedule() const {
  isl_set *Domain = getDomain();
  if (isl_set_is_empty(Domain)) {
    isl_set_free(Domain);
    return isl_map_from_aff(
        isl_aff_zero_on_domain(isl_local_space_from_space(getDomainSpace())));
  }
  auto *Schedule = getParent()->getSchedule();
  if (!Schedule) {
    isl_set_free(Domain);
    return nullptr;
  }
  Schedule = isl_union_map_intersect_domain(
      Schedule, isl_union_set_from_set(isl_set_copy(Domain)));
  if (isl_union_map_is_empty(Schedule)) {
    isl_set_free(Domain);
    isl_union_map_free(Schedule);
    return isl_map_from_aff(
        isl_aff_zero_on_domain(isl_local_space_from_space(getDomainSpace())));
  }
  auto *M = isl_map_from_union_map(Schedule);
  M = isl_map_coalesce(M);
  M = isl_map_gist_domain(M, Domain);
  M = isl_map_coalesce(M);
  return M;
}

void ScopStmt::restrictDomain(__isl_take isl_set *NewDomain) {
  assert(isl_set_is_subset(NewDomain, Domain) &&
         "New domain is not a subset of old domain!");
  isl_set_free(Domain);
  Domain = NewDomain;
}

void ScopStmt::buildAccessRelations() {
  Scop &S = *getParent();
  for (MemoryAccess *Access : MemAccs) {
    Type *ElementType = Access->getElementType();

    MemoryKind Ty;
    if (Access->isPHIKind())
      Ty = MemoryKind::PHI;
    else if (Access->isExitPHIKind())
      Ty = MemoryKind::ExitPHI;
    else if (Access->isValueKind())
      Ty = MemoryKind::Value;
    else
      Ty = MemoryKind::Array;

    auto *SAI = S.getOrCreateScopArrayInfo(Access->getOriginalBaseAddr(),
                                           ElementType, Access->Sizes, Ty);
    Access->buildAccessRelation(SAI);
    S.addAccessData(Access);
  }
}

void ScopStmt::addAccess(MemoryAccess *Access, bool Prepend) {
  Instruction *AccessInst = Access->getAccessInstruction();

  if (Access->isArrayKind()) {
    MemoryAccessList &MAL = InstructionToAccess[AccessInst];
    MAL.emplace_front(Access);
  } else if (Access->isValueKind() && Access->isWrite()) {
    Instruction *AccessVal = cast<Instruction>(Access->getAccessValue());
    assert(Parent.getStmtFor(AccessVal) == this);
    assert(!ValueWrites.lookup(AccessVal));

    ValueWrites[AccessVal] = Access;
  } else if (Access->isValueKind() && Access->isRead()) {
    Value *AccessVal = Access->getAccessValue();
    assert(!ValueReads.lookup(AccessVal));

    ValueReads[AccessVal] = Access;
  } else if (Access->isAnyPHIKind() && Access->isWrite()) {
    PHINode *PHI = cast<PHINode>(Access->getAccessValue());
    assert(!PHIWrites.lookup(PHI));

    PHIWrites[PHI] = Access;
  } else if (Access->isAnyPHIKind() && Access->isRead()) {
    PHINode *PHI = cast<PHINode>(Access->getAccessValue());
    assert(!PHIReads.lookup(PHI));

    PHIReads[PHI] = Access;
  }

  if (Prepend) {
    MemAccs.insert(MemAccs.begin(), Access);
    return;
  }
  MemAccs.push_back(Access);
}

void ScopStmt::realignParams() {
  for (MemoryAccess *MA : *this)
    MA->realignParams();

  auto *Ctx = Parent.getContext();
  InvalidDomain = isl_set_gist_params(InvalidDomain, isl_set_copy(Ctx));
  Domain = isl_set_gist_params(Domain, Ctx);
}

/// Add @p BSet to the set @p User if @p BSet is bounded.
static isl_stat collectBoundedParts(__isl_take isl_basic_set *BSet,
                                    void *User) {
  isl_set **BoundedParts = static_cast<isl_set **>(User);
  if (isl_basic_set_is_bounded(BSet))
    *BoundedParts = isl_set_union(*BoundedParts, isl_set_from_basic_set(BSet));
  else
    isl_basic_set_free(BSet);
  return isl_stat_ok;
}

/// Return the bounded parts of @p S.
static __isl_give isl_set *collectBoundedParts(__isl_take isl_set *S) {
  isl_set *BoundedParts = isl_set_empty(isl_set_get_space(S));
  isl_set_foreach_basic_set(S, collectBoundedParts, &BoundedParts);
  isl_set_free(S);
  return BoundedParts;
}

/// Compute the (un)bounded parts of @p S wrt. to dimension @p Dim.
///
/// @returns A separation of @p S into first an unbounded then a bounded subset,
///          both with regards to the dimension @p Dim.
static std::pair<__isl_give isl_set *, __isl_give isl_set *>
partitionSetParts(__isl_take isl_set *S, unsigned Dim) {

  for (unsigned u = 0, e = isl_set_n_dim(S); u < e; u++)
    S = isl_set_lower_bound_si(S, isl_dim_set, u, 0);

  unsigned NumDimsS = isl_set_n_dim(S);
  isl_set *OnlyDimS = isl_set_copy(S);

  // Remove dimensions that are greater than Dim as they are not interesting.
  assert(NumDimsS >= Dim + 1);
  OnlyDimS =
      isl_set_project_out(OnlyDimS, isl_dim_set, Dim + 1, NumDimsS - Dim - 1);

  // Create artificial parametric upper bounds for dimensions smaller than Dim
  // as we are not interested in them.
  OnlyDimS = isl_set_insert_dims(OnlyDimS, isl_dim_param, 0, Dim);
  for (unsigned u = 0; u < Dim; u++) {
    isl_constraint *C = isl_inequality_alloc(
        isl_local_space_from_space(isl_set_get_space(OnlyDimS)));
    C = isl_constraint_set_coefficient_si(C, isl_dim_param, u, 1);
    C = isl_constraint_set_coefficient_si(C, isl_dim_set, u, -1);
    OnlyDimS = isl_set_add_constraint(OnlyDimS, C);
  }

  // Collect all bounded parts of OnlyDimS.
  isl_set *BoundedParts = collectBoundedParts(OnlyDimS);

  // Create the dimensions greater than Dim again.
  BoundedParts = isl_set_insert_dims(BoundedParts, isl_dim_set, Dim + 1,
                                     NumDimsS - Dim - 1);

  // Remove the artificial upper bound parameters again.
  BoundedParts = isl_set_remove_dims(BoundedParts, isl_dim_param, 0, Dim);

  isl_set *UnboundedParts = isl_set_subtract(S, isl_set_copy(BoundedParts));
  return std::make_pair(UnboundedParts, BoundedParts);
}

/// Set the dimension Ids from @p From in @p To.
static __isl_give isl_set *setDimensionIds(__isl_keep isl_set *From,
                                           __isl_take isl_set *To) {
  for (unsigned u = 0, e = isl_set_n_dim(From); u < e; u++) {
    isl_id *DimId = isl_set_get_dim_id(From, isl_dim_set, u);
    To = isl_set_set_dim_id(To, isl_dim_set, u, DimId);
  }
  return To;
}

/// Create the conditions under which @p L @p Pred @p R is true.
static __isl_give isl_set *buildConditionSet(ICmpInst::Predicate Pred,
                                             __isl_take isl_pw_aff *L,
                                             __isl_take isl_pw_aff *R) {
  switch (Pred) {
  case ICmpInst::ICMP_EQ:
    return isl_pw_aff_eq_set(L, R);
  case ICmpInst::ICMP_NE:
    return isl_pw_aff_ne_set(L, R);
  case ICmpInst::ICMP_SLT:
    return isl_pw_aff_lt_set(L, R);
  case ICmpInst::ICMP_SLE:
    return isl_pw_aff_le_set(L, R);
  case ICmpInst::ICMP_SGT:
    return isl_pw_aff_gt_set(L, R);
  case ICmpInst::ICMP_SGE:
    return isl_pw_aff_ge_set(L, R);
  case ICmpInst::ICMP_ULT:
    return isl_pw_aff_lt_set(L, R);
  case ICmpInst::ICMP_UGT:
    return isl_pw_aff_gt_set(L, R);
  case ICmpInst::ICMP_ULE:
    return isl_pw_aff_le_set(L, R);
  case ICmpInst::ICMP_UGE:
    return isl_pw_aff_ge_set(L, R);
  default:
    llvm_unreachable("Non integer predicate not supported");
  }
}

/// Create the conditions under which @p L @p Pred @p R is true.
///
/// Helper function that will make sure the dimensions of the result have the
/// same isl_id's as the @p Domain.
static __isl_give isl_set *buildConditionSet(ICmpInst::Predicate Pred,
                                             __isl_take isl_pw_aff *L,
                                             __isl_take isl_pw_aff *R,
                                             __isl_keep isl_set *Domain) {
  isl_set *ConsequenceCondSet = buildConditionSet(Pred, L, R);
  return setDimensionIds(Domain, ConsequenceCondSet);
}

/// Compute the isl representation for the SCEV @p E in this BB.
///
/// @param S                The Scop in which @p BB resides in.
/// @param BB               The BB for which isl representation is to be
/// computed.
/// @param InvalidDomainMap A map of BB to their invalid domains.
/// @param E                The SCEV that should be translated.
/// @param NonNegative      Flag to indicate the @p E has to be non-negative.
///
/// Note that this function will also adjust the invalid context accordingly.

__isl_give isl_pw_aff *
getPwAff(Scop &S, BasicBlock *BB,
         DenseMap<BasicBlock *, isl::set> &InvalidDomainMap, const SCEV *E,
         bool NonNegative = false) {
  PWACtx PWAC = S.getPwAff(E, BB, NonNegative);
  InvalidDomainMap[BB] = InvalidDomainMap[BB].unite(isl::manage(PWAC.second));
  return PWAC.first;
}

/// Build the conditions sets for the switch @p SI in the @p Domain.
///
/// This will fill @p ConditionSets with the conditions under which control
/// will be moved from @p SI to its successors. Hence, @p ConditionSets will
/// have as many elements as @p SI has successors.
static bool
buildConditionSets(Scop &S, BasicBlock *BB, SwitchInst *SI, Loop *L,
                   __isl_keep isl_set *Domain,
                   DenseMap<BasicBlock *, isl::set> &InvalidDomainMap,
                   SmallVectorImpl<__isl_give isl_set *> &ConditionSets) {

  Value *Condition = getConditionFromTerminator(SI);
  assert(Condition && "No condition for switch");

  ScalarEvolution &SE = *S.getSE();
  isl_pw_aff *LHS, *RHS;
  LHS = getPwAff(S, BB, InvalidDomainMap, SE.getSCEVAtScope(Condition, L));

  unsigned NumSuccessors = SI->getNumSuccessors();
  ConditionSets.resize(NumSuccessors);
  for (auto &Case : SI->cases()) {
    unsigned Idx = Case.getSuccessorIndex();
    ConstantInt *CaseValue = Case.getCaseValue();

    RHS = getPwAff(S, BB, InvalidDomainMap, SE.getSCEV(CaseValue));
    isl_set *CaseConditionSet =
        buildConditionSet(ICmpInst::ICMP_EQ, isl_pw_aff_copy(LHS), RHS, Domain);
    ConditionSets[Idx] = isl_set_coalesce(
        isl_set_intersect(CaseConditionSet, isl_set_copy(Domain)));
  }

  assert(ConditionSets[0] == nullptr && "Default condition set was set");
  isl_set *ConditionSetUnion = isl_set_copy(ConditionSets[1]);
  for (unsigned u = 2; u < NumSuccessors; u++)
    ConditionSetUnion =
        isl_set_union(ConditionSetUnion, isl_set_copy(ConditionSets[u]));
  ConditionSets[0] = setDimensionIds(
      Domain, isl_set_subtract(isl_set_copy(Domain), ConditionSetUnion));

  isl_pw_aff_free(LHS);

  return true;
}

/// Build condition sets for unsigned ICmpInst(s).
/// Special handling is required for unsigned operands to ensure that if
/// MSB (aka the Sign bit) is set for an operands in an unsigned ICmpInst
/// it should wrap around.
///
/// @param IsStrictUpperBound holds information on the predicate relation
/// between TestVal and UpperBound, i.e,
/// TestVal < UpperBound  OR  TestVal <= UpperBound
static __isl_give isl_set *
buildUnsignedConditionSets(Scop &S, BasicBlock *BB, Value *Condition,
                           __isl_keep isl_set *Domain, const SCEV *SCEV_TestVal,
                           const SCEV *SCEV_UpperBound,
                           DenseMap<BasicBlock *, isl::set> &InvalidDomainMap,
                           bool IsStrictUpperBound) {

  // Do not take NonNeg assumption on TestVal
  // as it might have MSB (Sign bit) set.
  isl_pw_aff *TestVal = getPwAff(S, BB, InvalidDomainMap, SCEV_TestVal, false);
  // Take NonNeg assumption on UpperBound.
  isl_pw_aff *UpperBound =
      getPwAff(S, BB, InvalidDomainMap, SCEV_UpperBound, true);

  // 0 <= TestVal
  isl_set *First =
      isl_pw_aff_le_set(isl_pw_aff_zero_on_domain(isl_local_space_from_space(
                            isl_pw_aff_get_domain_space(TestVal))),
                        isl_pw_aff_copy(TestVal));

  isl_set *Second;
  if (IsStrictUpperBound)
    // TestVal < UpperBound
    Second = isl_pw_aff_lt_set(TestVal, UpperBound);
  else
    // TestVal <= UpperBound
    Second = isl_pw_aff_le_set(TestVal, UpperBound);

  isl_set *ConsequenceCondSet = isl_set_intersect(First, Second);
  ConsequenceCondSet = setDimensionIds(Domain, ConsequenceCondSet);
  return ConsequenceCondSet;
}

/// Build the conditions sets for the branch condition @p Condition in
/// the @p Domain.
///
/// This will fill @p ConditionSets with the conditions under which control
/// will be moved from @p TI to its successors. Hence, @p ConditionSets will
/// have as many elements as @p TI has successors. If @p TI is nullptr the
/// context under which @p Condition is true/false will be returned as the
/// new elements of @p ConditionSets.
static bool
buildConditionSets(Scop &S, BasicBlock *BB, Value *Condition,
                   TerminatorInst *TI, Loop *L, __isl_keep isl_set *Domain,
                   DenseMap<BasicBlock *, isl::set> &InvalidDomainMap,
                   SmallVectorImpl<__isl_give isl_set *> &ConditionSets) {

  isl_set *ConsequenceCondSet = nullptr;
  if (auto *CCond = dyn_cast<ConstantInt>(Condition)) {
    if (CCond->isZero())
      ConsequenceCondSet = isl_set_empty(isl_set_get_space(Domain));
    else
      ConsequenceCondSet = isl_set_universe(isl_set_get_space(Domain));
  } else if (BinaryOperator *BinOp = dyn_cast<BinaryOperator>(Condition)) {
    auto Opcode = BinOp->getOpcode();
    assert(Opcode == Instruction::And || Opcode == Instruction::Or);

    bool Valid = buildConditionSets(S, BB, BinOp->getOperand(0), TI, L, Domain,
                                    InvalidDomainMap, ConditionSets) &&
                 buildConditionSets(S, BB, BinOp->getOperand(1), TI, L, Domain,
                                    InvalidDomainMap, ConditionSets);
    if (!Valid) {
      while (!ConditionSets.empty())
        isl_set_free(ConditionSets.pop_back_val());
      return false;
    }

    isl_set_free(ConditionSets.pop_back_val());
    isl_set *ConsCondPart0 = ConditionSets.pop_back_val();
    isl_set_free(ConditionSets.pop_back_val());
    isl_set *ConsCondPart1 = ConditionSets.pop_back_val();

    if (Opcode == Instruction::And)
      ConsequenceCondSet = isl_set_intersect(ConsCondPart0, ConsCondPart1);
    else
      ConsequenceCondSet = isl_set_union(ConsCondPart0, ConsCondPart1);
  } else {
    auto *ICond = dyn_cast<ICmpInst>(Condition);
    assert(ICond &&
           "Condition of exiting branch was neither constant nor ICmp!");

    ScalarEvolution &SE = *S.getSE();
    isl_pw_aff *LHS, *RHS;
    // For unsigned comparisons we assumed the signed bit of neither operand
    // to be set. The comparison is equal to a signed comparison under this
    // assumption.
    bool NonNeg = ICond->isUnsigned();
    const SCEV *LeftOperand = SE.getSCEVAtScope(ICond->getOperand(0), L),
               *RightOperand = SE.getSCEVAtScope(ICond->getOperand(1), L);

    switch (ICond->getPredicate()) {
    case ICmpInst::ICMP_ULT:
      ConsequenceCondSet =
          buildUnsignedConditionSets(S, BB, Condition, Domain, LeftOperand,
                                     RightOperand, InvalidDomainMap, true);
      break;
    case ICmpInst::ICMP_ULE:
      ConsequenceCondSet =
          buildUnsignedConditionSets(S, BB, Condition, Domain, LeftOperand,
                                     RightOperand, InvalidDomainMap, false);
      break;
    case ICmpInst::ICMP_UGT:
      ConsequenceCondSet =
          buildUnsignedConditionSets(S, BB, Condition, Domain, RightOperand,
                                     LeftOperand, InvalidDomainMap, true);
      break;
    case ICmpInst::ICMP_UGE:
      ConsequenceCondSet =
          buildUnsignedConditionSets(S, BB, Condition, Domain, RightOperand,
                                     LeftOperand, InvalidDomainMap, false);
      break;
    default:
      LHS = getPwAff(S, BB, InvalidDomainMap, LeftOperand, NonNeg);
      RHS = getPwAff(S, BB, InvalidDomainMap, RightOperand, NonNeg);
      ConsequenceCondSet =
          buildConditionSet(ICond->getPredicate(), LHS, RHS, Domain);
      break;
    }
  }

  // If no terminator was given we are only looking for parameter constraints
  // under which @p Condition is true/false.
  if (!TI)
    ConsequenceCondSet = isl_set_params(ConsequenceCondSet);
  assert(ConsequenceCondSet);
  ConsequenceCondSet = isl_set_coalesce(
      isl_set_intersect(ConsequenceCondSet, isl_set_copy(Domain)));

  isl_set *AlternativeCondSet = nullptr;
  bool TooComplex =
      isl_set_n_basic_set(ConsequenceCondSet) >= MaxDisjunctsInDomain;

  if (!TooComplex) {
    AlternativeCondSet = isl_set_subtract(isl_set_copy(Domain),
                                          isl_set_copy(ConsequenceCondSet));
    TooComplex =
        isl_set_n_basic_set(AlternativeCondSet) >= MaxDisjunctsInDomain;
  }

  if (TooComplex) {
    S.invalidate(COMPLEXITY, TI ? TI->getDebugLoc() : DebugLoc(),
                 TI ? TI->getParent() : nullptr /* BasicBlock */);
    isl_set_free(AlternativeCondSet);
    isl_set_free(ConsequenceCondSet);
    return false;
  }

  ConditionSets.push_back(ConsequenceCondSet);
  ConditionSets.push_back(isl_set_coalesce(AlternativeCondSet));

  return true;
}

/// Build the conditions sets for the terminator @p TI in the @p Domain.
///
/// This will fill @p ConditionSets with the conditions under which control
/// will be moved from @p TI to its successors. Hence, @p ConditionSets will
/// have as many elements as @p TI has successors.
static bool
buildConditionSets(Scop &S, BasicBlock *BB, TerminatorInst *TI, Loop *L,
                   __isl_keep isl_set *Domain,
                   DenseMap<BasicBlock *, isl::set> &InvalidDomainMap,
                   SmallVectorImpl<__isl_give isl_set *> &ConditionSets) {

  if (SwitchInst *SI = dyn_cast<SwitchInst>(TI))
    return buildConditionSets(S, BB, SI, L, Domain, InvalidDomainMap,
                              ConditionSets);

  assert(isa<BranchInst>(TI) && "Terminator was neither branch nor switch.");

  if (TI->getNumSuccessors() == 1) {
    ConditionSets.push_back(isl_set_copy(Domain));
    return true;
  }

  Value *Condition = getConditionFromTerminator(TI);
  assert(Condition && "No condition for Terminator");

  return buildConditionSets(S, BB, Condition, TI, L, Domain, InvalidDomainMap,
                            ConditionSets);
}

void ScopStmt::buildDomain() {
  isl_id *Id = isl_id_alloc(getIslCtx(), getBaseName(), this);

  Domain = getParent()->getDomainConditions(this);
  Domain = isl_set_set_tuple_id(Domain, Id);
}

void ScopStmt::collectSurroundingLoops() {
  for (unsigned u = 0, e = isl_set_n_dim(Domain); u < e; u++) {
    isl_id *DimId = isl_set_get_dim_id(Domain, isl_dim_set, u);
    NestLoops.push_back(static_cast<Loop *>(isl_id_get_user(DimId)));
    isl_id_free(DimId);
  }
}

ScopStmt::ScopStmt(Scop &parent, Region &R, Loop *SurroundingLoop)
    : Parent(parent), InvalidDomain(nullptr), Domain(nullptr), BB(nullptr),
      R(&R), Build(nullptr), SurroundingLoop(SurroundingLoop) {

  BaseName = getIslCompatibleName(
      "Stmt", R.getNameStr(), parent.getNextStmtIdx(), "", UseInstructionNames);
}

ScopStmt::ScopStmt(Scop &parent, BasicBlock &bb, Loop *SurroundingLoop,
                   std::vector<Instruction *> Instructions)
    : Parent(parent), InvalidDomain(nullptr), Domain(nullptr), BB(&bb),
      R(nullptr), Build(nullptr), SurroundingLoop(SurroundingLoop),
      Instructions(Instructions) {

  BaseName = getIslCompatibleName("Stmt", &bb, parent.getNextStmtIdx(), "",
                                  UseInstructionNames);

  InstructionSet.reserve(Instructions.size());
  InstructionSet.insert(Instructions.begin(), Instructions.end());
}

ScopStmt::ScopStmt(Scop &parent, __isl_take isl_map *SourceRel,
                   __isl_take isl_map *TargetRel, __isl_take isl_set *NewDomain)
    : Parent(parent), InvalidDomain(nullptr), Domain(NewDomain), BB(nullptr),
      R(nullptr), Build(nullptr) {
  BaseName = getIslCompatibleName("CopyStmt_", "",
                                  std::to_string(parent.getCopyStmtsNum()));
  auto *Id = isl_id_alloc(getIslCtx(), getBaseName(), this);
  Domain = isl_set_set_tuple_id(Domain, isl_id_copy(Id));
  TargetRel = isl_map_set_tuple_id(TargetRel, isl_dim_in, Id);
  auto *Access =
      new MemoryAccess(this, MemoryAccess::AccessType::MUST_WRITE, TargetRel);
  parent.addAccessFunction(Access);
  addAccess(Access);
  SourceRel = isl_map_set_tuple_id(SourceRel, isl_dim_in, isl_id_copy(Id));
  Access = new MemoryAccess(this, MemoryAccess::AccessType::READ, SourceRel);
  parent.addAccessFunction(Access);
  addAccess(Access);
}

void ScopStmt::init(LoopInfo &LI) {
  assert(!Domain && "init must be called only once");

  buildDomain();
  collectSurroundingLoops();
  buildAccessRelations();

  if (DetectReductions)
    checkForReductions();
}

/// Collect loads which might form a reduction chain with @p StoreMA.
///
/// Check if the stored value for @p StoreMA is a binary operator with one or
/// two loads as operands. If the binary operand is commutative & associative,
/// used only once (by @p StoreMA) and its load operands are also used only
/// once, we have found a possible reduction chain. It starts at an operand
/// load and includes the binary operator and @p StoreMA.
///
/// Note: We allow only one use to ensure the load and binary operator cannot
///       escape this block or into any other store except @p StoreMA.
void ScopStmt::collectCandiateReductionLoads(
    MemoryAccess *StoreMA, SmallVectorImpl<MemoryAccess *> &Loads) {
  auto *Store = dyn_cast<StoreInst>(StoreMA->getAccessInstruction());
  if (!Store)
    return;

  // Skip if there is not one binary operator between the load and the store
  auto *BinOp = dyn_cast<BinaryOperator>(Store->getValueOperand());
  if (!BinOp)
    return;

  // Skip if the binary operators has multiple uses
  if (BinOp->getNumUses() != 1)
    return;

  // Skip if the opcode of the binary operator is not commutative/associative
  if (!BinOp->isCommutative() || !BinOp->isAssociative())
    return;

  // Skip if the binary operator is outside the current SCoP
  if (BinOp->getParent() != Store->getParent())
    return;

  // Skip if it is a multiplicative reduction and we disabled them
  if (DisableMultiplicativeReductions &&
      (BinOp->getOpcode() == Instruction::Mul ||
       BinOp->getOpcode() == Instruction::FMul))
    return;

  // Check the binary operator operands for a candidate load
  auto *PossibleLoad0 = dyn_cast<LoadInst>(BinOp->getOperand(0));
  auto *PossibleLoad1 = dyn_cast<LoadInst>(BinOp->getOperand(1));
  if (!PossibleLoad0 && !PossibleLoad1)
    return;

  // A load is only a candidate if it cannot escape (thus has only this use)
  if (PossibleLoad0 && PossibleLoad0->getNumUses() == 1)
    if (PossibleLoad0->getParent() == Store->getParent())
      Loads.push_back(&getArrayAccessFor(PossibleLoad0));
  if (PossibleLoad1 && PossibleLoad1->getNumUses() == 1)
    if (PossibleLoad1->getParent() == Store->getParent())
      Loads.push_back(&getArrayAccessFor(PossibleLoad1));
}

/// Check for reductions in this ScopStmt.
///
/// Iterate over all store memory accesses and check for valid binary reduction
/// like chains. For all candidates we check if they have the same base address
/// and there are no other accesses which overlap with them. The base address
/// check rules out impossible reductions candidates early. The overlap check,
/// together with the "only one user" check in collectCandiateReductionLoads,
/// guarantees that none of the intermediate results will escape during
/// execution of the loop nest. We basically check here that no other memory
/// access can access the same memory as the potential reduction.
void ScopStmt::checkForReductions() {
  SmallVector<MemoryAccess *, 2> Loads;
  SmallVector<std::pair<MemoryAccess *, MemoryAccess *>, 4> Candidates;

  // First collect candidate load-store reduction chains by iterating over all
  // stores and collecting possible reduction loads.
  for (MemoryAccess *StoreMA : MemAccs) {
    if (StoreMA->isRead())
      continue;

    Loads.clear();
    collectCandiateReductionLoads(StoreMA, Loads);
    for (MemoryAccess *LoadMA : Loads)
      Candidates.push_back(std::make_pair(LoadMA, StoreMA));
  }

  // Then check each possible candidate pair.
  for (const auto &CandidatePair : Candidates) {
    bool Valid = true;
    isl_map *LoadAccs = CandidatePair.first->getAccessRelation().release();
    isl_map *StoreAccs = CandidatePair.second->getAccessRelation().release();

    // Skip those with obviously unequal base addresses.
    if (!isl_map_has_equal_space(LoadAccs, StoreAccs)) {
      isl_map_free(LoadAccs);
      isl_map_free(StoreAccs);
      continue;
    }

    // And check if the remaining for overlap with other memory accesses.
    isl_map *AllAccsRel = isl_map_union(LoadAccs, StoreAccs);
    AllAccsRel = isl_map_intersect_domain(AllAccsRel, getDomain());
    isl_set *AllAccs = isl_map_range(AllAccsRel);

    for (MemoryAccess *MA : MemAccs) {
      if (MA == CandidatePair.first || MA == CandidatePair.second)
        continue;

      isl_map *AccRel = isl_map_intersect_domain(
          MA->getAccessRelation().release(), getDomain());
      isl_set *Accs = isl_map_range(AccRel);

      if (isl_set_has_equal_space(AllAccs, Accs)) {
        isl_set *OverlapAccs = isl_set_intersect(Accs, isl_set_copy(AllAccs));
        Valid = Valid && isl_set_is_empty(OverlapAccs);
        isl_set_free(OverlapAccs);
      } else {
        isl_set_free(Accs);
      }
    }

    isl_set_free(AllAccs);
    if (!Valid)
      continue;

    const LoadInst *Load =
        dyn_cast<const LoadInst>(CandidatePair.first->getAccessInstruction());
    MemoryAccess::ReductionType RT =
        getReductionType(dyn_cast<BinaryOperator>(Load->user_back()), Load);

    // If no overlapping access was found we mark the load and store as
    // reduction like.
    CandidatePair.first->markAsReductionLike(RT);
    CandidatePair.second->markAsReductionLike(RT);
  }
}

std::string ScopStmt::getDomainStr() const { return stringFromIslObj(Domain); }

std::string ScopStmt::getScheduleStr() const {
  auto *S = getSchedule();
  if (!S)
    return "";
  auto Str = stringFromIslObj(S);
  isl_map_free(S);
  return Str;
}

void ScopStmt::setInvalidDomain(__isl_take isl_set *ID) {
  isl_set_free(InvalidDomain);
  InvalidDomain = ID;
}

BasicBlock *ScopStmt::getEntryBlock() const {
  if (isBlockStmt())
    return getBasicBlock();
  return getRegion()->getEntry();
}

unsigned ScopStmt::getNumIterators() const { return NestLoops.size(); }

const char *ScopStmt::getBaseName() const { return BaseName.c_str(); }

Loop *ScopStmt::getLoopForDimension(unsigned Dimension) const {
  return NestLoops[Dimension];
}

isl_ctx *ScopStmt::getIslCtx() const { return Parent.getIslCtx(); }

__isl_give isl_set *ScopStmt::getDomain() const { return isl_set_copy(Domain); }

__isl_give isl_space *ScopStmt::getDomainSpace() const {
  return isl_set_get_space(Domain);
}

__isl_give isl_id *ScopStmt::getDomainId() const {
  return isl_set_get_tuple_id(Domain);
}

ScopStmt::~ScopStmt() {
  isl_set_free(Domain);
  isl_set_free(InvalidDomain);
}

void ScopStmt::printInstructions(raw_ostream &OS) const {
  OS << "Instructions {\n";

  for (Instruction *Inst : Instructions)
    OS.indent(16) << *Inst << "\n";

  OS.indent(12) << "}\n";
}

void ScopStmt::print(raw_ostream &OS, bool PrintInstructions,
                     bool Reproducible) const {
  OS.indent(8) << getBaseName() << "\n";
  OS.indent(12) << "Domain :=\n";

  if (Domain) {
    OS.indent(16) << getDomainStr() << ";\n";
  } else
    OS.indent(16) << "n/a\n";

  OS.indent(12) << "Schedule :=\n";

  if (Domain) {
    OS.indent(16) << getScheduleStr() << ";\n";
  } else
    OS.indent(16) << "n/a\n";

  for (MemoryAccess *Access : MemAccs)
    Access->print(OS);

  if (PrintInstructions || !Reproducible)
    printInstructions(OS.indent(12));
}

#if !defined(NDEBUG) || defined(LLVM_ENABLE_DUMP)
LLVM_DUMP_METHOD void ScopStmt::dump() const { print(dbgs(), true, false); }
#endif

void ScopStmt::removeAccessData(MemoryAccess *MA) {
  if (MA->isRead() && MA->isOriginalValueKind()) {
    bool Found = ValueReads.erase(MA->getAccessValue());
    (void)Found;
    assert(Found && "Expected access data not found");
  }
  if (MA->isWrite() && MA->isOriginalValueKind()) {
    bool Found = ValueWrites.erase(cast<Instruction>(MA->getAccessValue()));
    (void)Found;
    assert(Found && "Expected access data not found");
  }
  if (MA->isWrite() && MA->isOriginalAnyPHIKind()) {
    bool Found = PHIWrites.erase(cast<PHINode>(MA->getAccessInstruction()));
    (void)Found;
    assert(Found && "Expected access data not found");
  }
  if (MA->isRead() && MA->isOriginalAnyPHIKind()) {
    bool Found = PHIReads.erase(cast<PHINode>(MA->getAccessInstruction()));
    (void)Found;
    assert(Found && "Expected access data not found");
  }
}

void ScopStmt::removeMemoryAccess(MemoryAccess *MA) {
  // Remove the memory accesses from this statement together with all scalar
  // accesses that were caused by it. MemoryKind::Value READs have no access
  // instruction, hence would not be removed by this function. However, it is
  // only used for invariant LoadInst accesses, its arguments are always affine,
  // hence synthesizable, and therefore there are no MemoryKind::Value READ
  // accesses to be removed.
  auto Predicate = [&](MemoryAccess *Acc) {
    return Acc->getAccessInstruction() == MA->getAccessInstruction();
  };
  for (auto *MA : MemAccs) {
    if (Predicate(MA)) {
      removeAccessData(MA);
      Parent.removeAccessData(MA);
    }
  }
  MemAccs.erase(std::remove_if(MemAccs.begin(), MemAccs.end(), Predicate),
                MemAccs.end());
  InstructionToAccess.erase(MA->getAccessInstruction());
}

void ScopStmt::removeSingleMemoryAccess(MemoryAccess *MA) {
  auto MAIt = std::find(MemAccs.begin(), MemAccs.end(), MA);
  assert(MAIt != MemAccs.end());
  MemAccs.erase(MAIt);

  removeAccessData(MA);
  Parent.removeAccessData(MA);

  auto It = InstructionToAccess.find(MA->getAccessInstruction());
  if (It != InstructionToAccess.end()) {
    It->second.remove(MA);
    if (It->second.empty())
      InstructionToAccess.erase(MA->getAccessInstruction());
  }
}

MemoryAccess *ScopStmt::ensureValueRead(Value *V) {
  MemoryAccess *Access = lookupInputAccessOf(V);
  if (Access)
    return Access;

  ScopArrayInfo *SAI =
      Parent.getOrCreateScopArrayInfo(V, V->getType(), {}, MemoryKind::Value);
  Access = new MemoryAccess(this, nullptr, MemoryAccess::READ, V, V->getType(),
                            true, {}, {}, V, MemoryKind::Value);
  Parent.addAccessFunction(Access);
  Access->buildAccessRelation(SAI);
  addAccess(Access);
  Parent.addAccessData(Access);
  return Access;
}

raw_ostream &polly::operator<<(raw_ostream &O, const ScopStmt &S) {
  S.print(O, PollyPrintInstructions);
  return O;
}

//===----------------------------------------------------------------------===//
/// Scop class implement

void Scop::setContext(__isl_take isl_set *NewContext) {
  NewContext = isl_set_align_params(NewContext, isl_set_get_space(Context));
  isl_set_free(Context);
  Context = NewContext;
}

namespace {
/// Remap parameter values but keep AddRecs valid wrt. invariant loads.
struct SCEVSensitiveParameterRewriter
    : public SCEVRewriteVisitor<SCEVSensitiveParameterRewriter> {
  ValueToValueMap &VMap;

public:
  SCEVSensitiveParameterRewriter(ValueToValueMap &VMap, ScalarEvolution &SE)
      : SCEVRewriteVisitor(SE), VMap(VMap) {}

  static const SCEV *rewrite(const SCEV *E, ScalarEvolution &SE,
                             ValueToValueMap &VMap) {
    SCEVSensitiveParameterRewriter SSPR(VMap, SE);
    return SSPR.visit(E);
  }

  const SCEV *visitAddRecExpr(const SCEVAddRecExpr *E) {
    auto *Start = visit(E->getStart());
    auto *AddRec = SE.getAddRecExpr(SE.getConstant(E->getType(), 0),
                                    visit(E->getStepRecurrence(SE)),
                                    E->getLoop(), SCEV::FlagAnyWrap);
    return SE.getAddExpr(Start, AddRec);
  }

  const SCEV *visitUnknown(const SCEVUnknown *E) {
    if (auto *NewValue = VMap.lookup(E->getValue()))
      return SE.getUnknown(NewValue);
    return E;
  }
};

/// Check whether we should remap a SCEV expression.
struct SCEVFindInsideScop : public SCEVTraversal<SCEVFindInsideScop> {
  ValueToValueMap &VMap;
  bool FoundInside = false;
  Scop *S;

public:
  SCEVFindInsideScop(ValueToValueMap &VMap, ScalarEvolution &SE, Scop *S)
      : SCEVTraversal(*this), VMap(VMap), S(S) {}

  static bool hasVariant(const SCEV *E, ScalarEvolution &SE,
                         ValueToValueMap &VMap, Scop *S) {
    SCEVFindInsideScop SFIS(VMap, SE, S);
    SFIS.visitAll(E);
    return SFIS.FoundInside;
  }

  bool follow(const SCEV *E) {
    if (auto *AddRec = dyn_cast<SCEVAddRecExpr>(E)) {
      FoundInside |= S->getRegion().contains(AddRec->getLoop());
    } else if (auto *Unknown = dyn_cast<SCEVUnknown>(E)) {
      if (Instruction *I = dyn_cast<Instruction>(Unknown->getValue()))
        FoundInside |= S->getRegion().contains(I) && !VMap.count(I);
    }
    return !FoundInside;
  }
  bool isDone() { return FoundInside; }
};
} // namespace

const SCEV *Scop::getRepresentingInvariantLoadSCEV(const SCEV *E) {
  // Check whether it makes sense to rewrite the SCEV.  (ScalarEvolution
  // doesn't like addition between an AddRec and an expression that
  // doesn't have a dominance relationship with it.)
  if (SCEVFindInsideScop::hasVariant(E, *SE, InvEquivClassVMap, this))
    return E;

  // Rewrite SCEV.
  return SCEVSensitiveParameterRewriter::rewrite(E, *SE, InvEquivClassVMap);
}

// This table of function names is used to translate parameter names in more
// human-readable names. This makes it easier to interpret Polly analysis
// results.
StringMap<std::string> KnownNames = {
    {"_Z13get_global_idj", "global_id"},
    {"_Z12get_local_idj", "local_id"},
    {"_Z15get_global_sizej", "global_size"},
    {"_Z14get_local_sizej", "local_size"},
    {"_Z12get_work_dimv", "work_dim"},
    {"_Z17get_global_offsetj", "global_offset"},
    {"_Z12get_group_idj", "group_id"},
    {"_Z14get_num_groupsj", "num_groups"},
};

static std::string getCallParamName(CallInst *Call) {
  std::string Result;
  raw_string_ostream OS(Result);
  std::string Name = Call->getCalledFunction()->getName();

  auto Iterator = KnownNames.find(Name);
  if (Iterator != KnownNames.end())
    Name = "__" + Iterator->getValue();
  OS << Name;
  for (auto &Operand : Call->arg_operands()) {
    ConstantInt *Op = cast<ConstantInt>(&Operand);
    OS << "_" << Op->getValue();
  }
  OS.flush();
  return Result;
}

void Scop::createParameterId(const SCEV *Parameter) {
  assert(Parameters.count(Parameter));
  assert(!ParameterIds.count(Parameter));

  std::string ParameterName = "p_" + std::to_string(getNumParams() - 1);

  if (const SCEVUnknown *ValueParameter = dyn_cast<SCEVUnknown>(Parameter)) {
    Value *Val = ValueParameter->getValue();
    CallInst *Call = dyn_cast<CallInst>(Val);

    if (Call && isConstCall(Call)) {
      ParameterName = getCallParamName(Call);
    } else if (UseInstructionNames) {
      // If this parameter references a specific Value and this value has a name
      // we use this name as it is likely to be unique and more useful than just
      // a number.
      if (Val->hasName())
        ParameterName = Val->getName();
      else if (LoadInst *LI = dyn_cast<LoadInst>(Val)) {
        auto *LoadOrigin = LI->getPointerOperand()->stripInBoundsOffsets();
        if (LoadOrigin->hasName()) {
          ParameterName += "_loaded_from_";
          ParameterName +=
              LI->getPointerOperand()->stripInBoundsOffsets()->getName();
        }
      }
    }

    ParameterName = getIslCompatibleName("", ParameterName, "");
  }

  auto *Id = isl_id_alloc(getIslCtx(), ParameterName.c_str(),
                          const_cast<void *>((const void *)Parameter));
  ParameterIds[Parameter] = Id;
}

void Scop::addParams(const ParameterSetTy &NewParameters) {
  for (const SCEV *Parameter : NewParameters) {
    // Normalize the SCEV to get the representing element for an invariant load.
    Parameter = extractConstantFactor(Parameter, *SE).second;
    Parameter = getRepresentingInvariantLoadSCEV(Parameter);

    if (Parameters.insert(Parameter))
      createParameterId(Parameter);
  }
}

__isl_give isl_id *Scop::getIdForParam(const SCEV *Parameter) {
  // Normalize the SCEV to get the representing element for an invariant load.
  Parameter = getRepresentingInvariantLoadSCEV(Parameter);
  return isl_id_copy(ParameterIds.lookup(Parameter));
}

__isl_give isl_set *
Scop::addNonEmptyDomainConstraints(__isl_take isl_set *C) const {
  isl_set *DomainContext = isl_union_set_params(getDomains());
  return isl_set_intersect_params(C, DomainContext);
}

bool Scop::isDominatedBy(const DominatorTree &DT, BasicBlock *BB) const {
  return DT.dominates(BB, getEntry());
}

void Scop::addUserAssumptions(
    AssumptionCache &AC, DominatorTree &DT, LoopInfo &LI,
    DenseMap<BasicBlock *, isl::set> &InvalidDomainMap) {
  for (auto &Assumption : AC.assumptions()) {
    auto *CI = dyn_cast_or_null<CallInst>(Assumption);
    if (!CI || CI->getNumArgOperands() != 1)
      continue;

    bool InScop = contains(CI);
    if (!InScop && !isDominatedBy(DT, CI->getParent()))
      continue;

    auto *L = LI.getLoopFor(CI->getParent());
    auto *Val = CI->getArgOperand(0);
    ParameterSetTy DetectedParams;
    if (!isAffineConstraint(Val, &R, L, *SE, DetectedParams)) {
      ORE.emit(
          OptimizationRemarkAnalysis(DEBUG_TYPE, "IgnoreUserAssumption", CI)
          << "Non-affine user assumption ignored.");
      continue;
    }

    // Collect all newly introduced parameters.
    ParameterSetTy NewParams;
    for (auto *Param : DetectedParams) {
      Param = extractConstantFactor(Param, *SE).second;
      Param = getRepresentingInvariantLoadSCEV(Param);
      if (Parameters.count(Param))
        continue;
      NewParams.insert(Param);
    }

    SmallVector<isl_set *, 2> ConditionSets;
    auto *TI = InScop ? CI->getParent()->getTerminator() : nullptr;
    auto &Stmt = InScop ? *getStmtFor(CI->getParent()) : *Stmts.begin();
    auto *Dom = InScop ? getDomainConditions(&Stmt) : isl_set_copy(Context);
    bool Valid = buildConditionSets(*this, Stmt.getEntryBlock(), Val, TI, L,
                                    Dom, InvalidDomainMap, ConditionSets);
    isl_set_free(Dom);

    if (!Valid)
      continue;

    isl_set *AssumptionCtx = nullptr;
    if (InScop) {
      AssumptionCtx = isl_set_complement(isl_set_params(ConditionSets[1]));
      isl_set_free(ConditionSets[0]);
    } else {
      AssumptionCtx = isl_set_complement(ConditionSets[1]);
      AssumptionCtx = isl_set_intersect(AssumptionCtx, ConditionSets[0]);
    }

    // Project out newly introduced parameters as they are not otherwise useful.
    if (!NewParams.empty()) {
      for (unsigned u = 0; u < isl_set_n_param(AssumptionCtx); u++) {
        auto *Id = isl_set_get_dim_id(AssumptionCtx, isl_dim_param, u);
        auto *Param = static_cast<const SCEV *>(isl_id_get_user(Id));
        isl_id_free(Id);

        if (!NewParams.count(Param))
          continue;

        AssumptionCtx =
            isl_set_project_out(AssumptionCtx, isl_dim_param, u--, 1);
      }
    }
    ORE.emit(OptimizationRemarkAnalysis(DEBUG_TYPE, "UserAssumption", CI)
             << "Use user assumption: " << stringFromIslObj(AssumptionCtx));
    Context = isl_set_intersect(Context, AssumptionCtx);
  }
}

void Scop::addUserContext() {
  if (UserContextStr.empty())
    return;

  isl_set *UserContext =
      isl_set_read_from_str(getIslCtx(), UserContextStr.c_str());
  isl_space *Space = getParamSpace();
  if (isl_space_dim(Space, isl_dim_param) !=
      isl_set_dim(UserContext, isl_dim_param)) {
    auto SpaceStr = isl_space_to_str(Space);
    errs() << "Error: the context provided in -polly-context has not the same "
           << "number of dimensions than the computed context. Due to this "
           << "mismatch, the -polly-context option is ignored. Please provide "
           << "the context in the parameter space: " << SpaceStr << ".\n";
    free(SpaceStr);
    isl_set_free(UserContext);
    isl_space_free(Space);
    return;
  }

  for (unsigned i = 0; i < isl_space_dim(Space, isl_dim_param); i++) {
    auto *NameContext = isl_set_get_dim_name(Context, isl_dim_param, i);
    auto *NameUserContext = isl_set_get_dim_name(UserContext, isl_dim_param, i);

    if (strcmp(NameContext, NameUserContext) != 0) {
      auto SpaceStr = isl_space_to_str(Space);
      errs() << "Error: the name of dimension " << i
             << " provided in -polly-context "
             << "is '" << NameUserContext << "', but the name in the computed "
             << "context is '" << NameContext
             << "'. Due to this name mismatch, "
             << "the -polly-context option is ignored. Please provide "
             << "the context in the parameter space: " << SpaceStr << ".\n";
      free(SpaceStr);
      isl_set_free(UserContext);
      isl_space_free(Space);
      return;
    }

    UserContext =
        isl_set_set_dim_id(UserContext, isl_dim_param, i,
                           isl_space_get_dim_id(Space, isl_dim_param, i));
  }

  Context = isl_set_intersect(Context, UserContext);
  isl_space_free(Space);
}

void Scop::buildInvariantEquivalenceClasses() {
  DenseMap<std::pair<const SCEV *, Type *>, LoadInst *> EquivClasses;

  const InvariantLoadsSetTy &RIL = getRequiredInvariantLoads();
  for (LoadInst *LInst : RIL) {
    const SCEV *PointerSCEV = SE->getSCEV(LInst->getPointerOperand());

    Type *Ty = LInst->getType();
    LoadInst *&ClassRep = EquivClasses[std::make_pair(PointerSCEV, Ty)];
    if (ClassRep) {
      InvEquivClassVMap[LInst] = ClassRep;
      continue;
    }

    ClassRep = LInst;
    InvariantEquivClasses.emplace_back(
        InvariantEquivClassTy{PointerSCEV, MemoryAccessList(), nullptr, Ty});
  }
}

void Scop::buildContext() {
  isl_space *Space = isl_space_params_alloc(getIslCtx(), 0);
  Context = isl_set_universe(isl_space_copy(Space));
  InvalidContext = isl_set_empty(isl_space_copy(Space));
  AssumedContext = isl_set_universe(Space);
}

void Scop::addParameterBounds() {
  unsigned PDim = 0;
  for (auto *Parameter : Parameters) {
    ConstantRange SRange = SE->getSignedRange(Parameter);
    Context =
        addRangeBoundsToSet(give(Context), SRange, PDim++, isl::dim::param)
            .release();
  }
}

// We use the outermost dimension to generate GPU transfers for Fortran arrays
// even when the array bounds are not known statically. To do so, we need the
// outermost dimension information. We add this into the context so that the
// outermost dimension is available during codegen.
// We currently do not care about dimensions other than the outermost
// dimension since it doesn't affect transfers.
static isl_set *addFortranArrayOutermostDimParams(__isl_give isl_set *Context,
                                                  Scop::array_range Arrays) {

  std::vector<isl_id *> OutermostSizeIds;
  for (auto Array : Arrays) {
    // To check if an array is a Fortran array, we check if it has a isl_pw_aff
    // for its outermost dimension. Fortran arrays will have this since the
    // outermost dimension size can be picked up from their runtime description.
    // TODO: actually need to check if it has a FAD, but for now this works.
    if (Array->getNumberOfDimensions() > 0) {
      isl_pw_aff *PwAff = Array->getDimensionSizePw(0).release();
      if (!PwAff)
        continue;

      isl_id *Id = isl_pw_aff_get_dim_id(PwAff, isl_dim_param, 0);
      isl_pw_aff_free(PwAff);
      assert(Id && "Invalid Id for PwAff expression in Fortran array");
      OutermostSizeIds.push_back(Id);
    }
  }

  const int NumTrueParams = isl_set_dim(Context, isl_dim_param);
  Context = isl_set_add_dims(Context, isl_dim_param, OutermostSizeIds.size());

  for (size_t i = 0; i < OutermostSizeIds.size(); i++) {
    Context = isl_set_set_dim_id(Context, isl_dim_param, NumTrueParams + i,
                                 OutermostSizeIds[i]);
    Context =
        isl_set_lower_bound_si(Context, isl_dim_param, NumTrueParams + i, 0);
  }

  return Context;
}

void Scop::realignParams() {
  if (PollyIgnoreParamBounds)
    return;

  // Add all parameters into a common model.
  isl_space *Space = isl_space_params_alloc(getIslCtx(), ParameterIds.size());

  unsigned PDim = 0;
  for (const auto *Parameter : Parameters) {
    isl_id *id = getIdForParam(Parameter);
    Space = isl_space_set_dim_id(Space, isl_dim_param, PDim++, id);
  }

  // Align the parameters of all data structures to the model.
  Context = isl_set_align_params(Context, Space);

  // Add the outermost dimension of the Fortran arrays into the Context.
  // See the description of the function for more information.
  Context = addFortranArrayOutermostDimParams(Context, arrays());

  // As all parameters are known add bounds to them.
  addParameterBounds();

  for (ScopStmt &Stmt : *this)
    Stmt.realignParams();
  // Simplify the schedule according to the context too.
  Schedule = isl_schedule_gist_domain_params(Schedule, getContext());
}

static __isl_give isl_set *
simplifyAssumptionContext(__isl_take isl_set *AssumptionContext,
                          const Scop &S) {
  // If we have modeled all blocks in the SCoP that have side effects we can
  // simplify the context with the constraints that are needed for anything to
  // be executed at all. However, if we have error blocks in the SCoP we already
  // assumed some parameter combinations cannot occur and removed them from the
  // domains, thus we cannot use the remaining domain to simplify the
  // assumptions.
  if (!S.hasErrorBlock()) {
    isl_set *DomainParameters = isl_union_set_params(S.getDomains());
    AssumptionContext =
        isl_set_gist_params(AssumptionContext, DomainParameters);
  }

  AssumptionContext = isl_set_gist_params(AssumptionContext, S.getContext());
  return AssumptionContext;
}

void Scop::simplifyContexts() {
  // The parameter constraints of the iteration domains give us a set of
  // constraints that need to hold for all cases where at least a single
  // statement iteration is executed in the whole scop. We now simplify the
  // assumed context under the assumption that such constraints hold and at
  // least a single statement iteration is executed. For cases where no
  // statement instances are executed, the assumptions we have taken about
  // the executed code do not matter and can be changed.
  //
  // WARNING: This only holds if the assumptions we have taken do not reduce
  //          the set of statement instances that are executed. Otherwise we
  //          may run into a case where the iteration domains suggest that
  //          for a certain set of parameter constraints no code is executed,
  //          but in the original program some computation would have been
  //          performed. In such a case, modifying the run-time conditions and
  //          possibly influencing the run-time check may cause certain scops
  //          to not be executed.
  //
  // Example:
  //
  //   When delinearizing the following code:
  //
  //     for (long i = 0; i < 100; i++)
  //       for (long j = 0; j < m; j++)
  //         A[i+p][j] = 1.0;
  //
  //   we assume that the condition m <= 0 or (m >= 1 and p >= 0) holds as
  //   otherwise we would access out of bound data. Now, knowing that code is
  //   only executed for the case m >= 0, it is sufficient to assume p >= 0.
  AssumedContext = simplifyAssumptionContext(AssumedContext, *this);
  InvalidContext = isl_set_align_params(InvalidContext, getParamSpace());
}

/// Add the minimal/maximal access in @p Set to @p User.
static isl::stat
buildMinMaxAccess(isl::set Set, Scop::MinMaxVectorTy &MinMaxAccesses, Scop &S) {
  isl::pw_multi_aff MinPMA, MaxPMA;
  isl::pw_aff LastDimAff;
  isl::aff OneAff;
  unsigned Pos;
  isl::ctx Ctx = Set.get_ctx();

  Set = Set.remove_divs();

  if (isl_set_n_basic_set(Set.get()) >= MaxDisjunctsInDomain)
    return isl::stat::error;

  // Restrict the number of parameters involved in the access as the lexmin/
  // lexmax computation will take too long if this number is high.
  //
  // Experiments with a simple test case using an i7 4800MQ:
  //
  //  #Parameters involved | Time (in sec)
  //            6          |     0.01
  //            7          |     0.04
  //            8          |     0.12
  //            9          |     0.40
  //           10          |     1.54
  //           11          |     6.78
  //           12          |    30.38
  //
  if (isl_set_n_param(Set.get()) > RunTimeChecksMaxParameters) {
    unsigned InvolvedParams = 0;
    for (unsigned u = 0, e = isl_set_n_param(Set.get()); u < e; u++)
      if (Set.involves_dims(isl::dim::param, u, 1))
        InvolvedParams++;

    if (InvolvedParams > RunTimeChecksMaxParameters)
      return isl::stat::error;
  }

  if (isl_set_n_basic_set(Set.get()) > RunTimeChecksMaxAccessDisjuncts)
    return isl::stat::error;

  MinPMA = Set.lexmin_pw_multi_aff();
  MaxPMA = Set.lexmax_pw_multi_aff();

  if (isl_ctx_last_error(Ctx.get()) == isl_error_quota)
    return isl::stat::error;

  MinPMA = MinPMA.coalesce();
  MaxPMA = MaxPMA.coalesce();

  // Adjust the last dimension of the maximal access by one as we want to
  // enclose the accessed memory region by MinPMA and MaxPMA. The pointer
  // we test during code generation might now point after the end of the
  // allocated array but we will never dereference it anyway.
  assert(MaxPMA.dim(isl::dim::out) && "Assumed at least one output dimension");
  Pos = MaxPMA.dim(isl::dim::out) - 1;
  LastDimAff = MaxPMA.get_pw_aff(Pos);
  OneAff = isl::aff(isl::local_space(LastDimAff.get_domain_space()));
  OneAff = OneAff.add_constant_si(1);
  LastDimAff = LastDimAff.add(OneAff);
  MaxPMA = MaxPMA.set_pw_aff(Pos, LastDimAff);

  MinMaxAccesses.push_back(std::make_pair(MinPMA.copy(), MaxPMA.copy()));

  return isl::stat::ok;
}

static __isl_give isl_set *getAccessDomain(MemoryAccess *MA) {
  isl_set *Domain = MA->getStatement()->getDomain();
  Domain = isl_set_project_out(Domain, isl_dim_set, 0, isl_set_n_dim(Domain));
  return isl_set_reset_tuple_id(Domain);
}

/// Wrapper function to calculate minimal/maximal accesses to each array.
static bool calculateMinMaxAccess(Scop::AliasGroupTy AliasGroup, Scop &S,
                                  Scop::MinMaxVectorTy &MinMaxAccesses) {

  MinMaxAccesses.reserve(AliasGroup.size());

  isl::union_set Domains = give(S.getDomains());
  isl::union_map Accesses = isl::union_map::empty(give(S.getParamSpace()));

  for (MemoryAccess *MA : AliasGroup)
    Accesses = Accesses.add_map(give(MA->getAccessRelation().release()));

  Accesses = Accesses.intersect_domain(Domains);
  isl::union_set Locations = Accesses.range();
  Locations = Locations.coalesce();
  Locations = Locations.detect_equalities();

  auto Lambda = [&MinMaxAccesses, &S](isl::set Set) -> isl::stat {
    return buildMinMaxAccess(Set, MinMaxAccesses, S);
  };
  return Locations.foreach_set(Lambda) == isl::stat::ok;
}

/// Helper to treat non-affine regions and basic blocks the same.
///
///{

/// Return the block that is the representing block for @p RN.
static inline BasicBlock *getRegionNodeBasicBlock(RegionNode *RN) {
  return RN->isSubRegion() ? RN->getNodeAs<Region>()->getEntry()
                           : RN->getNodeAs<BasicBlock>();
}

/// Return the @p idx'th block that is executed after @p RN.
static inline BasicBlock *
getRegionNodeSuccessor(RegionNode *RN, TerminatorInst *TI, unsigned idx) {
  if (RN->isSubRegion()) {
    assert(idx == 0);
    return RN->getNodeAs<Region>()->getExit();
  }
  return TI->getSuccessor(idx);
}

/// Return the smallest loop surrounding @p RN.
static inline Loop *getRegionNodeLoop(RegionNode *RN, LoopInfo &LI) {
  if (!RN->isSubRegion()) {
    BasicBlock *BB = RN->getNodeAs<BasicBlock>();
    Loop *L = LI.getLoopFor(BB);

    // Unreachable statements are not considered to belong to a LLVM loop, as
    // they are not part of an actual loop in the control flow graph.
    // Nevertheless, we handle certain unreachable statements that are common
    // when modeling run-time bounds checks as being part of the loop to be
    // able to model them and to later eliminate the run-time bounds checks.
    //
    // Specifically, for basic blocks that terminate in an unreachable and
    // where the immediate predecessor is part of a loop, we assume these
    // basic blocks belong to the loop the predecessor belongs to. This
    // allows us to model the following code.
    //
    // for (i = 0; i < N; i++) {
    //   if (i > 1024)
    //     abort();            <- this abort might be translated to an
    //                            unreachable
    //
    //   A[i] = ...
    // }
    if (!L && isa<UnreachableInst>(BB->getTerminator()) && BB->getPrevNode())
      L = LI.getLoopFor(BB->getPrevNode());
    return L;
  }

  Region *NonAffineSubRegion = RN->getNodeAs<Region>();
  Loop *L = LI.getLoopFor(NonAffineSubRegion->getEntry());
  while (L && NonAffineSubRegion->contains(L))
    L = L->getParentLoop();
  return L;
}

/// Get the number of blocks in @p L.
///
/// The number of blocks in a loop are the number of basic blocks actually
/// belonging to the loop, as well as all single basic blocks that the loop
/// exits to and which terminate in an unreachable instruction. We do not
/// allow such basic blocks in the exit of a scop, hence they belong to the
/// scop and represent run-time conditions which we want to model and
/// subsequently speculate away.
///
/// @see getRegionNodeLoop for additional details.
unsigned getNumBlocksInLoop(Loop *L) {
  unsigned NumBlocks = L->getNumBlocks();
  SmallVector<llvm::BasicBlock *, 4> ExitBlocks;
  L->getExitBlocks(ExitBlocks);

  for (auto ExitBlock : ExitBlocks) {
    if (isa<UnreachableInst>(ExitBlock->getTerminator()))
      NumBlocks++;
  }
  return NumBlocks;
}

static inline unsigned getNumBlocksInRegionNode(RegionNode *RN) {
  if (!RN->isSubRegion())
    return 1;

  Region *R = RN->getNodeAs<Region>();
  return std::distance(R->block_begin(), R->block_end());
}

static bool containsErrorBlock(RegionNode *RN, const Region &R, LoopInfo &LI,
                               const DominatorTree &DT) {
  if (!RN->isSubRegion())
    return isErrorBlock(*RN->getNodeAs<BasicBlock>(), R, LI, DT);
  for (BasicBlock *BB : RN->getNodeAs<Region>()->blocks())
    if (isErrorBlock(*BB, R, LI, DT))
      return true;
  return false;
}

///}

static inline __isl_give isl_set *addDomainDimId(__isl_take isl_set *Domain,
                                                 unsigned Dim, Loop *L) {
  Domain = isl_set_lower_bound_si(Domain, isl_dim_set, Dim, -1);
  isl_id *DimId =
      isl_id_alloc(isl_set_get_ctx(Domain), nullptr, static_cast<void *>(L));
  return isl_set_set_dim_id(Domain, isl_dim_set, Dim, DimId);
}

__isl_give isl_set *Scop::getDomainConditions(const ScopStmt *Stmt) const {
  return getDomainConditions(Stmt->getEntryBlock());
}

__isl_give isl_set *Scop::getDomainConditions(BasicBlock *BB) const {
  auto DIt = DomainMap.find(BB);
  if (DIt != DomainMap.end())
    return DIt->getSecond().copy();

  auto &RI = *R.getRegionInfo();
  auto *BBR = RI.getRegionFor(BB);
  while (BBR->getEntry() == BB)
    BBR = BBR->getParent();
  return getDomainConditions(BBR->getEntry());
}

bool Scop::buildDomains(Region *R, DominatorTree &DT, LoopInfo &LI,
                        DenseMap<BasicBlock *, isl::set> &InvalidDomainMap) {

  bool IsOnlyNonAffineRegion = isNonAffineSubRegion(R);
  auto *EntryBB = R->getEntry();
  auto *L = IsOnlyNonAffineRegion ? nullptr : LI.getLoopFor(EntryBB);
  int LD = getRelativeLoopDepth(L);
  auto *S = isl_set_universe(isl_space_set_alloc(getIslCtx(), 0, LD + 1));

  while (LD-- >= 0) {
    S = addDomainDimId(S, LD + 1, L);
    L = L->getParentLoop();
  }

  InvalidDomainMap[EntryBB] = isl::manage(isl_set_empty(isl_set_get_space(S)));
  DomainMap[EntryBB] = isl::manage(S);

  if (IsOnlyNonAffineRegion)
    return !containsErrorBlock(R->getNode(), *R, LI, DT);

  if (!buildDomainsWithBranchConstraints(R, DT, LI, InvalidDomainMap))
    return false;

  if (!propagateDomainConstraints(R, DT, LI, InvalidDomainMap))
    return false;

  // Error blocks and blocks dominated by them have been assumed to never be
  // executed. Representing them in the Scop does not add any value. In fact,
  // it is likely to cause issues during construction of the ScopStmts. The
  // contents of error blocks have not been verified to be expressible and
  // will cause problems when building up a ScopStmt for them.
  // Furthermore, basic blocks dominated by error blocks may reference
  // instructions in the error block which, if the error block is not modeled,
  // can themselves not be constructed properly. To this end we will replace
  // the domains of error blocks and those only reachable via error blocks
  // with an empty set. Additionally, we will record for each block under which
  // parameter combination it would be reached via an error block in its
  // InvalidDomain. This information is needed during load hoisting.
  if (!propagateInvalidStmtDomains(R, DT, LI, InvalidDomainMap))
    return false;

  return true;
}

/// Adjust the dimensions of @p Dom that was constructed for @p OldL
///        to be compatible to domains constructed for loop @p NewL.
///
/// This function assumes @p NewL and @p OldL are equal or there is a CFG
/// edge from @p OldL to @p NewL.
static __isl_give isl_set *adjustDomainDimensions(Scop &S,
                                                  __isl_take isl_set *Dom,
                                                  Loop *OldL, Loop *NewL) {

  // If the loops are the same there is nothing to do.
  if (NewL == OldL)
    return Dom;

  int OldDepth = S.getRelativeLoopDepth(OldL);
  int NewDepth = S.getRelativeLoopDepth(NewL);
  // If both loops are non-affine loops there is nothing to do.
  if (OldDepth == -1 && NewDepth == -1)
    return Dom;

  // Distinguish three cases:
  //   1) The depth is the same but the loops are not.
  //      => One loop was left one was entered.
  //   2) The depth increased from OldL to NewL.
  //      => One loop was entered, none was left.
  //   3) The depth decreased from OldL to NewL.
  //      => Loops were left were difference of the depths defines how many.
  if (OldDepth == NewDepth) {
    assert(OldL->getParentLoop() == NewL->getParentLoop());
    Dom = isl_set_project_out(Dom, isl_dim_set, NewDepth, 1);
    Dom = isl_set_add_dims(Dom, isl_dim_set, 1);
    Dom = addDomainDimId(Dom, NewDepth, NewL);
  } else if (OldDepth < NewDepth) {
    assert(OldDepth + 1 == NewDepth);
    auto &R = S.getRegion();
    (void)R;
    assert(NewL->getParentLoop() == OldL ||
           ((!OldL || !R.contains(OldL)) && R.contains(NewL)));
    Dom = isl_set_add_dims(Dom, isl_dim_set, 1);
    Dom = addDomainDimId(Dom, NewDepth, NewL);
  } else {
    assert(OldDepth > NewDepth);
    int Diff = OldDepth - NewDepth;
    int NumDim = isl_set_n_dim(Dom);
    assert(NumDim >= Diff);
    Dom = isl_set_project_out(Dom, isl_dim_set, NumDim - Diff, Diff);
  }

  return Dom;
}

bool Scop::propagateInvalidStmtDomains(
    Region *R, DominatorTree &DT, LoopInfo &LI,
    DenseMap<BasicBlock *, isl::set> &InvalidDomainMap) {

  ReversePostOrderTraversal<Region *> RTraversal(R);
  for (auto *RN : RTraversal) {

    // Recurse for affine subregions but go on for basic blocks and non-affine
    // subregions.
    if (RN->isSubRegion()) {
      Region *SubRegion = RN->getNodeAs<Region>();
      if (!isNonAffineSubRegion(SubRegion)) {
        propagateInvalidStmtDomains(SubRegion, DT, LI, InvalidDomainMap);
        continue;
      }
    }

    bool ContainsErrorBlock = containsErrorBlock(RN, getRegion(), LI, DT);
    BasicBlock *BB = getRegionNodeBasicBlock(RN);
    isl::set &Domain = DomainMap[BB];
    assert(Domain && "Cannot propagate a nullptr");

    isl::set InvalidDomain = InvalidDomainMap[BB];

    bool IsInvalidBlock = ContainsErrorBlock || Domain.is_subset(InvalidDomain);

    if (!IsInvalidBlock) {
      InvalidDomain = InvalidDomain.intersect(Domain);
    } else {
      InvalidDomain = Domain;
      isl::set DomPar = Domain.params();
      recordAssumption(ERRORBLOCK, DomPar.release(),
                       BB->getTerminator()->getDebugLoc(), AS_RESTRICTION);
      Domain = nullptr;
    }

    if (InvalidDomain.is_empty()) {
      InvalidDomainMap[BB] = InvalidDomain;
      continue;
    }

    auto *BBLoop = getRegionNodeLoop(RN, LI);
    auto *TI = BB->getTerminator();
    unsigned NumSuccs = RN->isSubRegion() ? 1 : TI->getNumSuccessors();
    for (unsigned u = 0; u < NumSuccs; u++) {
      auto *SuccBB = getRegionNodeSuccessor(RN, TI, u);

      // Skip successors outside the SCoP.
      if (!contains(SuccBB))
        continue;

      // Skip backedges.
      if (DT.dominates(SuccBB, BB))
        continue;

      Loop *SuccBBLoop = getFirstNonBoxedLoopFor(SuccBB, LI, getBoxedLoops());

      auto *AdjustedInvalidDomain = adjustDomainDimensions(
          *this, InvalidDomain.copy(), BBLoop, SuccBBLoop);

      auto *SuccInvalidDomain = InvalidDomainMap[SuccBB].copy();
      SuccInvalidDomain =
          isl_set_union(SuccInvalidDomain, AdjustedInvalidDomain);
      SuccInvalidDomain = isl_set_coalesce(SuccInvalidDomain);
      unsigned NumConjucts = isl_set_n_basic_set(SuccInvalidDomain);

      InvalidDomainMap[SuccBB] = isl::manage(SuccInvalidDomain);

      // Check if the maximal number of domain disjunctions was reached.
      // In case this happens we will bail.
      if (NumConjucts < MaxDisjunctsInDomain)
        continue;

      InvalidDomainMap.erase(BB);
      invalidate(COMPLEXITY, TI->getDebugLoc(), TI->getParent());
      return false;
    }

    InvalidDomainMap[BB] = InvalidDomain;
  }

  return true;
}

void Scop::propagateDomainConstraintsToRegionExit(
    BasicBlock *BB, Loop *BBLoop,
    SmallPtrSetImpl<BasicBlock *> &FinishedExitBlocks, LoopInfo &LI,
    DenseMap<BasicBlock *, isl::set> &InvalidDomainMap) {

  // Check if the block @p BB is the entry of a region. If so we propagate it's
  // domain to the exit block of the region. Otherwise we are done.
  auto *RI = R.getRegionInfo();
  auto *BBReg = RI ? RI->getRegionFor(BB) : nullptr;
  auto *ExitBB = BBReg ? BBReg->getExit() : nullptr;
  if (!BBReg || BBReg->getEntry() != BB || !contains(ExitBB))
    return;

  // Do not propagate the domain if there is a loop backedge inside the region
  // that would prevent the exit block from being executed.
  auto *L = BBLoop;
  while (L && contains(L)) {
    SmallVector<BasicBlock *, 4> LatchBBs;
    BBLoop->getLoopLatches(LatchBBs);
    for (auto *LatchBB : LatchBBs)
      if (BB != LatchBB && BBReg->contains(LatchBB))
        return;
    L = L->getParentLoop();
  }

  isl::set Domain = DomainMap[BB];
  assert(Domain && "Cannot propagate a nullptr");

  Loop *ExitBBLoop = getFirstNonBoxedLoopFor(ExitBB, LI, getBoxedLoops());

  // Since the dimensions of @p BB and @p ExitBB might be different we have to
  // adjust the domain before we can propagate it.
  isl::set AdjustedDomain = isl::manage(
      adjustDomainDimensions(*this, Domain.copy(), BBLoop, ExitBBLoop));
  isl::set &ExitDomain = DomainMap[ExitBB];

  // If the exit domain is not yet created we set it otherwise we "add" the
  // current domain.
  ExitDomain = ExitDomain ? AdjustedDomain.unite(ExitDomain) : AdjustedDomain;

  // Initialize the invalid domain.
  InvalidDomainMap[ExitBB] = ExitDomain.empty(ExitDomain.get_space());

  FinishedExitBlocks.insert(ExitBB);
}

bool Scop::buildDomainsWithBranchConstraints(
    Region *R, DominatorTree &DT, LoopInfo &LI,
    DenseMap<BasicBlock *, isl::set> &InvalidDomainMap) {

  // To create the domain for each block in R we iterate over all blocks and
  // subregions in R and propagate the conditions under which the current region
  // element is executed. To this end we iterate in reverse post order over R as
  // it ensures that we first visit all predecessors of a region node (either a
  // basic block or a subregion) before we visit the region node itself.
  // Initially, only the domain for the SCoP region entry block is set and from
  // there we propagate the current domain to all successors, however we add the
  // condition that the successor is actually executed next.
  // As we are only interested in non-loop carried constraints here we can
  // simply skip loop back edges.

  SmallPtrSet<BasicBlock *, 8> FinishedExitBlocks;
  ReversePostOrderTraversal<Region *> RTraversal(R);
  for (auto *RN : RTraversal) {

    // Recurse for affine subregions but go on for basic blocks and non-affine
    // subregions.
    if (RN->isSubRegion()) {
      Region *SubRegion = RN->getNodeAs<Region>();
      if (!isNonAffineSubRegion(SubRegion)) {
        if (!buildDomainsWithBranchConstraints(SubRegion, DT, LI,
                                               InvalidDomainMap))
          return false;
        continue;
      }
    }

    if (containsErrorBlock(RN, getRegion(), LI, DT))
      HasErrorBlock = true;

    BasicBlock *BB = getRegionNodeBasicBlock(RN);
    TerminatorInst *TI = BB->getTerminator();

    if (isa<UnreachableInst>(TI))
      continue;

    isl::set Domain = DomainMap.lookup(BB);
    if (!Domain)
      continue;
    MaxLoopDepth = std::max(MaxLoopDepth, isl_set_n_dim(Domain.get()));

    auto *BBLoop = getRegionNodeLoop(RN, LI);
    // Propagate the domain from BB directly to blocks that have a superset
    // domain, at the moment only region exit nodes of regions that start in BB.
    propagateDomainConstraintsToRegionExit(BB, BBLoop, FinishedExitBlocks, LI,
                                           InvalidDomainMap);

    // If all successors of BB have been set a domain through the propagation
    // above we do not need to build condition sets but can just skip this
    // block. However, it is important to note that this is a local property
    // with regards to the region @p R. To this end FinishedExitBlocks is a
    // local variable.
    auto IsFinishedRegionExit = [&FinishedExitBlocks](BasicBlock *SuccBB) {
      return FinishedExitBlocks.count(SuccBB);
    };
    if (std::all_of(succ_begin(BB), succ_end(BB), IsFinishedRegionExit))
      continue;

    // Build the condition sets for the successor nodes of the current region
    // node. If it is a non-affine subregion we will always execute the single
    // exit node, hence the single entry node domain is the condition set. For
    // basic blocks we use the helper function buildConditionSets.
    SmallVector<isl_set *, 8> ConditionSets;
    if (RN->isSubRegion())
      ConditionSets.push_back(Domain.copy());
    else if (!buildConditionSets(*this, BB, TI, BBLoop, Domain.get(),
                                 InvalidDomainMap, ConditionSets))
      return false;

    // Now iterate over the successors and set their initial domain based on
    // their condition set. We skip back edges here and have to be careful when
    // we leave a loop not to keep constraints over a dimension that doesn't
    // exist anymore.
    assert(RN->isSubRegion() || TI->getNumSuccessors() == ConditionSets.size());
    for (unsigned u = 0, e = ConditionSets.size(); u < e; u++) {
      isl::set CondSet = isl::manage(ConditionSets[u]);
      BasicBlock *SuccBB = getRegionNodeSuccessor(RN, TI, u);

      // Skip blocks outside the region.
      if (!contains(SuccBB))
        continue;

      // If we propagate the domain of some block to "SuccBB" we do not have to
      // adjust the domain.
      if (FinishedExitBlocks.count(SuccBB))
        continue;

      // Skip back edges.
      if (DT.dominates(SuccBB, BB))
        continue;

      Loop *SuccBBLoop = getFirstNonBoxedLoopFor(SuccBB, LI, getBoxedLoops());

      CondSet = isl::manage(
          adjustDomainDimensions(*this, CondSet.copy(), BBLoop, SuccBBLoop));

      // Set the domain for the successor or merge it with an existing domain in
      // case there are multiple paths (without loop back edges) to the
      // successor block.
      isl::set &SuccDomain = DomainMap[SuccBB];

      if (SuccDomain) {
        SuccDomain = SuccDomain.unite(CondSet).coalesce();
      } else {
        // Initialize the invalid domain.
        InvalidDomainMap[SuccBB] = CondSet.empty(CondSet.get_space());
        SuccDomain = CondSet;
      }

      SuccDomain = SuccDomain.detect_equalities();

      // Check if the maximal number of domain disjunctions was reached.
      // In case this happens we will clean up and bail.
      if (isl_set_n_basic_set(SuccDomain.get()) < MaxDisjunctsInDomain)
        continue;

      invalidate(COMPLEXITY, DebugLoc());
      while (++u < ConditionSets.size())
        isl_set_free(ConditionSets[u]);
      return false;
    }
  }

  return true;
}

__isl_give isl_set *
Scop::getPredecessorDomainConstraints(BasicBlock *BB,
                                      __isl_keep isl_set *Domain,
                                      DominatorTree &DT, LoopInfo &LI) {
  // If @p BB is the ScopEntry we are done
  if (R.getEntry() == BB)
    return isl_set_universe(isl_set_get_space(Domain));

  // The region info of this function.
  auto &RI = *R.getRegionInfo();

  Loop *BBLoop = getFirstNonBoxedLoopFor(BB, LI, getBoxedLoops());

  // A domain to collect all predecessor domains, thus all conditions under
  // which the block is executed. To this end we start with the empty domain.
  isl_set *PredDom = isl_set_empty(isl_set_get_space(Domain));

  // Set of regions of which the entry block domain has been propagated to BB.
  // all predecessors inside any of the regions can be skipped.
  SmallSet<Region *, 8> PropagatedRegions;

  for (auto *PredBB : predecessors(BB)) {
    // Skip backedges.
    if (DT.dominates(BB, PredBB))
      continue;

    // If the predecessor is in a region we used for propagation we can skip it.
    auto PredBBInRegion = [PredBB](Region *PR) { return PR->contains(PredBB); };
    if (std::any_of(PropagatedRegions.begin(), PropagatedRegions.end(),
                    PredBBInRegion)) {
      continue;
    }

    // Check if there is a valid region we can use for propagation, thus look
    // for a region that contains the predecessor and has @p BB as exit block.
    auto *PredR = RI.getRegionFor(PredBB);
    while (PredR->getExit() != BB && !PredR->contains(BB))
      PredR->getParent();

    // If a valid region for propagation was found use the entry of that region
    // for propagation, otherwise the PredBB directly.
    if (PredR->getExit() == BB) {
      PredBB = PredR->getEntry();
      PropagatedRegions.insert(PredR);
    }

    auto *PredBBDom = getDomainConditions(PredBB);
    Loop *PredBBLoop = getFirstNonBoxedLoopFor(PredBB, LI, getBoxedLoops());

    PredBBDom = adjustDomainDimensions(*this, PredBBDom, PredBBLoop, BBLoop);

    PredDom = isl_set_union(PredDom, PredBBDom);
  }

  return PredDom;
}

bool Scop::propagateDomainConstraints(
    Region *R, DominatorTree &DT, LoopInfo &LI,
    DenseMap<BasicBlock *, isl::set> &InvalidDomainMap) {
  // Iterate over the region R and propagate the domain constrains from the
  // predecessors to the current node. In contrast to the
  // buildDomainsWithBranchConstraints function, this one will pull the domain
  // information from the predecessors instead of pushing it to the successors.
  // Additionally, we assume the domains to be already present in the domain
  // map here. However, we iterate again in reverse post order so we know all
  // predecessors have been visited before a block or non-affine subregion is
  // visited.

  ReversePostOrderTraversal<Region *> RTraversal(R);
  for (auto *RN : RTraversal) {

    // Recurse for affine subregions but go on for basic blocks and non-affine
    // subregions.
    if (RN->isSubRegion()) {
      Region *SubRegion = RN->getNodeAs<Region>();
      if (!isNonAffineSubRegion(SubRegion)) {
        if (!propagateDomainConstraints(SubRegion, DT, LI, InvalidDomainMap))
          return false;
        continue;
      }
    }

    BasicBlock *BB = getRegionNodeBasicBlock(RN);
    isl::set &Domain = DomainMap[BB];
    assert(Domain);

    // Under the union of all predecessor conditions we can reach this block.
    isl::set PredDom =
        isl::manage(getPredecessorDomainConstraints(BB, Domain.get(), DT, LI));
    Domain = Domain.intersect(PredDom).coalesce();
    Domain = Domain.align_params(isl::manage(getParamSpace()));

    Loop *BBLoop = getRegionNodeLoop(RN, LI);
    if (BBLoop && BBLoop->getHeader() == BB && contains(BBLoop))
      if (!addLoopBoundsToHeaderDomain(BBLoop, LI, InvalidDomainMap))
        return false;
  }

  return true;
}

/// Create a map to map from a given iteration to a subsequent iteration.
///
/// This map maps from SetSpace -> SetSpace where the dimensions @p Dim
/// is incremented by one and all other dimensions are equal, e.g.,
///             [i0, i1, i2, i3] -> [i0, i1, i2 + 1, i3]
///
/// if @p Dim is 2 and @p SetSpace has 4 dimensions.
static __isl_give isl_map *
createNextIterationMap(__isl_take isl_space *SetSpace, unsigned Dim) {
  auto *MapSpace = isl_space_map_from_set(SetSpace);
  auto *NextIterationMap = isl_map_universe(isl_space_copy(MapSpace));
  for (unsigned u = 0; u < isl_map_dim(NextIterationMap, isl_dim_in); u++)
    if (u != Dim)
      NextIterationMap =
          isl_map_equate(NextIterationMap, isl_dim_in, u, isl_dim_out, u);
  auto *C = isl_constraint_alloc_equality(isl_local_space_from_space(MapSpace));
  C = isl_constraint_set_constant_si(C, 1);
  C = isl_constraint_set_coefficient_si(C, isl_dim_in, Dim, 1);
  C = isl_constraint_set_coefficient_si(C, isl_dim_out, Dim, -1);
  NextIterationMap = isl_map_add_constraint(NextIterationMap, C);
  return NextIterationMap;
}

bool Scop::addLoopBoundsToHeaderDomain(
    Loop *L, LoopInfo &LI, DenseMap<BasicBlock *, isl::set> &InvalidDomainMap) {
  int LoopDepth = getRelativeLoopDepth(L);
  assert(LoopDepth >= 0 && "Loop in region should have at least depth one");

  BasicBlock *HeaderBB = L->getHeader();
  assert(DomainMap.count(HeaderBB));
  isl::set &HeaderBBDom = DomainMap[HeaderBB];

  isl::map NextIterationMap = isl::manage(
      createNextIterationMap(HeaderBBDom.get_space().release(), LoopDepth));

  isl::set UnionBackedgeCondition = HeaderBBDom.empty(HeaderBBDom.get_space());

  SmallVector<llvm::BasicBlock *, 4> LatchBlocks;
  L->getLoopLatches(LatchBlocks);

  for (BasicBlock *LatchBB : LatchBlocks) {

    // If the latch is only reachable via error statements we skip it.
    isl::set LatchBBDom = DomainMap.lookup(LatchBB);
    if (!LatchBBDom)
      continue;

    isl::set BackedgeCondition = nullptr;

    TerminatorInst *TI = LatchBB->getTerminator();
    BranchInst *BI = dyn_cast<BranchInst>(TI);
    assert(BI && "Only branch instructions allowed in loop latches");

    if (BI->isUnconditional())
      BackedgeCondition = LatchBBDom;
    else {
      SmallVector<isl_set *, 8> ConditionSets;
      int idx = BI->getSuccessor(0) != HeaderBB;
      if (!buildConditionSets(*this, LatchBB, TI, L, LatchBBDom.get(),
                              InvalidDomainMap, ConditionSets))
        return false;

      // Free the non back edge condition set as we do not need it.
      isl_set_free(ConditionSets[1 - idx]);

      BackedgeCondition = isl::manage(ConditionSets[idx]);
    }

    int LatchLoopDepth = getRelativeLoopDepth(LI.getLoopFor(LatchBB));
    assert(LatchLoopDepth >= LoopDepth);
    BackedgeCondition = BackedgeCondition.project_out(
        isl::dim::set, LoopDepth + 1, LatchLoopDepth - LoopDepth);
    UnionBackedgeCondition = UnionBackedgeCondition.unite(BackedgeCondition);
  }

  isl::map ForwardMap = ForwardMap.lex_le(HeaderBBDom.get_space());
  for (int i = 0; i < LoopDepth; i++)
    ForwardMap = ForwardMap.equate(isl::dim::in, i, isl::dim::out, i);

  isl::set UnionBackedgeConditionComplement =
      UnionBackedgeCondition.complement();
  UnionBackedgeConditionComplement =
      UnionBackedgeConditionComplement.lower_bound_si(isl::dim::set, LoopDepth,
                                                      0);
  UnionBackedgeConditionComplement =
      UnionBackedgeConditionComplement.apply(ForwardMap);
  HeaderBBDom = HeaderBBDom.subtract(UnionBackedgeConditionComplement);
  HeaderBBDom = HeaderBBDom.apply(NextIterationMap);

  auto Parts = partitionSetParts(HeaderBBDom.copy(), LoopDepth);
  HeaderBBDom = isl::manage(Parts.second);

  // Check if there is a <nsw> tagged AddRec for this loop and if so do not add
  // the bounded assumptions to the context as they are already implied by the
  // <nsw> tag.
  if (Affinator.hasNSWAddRecForLoop(L)) {
    isl_set_free(Parts.first);
    return true;
  }

  isl_set *UnboundedCtx = isl_set_params(Parts.first);
  recordAssumption(INFINITELOOP, UnboundedCtx,
                   HeaderBB->getTerminator()->getDebugLoc(), AS_RESTRICTION);
  return true;
}

MemoryAccess *Scop::lookupBasePtrAccess(MemoryAccess *MA) {
  Value *PointerBase = MA->getOriginalBaseAddr();

  auto *PointerBaseInst = dyn_cast<Instruction>(PointerBase);
  if (!PointerBaseInst)
    return nullptr;

  auto *BasePtrStmt = getStmtFor(PointerBaseInst);
  if (!BasePtrStmt)
    return nullptr;

  return BasePtrStmt->getArrayAccessOrNULLFor(PointerBaseInst);
}

bool Scop::hasNonHoistableBasePtrInScop(MemoryAccess *MA,
                                        isl::union_map Writes) {
  if (auto *BasePtrMA = lookupBasePtrAccess(MA)) {
    return getNonHoistableCtx(BasePtrMA, Writes).is_null();
  }

  Value *BaseAddr = MA->getOriginalBaseAddr();
  if (auto *BasePtrInst = dyn_cast<Instruction>(BaseAddr))
    if (!isa<LoadInst>(BasePtrInst))
      return contains(BasePtrInst);

  return false;
}

bool Scop::buildAliasChecks(AliasAnalysis &AA) {
  if (!PollyUseRuntimeAliasChecks)
    return true;

  if (buildAliasGroups(AA)) {
    // Aliasing assumptions do not go through addAssumption but we still want to
    // collect statistics so we do it here explicitly.
    if (MinMaxAliasGroups.size())
      AssumptionsAliasing++;
    return true;
  }

  // If a problem occurs while building the alias groups we need to delete
  // this SCoP and pretend it wasn't valid in the first place. To this end
  // we make the assumed context infeasible.
  invalidate(ALIASING, DebugLoc());

  DEBUG(dbgs() << "\n\nNOTE: Run time checks for " << getNameStr()
               << " could not be created as the number of parameters involved "
                  "is too high. The SCoP will be "
                  "dismissed.\nUse:\n\t--polly-rtc-max-parameters=X\nto adjust "
                  "the maximal number of parameters but be advised that the "
                  "compile time might increase exponentially.\n\n");
  return false;
}

std::tuple<Scop::AliasGroupVectorTy, DenseSet<const ScopArrayInfo *>>
Scop::buildAliasGroupsForAccesses(AliasAnalysis &AA) {
  AliasSetTracker AST(AA);

  DenseMap<Value *, MemoryAccess *> PtrToAcc;
  DenseSet<const ScopArrayInfo *> HasWriteAccess;
  for (ScopStmt &Stmt : *this) {

    isl_set *StmtDomain = Stmt.getDomain();
    bool StmtDomainEmpty = isl_set_is_empty(StmtDomain);
    isl_set_free(StmtDomain);

    // Statements with an empty domain will never be executed.
    if (StmtDomainEmpty)
      continue;

    for (MemoryAccess *MA : Stmt) {
      if (MA->isScalarKind())
        continue;
      if (!MA->isRead())
        HasWriteAccess.insert(MA->getScopArrayInfo());
      MemAccInst Acc(MA->getAccessInstruction());
      if (MA->isRead() && isa<MemTransferInst>(Acc))
        PtrToAcc[cast<MemTransferInst>(Acc)->getRawSource()] = MA;
      else
        PtrToAcc[Acc.getPointerOperand()] = MA;
      AST.add(Acc);
    }
  }

  AliasGroupVectorTy AliasGroups;
  for (AliasSet &AS : AST) {
    if (AS.isMustAlias() || AS.isForwardingAliasSet())
      continue;
    AliasGroupTy AG;
    for (auto &PR : AS)
      AG.push_back(PtrToAcc[PR.getValue()]);
    if (AG.size() < 2)
      continue;
    AliasGroups.push_back(std::move(AG));
  }

  return std::make_tuple(AliasGroups, HasWriteAccess);
}

void Scop::splitAliasGroupsByDomain(AliasGroupVectorTy &AliasGroups) {
  for (unsigned u = 0; u < AliasGroups.size(); u++) {
    AliasGroupTy NewAG;
    AliasGroupTy &AG = AliasGroups[u];
    AliasGroupTy::iterator AGI = AG.begin();
    isl_set *AGDomain = getAccessDomain(*AGI);
    while (AGI != AG.end()) {
      MemoryAccess *MA = *AGI;
      isl_set *MADomain = getAccessDomain(MA);
      if (isl_set_is_disjoint(AGDomain, MADomain)) {
        NewAG.push_back(MA);
        AGI = AG.erase(AGI);
        isl_set_free(MADomain);
      } else {
        AGDomain = isl_set_union(AGDomain, MADomain);
        AGI++;
      }
    }
    if (NewAG.size() > 1)
      AliasGroups.push_back(std::move(NewAG));
    isl_set_free(AGDomain);
  }
}

bool Scop::buildAliasGroups(AliasAnalysis &AA) {
  // To create sound alias checks we perform the following steps:
  //   o) We partition each group into read only and non read only accesses.
  //   o) For each group with more than one base pointer we then compute minimal
  //      and maximal accesses to each array of a group in read only and non
  //      read only partitions separately.
  AliasGroupVectorTy AliasGroups;
  DenseSet<const ScopArrayInfo *> HasWriteAccess;

  std::tie(AliasGroups, HasWriteAccess) = buildAliasGroupsForAccesses(AA);

  splitAliasGroupsByDomain(AliasGroups);

  for (AliasGroupTy &AG : AliasGroups) {
    if (!hasFeasibleRuntimeContext())
      return false;

    {
      IslMaxOperationsGuard MaxOpGuard(getIslCtx(), OptComputeOut);
      bool Valid = buildAliasGroup(AG, HasWriteAccess);
      if (!Valid)
        return false;
    }
    if (isl_ctx_last_error(getIslCtx()) == isl_error_quota) {
      invalidate(COMPLEXITY, DebugLoc());
      return false;
    }
  }

  return true;
}

bool Scop::buildAliasGroup(Scop::AliasGroupTy &AliasGroup,
                           DenseSet<const ScopArrayInfo *> HasWriteAccess) {
  AliasGroupTy ReadOnlyAccesses;
  AliasGroupTy ReadWriteAccesses;
  SmallPtrSet<const ScopArrayInfo *, 4> ReadWriteArrays;
  SmallPtrSet<const ScopArrayInfo *, 4> ReadOnlyArrays;

  if (AliasGroup.size() < 2)
    return true;

  for (MemoryAccess *Access : AliasGroup) {
    ORE.emit(OptimizationRemarkAnalysis(DEBUG_TYPE, "PossibleAlias",
                                        Access->getAccessInstruction())
             << "Possibly aliasing pointer, use restrict keyword.");
    const ScopArrayInfo *Array = Access->getScopArrayInfo();
    if (HasWriteAccess.count(Array)) {
      ReadWriteArrays.insert(Array);
      ReadWriteAccesses.push_back(Access);
    } else {
      ReadOnlyArrays.insert(Array);
      ReadOnlyAccesses.push_back(Access);
    }
  }

  // If there are no read-only pointers, and less than two read-write pointers,
  // no alias check is needed.
  if (ReadOnlyAccesses.empty() && ReadWriteArrays.size() <= 1)
    return true;

  // If there is no read-write pointer, no alias check is needed.
  if (ReadWriteArrays.empty())
    return true;

  // For non-affine accesses, no alias check can be generated as we cannot
  // compute a sufficiently tight lower and upper bound: bail out.
  for (MemoryAccess *MA : AliasGroup) {
    if (!MA->isAffine()) {
      invalidate(ALIASING, MA->getAccessInstruction()->getDebugLoc(),
                 MA->getAccessInstruction()->getParent());
      return false;
    }
  }

  // Ensure that for all memory accesses for which we generate alias checks,
  // their base pointers are available.
  for (MemoryAccess *MA : AliasGroup) {
    if (MemoryAccess *BasePtrMA = lookupBasePtrAccess(MA))
      addRequiredInvariantLoad(
          cast<LoadInst>(BasePtrMA->getAccessInstruction()));
  }

  MinMaxAliasGroups.emplace_back();
  MinMaxVectorPairTy &pair = MinMaxAliasGroups.back();
  MinMaxVectorTy &MinMaxAccessesReadWrite = pair.first;
  MinMaxVectorTy &MinMaxAccessesReadOnly = pair.second;

  bool Valid;

  Valid =
      calculateMinMaxAccess(ReadWriteAccesses, *this, MinMaxAccessesReadWrite);

  if (!Valid)
    return false;

  // Bail out if the number of values we need to compare is too large.
  // This is important as the number of comparisons grows quadratically with
  // the number of values we need to compare.
  if (MinMaxAccessesReadWrite.size() + ReadOnlyArrays.size() >
      RunTimeChecksMaxArraysPerGroup)
    return false;

  Valid =
      calculateMinMaxAccess(ReadOnlyAccesses, *this, MinMaxAccessesReadOnly);

  if (!Valid)
    return false;

  return true;
}

/// Get the smallest loop that contains @p S but is not in @p S.
static Loop *getLoopSurroundingScop(Scop &S, LoopInfo &LI) {
  // Start with the smallest loop containing the entry and expand that
  // loop until it contains all blocks in the region. If there is a loop
  // containing all blocks in the region check if it is itself contained
  // and if so take the parent loop as it will be the smallest containing
  // the region but not contained by it.
  Loop *L = LI.getLoopFor(S.getEntry());
  while (L) {
    bool AllContained = true;
    for (auto *BB : S.blocks())
      AllContained &= L->contains(BB);
    if (AllContained)
      break;
    L = L->getParentLoop();
  }

  return L ? (S.contains(L) ? L->getParentLoop() : L) : nullptr;
}

int Scop::NextScopID = 0;

std::string Scop::CurrentFunc = "";

int Scop::getNextID(std::string ParentFunc) {
  if (ParentFunc != CurrentFunc) {
    CurrentFunc = ParentFunc;
    NextScopID = 0;
  }
  return NextScopID++;
}

Scop::Scop(Region &R, ScalarEvolution &ScalarEvolution, LoopInfo &LI,
           ScopDetection::DetectionContext &DC, OptimizationRemarkEmitter &ORE)
    : SE(&ScalarEvolution), R(R), name(R.getNameStr()), IsOptimized(false),
      HasSingleExitEdge(R.getExitingBlock()), HasErrorBlock(false),
      MaxLoopDepth(0), CopyStmtsNum(0), SkipScop(false), DC(DC), ORE(ORE),
      IslCtx(isl_ctx_alloc(), isl_ctx_free), Context(nullptr),
      Affinator(this, LI), AssumedContext(nullptr), InvalidContext(nullptr),
      Schedule(nullptr),
      ID(getNextID((*R.getEntry()->getParent()).getName().str())) {
  if (IslOnErrorAbort)
    isl_options_set_on_error(getIslCtx(), ISL_ON_ERROR_ABORT);
  buildContext();
}

void Scop::foldSizeConstantsToRight() {
  isl_union_set *Accessed = isl_union_map_range(getAccesses());

  for (auto Array : arrays()) {
    if (Array->getNumberOfDimensions() <= 1)
      continue;

    isl_space *Space = Array->getSpace().release();

    Space = isl_space_align_params(Space, isl_union_set_get_space(Accessed));

    if (!isl_union_set_contains(Accessed, Space)) {
      isl_space_free(Space);
      continue;
    }

    isl_set *Elements = isl_union_set_extract_set(Accessed, Space);

    isl_map *Transform =
        isl_map_universe(isl_space_map_from_set(Array->getSpace().release()));

    std::vector<int> Int;

    int Dims = isl_set_dim(Elements, isl_dim_set);
    for (int i = 0; i < Dims; i++) {
      isl_set *DimOnly =
          isl_set_project_out(isl_set_copy(Elements), isl_dim_set, 0, i);
      DimOnly = isl_set_project_out(DimOnly, isl_dim_set, 1, Dims - i - 1);
      DimOnly = isl_set_lower_bound_si(DimOnly, isl_dim_set, 0, 0);

      isl_basic_set *DimHull = isl_set_affine_hull(DimOnly);

      if (i == Dims - 1) {
        Int.push_back(1);
        Transform = isl_map_equate(Transform, isl_dim_in, i, isl_dim_out, i);
        isl_basic_set_free(DimHull);
        continue;
      }

      if (isl_basic_set_dim(DimHull, isl_dim_div) == 1) {
        isl_aff *Diff = isl_basic_set_get_div(DimHull, 0);
        isl_val *Val = isl_aff_get_denominator_val(Diff);
        isl_aff_free(Diff);

        int ValInt = 1;

        if (isl_val_is_int(Val))
          ValInt = isl_val_get_num_si(Val);
        isl_val_free(Val);

        Int.push_back(ValInt);

        isl_constraint *C = isl_constraint_alloc_equality(
            isl_local_space_from_space(isl_map_get_space(Transform)));
        C = isl_constraint_set_coefficient_si(C, isl_dim_out, i, ValInt);
        C = isl_constraint_set_coefficient_si(C, isl_dim_in, i, -1);
        Transform = isl_map_add_constraint(Transform, C);
        isl_basic_set_free(DimHull);
        continue;
      }

      isl_basic_set *ZeroSet = isl_basic_set_copy(DimHull);
      ZeroSet = isl_basic_set_fix_si(ZeroSet, isl_dim_set, 0, 0);

      int ValInt = 1;
      if (isl_basic_set_is_equal(ZeroSet, DimHull)) {
        ValInt = 0;
      }

      Int.push_back(ValInt);
      Transform = isl_map_equate(Transform, isl_dim_in, i, isl_dim_out, i);
      isl_basic_set_free(DimHull);
      isl_basic_set_free(ZeroSet);
    }

    isl_set *MappedElements = isl_map_domain(isl_map_copy(Transform));

    if (!isl_set_is_subset(Elements, MappedElements)) {
      isl_set_free(Elements);
      isl_set_free(MappedElements);
      isl_map_free(Transform);
      continue;
    }

    isl_set_free(MappedElements);

    bool CanFold = true;

    if (Int[0] <= 1)
      CanFold = false;

    unsigned NumDims = Array->getNumberOfDimensions();
    for (unsigned i = 1; i < NumDims - 1; i++)
      if (Int[0] != Int[i] && Int[i])
        CanFold = false;

    if (!CanFold) {
      isl_set_free(Elements);
      isl_map_free(Transform);
      continue;
    }

    for (auto &Access : AccessFunctions)
      if (Access->getScopArrayInfo() == Array)
        Access->setAccessRelation(isl_map_apply_range(
            Access->getAccessRelation().release(), isl_map_copy(Transform)));

    isl_map_free(Transform);

    std::vector<const SCEV *> Sizes;
    for (unsigned i = 0; i < NumDims; i++) {
      auto Size = Array->getDimensionSize(i);

      if (i == NumDims - 1)
        Size = SE->getMulExpr(Size, SE->getConstant(Size->getType(), Int[0]));
      Sizes.push_back(Size);
    }

    Array->updateSizes(Sizes, false /* CheckConsistency */);

    isl_set_free(Elements);
  }
  isl_union_set_free(Accessed);
  return;
}

void Scop::markFortranArrays() {
  for (ScopStmt &Stmt : Stmts) {
    for (MemoryAccess *MemAcc : Stmt) {
      Value *FAD = MemAcc->getFortranArrayDescriptor();
      if (!FAD)
        continue;

      // TODO: const_cast-ing to edit
      ScopArrayInfo *SAI =
          const_cast<ScopArrayInfo *>(MemAcc->getLatestScopArrayInfo());
      assert(SAI && "memory access into a Fortran array does not "
                    "have an associated ScopArrayInfo");
      SAI->applyAndSetFAD(FAD);
    }
  }
}

void Scop::finalizeAccesses() {
  updateAccessDimensionality();
  foldSizeConstantsToRight();
  foldAccessRelations();
  assumeNoOutOfBounds();
  markFortranArrays();
}

Scop::~Scop() {
  isl_set_free(Context);
  isl_set_free(AssumedContext);
  isl_set_free(InvalidContext);
  isl_schedule_free(Schedule);

  for (auto &It : ParameterIds)
    isl_id_free(It.second);

  for (auto &AS : RecordedAssumptions)
    isl_set_free(AS.Set);

  // Free the alias groups
  for (MinMaxVectorPairTy &MinMaxAccessPair : MinMaxAliasGroups) {
    for (MinMaxAccessTy &MMA : MinMaxAccessPair.first) {
      isl_pw_multi_aff_free(MMA.first);
      isl_pw_multi_aff_free(MMA.second);
    }
    for (MinMaxAccessTy &MMA : MinMaxAccessPair.second) {
      isl_pw_multi_aff_free(MMA.first);
      isl_pw_multi_aff_free(MMA.second);
    }
  }

  for (const auto &IAClass : InvariantEquivClasses)
    isl_set_free(IAClass.ExecutionContext);

  // Explicitly release all Scop objects and the underlying isl objects before
  // we release the isl context.
  Stmts.clear();
  ScopArrayInfoSet.clear();
  ScopArrayInfoMap.clear();
  ScopArrayNameMap.clear();
  AccessFunctions.clear();
}

void Scop::updateAccessDimensionality() {
  // Check all array accesses for each base pointer and find a (virtual) element
  // size for the base pointer that divides all access functions.
  for (ScopStmt &Stmt : *this)
    for (MemoryAccess *Access : Stmt) {
      if (!Access->isArrayKind())
        continue;
      ScopArrayInfo *Array =
          const_cast<ScopArrayInfo *>(Access->getScopArrayInfo());

      if (Array->getNumberOfDimensions() != 1)
        continue;
      unsigned DivisibleSize = Array->getElemSizeInBytes();
      const SCEV *Subscript = Access->getSubscript(0);
      while (!isDivisible(Subscript, DivisibleSize, *SE))
        DivisibleSize /= 2;
      auto *Ty = IntegerType::get(SE->getContext(), DivisibleSize * 8);
      Array->updateElementType(Ty);
    }

  for (auto &Stmt : *this)
    for (auto &Access : Stmt)
      Access->updateDimensionality();
}

void Scop::foldAccessRelations() {
  for (auto &Stmt : *this)
    for (auto &Access : Stmt)
      Access->foldAccessRelation();
}

void Scop::assumeNoOutOfBounds() {
  for (auto &Stmt : *this)
    for (auto &Access : Stmt)
      Access->assumeNoOutOfBound();
}

static bool hasDbgCall(BasicBlock *BB) {
  for (Instruction &Inst : *BB)
    if (CallInst *CI = dyn_cast<CallInst>(&Inst)) {
      auto CF = CI->getCalledFunction();
      if (CF && CF->getName().startswith("dbg"))
        return true;
    }
  return false;
}

static bool hasDbgCall(Region *R) {
  for (BasicBlock *RBB : R->blocks())
    if (hasDbgCall(RBB))
      return true;
  return false;
}

static bool hasDbgCall(ScopStmt *Stmt) {
  if (!Stmt)
    return false;

  if (Stmt->isBlockStmt())
    return hasDbgCall(Stmt->getBasicBlock());
  return hasDbgCall(Stmt->getRegion());
}

void Scop::removeFromStmtMap(ScopStmt &Stmt) {
  if (Stmt.isRegionStmt())
    for (BasicBlock *BB : Stmt.getRegion()->blocks())
      StmtMap.erase(BB);
  else
    StmtMap.erase(Stmt.getBasicBlock());
}

void Scop::removeStmts(std::function<bool(ScopStmt &)> ShouldDelete) {
  for (auto StmtIt = Stmts.begin(), StmtEnd = Stmts.end(); StmtIt != StmtEnd;) {
    if (!ShouldDelete(*StmtIt) || hasDbgCall(&*StmtIt)) {
      StmtIt++;
      continue;
    }

    removeFromStmtMap(*StmtIt);
    StmtIt = Stmts.erase(StmtIt);
  }
}

void Scop::removeStmtNotInDomainMap() {
  auto ShouldDelete = [this](ScopStmt &Stmt) -> bool {
    return !this->DomainMap.lookup(Stmt.getEntryBlock());
  };
  removeStmts(ShouldDelete);
}

void Scop::simplifySCoP(bool AfterHoisting) {

  auto ShouldDelete = [AfterHoisting](ScopStmt &Stmt) -> bool {
    bool RemoveStmt = Stmt.isEmpty();

    // Remove read only statements only after invariant load hoisting.
    if (!RemoveStmt && AfterHoisting) {
      bool OnlyRead = true;
      for (MemoryAccess *MA : Stmt) {
        if (MA->isRead())
          continue;

        OnlyRead = false;
        break;
      }

      RemoveStmt = OnlyRead;
    }
    return RemoveStmt;
  };
  removeStmts(ShouldDelete);
}

InvariantEquivClassTy *Scop::lookupInvariantEquivClass(Value *Val) {
  LoadInst *LInst = dyn_cast<LoadInst>(Val);
  if (!LInst)
    return nullptr;

  if (Value *Rep = InvEquivClassVMap.lookup(LInst))
    LInst = cast<LoadInst>(Rep);

  Type *Ty = LInst->getType();
  const SCEV *PointerSCEV = SE->getSCEV(LInst->getPointerOperand());
  for (auto &IAClass : InvariantEquivClasses) {
    if (PointerSCEV != IAClass.IdentifyingPointer || Ty != IAClass.AccessType)
      continue;

    auto &MAs = IAClass.InvariantAccesses;
    for (auto *MA : MAs)
      if (MA->getAccessInstruction() == Val)
        return &IAClass;
  }

  return nullptr;
}

/// Check if @p MA can always be hoisted without execution context.
static bool canAlwaysBeHoisted(MemoryAccess *MA, bool StmtInvalidCtxIsEmpty,
                               bool MAInvalidCtxIsEmpty,
                               bool NonHoistableCtxIsEmpty) {
  LoadInst *LInst = cast<LoadInst>(MA->getAccessInstruction());
  const DataLayout &DL = LInst->getParent()->getModule()->getDataLayout();
  // TODO: We can provide more information for better but more expensive
  //       results.
  if (!isDereferenceableAndAlignedPointer(LInst->getPointerOperand(),
                                          LInst->getAlignment(), DL))
    return false;

  // If the location might be overwritten we do not hoist it unconditionally.
  //
  // TODO: This is probably to conservative.
  if (!NonHoistableCtxIsEmpty)
    return false;

  // If a dereferenceable load is in a statement that is modeled precisely we
  // can hoist it.
  if (StmtInvalidCtxIsEmpty && MAInvalidCtxIsEmpty)
    return true;

  // Even if the statement is not modeled precisely we can hoist the load if it
  // does not involve any parameters that might have been specialized by the
  // statement domain.
  for (unsigned u = 0, e = MA->getNumSubscripts(); u < e; u++)
    if (!isa<SCEVConstant>(MA->getSubscript(u)))
      return false;
  return true;
}

void Scop::addInvariantLoads(ScopStmt &Stmt, InvariantAccessesTy &InvMAs) {

  if (InvMAs.empty())
    return;

  auto *StmtInvalidCtx = Stmt.getInvalidContext();
  bool StmtInvalidCtxIsEmpty = isl_set_is_empty(StmtInvalidCtx);

  // Get the context under which the statement is executed but remove the error
  // context under which this statement is reached.
  isl_set *DomainCtx = isl_set_params(Stmt.getDomain());
  DomainCtx = isl_set_subtract(DomainCtx, StmtInvalidCtx);

  if (isl_set_n_basic_set(DomainCtx) >= MaxDisjunctsInDomain) {
    auto *AccInst = InvMAs.front().MA->getAccessInstruction();
    invalidate(COMPLEXITY, AccInst->getDebugLoc(), AccInst->getParent());
    isl_set_free(DomainCtx);
    for (auto &InvMA : InvMAs)
      isl_set_free(InvMA.NonHoistableCtx);
    return;
  }

  // Project out all parameters that relate to loads in the statement. Otherwise
  // we could have cyclic dependences on the constraints under which the
  // hoisted loads are executed and we could not determine an order in which to
  // pre-load them. This happens because not only lower bounds are part of the
  // domain but also upper bounds.
  for (auto &InvMA : InvMAs) {
    auto *MA = InvMA.MA;
    Instruction *AccInst = MA->getAccessInstruction();
    if (SE->isSCEVable(AccInst->getType())) {
      SetVector<Value *> Values;
      for (const SCEV *Parameter : Parameters) {
        Values.clear();
        findValues(Parameter, *SE, Values);
        if (!Values.count(AccInst))
          continue;

        if (isl_id *ParamId = getIdForParam(Parameter)) {
          int Dim = isl_set_find_dim_by_id(DomainCtx, isl_dim_param, ParamId);
          if (Dim >= 0)
            DomainCtx = isl_set_eliminate(DomainCtx, isl_dim_param, Dim, 1);
          isl_id_free(ParamId);
        }
      }
    }
  }

  for (auto &InvMA : InvMAs) {
    auto *MA = InvMA.MA;
    auto *NHCtx = InvMA.NonHoistableCtx;

    // Check for another invariant access that accesses the same location as
    // MA and if found consolidate them. Otherwise create a new equivalence
    // class at the end of InvariantEquivClasses.
    LoadInst *LInst = cast<LoadInst>(MA->getAccessInstruction());
    Type *Ty = LInst->getType();
    const SCEV *PointerSCEV = SE->getSCEV(LInst->getPointerOperand());

    auto *MAInvalidCtx = MA->getInvalidContext();
    bool NonHoistableCtxIsEmpty = isl_set_is_empty(NHCtx);
    bool MAInvalidCtxIsEmpty = isl_set_is_empty(MAInvalidCtx);

    isl_set *MACtx;
    // Check if we know that this pointer can be speculatively accessed.
    if (canAlwaysBeHoisted(MA, StmtInvalidCtxIsEmpty, MAInvalidCtxIsEmpty,
                           NonHoistableCtxIsEmpty)) {
      MACtx = isl_set_universe(isl_set_get_space(DomainCtx));
      isl_set_free(MAInvalidCtx);
      isl_set_free(NHCtx);
    } else {
      MACtx = isl_set_copy(DomainCtx);
      MACtx = isl_set_subtract(MACtx, isl_set_union(MAInvalidCtx, NHCtx));
      MACtx = isl_set_gist_params(MACtx, getContext());
    }

    bool Consolidated = false;
    for (auto &IAClass : InvariantEquivClasses) {
      if (PointerSCEV != IAClass.IdentifyingPointer || Ty != IAClass.AccessType)
        continue;

      // If the pointer and the type is equal check if the access function wrt.
      // to the domain is equal too. It can happen that the domain fixes
      // parameter values and these can be different for distinct part of the
      // SCoP. If this happens we cannot consolidate the loads but need to
      // create a new invariant load equivalence class.
      auto &MAs = IAClass.InvariantAccesses;
      if (!MAs.empty()) {
        auto *LastMA = MAs.front();

        auto *AR = isl_map_range(MA->getAccessRelation().release());
        auto *LastAR = isl_map_range(LastMA->getAccessRelation().release());
        bool SameAR = isl_set_is_equal(AR, LastAR);
        isl_set_free(AR);
        isl_set_free(LastAR);

        if (!SameAR)
          continue;
      }

      // Add MA to the list of accesses that are in this class.
      MAs.push_front(MA);

      Consolidated = true;

      // Unify the execution context of the class and this statement.
      isl_set *&IAClassDomainCtx = IAClass.ExecutionContext;
      if (IAClassDomainCtx)
        IAClassDomainCtx =
            isl_set_coalesce(isl_set_union(IAClassDomainCtx, MACtx));
      else
        IAClassDomainCtx = MACtx;
      break;
    }

    if (Consolidated)
      continue;

    // If we did not consolidate MA, thus did not find an equivalence class
    // for it, we create a new one.
    InvariantEquivClasses.emplace_back(
        InvariantEquivClassTy{PointerSCEV, MemoryAccessList{MA}, MACtx, Ty});
  }

  isl_set_free(DomainCtx);
}

/// Check if an access range is too complex.
///
/// An access range is too complex, if it contains either many disjuncts or
/// very complex expressions. As a simple heuristic, we assume if a set to
/// be too complex if the sum of existentially quantified dimensions and
/// set dimensions is larger than a threshold. This reliably detects both
/// sets with many disjuncts as well as sets with many divisions as they
/// arise in h264.
///
/// @param AccessRange The range to check for complexity.
///
/// @returns True if the access range is too complex.
static bool isAccessRangeTooComplex(isl::set AccessRange) {
  unsigned NumTotalDims = 0;

  auto CountDimensions = [&NumTotalDims](isl::basic_set BSet) -> isl::stat {
    NumTotalDims += BSet.dim(isl::dim::div);
    NumTotalDims += BSet.dim(isl::dim::set);
    return isl::stat::ok;
  };

  AccessRange.foreach_basic_set(CountDimensions);

  if (NumTotalDims > MaxDimensionsInAccessRange)
    return true;

  return false;
}

isl::set Scop::getNonHoistableCtx(MemoryAccess *Access, isl::union_map Writes) {
  // TODO: Loads that are not loop carried, hence are in a statement with
  //       zero iterators, are by construction invariant, though we
  //       currently "hoist" them anyway. This is necessary because we allow
  //       them to be treated as parameters (e.g., in conditions) and our code
  //       generation would otherwise use the old value.

  auto &Stmt = *Access->getStatement();
  BasicBlock *BB = Stmt.getEntryBlock();

  if (Access->isScalarKind() || Access->isWrite() || !Access->isAffine() ||
      Access->isMemoryIntrinsic())
    return nullptr;

  // Skip accesses that have an invariant base pointer which is defined but
  // not loaded inside the SCoP. This can happened e.g., if a readnone call
  // returns a pointer that is used as a base address. However, as we want
  // to hoist indirect pointers, we allow the base pointer to be defined in
  // the region if it is also a memory access. Each ScopArrayInfo object
  // that has a base pointer origin has a base pointer that is loaded and
  // that it is invariant, thus it will be hoisted too. However, if there is
  // no base pointer origin we check that the base pointer is defined
  // outside the region.
  auto *LI = cast<LoadInst>(Access->getAccessInstruction());
  if (hasNonHoistableBasePtrInScop(Access, Writes))
    return nullptr;

  isl::map AccessRelation = give(Access->getAccessRelation().release());
  assert(!AccessRelation.is_empty());

  if (AccessRelation.involves_dims(isl::dim::in, 0, Stmt.getNumIterators()))
    return nullptr;

  AccessRelation = AccessRelation.intersect_domain(give(Stmt.getDomain()));
  isl::set SafeToLoad;

  auto &DL = getFunction().getParent()->getDataLayout();
  if (isSafeToLoadUnconditionally(LI->getPointerOperand(), LI->getAlignment(),
                                  DL)) {
    SafeToLoad = isl::set::universe(AccessRelation.get_space().range());
  } else if (BB != LI->getParent()) {
    // Skip accesses in non-affine subregions as they might not be executed
    // under the same condition as the entry of the non-affine subregion.
    return nullptr;
  } else {
    SafeToLoad = AccessRelation.range();
  }

  if (isAccessRangeTooComplex(AccessRelation.range()))
    return nullptr;

  isl::union_map Written = Writes.intersect_range(SafeToLoad);
  isl::set WrittenCtx = Written.params();
  bool IsWritten = !WrittenCtx.is_empty();

  if (!IsWritten)
    return WrittenCtx;

  WrittenCtx = WrittenCtx.remove_divs();
  bool TooComplex =
      isl_set_n_basic_set(WrittenCtx.get()) >= MaxDisjunctsInDomain;
  if (TooComplex || !isRequiredInvariantLoad(LI))
    return nullptr;

  addAssumption(INVARIANTLOAD, WrittenCtx.copy(), LI->getDebugLoc(),
                AS_RESTRICTION, LI->getParent());
  return WrittenCtx;
}

void Scop::verifyInvariantLoads() {
  auto &RIL = getRequiredInvariantLoads();
  for (LoadInst *LI : RIL) {
    assert(LI && contains(LI));
    ScopStmt *Stmt = getStmtFor(LI);
    if (Stmt && Stmt->getArrayAccessOrNULLFor(LI)) {
      invalidate(INVARIANTLOAD, LI->getDebugLoc(), LI->getParent());
      return;
    }
  }
}

void Scop::hoistInvariantLoads() {
  if (!PollyInvariantLoadHoisting)
    return;

  isl::union_map Writes = give(getWrites());
  for (ScopStmt &Stmt : *this) {
    InvariantAccessesTy InvariantAccesses;

    for (MemoryAccess *Access : Stmt)
      if (isl::set NHCtx = getNonHoistableCtx(Access, Writes))
        InvariantAccesses.push_back({Access, NHCtx.release()});

    // Transfer the memory access from the statement to the SCoP.
    for (auto InvMA : InvariantAccesses)
      Stmt.removeMemoryAccess(InvMA.MA);
    addInvariantLoads(Stmt, InvariantAccesses);
  }
}

/// Find the canonical scop array info object for a set of invariant load
/// hoisted loads. The canonical array is the one that corresponds to the
/// first load in the list of accesses which is used as base pointer of a
/// scop array.
static const ScopArrayInfo *findCanonicalArray(Scop *S,
                                               MemoryAccessList &Accesses) {
  for (MemoryAccess *Access : Accesses) {
    const ScopArrayInfo *CanonicalArray = S->getScopArrayInfoOrNull(
        Access->getAccessInstruction(), MemoryKind::Array);
    if (CanonicalArray)
      return CanonicalArray;
  }
  return nullptr;
}

/// Check if @p Array severs as base array in an invariant load.
static bool isUsedForIndirectHoistedLoad(Scop *S, const ScopArrayInfo *Array) {
  for (InvariantEquivClassTy &EqClass2 : S->getInvariantAccesses())
    for (MemoryAccess *Access2 : EqClass2.InvariantAccesses)
      if (Access2->getScopArrayInfo() == Array)
        return true;
  return false;
}

/// Replace the base pointer arrays in all memory accesses referencing @p Old,
/// with a reference to @p New.
static void replaceBasePtrArrays(Scop *S, const ScopArrayInfo *Old,
                                 const ScopArrayInfo *New) {
  for (ScopStmt &Stmt : *S)
    for (MemoryAccess *Access : Stmt) {
      if (Access->getLatestScopArrayInfo() != Old)
        continue;

      isl_id *Id = New->getBasePtrId().release();
      isl_map *Map = Access->getAccessRelation().release();
      Map = isl_map_set_tuple_id(Map, isl_dim_out, Id);
      Access->setAccessRelation(Map);
    }
}

void Scop::canonicalizeDynamicBasePtrs() {
  for (InvariantEquivClassTy &EqClass : InvariantEquivClasses) {
    MemoryAccessList &BasePtrAccesses = EqClass.InvariantAccesses;

    const ScopArrayInfo *CanonicalBasePtrSAI =
        findCanonicalArray(this, BasePtrAccesses);

    if (!CanonicalBasePtrSAI)
      continue;

    for (MemoryAccess *BasePtrAccess : BasePtrAccesses) {
      const ScopArrayInfo *BasePtrSAI = getScopArrayInfoOrNull(
          BasePtrAccess->getAccessInstruction(), MemoryKind::Array);
      if (!BasePtrSAI || BasePtrSAI == CanonicalBasePtrSAI ||
          !BasePtrSAI->isCompatibleWith(CanonicalBasePtrSAI))
        continue;

      // we currently do not canonicalize arrays where some accesses are
      // hoisted as invariant loads. If we would, we need to update the access
      // function of the invariant loads as well. However, as this is not a
      // very common situation, we leave this for now to avoid further
      // complexity increases.
      if (isUsedForIndirectHoistedLoad(this, BasePtrSAI))
        continue;

      replaceBasePtrArrays(this, BasePtrSAI, CanonicalBasePtrSAI);
    }
  }
}

ScopArrayInfo *Scop::getOrCreateScopArrayInfo(Value *BasePtr, Type *ElementType,
                                              ArrayRef<const SCEV *> Sizes,
                                              MemoryKind Kind,
                                              const char *BaseName) {
  assert((BasePtr || BaseName) &&
         "BasePtr and BaseName can not be nullptr at the same time.");
  assert(!(BasePtr && BaseName) && "BaseName is redundant.");
  auto &SAI = BasePtr ? ScopArrayInfoMap[std::make_pair(BasePtr, Kind)]
                      : ScopArrayNameMap[BaseName];
  if (!SAI) {
    auto &DL = getFunction().getParent()->getDataLayout();
    SAI.reset(new ScopArrayInfo(BasePtr, ElementType, getIslCtx(), Sizes, Kind,
                                DL, this, BaseName));
    ScopArrayInfoSet.insert(SAI.get());
  } else {
    SAI->updateElementType(ElementType);
    // In case of mismatching array sizes, we bail out by setting the run-time
    // context to false.
    if (!SAI->updateSizes(Sizes))
      invalidate(DELINEARIZATION, DebugLoc());
  }
  return SAI.get();
}

ScopArrayInfo *Scop::createScopArrayInfo(Type *ElementType,
                                         const std::string &BaseName,
                                         const std::vector<unsigned> &Sizes) {
  auto *DimSizeType = Type::getInt64Ty(getSE()->getContext());
  std::vector<const SCEV *> SCEVSizes;

  for (auto size : Sizes)
    if (size)
      SCEVSizes.push_back(getSE()->getConstant(DimSizeType, size, false));
    else
      SCEVSizes.push_back(nullptr);

  auto *SAI = getOrCreateScopArrayInfo(nullptr, ElementType, SCEVSizes,
                                       MemoryKind::Array, BaseName.c_str());
  return SAI;
}

const ScopArrayInfo *Scop::getScopArrayInfoOrNull(Value *BasePtr,
                                                  MemoryKind Kind) {
  auto *SAI = ScopArrayInfoMap[std::make_pair(BasePtr, Kind)].get();
  return SAI;
}

const ScopArrayInfo *Scop::getScopArrayInfo(Value *BasePtr, MemoryKind Kind) {
  auto *SAI = getScopArrayInfoOrNull(BasePtr, Kind);
  assert(SAI && "No ScopArrayInfo available for this base pointer");
  return SAI;
}

std::string Scop::getContextStr() const { return stringFromIslObj(Context); }

std::string Scop::getAssumedContextStr() const {
  assert(AssumedContext && "Assumed context not yet built");
  return stringFromIslObj(AssumedContext);
}

std::string Scop::getInvalidContextStr() const {
  return stringFromIslObj(InvalidContext);
}

std::string Scop::getNameStr() const {
  std::string ExitName, EntryName;
  std::tie(EntryName, ExitName) = getEntryExitStr();
  return EntryName + "---" + ExitName;
}

std::pair<std::string, std::string> Scop::getEntryExitStr() const {
  std::string ExitName, EntryName;
  raw_string_ostream ExitStr(ExitName);
  raw_string_ostream EntryStr(EntryName);

  R.getEntry()->printAsOperand(EntryStr, false);
  EntryStr.str();

  if (R.getExit()) {
    R.getExit()->printAsOperand(ExitStr, false);
    ExitStr.str();
  } else
    ExitName = "FunctionExit";

  return std::make_pair(EntryName, ExitName);
}

__isl_give isl_set *Scop::getContext() const { return isl_set_copy(Context); }
__isl_give isl_space *Scop::getParamSpace() const {
  return isl_set_get_space(Context);
}

__isl_give isl_set *Scop::getAssumedContext() const {
  assert(AssumedContext && "Assumed context not yet built");
  return isl_set_copy(AssumedContext);
}

bool Scop::isProfitable(bool ScalarsAreUnprofitable) const {
  if (PollyProcessUnprofitable)
    return true;

  if (isEmpty())
    return false;

  unsigned OptimizableStmtsOrLoops = 0;
  for (auto &Stmt : *this) {
    if (Stmt.getNumIterators() == 0)
      continue;

    bool ContainsArrayAccs = false;
    bool ContainsScalarAccs = false;
    for (auto *MA : Stmt) {
      if (MA->isRead())
        continue;
      ContainsArrayAccs |= MA->isLatestArrayKind();
      ContainsScalarAccs |= MA->isLatestScalarKind();
    }

    if (!ScalarsAreUnprofitable || (ContainsArrayAccs && !ContainsScalarAccs))
      OptimizableStmtsOrLoops += Stmt.getNumIterators();
  }

  return OptimizableStmtsOrLoops > 1;
}

bool Scop::hasFeasibleRuntimeContext() const {
  auto *PositiveContext = getAssumedContext();
  auto *NegativeContext = getInvalidContext();
  PositiveContext = addNonEmptyDomainConstraints(PositiveContext);
  bool IsFeasible = !(isl_set_is_empty(PositiveContext) ||
                      isl_set_is_subset(PositiveContext, NegativeContext));
  isl_set_free(PositiveContext);
  if (!IsFeasible) {
    isl_set_free(NegativeContext);
    return false;
  }

  auto *DomainContext = isl_union_set_params(getDomains());
  IsFeasible = !isl_set_is_subset(DomainContext, NegativeContext);
  IsFeasible &= !isl_set_is_subset(Context, NegativeContext);
  isl_set_free(NegativeContext);
  isl_set_free(DomainContext);

  return IsFeasible;
}

static std::string toString(AssumptionKind Kind) {
  switch (Kind) {
  case ALIASING:
    return "No-aliasing";
  case INBOUNDS:
    return "Inbounds";
  case WRAPPING:
    return "No-overflows";
  case UNSIGNED:
    return "Signed-unsigned";
  case COMPLEXITY:
    return "Low complexity";
  case PROFITABLE:
    return "Profitable";
  case ERRORBLOCK:
    return "No-error";
  case INFINITELOOP:
    return "Finite loop";
  case INVARIANTLOAD:
    return "Invariant load";
  case DELINEARIZATION:
    return "Delinearization";
  }
  llvm_unreachable("Unknown AssumptionKind!");
}

bool Scop::isEffectiveAssumption(__isl_keep isl_set *Set, AssumptionSign Sign) {
  if (Sign == AS_ASSUMPTION) {
    if (isl_set_is_subset(Context, Set))
      return false;

    if (isl_set_is_subset(AssumedContext, Set))
      return false;
  } else {
    if (isl_set_is_disjoint(Set, Context))
      return false;

    if (isl_set_is_subset(Set, InvalidContext))
      return false;
  }
  return true;
}

bool Scop::trackAssumption(AssumptionKind Kind, __isl_keep isl_set *Set,
                           DebugLoc Loc, AssumptionSign Sign, BasicBlock *BB) {
  if (PollyRemarksMinimal && !isEffectiveAssumption(Set, Sign))
    return false;

  // Do never emit trivial assumptions as they only clutter the output.
  if (!PollyRemarksMinimal) {
    isl_set *Univ = nullptr;
    if (Sign == AS_ASSUMPTION)
      Univ = isl_set_universe(isl_set_get_space(Set));

    bool IsTrivial = (Sign == AS_RESTRICTION && isl_set_is_empty(Set)) ||
                     (Sign == AS_ASSUMPTION && isl_set_is_equal(Univ, Set));
    isl_set_free(Univ);

    if (IsTrivial)
      return false;
  }

  switch (Kind) {
  case ALIASING:
    AssumptionsAliasing++;
    break;
  case INBOUNDS:
    AssumptionsInbounds++;
    break;
  case WRAPPING:
    AssumptionsWrapping++;
    break;
  case UNSIGNED:
    AssumptionsUnsigned++;
    break;
  case COMPLEXITY:
    AssumptionsComplexity++;
    break;
  case PROFITABLE:
    AssumptionsUnprofitable++;
    break;
  case ERRORBLOCK:
    AssumptionsErrorBlock++;
    break;
  case INFINITELOOP:
    AssumptionsInfiniteLoop++;
    break;
  case INVARIANTLOAD:
    AssumptionsInvariantLoad++;
    break;
  case DELINEARIZATION:
    AssumptionsDelinearization++;
    break;
  }

  auto Suffix = Sign == AS_ASSUMPTION ? " assumption:\t" : " restriction:\t";
  std::string Msg = toString(Kind) + Suffix + stringFromIslObj(Set);
  if (BB)
    ORE.emit(OptimizationRemarkAnalysis(DEBUG_TYPE, "AssumpRestrict", Loc, BB)
             << Msg);
  else
    ORE.emit(OptimizationRemarkAnalysis(DEBUG_TYPE, "AssumpRestrict", Loc,
                                        R.getEntry())
             << Msg);
  return true;
}

void Scop::addAssumption(AssumptionKind Kind, __isl_take isl_set *Set,
                         DebugLoc Loc, AssumptionSign Sign, BasicBlock *BB) {
  // Simplify the assumptions/restrictions first.
  Set = isl_set_gist_params(Set, getContext());

  if (!trackAssumption(Kind, Set, Loc, Sign, BB)) {
    isl_set_free(Set);
    return;
  }

  if (Sign == AS_ASSUMPTION) {
    AssumedContext = isl_set_intersect(AssumedContext, Set);
    AssumedContext = isl_set_coalesce(AssumedContext);
  } else {
    InvalidContext = isl_set_union(InvalidContext, Set);
    InvalidContext = isl_set_coalesce(InvalidContext);
  }
}

void Scop::recordAssumption(AssumptionKind Kind, __isl_take isl_set *Set,
                            DebugLoc Loc, AssumptionSign Sign, BasicBlock *BB) {
  assert((isl_set_is_params(Set) || BB) &&
         "Assumptions without a basic block must be parameter sets");
  RecordedAssumptions.push_back({Kind, Sign, Set, Loc, BB});
}

void Scop::addRecordedAssumptions() {
  while (!RecordedAssumptions.empty()) {
    const Assumption &AS = RecordedAssumptions.pop_back_val();

    if (!AS.BB) {
      addAssumption(AS.Kind, AS.Set, AS.Loc, AS.Sign, nullptr /* BasicBlock */);
      continue;
    }

    // If the domain was deleted the assumptions are void.
    isl_set *Dom = getDomainConditions(AS.BB);
    if (!Dom) {
      isl_set_free(AS.Set);
      continue;
    }

    // If a basic block was given use its domain to simplify the assumption.
    // In case of restrictions we know they only have to hold on the domain,
    // thus we can intersect them with the domain of the block. However, for
    // assumptions the domain has to imply them, thus:
    //                     _              _____
    //   Dom => S   <==>   A v B   <==>   A - B
    //
    // To avoid the complement we will register A - B as a restriction not an
    // assumption.
    isl_set *S = AS.Set;
    if (AS.Sign == AS_RESTRICTION)
      S = isl_set_params(isl_set_intersect(S, Dom));
    else /* (AS.Sign == AS_ASSUMPTION) */
      S = isl_set_params(isl_set_subtract(Dom, S));

    addAssumption(AS.Kind, S, AS.Loc, AS_RESTRICTION, AS.BB);
  }
}

void Scop::invalidate(AssumptionKind Kind, DebugLoc Loc, BasicBlock *BB) {
  addAssumption(Kind, isl_set_empty(getParamSpace()), Loc, AS_ASSUMPTION, BB);
}

__isl_give isl_set *Scop::getInvalidContext() const {
  return isl_set_copy(InvalidContext);
}

void Scop::printContext(raw_ostream &OS) const {
  OS << "Context:\n";
  OS.indent(4) << Context << "\n";

  OS.indent(4) << "Assumed Context:\n";
  OS.indent(4) << AssumedContext << "\n";

  OS.indent(4) << "Invalid Context:\n";
  OS.indent(4) << InvalidContext << "\n";

  unsigned Dim = 0;
  for (const SCEV *Parameter : Parameters)
    OS.indent(4) << "p" << Dim++ << ": " << *Parameter << "\n";
}

void Scop::printAliasAssumptions(raw_ostream &OS) const {
  int noOfGroups = 0;
  for (const MinMaxVectorPairTy &Pair : MinMaxAliasGroups) {
    if (Pair.second.size() == 0)
      noOfGroups += 1;
    else
      noOfGroups += Pair.second.size();
  }

  OS.indent(4) << "Alias Groups (" << noOfGroups << "):\n";
  if (MinMaxAliasGroups.empty()) {
    OS.indent(8) << "n/a\n";
    return;
  }

  for (const MinMaxVectorPairTy &Pair : MinMaxAliasGroups) {

    // If the group has no read only accesses print the write accesses.
    if (Pair.second.empty()) {
      OS.indent(8) << "[[";
      for (const MinMaxAccessTy &MMANonReadOnly : Pair.first) {
        OS << " <" << MMANonReadOnly.first << ", " << MMANonReadOnly.second
           << ">";
      }
      OS << " ]]\n";
    }

    for (const MinMaxAccessTy &MMAReadOnly : Pair.second) {
      OS.indent(8) << "[[";
      OS << " <" << MMAReadOnly.first << ", " << MMAReadOnly.second << ">";
      for (const MinMaxAccessTy &MMANonReadOnly : Pair.first) {
        OS << " <" << MMANonReadOnly.first << ", " << MMANonReadOnly.second
           << ">";
      }
      OS << " ]]\n";
    }
  }
}

void Scop::printStatements(raw_ostream &OS, bool PrintInstructions,
                           bool Reproducible) const {
  OS << "Statements {\n";

  for (const ScopStmt &Stmt : *this) {
    OS.indent(4);
    Stmt.print(OS, PrintInstructions, Reproducible);
  }

  OS.indent(4) << "}\n";
}

void Scop::printArrayInfo(raw_ostream &OS) const {
  OS << "Arrays {\n";

  for (auto &Array : arrays())
    Array->print(OS);

  OS.indent(4) << "}\n";

  OS.indent(4) << "Arrays (Bounds as pw_affs) {\n";

  for (auto &Array : arrays())
    Array->print(OS, /* SizeAsPwAff */ true);

  OS.indent(4) << "}\n";
}

void Scop::print(raw_ostream &OS, bool PrintInstructions,
                 bool Reproducible) const {
  OS.indent(4) << "Function: " << getFunction().getName() << "\n";
  OS.indent(4) << "Region: " << getNameStr() << "\n";
  OS.indent(4) << "Max Loop Depth:  " << getMaxLoopDepth() << "\n";
  OS.indent(4) << "Invariant Accesses: {\n";
  for (const auto &IAClass : InvariantEquivClasses) {
    const auto &MAs = IAClass.InvariantAccesses;
    if (MAs.empty()) {
      OS.indent(12) << "Class Pointer: " << *IAClass.IdentifyingPointer << "\n";
    } else {
      MAs.front()->print(OS);
      OS.indent(12) << "Execution Context: " << IAClass.ExecutionContext
                    << "\n";
    }
  }
  OS.indent(4) << "}\n";
  printContext(OS.indent(4));
  printArrayInfo(OS.indent(4));
  printAliasAssumptions(OS);
  printStatements(OS.indent(4), PrintInstructions, Reproducible);
}

#if !defined(NDEBUG) || defined(LLVM_ENABLE_DUMP)
LLVM_DUMP_METHOD void Scop::dump() const { print(dbgs(), true, false); }
#endif

isl_ctx *Scop::getIslCtx() const { return IslCtx.get(); }

__isl_give PWACtx Scop::getPwAff(const SCEV *E, BasicBlock *BB,
                                 bool NonNegative) {
  // First try to use the SCEVAffinator to generate a piecewise defined
  // affine function from @p E in the context of @p BB. If that tasks becomes to
  // complex the affinator might return a nullptr. In such a case we invalidate
  // the SCoP and return a dummy value. This way we do not need to add error
  // handling code to all users of this function.
  auto PWAC = Affinator.getPwAff(E, BB);
  if (PWAC.first) {
    // TODO: We could use a heuristic and either use:
    //         SCEVAffinator::takeNonNegativeAssumption
    //       or
    //         SCEVAffinator::interpretAsUnsigned
    //       to deal with unsigned or "NonNegative" SCEVs.
    if (NonNegative)
      Affinator.takeNonNegativeAssumption(PWAC);
    return PWAC;
  }

  auto DL = BB ? BB->getTerminator()->getDebugLoc() : DebugLoc();
  invalidate(COMPLEXITY, DL, BB);
  return Affinator.getPwAff(SE->getZero(E->getType()), BB);
}

__isl_give isl_union_set *Scop::getDomains() const {
  isl_space *EmptySpace = isl_space_params_alloc(getIslCtx(), 0);
  isl_union_set *Domain = isl_union_set_empty(EmptySpace);

  for (const ScopStmt &Stmt : *this)
    Domain = isl_union_set_add_set(Domain, Stmt.getDomain());

  return Domain;
}

__isl_give isl_pw_aff *Scop::getPwAffOnly(const SCEV *E, BasicBlock *BB) {
  PWACtx PWAC = getPwAff(E, BB);
  isl_set_free(PWAC.second);
  return PWAC.first;
}

__isl_give isl_union_map *
Scop::getAccessesOfType(std::function<bool(MemoryAccess &)> Predicate) {
  isl_union_map *Accesses = isl_union_map_empty(getParamSpace());

  for (ScopStmt &Stmt : *this) {
    for (MemoryAccess *MA : Stmt) {
      if (!Predicate(*MA))
        continue;

      isl_set *Domain = Stmt.getDomain();
      isl_map *AccessDomain = MA->getAccessRelation().release();
      AccessDomain = isl_map_intersect_domain(AccessDomain, Domain);
      Accesses = isl_union_map_add_map(Accesses, AccessDomain);
    }
  }
  return isl_union_map_coalesce(Accesses);
}

__isl_give isl_union_map *Scop::getMustWrites() {
  return getAccessesOfType([](MemoryAccess &MA) { return MA.isMustWrite(); });
}

__isl_give isl_union_map *Scop::getMayWrites() {
  return getAccessesOfType([](MemoryAccess &MA) { return MA.isMayWrite(); });
}

__isl_give isl_union_map *Scop::getWrites() {
  return getAccessesOfType([](MemoryAccess &MA) { return MA.isWrite(); });
}

__isl_give isl_union_map *Scop::getReads() {
  return getAccessesOfType([](MemoryAccess &MA) { return MA.isRead(); });
}

__isl_give isl_union_map *Scop::getAccesses() {
  return getAccessesOfType([](MemoryAccess &MA) { return true; });
}

// Check whether @p Node is an extension node.
//
// @return true if @p Node is an extension node.
isl_bool isNotExtNode(__isl_keep isl_schedule_node *Node, void *User) {
  if (isl_schedule_node_get_type(Node) == isl_schedule_node_extension)
    return isl_bool_error;
  else
    return isl_bool_true;
}

bool Scop::containsExtensionNode(__isl_keep isl_schedule *Schedule) {
  return isl_schedule_foreach_schedule_node_top_down(Schedule, isNotExtNode,
                                                     nullptr) == isl_stat_error;
}

__isl_give isl_union_map *Scop::getSchedule() const {
  auto *Tree = getScheduleTree();
  if (containsExtensionNode(Tree)) {
    isl_schedule_free(Tree);
    return nullptr;
  }
  auto *S = isl_schedule_get_map(Tree);
  isl_schedule_free(Tree);
  return S;
}

__isl_give isl_schedule *Scop::getScheduleTree() const {
  return isl_schedule_intersect_domain(isl_schedule_copy(Schedule),
                                       getDomains());
}

void Scop::setSchedule(__isl_take isl_union_map *NewSchedule) {
  auto *S = isl_schedule_from_domain(getDomains());
  S = isl_schedule_insert_partial_schedule(
      S, isl_multi_union_pw_aff_from_union_map(NewSchedule));
  isl_schedule_free(Schedule);
  Schedule = S;
}

void Scop::setScheduleTree(__isl_take isl_schedule *NewSchedule) {
  isl_schedule_free(Schedule);
  Schedule = NewSchedule;
}

bool Scop::restrictDomains(__isl_take isl_union_set *Domain) {
  bool Changed = false;
  for (ScopStmt &Stmt : *this) {
    isl_union_set *StmtDomain = isl_union_set_from_set(Stmt.getDomain());
    isl_union_set *NewStmtDomain = isl_union_set_intersect(
        isl_union_set_copy(StmtDomain), isl_union_set_copy(Domain));

    if (isl_union_set_is_subset(StmtDomain, NewStmtDomain)) {
      isl_union_set_free(StmtDomain);
      isl_union_set_free(NewStmtDomain);
      continue;
    }

    Changed = true;

    isl_union_set_free(StmtDomain);
    NewStmtDomain = isl_union_set_coalesce(NewStmtDomain);

    if (isl_union_set_is_empty(NewStmtDomain)) {
      Stmt.restrictDomain(isl_set_empty(Stmt.getDomainSpace()));
      isl_union_set_free(NewStmtDomain);
    } else
      Stmt.restrictDomain(isl_set_from_union_set(NewStmtDomain));
  }
  isl_union_set_free(Domain);
  return Changed;
}

ScalarEvolution *Scop::getSE() const { return SE; }

// Create an isl_multi_union_aff that defines an identity mapping from the
// elements of USet to their N-th dimension.
//
// # Example:
//
//            Domain: { A[i,j]; B[i,j,k] }
//                 N: 1
//
// Resulting Mapping: { {A[i,j] -> [(j)]; B[i,j,k] -> [(j)] }
//
// @param USet   A union set describing the elements for which to generate a
//               mapping.
// @param N      The dimension to map to.
// @returns      A mapping from USet to its N-th dimension.
static isl::multi_union_pw_aff mapToDimension(isl::union_set USet, int N) {
  assert(N >= 0);
  assert(USet);
  assert(!USet.is_empty());

  auto Result = isl::union_pw_multi_aff::empty(USet.get_space());

  auto Lambda = [&Result, N](isl::set S) -> isl::stat {
    int Dim = S.dim(isl::dim::set);
    auto PMA = isl::pw_multi_aff::project_out_map(S.get_space(), isl::dim::set,
                                                  N, Dim - N);
    if (N > 1)
      PMA = PMA.drop_dims(isl::dim::out, 0, N - 1);

    Result = Result.add_pw_multi_aff(PMA);
    return isl::stat::ok;
  };

  isl::stat Res = USet.foreach_set(Lambda);
  (void)Res;

  assert(Res == isl::stat::ok);

  return isl::multi_union_pw_aff(isl::union_pw_multi_aff(Result));
}

void Scop::addScopStmt(BasicBlock *BB, Loop *SurroundingLoop,
                       std::vector<Instruction *> Instructions) {
  assert(BB && "Unexpected nullptr!");
  Stmts.emplace_back(*this, *BB, SurroundingLoop, Instructions);
  auto *Stmt = &Stmts.back();
  StmtMap[BB].push_back(Stmt);
}

void Scop::addScopStmt(Region *R, Loop *SurroundingLoop) {
  assert(R && "Unexpected nullptr!");
  Stmts.emplace_back(*this, *R, SurroundingLoop);
  auto *Stmt = &Stmts.back();
  for (BasicBlock *BB : R->blocks())
    StmtMap[BB].push_back(Stmt);
}

static int countLoops(Loop *L, const Region &IfContainedBy) {
  int Result = IfContainedBy.contains(L);
  for (auto SubLoop : L->getSubLoops())
    Result += countLoops(SubLoop, IfContainedBy);
  return Result;
}

int Scop::getNumContainedLoops() const {
  int Result = 0;
  for (auto TopLevelLoop : *getLI())
    Result += countLoops(TopLevelLoop, getRegion());
  return Result;
}

int Scop::getNumScalarAccesses() const {
  int Result = 0;
  for (auto &Stmt : *this) {
    for (auto MA : Stmt) {
      if (MA->isLatestScalarKind())
        Result += 1;
    }
  }
  return Result;
}

int Scop::getNumScalarDeps() const {
  int Result = 0;
  for (auto &Stmt : *this) {
    for (auto MA : Stmt) {
      if (MA->isLatestValueKind() && MA->isRead())
        Result += 1;

      if (MA->isLatestAnyPHIKind() && MA->isWrite())
        Result += 1;
    }
  }
  return Result;
}

static Loop *commonLoop(Loop *L1, Loop *L2) {
  while (true) {
    if (!L1 || !L2)
      return nullptr;

    if (L1 == L2)
      return L1;

    if (L1->contains(L2))
      return L1;

    if (L2->contains(L1))
      return L2;

    L1 = L1->getParentLoop();
  }
}

int Scop::getNumScalarLoopDeps() const {
  int Result = 0;
  for (auto &Stmt : *this) {
    for (auto MA : Stmt) {
      if (MA->isLatestValueKind() && MA->isRead()) {
        auto Def = getValueDef(MA->getLatestScopArrayInfo());
        if (!Def)
          continue;

        auto CommonLoop = commonLoop(MA->getStatement()->getSurroundingLoop(),
                                     Def->getStatement()->getSurroundingLoop());
        if (contains(CommonLoop))
          Result += 1;
      }

      else if (MA->isLatestAnyPHIKind() && MA->isWrite()) {
        auto PHI = getPHIRead(MA->getScopArrayInfo());
        if (!PHI)
          continue;

        auto CommonLoop = commonLoop(MA->getStatement()->getSurroundingLoop(),
                                     PHI->getStatement()->getSurroundingLoop());
        if (contains(CommonLoop))
          Result += 1;
      }
    }
  }
  return Result;
}

int Scop::getNumScalarWritesInLoops() const {
  int Result = 0;
  for (auto &Stmt : *this) {
    for (auto MA : Stmt) {
      if (!MA->isLatestScalarKind())
        continue;
      if (!MA->isWrite())
        continue;

      if (contains(MA->getStatement()->getSurroundingLoop()))
        Result += 1;
    }
  }
  return Result;
}

ScopStmt *Scop::addScopStmt(__isl_take isl_map *SourceRel,
                            __isl_take isl_map *TargetRel,
                            __isl_take isl_set *Domain) {
#ifndef NDEBUG
  isl_set *SourceDomain = isl_map_domain(isl_map_copy(SourceRel));
  isl_set *TargetDomain = isl_map_domain(isl_map_copy(TargetRel));
  assert(isl_set_is_subset(Domain, TargetDomain) &&
         "Target access not defined for complete statement domain");
  assert(isl_set_is_subset(Domain, SourceDomain) &&
         "Source access not defined for complete statement domain");
  isl_set_free(SourceDomain);
  isl_set_free(TargetDomain);
#endif
  Stmts.emplace_back(*this, SourceRel, TargetRel, Domain);
  CopyStmtsNum++;
  return &(Stmts.back());
}

void Scop::buildSchedule(LoopInfo &LI) {
  Loop *L = getLoopSurroundingScop(*this, LI);
  LoopStackTy LoopStack({LoopStackElementTy(L, nullptr, 0)});
  buildSchedule(getRegion().getNode(), LoopStack, LI);
  assert(LoopStack.size() == 1 && LoopStack.back().L == L);
  Schedule = LoopStack[0].Schedule;
}

/// To generate a schedule for the elements in a Region we traverse the Region
/// in reverse-post-order and add the contained RegionNodes in traversal order
/// to the schedule of the loop that is currently at the top of the LoopStack.
/// For loop-free codes, this results in a correct sequential ordering.
///
/// Example:
///           bb1(0)
///         /     \.
///      bb2(1)   bb3(2)
///         \    /  \.
///          bb4(3)  bb5(4)
///             \   /
///              bb6(5)
///
/// Including loops requires additional processing. Whenever a loop header is
/// encountered, the corresponding loop is added to the @p LoopStack. Starting
/// from an empty schedule, we first process all RegionNodes that are within
/// this loop and complete the sequential schedule at this loop-level before
/// processing about any other nodes. To implement this
/// loop-nodes-first-processing, the reverse post-order traversal is
/// insufficient. Hence, we additionally check if the traversal yields
/// sub-regions or blocks that are outside the last loop on the @p LoopStack.
/// These region-nodes are then queue and only traverse after the all nodes
/// within the current loop have been processed.
void Scop::buildSchedule(Region *R, LoopStackTy &LoopStack, LoopInfo &LI) {
  Loop *OuterScopLoop = getLoopSurroundingScop(*this, LI);

  ReversePostOrderTraversal<Region *> RTraversal(R);
  std::deque<RegionNode *> WorkList(RTraversal.begin(), RTraversal.end());
  std::deque<RegionNode *> DelayList;
  bool LastRNWaiting = false;

  // Iterate over the region @p R in reverse post-order but queue
  // sub-regions/blocks iff they are not part of the last encountered but not
  // completely traversed loop. The variable LastRNWaiting is a flag to indicate
  // that we queued the last sub-region/block from the reverse post-order
  // iterator. If it is set we have to explore the next sub-region/block from
  // the iterator (if any) to guarantee progress. If it is not set we first try
  // the next queued sub-region/blocks.
  while (!WorkList.empty() || !DelayList.empty()) {
    RegionNode *RN;

    if ((LastRNWaiting && !WorkList.empty()) || DelayList.size() == 0) {
      RN = WorkList.front();
      WorkList.pop_front();
      LastRNWaiting = false;
    } else {
      RN = DelayList.front();
      DelayList.pop_front();
    }

    Loop *L = getRegionNodeLoop(RN, LI);
    if (!contains(L))
      L = OuterScopLoop;

    Loop *LastLoop = LoopStack.back().L;
    if (LastLoop != L) {
      if (LastLoop && !LastLoop->contains(L)) {
        LastRNWaiting = true;
        DelayList.push_back(RN);
        continue;
      }
      LoopStack.push_back({L, nullptr, 0});
    }
    buildSchedule(RN, LoopStack, LI);
  }

  return;
}

void Scop::buildSchedule(RegionNode *RN, LoopStackTy &LoopStack, LoopInfo &LI) {

  if (RN->isSubRegion()) {
    auto *LocalRegion = RN->getNodeAs<Region>();
    if (!isNonAffineSubRegion(LocalRegion)) {
      buildSchedule(LocalRegion, LoopStack, LI);
      return;
    }
  }

  auto &LoopData = LoopStack.back();
  LoopData.NumBlocksProcessed += getNumBlocksInRegionNode(RN);

  for (auto *Stmt : getStmtListFor(RN)) {
    auto *UDomain = isl_union_set_from_set(Stmt->getDomain());
    auto *StmtSchedule = isl_schedule_from_domain(UDomain);
    LoopData.Schedule = combineInSequence(LoopData.Schedule, StmtSchedule);
  }

  // Check if we just processed the last node in this loop. If we did, finalize
  // the loop by:
  //
  //   - adding new schedule dimensions
  //   - folding the resulting schedule into the parent loop schedule
  //   - dropping the loop schedule from the LoopStack.
  //
  // Then continue to check surrounding loops, which might also have been
  // completed by this node.
  while (LoopData.L &&
         LoopData.NumBlocksProcessed == getNumBlocksInLoop(LoopData.L)) {
    auto *Schedule = LoopData.Schedule;
    auto NumBlocksProcessed = LoopData.NumBlocksProcessed;

    LoopStack.pop_back();
    auto &NextLoopData = LoopStack.back();

    if (Schedule) {
      isl::union_set Domain = give(isl_schedule_get_domain(Schedule));
      isl::multi_union_pw_aff MUPA = mapToDimension(Domain, LoopStack.size());
      Schedule = isl_schedule_insert_partial_schedule(Schedule, MUPA.release());
      NextLoopData.Schedule =
          combineInSequence(NextLoopData.Schedule, Schedule);
    }

    NextLoopData.NumBlocksProcessed += NumBlocksProcessed;
    LoopData = NextLoopData;
  }
}

ScopStmt *Scop::getStmtFor(BasicBlock *BB) const {
  auto StmtMapIt = StmtMap.find(BB);
  if (StmtMapIt == StmtMap.end())
    return nullptr;
  assert(StmtMapIt->second.size() == 1);
  return StmtMapIt->second.front();
}

ArrayRef<ScopStmt *> Scop::getStmtListFor(BasicBlock *BB) const {
  auto StmtMapIt = StmtMap.find(BB);
  if (StmtMapIt == StmtMap.end())
    return {};
  assert(StmtMapIt->second.size() == 1 &&
         "Each statement corresponds to exactly one BB.");
  return StmtMapIt->second;
}

ScopStmt *Scop::getLastStmtFor(BasicBlock *BB) const {
  ArrayRef<ScopStmt *> StmtList = getStmtListFor(BB);
  if (StmtList.size() > 0)
    return StmtList.back();
  return nullptr;
}

ArrayRef<ScopStmt *> Scop::getStmtListFor(RegionNode *RN) const {
  if (RN->isSubRegion())
    return getStmtListFor(RN->getNodeAs<Region>());
  return getStmtListFor(RN->getNodeAs<BasicBlock>());
}

ArrayRef<ScopStmt *> Scop::getStmtListFor(Region *R) const {
  return getStmtListFor(R->getEntry());
}

int Scop::getRelativeLoopDepth(const Loop *L) const {
  if (!L || !R.contains(L))
    return -1;
  // outermostLoopInRegion always returns nullptr for top level regions
  if (R.isTopLevelRegion()) {
    // LoopInfo's depths start at 1, we start at 0
    return L->getLoopDepth() - 1;
  } else {
    Loop *OuterLoop = R.outermostLoopInRegion(const_cast<Loop *>(L));
    assert(OuterLoop);
    return L->getLoopDepth() - OuterLoop->getLoopDepth();
  }
}

ScopArrayInfo *Scop::getArrayInfoByName(const std::string BaseName) {
  for (auto &SAI : arrays()) {
    if (SAI->getName() == BaseName)
      return SAI;
  }
  return nullptr;
}

void Scop::addAccessData(MemoryAccess *Access) {
  const ScopArrayInfo *SAI = Access->getOriginalScopArrayInfo();
  assert(SAI && "can only use after access relations have been constructed");

  if (Access->isOriginalValueKind() && Access->isRead())
    ValueUseAccs[SAI].push_back(Access);
  else if (Access->isOriginalAnyPHIKind() && Access->isWrite())
    PHIIncomingAccs[SAI].push_back(Access);
}

void Scop::removeAccessData(MemoryAccess *Access) {
  if (Access->isOriginalValueKind() && Access->isRead()) {
    auto &Uses = ValueUseAccs[Access->getScopArrayInfo()];
    std::remove(Uses.begin(), Uses.end(), Access);
  } else if (Access->isOriginalAnyPHIKind() && Access->isWrite()) {
    auto &Incomings = PHIIncomingAccs[Access->getScopArrayInfo()];
    std::remove(Incomings.begin(), Incomings.end(), Access);
  }
}

MemoryAccess *Scop::getValueDef(const ScopArrayInfo *SAI) const {
  assert(SAI->isValueKind());

  Instruction *Val = dyn_cast<Instruction>(SAI->getBasePtr());
  if (!Val)
    return nullptr;

  ScopStmt *Stmt = getStmtFor(Val);
  if (!Stmt)
    return nullptr;

  return Stmt->lookupValueWriteOf(Val);
}

ArrayRef<MemoryAccess *> Scop::getValueUses(const ScopArrayInfo *SAI) const {
  assert(SAI->isValueKind());
  auto It = ValueUseAccs.find(SAI);
  if (It == ValueUseAccs.end())
    return {};
  return It->second;
}

MemoryAccess *Scop::getPHIRead(const ScopArrayInfo *SAI) const {
  assert(SAI->isPHIKind() || SAI->isExitPHIKind());

  if (SAI->isExitPHIKind())
    return nullptr;

  PHINode *PHI = cast<PHINode>(SAI->getBasePtr());
  ScopStmt *Stmt = getStmtFor(PHI);
  assert(Stmt && "PHINode must be within the SCoP");

  return Stmt->lookupPHIReadOf(PHI);
}

ArrayRef<MemoryAccess *> Scop::getPHIIncomings(const ScopArrayInfo *SAI) const {
  assert(SAI->isPHIKind() || SAI->isExitPHIKind());
  auto It = PHIIncomingAccs.find(SAI);
  if (It == PHIIncomingAccs.end())
    return {};
  return It->second;
}

raw_ostream &polly::operator<<(raw_ostream &O, const Scop &scop) {
  scop.print(O, PollyPrintInstructions);
  return O;
}

//===----------------------------------------------------------------------===//
void ScopInfoRegionPass::getAnalysisUsage(AnalysisUsage &AU) const {
  AU.addRequired<LoopInfoWrapperPass>();
  AU.addRequired<RegionInfoPass>();
  AU.addRequired<DominatorTreeWrapperPass>();
  AU.addRequiredTransitive<ScalarEvolutionWrapperPass>();
  AU.addRequiredTransitive<ScopDetectionWrapperPass>();
  AU.addRequired<AAResultsWrapperPass>();
  AU.addRequired<AssumptionCacheTracker>();
  AU.setPreservesAll();
}

void updateLoopCountStatistic(ScopDetection::LoopStats Stats) {
  NumLoopsInScop += Stats.NumLoops;
  MaxNumLoopsInScop =
      std::max(MaxNumLoopsInScop.getValue(), (unsigned)Stats.NumLoops);

  if (Stats.MaxDepth == 1)
    NumScopsDepthOne++;
  else if (Stats.MaxDepth == 2)
    NumScopsDepthTwo++;
  else if (Stats.MaxDepth == 3)
    NumScopsDepthThree++;
  else if (Stats.MaxDepth == 4)
    NumScopsDepthFour++;
  else if (Stats.MaxDepth == 5)
    NumScopsDepthFive++;
  else
    NumScopsDepthLarger++;
}

bool ScopInfoRegionPass::runOnRegion(Region *R, RGPassManager &RGM) {
  auto &SD = getAnalysis<ScopDetectionWrapperPass>().getSD();

  if (!SD.isMaxRegionInScop(*R))
    return false;

  Function *F = R->getEntry()->getParent();
  auto &SE = getAnalysis<ScalarEvolutionWrapperPass>().getSE();
  auto &LI = getAnalysis<LoopInfoWrapperPass>().getLoopInfo();
  auto &AA = getAnalysis<AAResultsWrapperPass>().getAAResults();
  auto const &DL = F->getParent()->getDataLayout();
  auto &DT = getAnalysis<DominatorTreeWrapperPass>().getDomTree();
  auto &AC = getAnalysis<AssumptionCacheTracker>().getAssumptionCache(*F);

  ScopBuilder SB(R, AC, AA, DL, DT, LI, SD, SE);
  S = SB.getScop(); // take ownership of scop object

  if (S) {
    ScopDetection::LoopStats Stats =
        ScopDetection::countBeneficialLoops(&S->getRegion(), SE, LI, 0);
    updateLoopCountStatistic(Stats);
  }

  return false;
}

void ScopInfoRegionPass::print(raw_ostream &OS, const Module *) const {
  if (S)
    S->print(OS, PollyPrintInstructions);
  else
    OS << "Invalid Scop!\n";
}

char ScopInfoRegionPass::ID = 0;

Pass *polly::createScopInfoRegionPassPass() { return new ScopInfoRegionPass(); }

INITIALIZE_PASS_BEGIN(ScopInfoRegionPass, "polly-scops",
                      "Polly - Create polyhedral description of Scops", false,
                      false);
INITIALIZE_PASS_DEPENDENCY(AAResultsWrapperPass);
INITIALIZE_PASS_DEPENDENCY(AssumptionCacheTracker);
INITIALIZE_PASS_DEPENDENCY(LoopInfoWrapperPass);
INITIALIZE_PASS_DEPENDENCY(RegionInfoPass);
INITIALIZE_PASS_DEPENDENCY(ScalarEvolutionWrapperPass);
INITIALIZE_PASS_DEPENDENCY(ScopDetectionWrapperPass);
INITIALIZE_PASS_DEPENDENCY(DominatorTreeWrapperPass);
INITIALIZE_PASS_END(ScopInfoRegionPass, "polly-scops",
                    "Polly - Create polyhedral description of Scops", false,
                    false)

//===----------------------------------------------------------------------===//
ScopInfo::ScopInfo(const DataLayout &DL, ScopDetection &SD, ScalarEvolution &SE,
                   LoopInfo &LI, AliasAnalysis &AA, DominatorTree &DT,
                   AssumptionCache &AC) {
  /// Create polyhedral description of scops for all the valid regions of a
  /// function.
  for (auto &It : SD) {
    Region *R = const_cast<Region *>(It);
    if (!SD.isMaxRegionInScop(*R))
      continue;

    ScopBuilder SB(R, AC, AA, DL, DT, LI, SD, SE);
    std::unique_ptr<Scop> S = SB.getScop();
    if (!S)
      continue;
    bool Inserted = RegionToScopMap.insert({R, std::move(S)}).second;
    assert(Inserted && "Building Scop for the same region twice!");
    (void)Inserted;
  }
}

AnalysisKey ScopInfoAnalysis::Key;

ScopInfoAnalysis::Result ScopInfoAnalysis::run(Function &F,
                                               FunctionAnalysisManager &FAM) {
  auto &SD = FAM.getResult<ScopAnalysis>(F);
  auto &SE = FAM.getResult<ScalarEvolutionAnalysis>(F);
  auto &LI = FAM.getResult<LoopAnalysis>(F);
  auto &AA = FAM.getResult<AAManager>(F);
  auto &DT = FAM.getResult<DominatorTreeAnalysis>(F);
  auto &AC = FAM.getResult<AssumptionAnalysis>(F);
  auto &DL = F.getParent()->getDataLayout();
  return {DL, SD, SE, LI, AA, DT, AC};
}

PreservedAnalyses ScopInfoPrinterPass::run(Function &F,
                                           FunctionAnalysisManager &FAM) {
  auto &SI = FAM.getResult<ScopInfoAnalysis>(F);
  for (auto &It : SI) {
    if (It.second)
      It.second->print(Stream, PollyPrintInstructions);
    else
      Stream << "Invalid Scop!\n";
  }
  return PreservedAnalyses::all();
}

void ScopInfoWrapperPass::getAnalysisUsage(AnalysisUsage &AU) const {
  AU.addRequired<LoopInfoWrapperPass>();
  AU.addRequired<RegionInfoPass>();
  AU.addRequired<DominatorTreeWrapperPass>();
  AU.addRequiredTransitive<ScalarEvolutionWrapperPass>();
  AU.addRequiredTransitive<ScopDetectionWrapperPass>();
  AU.addRequired<AAResultsWrapperPass>();
  AU.addRequired<AssumptionCacheTracker>();
  AU.setPreservesAll();
}

bool ScopInfoWrapperPass::runOnFunction(Function &F) {
  auto &SD = getAnalysis<ScopDetectionWrapperPass>().getSD();
  auto &SE = getAnalysis<ScalarEvolutionWrapperPass>().getSE();
  auto &LI = getAnalysis<LoopInfoWrapperPass>().getLoopInfo();
  auto &AA = getAnalysis<AAResultsWrapperPass>().getAAResults();
  auto const &DL = F.getParent()->getDataLayout();
  auto &DT = getAnalysis<DominatorTreeWrapperPass>().getDomTree();
  auto &AC = getAnalysis<AssumptionCacheTracker>().getAssumptionCache(F);

  Result.reset(new ScopInfo{DL, SD, SE, LI, AA, DT, AC});
  return false;
}

void ScopInfoWrapperPass::print(raw_ostream &OS, const Module *) const {
  for (auto &It : *Result) {
    if (It.second)
      It.second->print(OS, PollyPrintInstructions);
    else
      OS << "Invalid Scop!\n";
  }
}

char ScopInfoWrapperPass::ID = 0;

Pass *polly::createScopInfoWrapperPassPass() {
  return new ScopInfoWrapperPass();
}

INITIALIZE_PASS_BEGIN(
    ScopInfoWrapperPass, "polly-function-scops",
    "Polly - Create polyhedral description of all Scops of a function", false,
    false);
INITIALIZE_PASS_DEPENDENCY(AAResultsWrapperPass);
INITIALIZE_PASS_DEPENDENCY(AssumptionCacheTracker);
INITIALIZE_PASS_DEPENDENCY(LoopInfoWrapperPass);
INITIALIZE_PASS_DEPENDENCY(RegionInfoPass);
INITIALIZE_PASS_DEPENDENCY(ScalarEvolutionWrapperPass);
INITIALIZE_PASS_DEPENDENCY(ScopDetectionWrapperPass);
INITIALIZE_PASS_DEPENDENCY(DominatorTreeWrapperPass);
INITIALIZE_PASS_END(
    ScopInfoWrapperPass, "polly-function-scops",
    "Polly - Create polyhedral description of all Scops of a function", false,
    false)<|MERGE_RESOLUTION|>--- conflicted
+++ resolved
@@ -733,7 +733,6 @@
   return isl::manage(getAccessRelation().get()).to_str();
 }
 
-<<<<<<< HEAD
 #if 0
 bool polly::MemoryAccess::isImplicit() const {
   if (isOriginalScalarKind())
@@ -758,15 +757,9 @@
 }
 #endif
 
-__isl_give isl_basic_map *
-MemoryAccess::createBasicAccessMap(ScopStmt *Statement) {
-  isl_space *Space = isl_space_set_alloc(Statement->getIslCtx(), 0, 1);
-  Space = isl_space_align_params(Space, Statement->getDomainSpace());
-=======
 isl::basic_map MemoryAccess::createBasicAccessMap(ScopStmt *Statement) {
   isl::space Space = isl::space(Statement->getIslCtx(), 0, 1);
   Space = Space.align_params(isl::manage(Statement->getDomainSpace()));
->>>>>>> f4a9602c
 
   return isl::basic_map::from_domain_and_range(
       isl::basic_set::universe(isl::manage(Statement->getDomainSpace())),
@@ -1073,15 +1066,9 @@
                            __isl_take isl_map *AccRel)
     : Kind(MemoryKind::Array), AccType(AccType), RedType(RT_NONE),
       Statement(Stmt), InvalidDomain(nullptr), AccessInstruction(nullptr),
-<<<<<<< HEAD
-      IsAffine(true), AccessRelation(nullptr), NewAccessRelation(AccRel),
-      FAD(nullptr), IsImplicit(false) {
-  auto *ArrayInfoId = isl_map_get_tuple_id(NewAccessRelation, isl_dim_out);
-=======
       IsAffine(true), AccessRelation(nullptr),
-      NewAccessRelation(isl::manage(AccRel)), FAD(nullptr) {
+      NewAccessRelation(isl::manage(AccRel)), FAD(nullptr), IsImplicit(false) {
   auto *ArrayInfoId = NewAccessRelation.get_tuple_id(isl::dim::out).release();
->>>>>>> f4a9602c
   auto *SAI = ScopArrayInfo::getFromId(ArrayInfoId);
   Sizes.push_back(nullptr);
   for (unsigned i = 1; i < SAI->getNumberOfDimensions(); i++)
