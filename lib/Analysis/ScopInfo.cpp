//===- ScopInfo.cpp -------------------------------------------------------===//
//
//                     The LLVM Compiler Infrastructure
//
// This file is distributed under the University of Illinois Open Source
// License. See LICENSE.TXT for details.
//
//===----------------------------------------------------------------------===//
//
// Create a polyhedral description for a static control flow region.
//
// The pass creates a polyhedral description of the Scops detected by the Scop
// detection derived from their LLVM-IR code.
//
// This representation is shared among several tools in the polyhedral
// community, which are e.g. Cloog, Pluto, Loopo, Graphite.
//
//===----------------------------------------------------------------------===//

#include "polly/ScopInfo.h"
#include "polly/LinkAllPasses.h"
#include "polly/Options.h"
#include "polly/ScopBuilder.h"
#include "polly/ScopDetection.h"
#include "polly/Support/GICHelper.h"
#include "polly/Support/ISLOStream.h"
#include "polly/Support/SCEVAffinator.h"
#include "polly/Support/SCEVValidator.h"
#include "polly/Support/ScopHelper.h"
<<<<<<< HEAD
#include "polly/Support/VirtualInstruction.h"
#include "llvm/ADT/DepthFirstIterator.h"
#include "llvm/ADT/MapVector.h"
=======
#include "llvm/ADT/APInt.h"
#include "llvm/ADT/ArrayRef.h"
#include "llvm/ADT/DenseMap.h"
#include "llvm/ADT/DenseSet.h"
>>>>>>> 1c3918f7
#include "llvm/ADT/PostOrderIterator.h"
#include "llvm/ADT/STLExtras.h"
#include "llvm/ADT/SetVector.h"
#include "llvm/ADT/SmallPtrSet.h"
#include "llvm/ADT/SmallSet.h"
#include "llvm/ADT/SmallVector.h"
#include "llvm/ADT/Statistic.h"
#include "llvm/ADT/StringExtras.h"
#include "llvm/ADT/StringMap.h"
#include "llvm/Analysis/AliasAnalysis.h"
#include "llvm/Analysis/AliasSetTracker.h"
#include "llvm/Analysis/AssumptionCache.h"
#include "llvm/Analysis/Loads.h"
#include "llvm/Analysis/LoopInfo.h"
#include "llvm/Analysis/OptimizationDiagnosticInfo.h"
#include "llvm/Analysis/RegionInfo.h"
#include "llvm/Analysis/RegionIterator.h"
#include "llvm/Analysis/ScalarEvolution.h"
#include "llvm/Analysis/ScalarEvolutionExpressions.h"
#include "llvm/IR/Argument.h"
#include "llvm/IR/BasicBlock.h"
#include "llvm/IR/CFG.h"
#include "llvm/IR/ConstantRange.h"
#include "llvm/IR/Constants.h"
#include "llvm/IR/DataLayout.h"
#include "llvm/IR/DebugLoc.h"
#include "llvm/IR/DerivedTypes.h"
#include "llvm/IR/DiagnosticInfo.h"
#include "llvm/IR/Dominators.h"
#include "llvm/IR/Function.h"
#include "llvm/IR/InstrTypes.h"
#include "llvm/IR/Instruction.h"
#include "llvm/IR/Instructions.h"
#include "llvm/IR/IntrinsicInst.h"
#include "llvm/IR/Module.h"
#include "llvm/IR/PassManager.h"
#include "llvm/IR/Type.h"
#include "llvm/IR/Use.h"
#include "llvm/IR/User.h"
#include "llvm/IR/Value.h"
#include "llvm/Pass.h"
#include "llvm/Support/Casting.h"
#include "llvm/Support/CommandLine.h"
#include "llvm/Support/Compiler.h"
#include "llvm/Support/Debug.h"
#include "llvm/Support/ErrorHandling.h"
#include "llvm/Support/MathExtras.h"
#include "llvm/Support/raw_ostream.h"
#include "isl/aff.h"
#include "isl/constraint.h"
#include "isl/local_space.h"
#include "isl/map.h"
#include "isl/options.h"
#include "isl/printer.h"
#include "isl/schedule.h"
#include "isl/schedule_node.h"
#include "isl/set.h"
#include "isl/union_map.h"
#include "isl/union_set.h"
#include "isl/val.h"
#include <algorithm>
#include <cassert>
#include <cstdlib>
#include <cstring>
#include <deque>
#include <iterator>
#include <memory>
#include <string>
#include <tuple>
#include <utility>
#include <vector>

using namespace llvm;
using namespace polly;

#define DEBUG_TYPE "polly-scops"

STATISTIC(AssumptionsAliasing, "Number of aliasing assumptions taken.");
STATISTIC(AssumptionsInbounds, "Number of inbounds assumptions taken.");
STATISTIC(AssumptionsWrapping, "Number of wrapping assumptions taken.");
STATISTIC(AssumptionsUnsigned, "Number of unsigned assumptions taken.");
STATISTIC(AssumptionsComplexity, "Number of too complex SCoPs.");
STATISTIC(AssumptionsUnprofitable, "Number of unprofitable SCoPs.");
STATISTIC(AssumptionsErrorBlock, "Number of error block assumptions taken.");
STATISTIC(AssumptionsInfiniteLoop, "Number of bounded loop assumptions taken.");
STATISTIC(AssumptionsInvariantLoad,
          "Number of invariant loads assumptions taken.");
STATISTIC(AssumptionsDelinearization,
          "Number of delinearization assumptions taken.");

STATISTIC(NumScops, "Number of feasible SCoPs after ScopInfo");
STATISTIC(NumLoopsInScop, "Number of loops in scops");
STATISTIC(NumBoxedLoops, "Number of boxed loops in SCoPs after ScopInfo");
STATISTIC(NumAffineLoops, "Number of affine loops in SCoPs after ScopInfo");

STATISTIC(NumScopsDepthOne, "Number of scops with maximal loop depth 1");
STATISTIC(NumScopsDepthTwo, "Number of scops with maximal loop depth 2");
STATISTIC(NumScopsDepthThree, "Number of scops with maximal loop depth 3");
STATISTIC(NumScopsDepthFour, "Number of scops with maximal loop depth 4");
STATISTIC(NumScopsDepthFive, "Number of scops with maximal loop depth 5");
STATISTIC(NumScopsDepthLarger,
          "Number of scops with maximal loop depth 6 and larger");
STATISTIC(MaxNumLoopsInScop, "Maximal number of loops in scops");

<<<<<<< HEAD

=======
STATISTIC(NumValueWrites, "Number of scalar value writes after ScopInfo");
STATISTIC(
    NumValueWritesInLoops,
    "Number of scalar value writes nested in affine loops after ScopInfo");
STATISTIC(NumPHIWrites, "Number of scalar phi writes after ScopInfo");
STATISTIC(NumPHIWritesInLoops,
          "Number of scalar phi writes nested in affine loops after ScopInfo");
STATISTIC(NumSingletonWrites, "Number of singleton writes after ScopInfo");
STATISTIC(NumSingletonWritesInLoops,
          "Number of singleton writes nested in affine loops after ScopInfo");
>>>>>>> 1c3918f7

// The maximal number of basic sets we allow during domain construction to
// be created. More complex scops will result in very high compile time and
// are also unlikely to result in good code
static int const MaxDisjunctsInDomain = 20;

// The number of disjunct in the context after which we stop to add more
// disjuncts. This parameter is there to avoid exponential growth in the
// number of disjunct when adding non-convex sets to the context.
static int const MaxDisjunctsInContext = 4;

// The maximal number of dimensions we allow during invariant load construction.
// More complex access ranges will result in very high compile time and are also
// unlikely to result in good code. This value is very high and should only
// trigger for corner cases (e.g., the "dct_luma" function in h264, SPEC2006).
static int const MaxDimensionsInAccessRange = 9;

static cl::opt<int>
    OptComputeOut("polly-analysis-computeout",
                  cl::desc("Bound the scop analysis by a maximal amount of "
                           "computational steps (0 means no bound)"),
                  cl::Hidden, cl::init(800000), cl::ZeroOrMore,
                  cl::cat(PollyCategory));

static cl::opt<bool> PollyRemarksMinimal(
    "polly-remarks-minimal",
    cl::desc("Do not emit remarks about assumptions that are known"),
    cl::Hidden, cl::ZeroOrMore, cl::init(false), cl::cat(PollyCategory));

static cl::opt<int> RunTimeChecksMaxAccessDisjuncts(
    "polly-rtc-max-array-disjuncts",
    cl::desc("The maximal number of disjunts allowed in memory accesses to "
             "to build RTCs."),
    cl::Hidden, cl::ZeroOrMore, cl::init(8), cl::cat(PollyCategory));

static cl::opt<unsigned> RunTimeChecksMaxParameters(
    "polly-rtc-max-parameters",
    cl::desc("The maximal number of parameters allowed in RTCs."), cl::Hidden,
    cl::ZeroOrMore, cl::init(8), cl::cat(PollyCategory));

static cl::opt<unsigned> RunTimeChecksMaxArraysPerGroup(
    "polly-rtc-max-arrays-per-group",
    cl::desc("The maximal number of arrays to compare in each alias group."),
    cl::Hidden, cl::ZeroOrMore, cl::init(20), cl::cat(PollyCategory));

static cl::opt<std::string> UserContextStr(
    "polly-context", cl::value_desc("isl parameter set"),
    cl::desc("Provide additional constraints on the context parameters"),
    cl::init(""), cl::cat(PollyCategory));

static cl::opt<bool>
    IslOnErrorAbort("polly-on-isl-error-abort",
                    cl::desc("Abort if an isl error is encountered"),
                    cl::init(true), cl::cat(PollyCategory));

static cl::opt<bool> PollyPreciseInbounds(
    "polly-precise-inbounds",
    cl::desc("Take more precise inbounds assumptions (do not scale well)"),
    cl::Hidden, cl::init(false), cl::cat(PollyCategory));

static cl::opt<bool>
    PollyIgnoreInbounds("polly-ignore-inbounds",
                        cl::desc("Do not take inbounds assumptions at all"),
                        cl::Hidden, cl::init(false), cl::cat(PollyCategory));

static cl::opt<bool> PollyIgnoreParamBounds(
    "polly-ignore-parameter-bounds",
    cl::desc(
        "Do not add parameter bounds and do no gist simplify sets accordingly"),
    cl::Hidden, cl::init(false), cl::cat(PollyCategory));

static cl::opt<bool> PollyAllowDereferenceOfAllFunctionParams(
    "polly-allow-dereference-of-all-function-parameters",
    cl::desc(
        "Treat all parameters to functions that are pointers as dereferencible."
        " This is useful for invariant load hoisting, since we can generate"
        " less runtime checks. This is only valid if all pointers to functions"
        " are always initialized, so that Polly can choose to hoist"
        " their loads. "),
    cl::Hidden, cl::init(false), cl::cat(PollyCategory));

static cl::opt<bool> PollyPreciseFoldAccesses(
    "polly-precise-fold-accesses",
    cl::desc("Fold memory accesses to model more possible delinearizations "
             "(does not scale well)"),
    cl::Hidden, cl::init(false), cl::cat(PollyCategory));

bool polly::UseInstructionNames;

static cl::opt<bool, true> XUseInstructionNames(
    "polly-use-llvm-names",
    cl::desc("Use LLVM-IR names when deriving statement names"),
    cl::location(UseInstructionNames), cl::Hidden, cl::init(false),
    cl::ZeroOrMore, cl::cat(PollyCategory));

static cl::opt<bool> PollyPrintInstructions(
    "polly-print-instructions", cl::desc("Output instructions per ScopStmt"),
    cl::Hidden, cl::Optional, cl::init(false), cl::cat(PollyCategory));

//===----------------------------------------------------------------------===//

// Create a sequence of two schedules. Either argument may be null and is
// interpreted as the empty schedule. Can also return null if both schedules are
// empty.
static __isl_give isl_schedule *
combineInSequence(__isl_take isl_schedule *Prev,
                  __isl_take isl_schedule *Succ) {
  if (!Prev)
    return Succ;
  if (!Succ)
    return Prev;

  return isl_schedule_sequence(Prev, Succ);
}

static isl::set addRangeBoundsToSet(isl::set S, const ConstantRange &Range,
                                    int dim, isl::dim type) {
  isl::val V;
  isl::ctx Ctx = S.get_ctx();

  // The upper and lower bound for a parameter value is derived either from
  // the data type of the parameter or from the - possibly more restrictive -
  // range metadata.
  V = valFromAPInt(Ctx.get(), Range.getSignedMin(), true);
  S = S.lower_bound_val(type, dim, V);
  V = valFromAPInt(Ctx.get(), Range.getSignedMax(), true);
  S = S.upper_bound_val(type, dim, V);

  if (Range.isFullSet())
    return S;

  if (isl_set_n_basic_set(S.get()) > MaxDisjunctsInContext)
    return S;

  // In case of signed wrapping, we can refine the set of valid values by
  // excluding the part not covered by the wrapping range.
  if (Range.isSignWrappedSet()) {
    V = valFromAPInt(Ctx.get(), Range.getLower(), true);
    isl::set SLB = S.lower_bound_val(type, dim, V);

    V = valFromAPInt(Ctx.get(), Range.getUpper(), true);
    V = V.sub_ui(1);
    isl::set SUB = S.upper_bound_val(type, dim, V);
    S = SLB.unite(SUB);
  }

  return S;
}

static const ScopArrayInfo *identifyBasePtrOriginSAI(Scop *S, Value *BasePtr) {
  LoadInst *BasePtrLI = dyn_cast<LoadInst>(BasePtr);
  if (!BasePtrLI)
    return nullptr;

  if (!S->contains(BasePtrLI))
    return nullptr;

  ScalarEvolution &SE = *S->getSE();

  auto *OriginBaseSCEV =
      SE.getPointerBase(SE.getSCEV(BasePtrLI->getPointerOperand()));
  if (!OriginBaseSCEV)
    return nullptr;

  auto *OriginBaseSCEVUnknown = dyn_cast<SCEVUnknown>(OriginBaseSCEV);
  if (!OriginBaseSCEVUnknown)
    return nullptr;

  return S->getScopArrayInfo(OriginBaseSCEVUnknown->getValue(),
                             MemoryKind::Array);
}

ScopArrayInfo::ScopArrayInfo(Value *BasePtr, Type *ElementType, isl::ctx Ctx,
                             ArrayRef<const SCEV *> Sizes, MemoryKind Kind,
                             const DataLayout &DL, Scop *S,
                             const char *BaseName)
    : BasePtr(BasePtr), ElementType(ElementType), Kind(Kind), DL(DL), S(*S) {
  std::string BasePtrName =
      BaseName ? BaseName
               : getIslCompatibleName("MemRef", BasePtr, S->getNextArrayIdx(),
                                      Kind == MemoryKind::PHI ? "__phi" : "",
                                      UseInstructionNames);
  Id = isl::id::alloc(Ctx, BasePtrName, this);

  updateSizes(Sizes);

  if (!BasePtr || Kind != MemoryKind::Array) {
    BasePtrOriginSAI = nullptr;
    return;
  }

  BasePtrOriginSAI = identifyBasePtrOriginSAI(S, BasePtr);
  if (BasePtrOriginSAI)
    const_cast<ScopArrayInfo *>(BasePtrOriginSAI)->addDerivedSAI(this);
}

ScopArrayInfo::~ScopArrayInfo() = default;

isl::space ScopArrayInfo::getSpace() const {
  auto Space = isl::space(Id.get_ctx(), 0, getNumberOfDimensions());
  Space = Space.set_tuple_id(isl::dim::set, Id);
  return Space;
}

bool ScopArrayInfo::isReadOnly() {
  isl::union_set WriteSet = S.getWrites().range();
  isl::space Space = getSpace();
  WriteSet = WriteSet.extract_set(Space);

  return bool(WriteSet.is_empty());
}

bool ScopArrayInfo::isCompatibleWith(const ScopArrayInfo *Array) const {
  if (Array->getElementType() != getElementType())
    return false;

  if (Array->getNumberOfDimensions() != getNumberOfDimensions())
    return false;

  for (unsigned i = 0; i < getNumberOfDimensions(); i++)
    if (Array->getDimensionSize(i) != getDimensionSize(i))
      return false;

  return true;
}

void ScopArrayInfo::updateElementType(Type *NewElementType) {
  if (NewElementType == ElementType)
    return;

  auto OldElementSize = DL.getTypeAllocSizeInBits(ElementType);
  auto NewElementSize = DL.getTypeAllocSizeInBits(NewElementType);

  if (NewElementSize == OldElementSize || NewElementSize == 0)
    return;

  if (NewElementSize % OldElementSize == 0 && NewElementSize < OldElementSize) {
    ElementType = NewElementType;
  } else {
    auto GCD = GreatestCommonDivisor64(NewElementSize, OldElementSize);
    ElementType = IntegerType::get(ElementType->getContext(), GCD);
  }
}

/// Make the ScopArrayInfo model a Fortran Array
void ScopArrayInfo::applyAndSetFAD(Value *FAD) {
  assert(FAD && "got invalid Fortran array descriptor");
  if (this->FAD) {
    assert(this->FAD == FAD &&
           "receiving different array descriptors for same array");
    return;
  }

  assert(DimensionSizesPw.size() > 0 && !DimensionSizesPw[0]);
  assert(!this->FAD);
  this->FAD = FAD;

  isl::space Space(S.getIslCtx(), 1, 0);

  std::string param_name = getName();
  param_name += "_fortranarr_size";
  isl::id IdPwAff = isl::id::alloc(S.getIslCtx(), param_name, this);

  Space = Space.set_dim_id(isl::dim::param, 0, IdPwAff);
  isl::pw_aff PwAff =
      isl::aff::var_on_domain(isl::local_space(Space), isl::dim::param, 0);

  DimensionSizesPw[0] = PwAff;
}

bool ScopArrayInfo::updateSizes(ArrayRef<const SCEV *> NewSizes,
                                bool CheckConsistency) {
  int SharedDims = std::min(NewSizes.size(), DimensionSizes.size());
  int ExtraDimsNew = NewSizes.size() - SharedDims;
  int ExtraDimsOld = DimensionSizes.size() - SharedDims;

  if (CheckConsistency) {
    for (int i = 0; i < SharedDims; i++) {
      auto *NewSize = NewSizes[i + ExtraDimsNew];
      auto *KnownSize = DimensionSizes[i + ExtraDimsOld];
      if (NewSize && KnownSize && NewSize != KnownSize)
        return false;
    }

    if (DimensionSizes.size() >= NewSizes.size())
      return true;
  }

  DimensionSizes.clear();
  DimensionSizes.insert(DimensionSizes.begin(), NewSizes.begin(),
                        NewSizes.end());
  DimensionSizesPw.clear();
  for (const SCEV *Expr : DimensionSizes) {
    if (!Expr) {
      DimensionSizesPw.push_back(nullptr);
      continue;
    }
    isl::pw_aff Size = S.getPwAffOnly(Expr);
    DimensionSizesPw.push_back(Size);
  }
  return true;
}

std::string ScopArrayInfo::getName() const { return Id.get_name(); }

int ScopArrayInfo::getElemSizeInBytes() const {
  return DL.getTypeAllocSize(ElementType);
}

isl::id ScopArrayInfo::getBasePtrId() const { return Id; }

#if !defined(NDEBUG) || defined(LLVM_ENABLE_DUMP)
LLVM_DUMP_METHOD void ScopArrayInfo::dump() const { print(errs()); }
#endif

void ScopArrayInfo::print(raw_ostream &OS, bool SizeAsPwAff, bool Oneline,
                          bool Testable) const {
  if (!Oneline)
    OS.indent(8);
  OS << *getElementType() << " " << getName();

  if (!Testable) {
    switch (getKind()) {
    case MemoryKind::Array:
      OS << " Array";
      break;
    case MemoryKind::Value:
      OS << " Value";
      return;
    case MemoryKind::PHI:
      OS << " PHI";
      return;
    case MemoryKind::ExitPHI:
      OS << " ExitPHI";
      return;
    }
  }

  unsigned u = 0;
  // If this is a Fortran array, then we can print the outermost dimension
  // as a isl_pw_aff even though there is no SCEV information.
  bool IsOutermostSizeKnown = SizeAsPwAff && FAD;

  if (!IsOutermostSizeKnown && getNumberOfDimensions() > 0 &&
      !getDimensionSize(0)) {
    OS << "[*]";
    u++;
  }
  for (; u < getNumberOfDimensions(); u++) {
    OS << "[";

    if (SizeAsPwAff) {
      isl::pw_aff Size = getDimensionSizePw(u);
      OS << " " << Size << " ";
    } else {
      OS << *getDimensionSize(u);
    }

    OS << "]";
  }

  if (Oneline)
    return;

  OS << ";";

  if (BasePtrOriginSAI)
    OS << " [BasePtrOrigin: " << BasePtrOriginSAI->getName() << "]";

  OS << " // Element size " << getElemSizeInBytes() << "\n";
}

const ScopArrayInfo *
ScopArrayInfo::getFromAccessFunction(isl::pw_multi_aff PMA) {
  isl::id Id = PMA.get_tuple_id(isl::dim::out);
  assert(!Id.is_null() && "Output dimension didn't have an ID");
  return getFromId(Id);
}

const ScopArrayInfo *ScopArrayInfo::getFromId(isl::id Id) {
  void *User = Id.get_user();
  const ScopArrayInfo *SAI = static_cast<ScopArrayInfo *>(User);
  return SAI;
}

void MemoryAccess::wrapConstantDimensions() {
  auto *SAI = getScopArrayInfo();
  isl::space ArraySpace = SAI->getSpace();
  isl::ctx Ctx = ArraySpace.get_ctx();
  unsigned DimsArray = SAI->getNumberOfDimensions();

  isl::multi_aff DivModAff = isl::multi_aff::identity(
      ArraySpace.map_from_domain_and_range(ArraySpace));
  isl::local_space LArraySpace = isl::local_space(ArraySpace);

  // Begin with last dimension, to iteratively carry into higher dimensions.
  for (int i = DimsArray - 1; i > 0; i--) {
    auto *DimSize = SAI->getDimensionSize(i);
    auto *DimSizeCst = dyn_cast<SCEVConstant>(DimSize);

    // This transformation is not applicable to dimensions with dynamic size.
    if (!DimSizeCst)
      continue;

    // This transformation is not applicable to dimensions of size zero.
    if (DimSize->isZero())
      continue;

    isl::val DimSizeVal =
        valFromAPInt(Ctx.get(), DimSizeCst->getAPInt(), false);
    isl::aff Var = isl::aff::var_on_domain(LArraySpace, isl::dim::set, i);
    isl::aff PrevVar =
        isl::aff::var_on_domain(LArraySpace, isl::dim::set, i - 1);

    // Compute: index % size
    // Modulo must apply in the divide of the previous iteration, if any.
    isl::aff Modulo = Var.mod(DimSizeVal);
    Modulo = Modulo.pullback(DivModAff);

    // Compute: floor(index / size)
    isl::aff Divide = Var.div(isl::aff(LArraySpace, DimSizeVal));
    Divide = Divide.floor();
    Divide = Divide.add(PrevVar);
    Divide = Divide.pullback(DivModAff);

    // Apply Modulo and Divide.
    DivModAff = DivModAff.set_aff(i, Modulo);
    DivModAff = DivModAff.set_aff(i - 1, Divide);
  }

  // Apply all modulo/divides on the accesses.
  isl::map Relation = AccessRelation;
  Relation = Relation.apply_range(isl::map::from_multi_aff(DivModAff));
  Relation = Relation.detect_equalities();
  AccessRelation = Relation;
}

void MemoryAccess::updateDimensionality() {
  auto *SAI = getScopArrayInfo();
  isl::space ArraySpace = SAI->getSpace();
  isl::space AccessSpace = AccessRelation.get_space().range();
  isl::ctx Ctx = ArraySpace.get_ctx();

  auto DimsArray = ArraySpace.dim(isl::dim::set);
  auto DimsAccess = AccessSpace.dim(isl::dim::set);
  auto DimsMissing = DimsArray - DimsAccess;

  auto *BB = getStatement()->getEntryBlock();
  auto &DL = BB->getModule()->getDataLayout();
  unsigned ArrayElemSize = SAI->getElemSizeInBytes();
  unsigned ElemBytes = DL.getTypeAllocSize(getElementType());

  isl::map Map = isl::map::from_domain_and_range(
      isl::set::universe(AccessSpace), isl::set::universe(ArraySpace));

  for (unsigned i = 0; i < DimsMissing; i++)
    Map = Map.fix_si(isl::dim::out, i, 0);

  for (unsigned i = DimsMissing; i < DimsArray; i++)
    Map = Map.equate(isl::dim::in, i - DimsMissing, isl::dim::out, i);

  AccessRelation = AccessRelation.apply_range(Map);

  // For the non delinearized arrays, divide the access function of the last
  // subscript by the size of the elements in the array.
  //
  // A stride one array access in C expressed as A[i] is expressed in
  // LLVM-IR as something like A[i * elementsize]. This hides the fact that
  // two subsequent values of 'i' index two values that are stored next to
  // each other in memory. By this division we make this characteristic
  // obvious again. If the base pointer was accessed with offsets not divisible
  // by the accesses element size, we will have chosen a smaller ArrayElemSize
  // that divides the offsets of all accesses to this base pointer.
  if (DimsAccess == 1) {
    isl::val V = isl::val(Ctx, ArrayElemSize);
    AccessRelation = AccessRelation.floordiv_val(V);
  }

  // We currently do this only if we added at least one dimension, which means
  // some dimension's indices have not been specified, an indicator that some
  // index values have been added together.
  // TODO: Investigate general usefulness; Effect on unit tests is to make index
  // expressions more complicated.
  if (DimsMissing)
    wrapConstantDimensions();

  if (!isAffine())
    computeBoundsOnAccessRelation(ArrayElemSize);

  // Introduce multi-element accesses in case the type loaded by this memory
  // access is larger than the canonical element type of the array.
  //
  // An access ((float *)A)[i] to an array char *A is modeled as
  // {[i] -> A[o] : 4 i <= o <= 4 i + 3
  if (ElemBytes > ArrayElemSize) {
    assert(ElemBytes % ArrayElemSize == 0 &&
           "Loaded element size should be multiple of canonical element size");
    isl::map Map = isl::map::from_domain_and_range(
        isl::set::universe(ArraySpace), isl::set::universe(ArraySpace));
    for (unsigned i = 0; i < DimsArray - 1; i++)
      Map = Map.equate(isl::dim::in, i, isl::dim::out, i);

    isl::constraint C;
    isl::local_space LS;

    LS = isl::local_space(Map.get_space());
    int Num = ElemBytes / getScopArrayInfo()->getElemSizeInBytes();

    C = isl::constraint::alloc_inequality(LS);
    C = C.set_constant_val(isl::val(Ctx, Num - 1));
    C = C.set_coefficient_si(isl::dim::in, DimsArray - 1, 1);
    C = C.set_coefficient_si(isl::dim::out, DimsArray - 1, -1);
    Map = Map.add_constraint(C);

    C = isl::constraint::alloc_inequality(LS);
    C = C.set_coefficient_si(isl::dim::in, DimsArray - 1, -1);
    C = C.set_coefficient_si(isl::dim::out, DimsArray - 1, 1);
    C = C.set_constant_val(isl::val(Ctx, 0));
    Map = Map.add_constraint(C);
    AccessRelation = AccessRelation.apply_range(Map);
  }
}

const std::string
MemoryAccess::getReductionOperatorStr(MemoryAccess::ReductionType RT) {
  switch (RT) {
  case MemoryAccess::RT_NONE:
    llvm_unreachable("Requested a reduction operator string for a memory "
                     "access which isn't a reduction");
  case MemoryAccess::RT_ADD:
    return "+";
  case MemoryAccess::RT_MUL:
    return "*";
  case MemoryAccess::RT_BOR:
    return "|";
  case MemoryAccess::RT_BXOR:
    return "^";
  case MemoryAccess::RT_BAND:
    return "&";
  }
  llvm_unreachable("Unknown reduction type");
}

const ScopArrayInfo *MemoryAccess::getOriginalScopArrayInfo() const {
  isl::id ArrayId = getArrayId();
  void *User = ArrayId.get_user();
  const ScopArrayInfo *SAI = static_cast<ScopArrayInfo *>(User);
  return SAI;
}

const ScopArrayInfo *MemoryAccess::getLatestScopArrayInfo() const {
  isl::id ArrayId = getLatestArrayId();
  void *User = ArrayId.get_user();
  const ScopArrayInfo *SAI = static_cast<ScopArrayInfo *>(User);
  return SAI;
}

isl::id MemoryAccess::getOriginalArrayId() const {
  return AccessRelation.get_tuple_id(isl::dim::out);
}

isl::id MemoryAccess::getLatestArrayId() const {
  if (!hasNewAccessRelation())
    return getOriginalArrayId();
  return NewAccessRelation.get_tuple_id(isl::dim::out);
}

isl::map MemoryAccess::getAddressFunction() const {
  return getAccessRelation().lexmin();
}

isl::pw_multi_aff
MemoryAccess::applyScheduleToAccessRelation(isl::union_map USchedule) const {
  isl::map Schedule, ScheduledAccRel;
  isl::union_set UDomain;

  UDomain = getStatement()->getDomain();
  USchedule = USchedule.intersect_domain(UDomain);
  Schedule = isl::map::from_union_map(USchedule);
  ScheduledAccRel = getAddressFunction().apply_domain(Schedule);
  return isl::pw_multi_aff::from_map(ScheduledAccRel);
}

isl::map MemoryAccess::getOriginalAccessRelation() const {
  return AccessRelation;
}

std::string MemoryAccess::getOriginalAccessRelationStr() const {
  return stringFromIslObj(AccessRelation.get());
}

isl::space MemoryAccess::getOriginalAccessRelationSpace() const {
  return AccessRelation.get_space();
}

isl::map MemoryAccess::getNewAccessRelation() const {
  return NewAccessRelation;
}

std::string MemoryAccess::getNewAccessRelationStr() const {
  return stringFromIslObj(NewAccessRelation.get());
}

std::string MemoryAccess::getAccessRelationStr() const {
  return getAccessRelation().to_str();
}

#if 0
bool polly::MemoryAccess::isImplicit() const {
  if (isOriginalScalarKind())
    return true;
  auto *AccInst = getAccessInstruction();
  if (!AccInst)
    return false;
#if 1
  if (isa<LoadInst>(AccInst)) {
    auto *Stmt = getStatement();
    if (Stmt->isRegionStmt()) {
      if (!Stmt->getRegion()->contains(AccInst)) {
        return true;
      }
    } else {
      if (Stmt->getBasicBlock() != AccInst->getParent())
        return true;
    }
  }
#endif
  return false;
}
#endif

isl::basic_map MemoryAccess::createBasicAccessMap(ScopStmt *Statement) {
  isl::space Space = isl::space(Statement->getIslCtx(), 0, 1);
  Space = Space.align_params(Statement->getDomainSpace());

  return isl::basic_map::from_domain_and_range(
      isl::basic_set::universe(Statement->getDomainSpace()),
      isl::basic_set::universe(Space));
}

// Formalize no out-of-bound access assumption
//
// When delinearizing array accesses we optimistically assume that the
// delinearized accesses do not access out of bound locations (the subscript
// expression of each array evaluates for each statement instance that is
// executed to a value that is larger than zero and strictly smaller than the
// size of the corresponding dimension). The only exception is the outermost
// dimension for which we do not need to assume any upper bound.  At this point
// we formalize this assumption to ensure that at code generation time the
// relevant run-time checks can be generated.
//
// To find the set of constraints necessary to avoid out of bound accesses, we
// first build the set of data locations that are not within array bounds. We
// then apply the reverse access relation to obtain the set of iterations that
// may contain invalid accesses and reduce this set of iterations to the ones
// that are actually executed by intersecting them with the domain of the
// statement. If we now project out all loop dimensions, we obtain a set of
// parameters that may cause statement instances to be executed that may
// possibly yield out of bound memory accesses. The complement of these
// constraints is the set of constraints that needs to be assumed to ensure such
// statement instances are never executed.
void MemoryAccess::assumeNoOutOfBound() {
  if (PollyIgnoreInbounds)
    return;
  auto *SAI = getScopArrayInfo();
  isl::space Space = getOriginalAccessRelationSpace().range();
  isl::set Outside = isl::set::empty(Space);
  for (int i = 1, Size = Space.dim(isl::dim::set); i < Size; ++i) {
    isl::local_space LS(Space);
    isl::pw_aff Var = isl::pw_aff::var_on_domain(LS, isl::dim::set, i);
    isl::pw_aff Zero = isl::pw_aff(LS);

    isl::set DimOutside = Var.lt_set(Zero);
    isl::pw_aff SizeE = SAI->getDimensionSizePw(i);
    SizeE = SizeE.add_dims(isl::dim::in, Space.dim(isl::dim::set));
    SizeE = SizeE.set_tuple_id(isl::dim::in, Space.get_tuple_id(isl::dim::set));
    DimOutside = DimOutside.unite(SizeE.le_set(Var));

    Outside = Outside.unite(DimOutside);
  }

  Outside = Outside.apply(getAccessRelation().reverse());
  Outside = Outside.intersect(Statement->getDomain());
  Outside = Outside.params();

  // Remove divs to avoid the construction of overly complicated assumptions.
  // Doing so increases the set of parameter combinations that are assumed to
  // not appear. This is always save, but may make the resulting run-time check
  // bail out more often than strictly necessary.
  Outside = Outside.remove_divs();
  Outside = Outside.complement();
  const auto &Loc = getAccessInstruction()
                        ? getAccessInstruction()->getDebugLoc()
                        : DebugLoc();
  if (!PollyPreciseInbounds)
    Outside = Outside.gist_params(Statement->getDomain().params());
  Statement->getParent()->recordAssumption(INBOUNDS, Outside.release(), Loc,
                                           AS_ASSUMPTION);
}

void MemoryAccess::buildMemIntrinsicAccessRelation() {
  assert(isMemoryIntrinsic());
  assert(Subscripts.size() == 2 && Sizes.size() == 1);

  isl::pw_aff SubscriptPWA = getPwAff(Subscripts[0]);
  isl::map SubscriptMap = isl::map::from_pw_aff(SubscriptPWA);

  isl::map LengthMap;
  if (Subscripts[1] == nullptr) {
    LengthMap = isl::map::universe(SubscriptMap.get_space());
  } else {
    isl::pw_aff LengthPWA = getPwAff(Subscripts[1]);
    LengthMap = isl::map::from_pw_aff(LengthPWA);
    isl::space RangeSpace = LengthMap.get_space().range();
    LengthMap = LengthMap.apply_range(isl::map::lex_gt(RangeSpace));
  }
  LengthMap = LengthMap.lower_bound_si(isl::dim::out, 0, 0);
  LengthMap = LengthMap.align_params(SubscriptMap.get_space());
  SubscriptMap = SubscriptMap.align_params(LengthMap.get_space());
  LengthMap = LengthMap.sum(SubscriptMap);
  AccessRelation =
      LengthMap.set_tuple_id(isl::dim::in, getStatement()->getDomainId());
}

void MemoryAccess::computeBoundsOnAccessRelation(unsigned ElementSize) {
  ScalarEvolution *SE = Statement->getParent()->getSE();

  auto MAI = MemAccInst(getAccessInstruction());
  if (isa<MemIntrinsic>(MAI))
    return;

  Value *Ptr = MAI.getPointerOperand();
  if (!Ptr || !SE->isSCEVable(Ptr->getType()))
    return;

  auto *PtrSCEV = SE->getSCEV(Ptr);
  if (isa<SCEVCouldNotCompute>(PtrSCEV))
    return;

  auto *BasePtrSCEV = SE->getPointerBase(PtrSCEV);
  if (BasePtrSCEV && !isa<SCEVCouldNotCompute>(BasePtrSCEV))
    PtrSCEV = SE->getMinusSCEV(PtrSCEV, BasePtrSCEV);

  const ConstantRange &Range = SE->getSignedRange(PtrSCEV);
  if (Range.isFullSet())
    return;

  if (Range.isWrappedSet() || Range.isSignWrappedSet())
    return;

  bool isWrapping = Range.isSignWrappedSet();

  unsigned BW = Range.getBitWidth();
  const auto One = APInt(BW, 1);
  const auto LB = isWrapping ? Range.getLower() : Range.getSignedMin();
  const auto UB = isWrapping ? (Range.getUpper() - One) : Range.getSignedMax();

  auto Min = LB.sdiv(APInt(BW, ElementSize));
  auto Max = UB.sdiv(APInt(BW, ElementSize)) + One;

  assert(Min.sle(Max) && "Minimum expected to be less or equal than max");

  isl::map Relation = AccessRelation;
  isl::set AccessRange = Relation.range();
  AccessRange = addRangeBoundsToSet(AccessRange, ConstantRange(Min, Max), 0,
                                    isl::dim::set);
  AccessRelation = Relation.intersect_range(AccessRange);
}

void MemoryAccess::foldAccessRelation() {
  if (Sizes.size() < 2 || isa<SCEVConstant>(Sizes[1]))
    return;

  int Size = Subscripts.size();

  isl::map NewAccessRelation = AccessRelation;

  for (int i = Size - 2; i >= 0; --i) {
    isl::space Space;
    isl::map MapOne, MapTwo;
    isl::pw_aff DimSize = getPwAff(Sizes[i + 1]);

    isl::space SpaceSize = DimSize.get_space();
    isl::id ParamId =
        give(isl_space_get_dim_id(SpaceSize.get(), isl_dim_param, 0));

    Space = AccessRelation.get_space();
    Space = Space.range().map_from_set();
    Space = Space.align_params(SpaceSize);

    int ParamLocation = Space.find_dim_by_id(isl::dim::param, ParamId);

    MapOne = isl::map::universe(Space);
    for (int j = 0; j < Size; ++j)
      MapOne = MapOne.equate(isl::dim::in, j, isl::dim::out, j);
    MapOne = MapOne.lower_bound_si(isl::dim::in, i + 1, 0);

    MapTwo = isl::map::universe(Space);
    for (int j = 0; j < Size; ++j)
      if (j < i || j > i + 1)
        MapTwo = MapTwo.equate(isl::dim::in, j, isl::dim::out, j);

    isl::local_space LS(Space);
    isl::constraint C;
    C = isl::constraint::alloc_equality(LS);
    C = C.set_constant_si(-1);
    C = C.set_coefficient_si(isl::dim::in, i, 1);
    C = C.set_coefficient_si(isl::dim::out, i, -1);
    MapTwo = MapTwo.add_constraint(C);
    C = isl::constraint::alloc_equality(LS);
    C = C.set_coefficient_si(isl::dim::in, i + 1, 1);
    C = C.set_coefficient_si(isl::dim::out, i + 1, -1);
    C = C.set_coefficient_si(isl::dim::param, ParamLocation, 1);
    MapTwo = MapTwo.add_constraint(C);
    MapTwo = MapTwo.upper_bound_si(isl::dim::in, i + 1, -1);

    MapOne = MapOne.unite(MapTwo);
    NewAccessRelation = NewAccessRelation.apply_range(MapOne);
  }

  isl::id BaseAddrId = getScopArrayInfo()->getBasePtrId();
  isl::space Space = Statement->getDomainSpace();
  NewAccessRelation = NewAccessRelation.set_tuple_id(
      isl::dim::in, Space.get_tuple_id(isl::dim::set));
  NewAccessRelation = NewAccessRelation.set_tuple_id(isl::dim::out, BaseAddrId);
  NewAccessRelation = NewAccessRelation.gist_domain(Statement->getDomain());

  // Access dimension folding might in certain cases increase the number of
  // disjuncts in the memory access, which can possibly complicate the generated
  // run-time checks and can lead to costly compilation.
  if (!PollyPreciseFoldAccesses &&
      isl_map_n_basic_map(NewAccessRelation.get()) >
          isl_map_n_basic_map(AccessRelation.get())) {
  } else {
    AccessRelation = NewAccessRelation;
  }
}

/// Check if @p Expr is divisible by @p Size.
static bool isDivisible(const SCEV *Expr, unsigned Size, ScalarEvolution &SE) {
  assert(Size != 0);
  if (Size == 1)
    return true;

  // Only one factor needs to be divisible.
  if (auto *MulExpr = dyn_cast<SCEVMulExpr>(Expr)) {
    for (auto *FactorExpr : MulExpr->operands())
      if (isDivisible(FactorExpr, Size, SE))
        return true;
    return false;
  }

  // For other n-ary expressions (Add, AddRec, Max,...) all operands need
  // to be divisible.
  if (auto *NAryExpr = dyn_cast<SCEVNAryExpr>(Expr)) {
    for (auto *OpExpr : NAryExpr->operands())
      if (!isDivisible(OpExpr, Size, SE))
        return false;
    return true;
  }

  auto *SizeSCEV = SE.getConstant(Expr->getType(), Size);
  auto *UDivSCEV = SE.getUDivExpr(Expr, SizeSCEV);
  auto *MulSCEV = SE.getMulExpr(UDivSCEV, SizeSCEV);
  return MulSCEV == Expr;
}

void MemoryAccess::buildAccessRelation(const ScopArrayInfo *SAI) {
  assert(AccessRelation.is_null() && "AccessRelation already built");

  // Initialize the invalid domain which describes all iterations for which the
  // access relation is not modeled correctly.
  isl::set StmtInvalidDomain = getStatement()->getInvalidDomain();
  InvalidDomain = isl::set::empty(StmtInvalidDomain.get_space());

  isl::ctx Ctx = Id.get_ctx();
  isl::id BaseAddrId = SAI->getBasePtrId();

  if (getAccessInstruction() && isa<MemIntrinsic>(getAccessInstruction())) {
    buildMemIntrinsicAccessRelation();
    AccessRelation = AccessRelation.set_tuple_id(isl::dim::out, BaseAddrId);
    return;
  }

  if (!isAffine()) {
    // We overapproximate non-affine accesses with a possible access to the
    // whole array. For read accesses it does not make a difference, if an
    // access must or may happen. However, for write accesses it is important to
    // differentiate between writes that must happen and writes that may happen.
    if (AccessRelation.is_null())
      AccessRelation = createBasicAccessMap(Statement);

    AccessRelation = AccessRelation.set_tuple_id(isl::dim::out, BaseAddrId);
    return;
  }

  isl::space Space = isl::space(Ctx, 0, Statement->getNumIterators(), 0);
  AccessRelation = isl::map::universe(Space);

  for (int i = 0, Size = Subscripts.size(); i < Size; ++i) {
    isl::pw_aff Affine = getPwAff(Subscripts[i]);
    isl::map SubscriptMap = isl::map::from_pw_aff(Affine);
    AccessRelation = AccessRelation.flat_range_product(SubscriptMap);
  }

  Space = Statement->getDomainSpace();
  AccessRelation = AccessRelation.set_tuple_id(
      isl::dim::in, Space.get_tuple_id(isl::dim::set));
  AccessRelation = AccessRelation.set_tuple_id(isl::dim::out, BaseAddrId);

  AccessRelation = AccessRelation.gist_domain(Statement->getDomain());
}

MemoryAccess::MemoryAccess(ScopStmt *Stmt, Instruction *AccessInst,
                           AccessType AccType, Value *BaseAddress,
                           Type *ElementType, bool Affine,
                           ArrayRef<const SCEV *> Subscripts,
                           ArrayRef<const SCEV *> Sizes, Value *AccessValue,
<<<<<<< HEAD
                           MemoryKind Kind, bool IsImplicit)
    : Kind(Kind), AccType(AccType), RedType(RT_NONE), Statement(Stmt),
      InvalidDomain(nullptr), BaseAddr(BaseAddress), ElementType(ElementType),
=======
                           MemoryKind Kind)
    : Kind(Kind), AccType(AccType), Statement(Stmt), InvalidDomain(nullptr),
      BaseAddr(BaseAddress), ElementType(ElementType),
>>>>>>> 1c3918f7
      Sizes(Sizes.begin(), Sizes.end()), AccessInstruction(AccessInst),
      AccessValue(AccessValue), IsAffine(Affine),
      Subscripts(Subscripts.begin(), Subscripts.end()), AccessRelation(nullptr),
      NewAccessRelation(nullptr), FAD(nullptr), IsImplicit(IsImplicit) {
  static const std::string TypeStrings[] = {"", "_Read", "_Write", "_MayWrite"};
  const std::string Access = TypeStrings[AccType] + utostr(Stmt->size());

  std::string IdName = Stmt->getBaseName() + Access;
  Id = isl::id::alloc(Stmt->getParent()->getIslCtx(), IdName, this);
}

MemoryAccess::MemoryAccess(ScopStmt *Stmt, AccessType AccType, isl::map AccRel)
<<<<<<< HEAD
    : Kind(MemoryKind::Array), AccType(AccType), RedType(RT_NONE),
      Statement(Stmt), InvalidDomain(nullptr), AccessInstruction(nullptr),
      IsAffine(true), AccessRelation(nullptr), NewAccessRelation(AccRel),
      FAD(nullptr), IsImplicit(false) {
=======
    : Kind(MemoryKind::Array), AccType(AccType), Statement(Stmt),
      InvalidDomain(nullptr), AccessRelation(nullptr),
      NewAccessRelation(AccRel), FAD(nullptr) {
>>>>>>> 1c3918f7
  isl::id ArrayInfoId = NewAccessRelation.get_tuple_id(isl::dim::out);
  auto *SAI = ScopArrayInfo::getFromId(ArrayInfoId);
  Sizes.push_back(nullptr);
  for (unsigned i = 1; i < SAI->getNumberOfDimensions(); i++)
    Sizes.push_back(SAI->getDimensionSize(i));
  ElementType = SAI->getElementType();
  BaseAddr = SAI->getBasePtr();
  static const std::string TypeStrings[] = {"", "_Read", "_Write", "_MayWrite"};
  const std::string Access = TypeStrings[AccType] + utostr(Stmt->size());

  std::string IdName = Stmt->getBaseName() + Access;
  Id = isl::id::alloc(Stmt->getParent()->getIslCtx(), IdName, this);
}

MemoryAccess::~MemoryAccess() = default;

void MemoryAccess::realignParams() {
  isl::set Ctx = Statement->getParent()->getContext();
  InvalidDomain = InvalidDomain.gist_params(Ctx);
  AccessRelation = AccessRelation.gist_params(Ctx);
}

const std::string MemoryAccess::getReductionOperatorStr() const {
  return MemoryAccess::getReductionOperatorStr(getReductionType());
}

isl::id MemoryAccess::getId() const { return Id; }

raw_ostream &polly::operator<<(raw_ostream &OS,
                               MemoryAccess::ReductionType RT) {
  if (RT == MemoryAccess::RT_NONE)
    OS << "NONE";
  else
    OS << MemoryAccess::getReductionOperatorStr(RT);
  return OS;
}

void MemoryAccess::setFortranArrayDescriptor(Value *FAD) { this->FAD = FAD; }

llvm::raw_ostream &polly::operator<<(llvm::raw_ostream &OS,
                                     const ScopArrayInfo *SAI) {
  if (!SAI) {
    OS << "null";
    return OS;
  }

  SAI->print(OS, true, true);
  return OS;
}

llvm::raw_ostream &polly::operator<<(llvm::raw_ostream &OS,
                                     const MemoryAccess *MA) {
  if (!MA) {
    OS << "null";
    return OS;
  }

  MA->print(OS, true);
  return OS;
}

void MemoryAccess::print(raw_ostream &OS, bool Oneline) const {
  if (Oneline) {
    OS << "[" << getStatement()->getBaseName() << "] ";

    auto OrigKind = getOriginalKind();
    switch (OrigKind) {
    case MemoryKind::Value:
      if (isWrite()) {
        OS << "Def " << getScopArrayInfo()->getName() << " := ";
        getAccessValue()->printAsOperand(OS, false);
      } else
        OS << "Use " << getScopArrayInfo()->getName();
      break;
    case MemoryKind::PHI:
    case MemoryKind::ExitPHI:
      // OS << (OrigKind == MemoryKind::ExitPHI ? " ExitPHI" : " PHI");
      if (isWrite()) {
        OS << (OrigKind == MemoryKind::ExitPHI ? "Exiting " : "Incoming ")
           << getScopArrayInfo()->getName() << " := ";
        bool First = true;
        for (auto Incoming : getIncoming()) {
          if (!First)
            OS << " | ";
          Incoming.second->printAsOperand(OS, false);
          First = false;
        }
      } else {
        OS << "Merge ";
        getAccessInstruction()->printAsOperand(OS, false);
        OS << " := " << getScopArrayInfo()->getName();
      }
      break;
    case MemoryKind::Array:
      if (isWrite()) {
        OS << "Store " << getAccessRelation() << " := ";
        getAccessValue()->printAsOperand(OS, false);
      } else {
        OS << "Load ";
        getAccessInstruction()->printAsOperand(OS, false);
        OS << " := " << getAccessRelation();
      }
      break;
    }

    if (hasNewAccessRelation()) {
      assert(isLatestArrayKind());
      if (isWrite())
        OS << " [new: " << getAccessRelation() << "]";
      else
        OS << " [new: " << getAccessRelation() << "]";
    }
    return;
  }

  switch (AccType) {
  case READ:
    OS.indent(12) << "ReadAccess :=\t";
    break;
  case MUST_WRITE:
    OS.indent(12) << "MustWriteAccess :=\t";
    break;
  case MAY_WRITE:
    OS.indent(12) << "MayWriteAccess :=\t";
    break;
  }

  OS << "[Reduction Type: " << getReductionType() << "] ";

  if (FAD) {
    OS << "[Fortran array descriptor: " << FAD->getName();
    OS << "] ";
  };

  OS << "[Scalar: " << isScalarKind() << "]\n";
  OS.indent(16) << getOriginalAccessRelationStr() << ";\n";
  if (hasNewAccessRelation())
    OS.indent(11) << "new: " << getNewAccessRelationStr() << ";\n";
}

#if !defined(NDEBUG) || defined(LLVM_ENABLE_DUMP)
LLVM_DUMP_METHOD void MemoryAccess::dump() const {
  print(errs());
  errs() << '\n';
}
#endif

isl::pw_aff MemoryAccess::getPwAff(const SCEV *E) {
  auto *Stmt = getStatement();
  PWACtx PWAC = Stmt->getParent()->getPwAff(E, Stmt->getEntryBlock());
  isl::set StmtDom = getStatement()->getDomain();
  StmtDom = StmtDom.reset_tuple_id();
  isl::set NewInvalidDom = StmtDom.intersect(isl::manage(PWAC.second));
  InvalidDomain = InvalidDomain.unite(NewInvalidDom);
  return isl::manage(PWAC.first);
}

// Create a map in the size of the provided set domain, that maps from the
// one element of the provided set domain to another element of the provided
// set domain.
// The mapping is limited to all points that are equal in all but the last
// dimension and for which the last dimension of the input is strict smaller
// than the last dimension of the output.
//
//   getEqualAndLarger(set[i0, i1, ..., iX]):
//
//   set[i0, i1, ..., iX] -> set[o0, o1, ..., oX]
//     : i0 = o0, i1 = o1, ..., i(X-1) = o(X-1), iX < oX
//
static isl::map getEqualAndLarger(isl::space SetDomain) {
  isl::space Space = SetDomain.map_from_set();
  isl::map Map = isl::map::universe(Space);
  unsigned lastDimension = Map.dim(isl::dim::in) - 1;

  // Set all but the last dimension to be equal for the input and output
  //
  //   input[i0, i1, ..., iX] -> output[o0, o1, ..., oX]
  //     : i0 = o0, i1 = o1, ..., i(X-1) = o(X-1)
  for (unsigned i = 0; i < lastDimension; ++i)
    Map = Map.equate(isl::dim::in, i, isl::dim::out, i);

  // Set the last dimension of the input to be strict smaller than the
  // last dimension of the output.
  //
  //   input[?,?,?,...,iX] -> output[?,?,?,...,oX] : iX < oX
  Map = Map.order_lt(isl::dim::in, lastDimension, isl::dim::out, lastDimension);
  return Map;
}

isl::set MemoryAccess::getStride(isl::map Schedule) const {
  isl::map AccessRelation = getAccessRelation();
  isl::space Space = Schedule.get_space().range();
  isl::map NextScatt = getEqualAndLarger(Space);

  Schedule = Schedule.reverse();
  NextScatt = NextScatt.lexmin();

  NextScatt = NextScatt.apply_range(Schedule);
  NextScatt = NextScatt.apply_range(AccessRelation);
  NextScatt = NextScatt.apply_domain(Schedule);
  NextScatt = NextScatt.apply_domain(AccessRelation);

  isl::set Deltas = NextScatt.deltas();
  return Deltas;
}

bool MemoryAccess::isStrideX(isl::map Schedule, int StrideWidth) const {
  isl::set Stride, StrideX;
  bool IsStrideX;

  Stride = getStride(Schedule);
  StrideX = isl::set::universe(Stride.get_space());
  for (unsigned i = 0; i < StrideX.dim(isl::dim::set) - 1; i++)
    StrideX = StrideX.fix_si(isl::dim::set, i, 0);
  StrideX = StrideX.fix_si(isl::dim::set, StrideX.dim(isl::dim::set) - 1,
                           StrideWidth);
  IsStrideX = Stride.is_subset(StrideX);

  return IsStrideX;
}

bool MemoryAccess::isStrideZero(isl::map Schedule) const {
  return isStrideX(Schedule, 0);
}

bool MemoryAccess::isStrideOne(isl::map Schedule) const {
  return isStrideX(Schedule, 1);
}

void MemoryAccess::setAccessRelation(isl::map NewAccess) {
  AccessRelation = NewAccess;
}

void MemoryAccess::setNewAccessRelation(isl::map NewAccess) {
  assert(NewAccess);

#ifndef NDEBUG
  // Check domain space compatibility.
  isl::space NewSpace = NewAccess.get_space();
  isl::space NewDomainSpace = NewSpace.domain();
  isl::space OriginalDomainSpace = getStatement()->getDomainSpace();
  assert(OriginalDomainSpace.has_equal_tuples(NewDomainSpace));

  // Reads must be executed unconditionally. Writes might be executed in a
  // subdomain only.
  if (isRead()) {
    // Check whether there is an access for every statement instance.
    isl::set StmtDomain = getStatement()->getDomain();
    StmtDomain =
        StmtDomain.intersect_params(getStatement()->getParent()->getContext());
    isl::set NewDomain = NewAccess.domain();
    assert(StmtDomain.is_subset(NewDomain) &&
           "Partial READ accesses not supported");
  }
  if (NewAccess.is_empty().is_false())
    DEBUG(dbgs() << "WARNING: effectively removing access\n");

  isl::space NewAccessSpace = NewAccess.get_space();
  assert(NewAccessSpace.has_tuple_id(isl::dim::set) &&
         "Must specify the array that is accessed");
  isl::id NewArrayId = NewAccessSpace.get_tuple_id(isl::dim::set);
  auto *SAI = static_cast<ScopArrayInfo *>(NewArrayId.get_user());
  assert(SAI && "Must set a ScopArrayInfo");

  if (SAI->isArrayKind() && SAI->getBasePtrOriginSAI()) {
    InvariantEquivClassTy *EqClass =
        getStatement()->getParent()->lookupInvariantEquivClass(
            SAI->getBasePtr());
    assert(EqClass &&
           "Access functions to indirect arrays must have an invariant and "
           "hoisted base pointer");
  }

  // Check whether access dimensions correspond to number of dimensions of the
  // accesses array.
  auto Dims = SAI->getNumberOfDimensions();
  assert(NewAccessSpace.dim(isl::dim::set) == Dims &&
         "Access dims must match array dims");
#endif

  NewAccess = NewAccess.gist_domain(getStatement()->getDomain());
  NewAccessRelation = NewAccess;
}

bool MemoryAccess::isLatestPartialAccess() const {
  isl::set StmtDom = getStatement()->getDomain();
  isl::set AccDom = getLatestAccessRelation().domain();

  return isl_set_is_subset(StmtDom.keep(), AccDom.keep()) == isl_bool_false;
}

//===----------------------------------------------------------------------===//

isl::map ScopStmt::getSchedule() const {
  isl::set Domain = getDomain();
  if (Domain.is_empty())
    return isl::map::from_aff(isl::aff(isl::local_space(getDomainSpace())));
  auto Schedule = getParent()->getSchedule();
  if (!Schedule)
    return nullptr;
  Schedule = Schedule.intersect_domain(isl::union_set(Domain));
  if (Schedule.is_empty())
    return isl::map::from_aff(isl::aff(isl::local_space(getDomainSpace())));
  isl::map M = M.from_union_map(Schedule);
  M = M.coalesce();
  M = M.gist_domain(Domain);
  M = M.coalesce();
  return M;
}

void ScopStmt::restrictDomain(isl::set NewDomain) {
  assert(NewDomain.is_subset(Domain) &&
         "New domain is not a subset of old domain!");
  Domain = NewDomain;
}

void ScopStmt::addAccess(MemoryAccess *Access, bool Prepend) {
  Instruction *AccessInst = Access->getAccessInstruction();

  if (Access->isArrayKind()) {
    MemoryAccessList &MAL = InstructionToAccess[AccessInst];
    MAL.emplace_front(Access);
  } else if (Access->isValueKind() && Access->isWrite()) {
    Instruction *AccessVal = cast<Instruction>(Access->getAccessValue());
    assert(!ValueWrites.lookup(AccessVal));

    ValueWrites[AccessVal] = Access;
  } else if (Access->isValueKind() && Access->isRead()) {
    Value *AccessVal = Access->getAccessValue();
    assert(!ValueReads.lookup(AccessVal));

    ValueReads[AccessVal] = Access;
  } else if (Access->isAnyPHIKind() && Access->isWrite()) {
    PHINode *PHI = cast<PHINode>(Access->getAccessValue());
    assert(!PHIWrites.lookup(PHI));

    PHIWrites[PHI] = Access;
  } else if (Access->isAnyPHIKind() && Access->isRead()) {
    PHINode *PHI = cast<PHINode>(Access->getAccessValue());
    assert(!PHIReads.lookup(PHI));

    PHIReads[PHI] = Access;
  }

  if (Prepend) {
    MemAccs.insert(MemAccs.begin(), Access);
    return;
  }
  MemAccs.push_back(Access);
}

void ScopStmt::realignParams() {
  for (MemoryAccess *MA : *this)
    MA->realignParams();

  isl::set Ctx = Parent.getContext();
  InvalidDomain = InvalidDomain.gist_params(Ctx);
  Domain = Domain.gist_params(Ctx);
}

/// Add @p BSet to the set @p User if @p BSet is bounded.
static isl_stat collectBoundedParts(__isl_take isl_basic_set *BSet,
                                    void *User) {
  isl_set **BoundedParts = static_cast<isl_set **>(User);
  if (isl_basic_set_is_bounded(BSet))
    *BoundedParts = isl_set_union(*BoundedParts, isl_set_from_basic_set(BSet));
  else
    isl_basic_set_free(BSet);
  return isl_stat_ok;
}

/// Return the bounded parts of @p S.
static __isl_give isl_set *collectBoundedParts(__isl_take isl_set *S) {
  isl_set *BoundedParts = isl_set_empty(isl_set_get_space(S));
  isl_set_foreach_basic_set(S, collectBoundedParts, &BoundedParts);
  isl_set_free(S);
  return BoundedParts;
}

/// Compute the (un)bounded parts of @p S wrt. to dimension @p Dim.
///
/// @returns A separation of @p S into first an unbounded then a bounded subset,
///          both with regards to the dimension @p Dim.
static std::pair<__isl_give isl_set *, __isl_give isl_set *>
partitionSetParts(__isl_take isl_set *S, unsigned Dim) {
  for (unsigned u = 0, e = isl_set_n_dim(S); u < e; u++)
    S = isl_set_lower_bound_si(S, isl_dim_set, u, 0);

  unsigned NumDimsS = isl_set_n_dim(S);
  isl_set *OnlyDimS = isl_set_copy(S);

  // Remove dimensions that are greater than Dim as they are not interesting.
  assert(NumDimsS >= Dim + 1);
  OnlyDimS =
      isl_set_project_out(OnlyDimS, isl_dim_set, Dim + 1, NumDimsS - Dim - 1);

  // Create artificial parametric upper bounds for dimensions smaller than Dim
  // as we are not interested in them.
  OnlyDimS = isl_set_insert_dims(OnlyDimS, isl_dim_param, 0, Dim);
  for (unsigned u = 0; u < Dim; u++) {
    isl_constraint *C = isl_inequality_alloc(
        isl_local_space_from_space(isl_set_get_space(OnlyDimS)));
    C = isl_constraint_set_coefficient_si(C, isl_dim_param, u, 1);
    C = isl_constraint_set_coefficient_si(C, isl_dim_set, u, -1);
    OnlyDimS = isl_set_add_constraint(OnlyDimS, C);
  }

  // Collect all bounded parts of OnlyDimS.
  isl_set *BoundedParts = collectBoundedParts(OnlyDimS);

  // Create the dimensions greater than Dim again.
  BoundedParts = isl_set_insert_dims(BoundedParts, isl_dim_set, Dim + 1,
                                     NumDimsS - Dim - 1);

  // Remove the artificial upper bound parameters again.
  BoundedParts = isl_set_remove_dims(BoundedParts, isl_dim_param, 0, Dim);

  isl_set *UnboundedParts = isl_set_subtract(S, isl_set_copy(BoundedParts));
  return std::make_pair(UnboundedParts, BoundedParts);
}

/// Set the dimension Ids from @p From in @p To.
static __isl_give isl_set *setDimensionIds(__isl_keep isl_set *From,
                                           __isl_take isl_set *To) {
  for (unsigned u = 0, e = isl_set_n_dim(From); u < e; u++) {
    isl_id *DimId = isl_set_get_dim_id(From, isl_dim_set, u);
    To = isl_set_set_dim_id(To, isl_dim_set, u, DimId);
  }
  return To;
}

/// Create the conditions under which @p L @p Pred @p R is true.
static __isl_give isl_set *buildConditionSet(ICmpInst::Predicate Pred,
                                             __isl_take isl_pw_aff *L,
                                             __isl_take isl_pw_aff *R) {
  switch (Pred) {
  case ICmpInst::ICMP_EQ:
    return isl_pw_aff_eq_set(L, R);
  case ICmpInst::ICMP_NE:
    return isl_pw_aff_ne_set(L, R);
  case ICmpInst::ICMP_SLT:
    return isl_pw_aff_lt_set(L, R);
  case ICmpInst::ICMP_SLE:
    return isl_pw_aff_le_set(L, R);
  case ICmpInst::ICMP_SGT:
    return isl_pw_aff_gt_set(L, R);
  case ICmpInst::ICMP_SGE:
    return isl_pw_aff_ge_set(L, R);
  case ICmpInst::ICMP_ULT:
    return isl_pw_aff_lt_set(L, R);
  case ICmpInst::ICMP_UGT:
    return isl_pw_aff_gt_set(L, R);
  case ICmpInst::ICMP_ULE:
    return isl_pw_aff_le_set(L, R);
  case ICmpInst::ICMP_UGE:
    return isl_pw_aff_ge_set(L, R);
  default:
    llvm_unreachable("Non integer predicate not supported");
  }
}

/// Create the conditions under which @p L @p Pred @p R is true.
///
/// Helper function that will make sure the dimensions of the result have the
/// same isl_id's as the @p Domain.
static __isl_give isl_set *buildConditionSet(ICmpInst::Predicate Pred,
                                             __isl_take isl_pw_aff *L,
                                             __isl_take isl_pw_aff *R,
                                             __isl_keep isl_set *Domain) {
  isl_set *ConsequenceCondSet = buildConditionSet(Pred, L, R);
  return setDimensionIds(Domain, ConsequenceCondSet);
}

/// Compute the isl representation for the SCEV @p E in this BB.
///
/// @param S                The Scop in which @p BB resides in.
/// @param BB               The BB for which isl representation is to be
/// computed.
/// @param InvalidDomainMap A map of BB to their invalid domains.
/// @param E                The SCEV that should be translated.
/// @param NonNegative      Flag to indicate the @p E has to be non-negative.
///
/// Note that this function will also adjust the invalid context accordingly.

__isl_give isl_pw_aff *
getPwAff(Scop &S, BasicBlock *BB,
         DenseMap<BasicBlock *, isl::set> &InvalidDomainMap, const SCEV *E,
         bool NonNegative = false) {
  PWACtx PWAC = S.getPwAff(E, BB, NonNegative);
  InvalidDomainMap[BB] = InvalidDomainMap[BB].unite(isl::manage(PWAC.second));
  return PWAC.first;
}

/// Build the conditions sets for the switch @p SI in the @p Domain.
///
/// This will fill @p ConditionSets with the conditions under which control
/// will be moved from @p SI to its successors. Hence, @p ConditionSets will
/// have as many elements as @p SI has successors.
static bool
buildConditionSets(Scop &S, BasicBlock *BB, SwitchInst *SI, Loop *L,
                   __isl_keep isl_set *Domain,
                   DenseMap<BasicBlock *, isl::set> &InvalidDomainMap,
                   SmallVectorImpl<__isl_give isl_set *> &ConditionSets) {
  Value *Condition = getConditionFromTerminator(SI);
  assert(Condition && "No condition for switch");

  ScalarEvolution &SE = *S.getSE();
  isl_pw_aff *LHS, *RHS;
  LHS = getPwAff(S, BB, InvalidDomainMap, SE.getSCEVAtScope(Condition, L));

  unsigned NumSuccessors = SI->getNumSuccessors();
  ConditionSets.resize(NumSuccessors);
  for (auto &Case : SI->cases()) {
    unsigned Idx = Case.getSuccessorIndex();
    ConstantInt *CaseValue = Case.getCaseValue();

    RHS = getPwAff(S, BB, InvalidDomainMap, SE.getSCEV(CaseValue));
    isl_set *CaseConditionSet =
        buildConditionSet(ICmpInst::ICMP_EQ, isl_pw_aff_copy(LHS), RHS, Domain);
    ConditionSets[Idx] = isl_set_coalesce(
        isl_set_intersect(CaseConditionSet, isl_set_copy(Domain)));
  }

  assert(ConditionSets[0] == nullptr && "Default condition set was set");
  isl_set *ConditionSetUnion = isl_set_copy(ConditionSets[1]);
  for (unsigned u = 2; u < NumSuccessors; u++)
    ConditionSetUnion =
        isl_set_union(ConditionSetUnion, isl_set_copy(ConditionSets[u]));
  ConditionSets[0] = setDimensionIds(
      Domain, isl_set_subtract(isl_set_copy(Domain), ConditionSetUnion));

  isl_pw_aff_free(LHS);

  return true;
}

/// Build condition sets for unsigned ICmpInst(s).
/// Special handling is required for unsigned operands to ensure that if
/// MSB (aka the Sign bit) is set for an operands in an unsigned ICmpInst
/// it should wrap around.
///
/// @param IsStrictUpperBound holds information on the predicate relation
/// between TestVal and UpperBound, i.e,
/// TestVal < UpperBound  OR  TestVal <= UpperBound
static __isl_give isl_set *
buildUnsignedConditionSets(Scop &S, BasicBlock *BB, Value *Condition,
                           __isl_keep isl_set *Domain, const SCEV *SCEV_TestVal,
                           const SCEV *SCEV_UpperBound,
                           DenseMap<BasicBlock *, isl::set> &InvalidDomainMap,
                           bool IsStrictUpperBound) {
  // Do not take NonNeg assumption on TestVal
  // as it might have MSB (Sign bit) set.
  isl_pw_aff *TestVal = getPwAff(S, BB, InvalidDomainMap, SCEV_TestVal, false);
  // Take NonNeg assumption on UpperBound.
  isl_pw_aff *UpperBound =
      getPwAff(S, BB, InvalidDomainMap, SCEV_UpperBound, true);

  // 0 <= TestVal
  isl_set *First =
      isl_pw_aff_le_set(isl_pw_aff_zero_on_domain(isl_local_space_from_space(
                            isl_pw_aff_get_domain_space(TestVal))),
                        isl_pw_aff_copy(TestVal));

  isl_set *Second;
  if (IsStrictUpperBound)
    // TestVal < UpperBound
    Second = isl_pw_aff_lt_set(TestVal, UpperBound);
  else
    // TestVal <= UpperBound
    Second = isl_pw_aff_le_set(TestVal, UpperBound);

  isl_set *ConsequenceCondSet = isl_set_intersect(First, Second);
  ConsequenceCondSet = setDimensionIds(Domain, ConsequenceCondSet);
  return ConsequenceCondSet;
}

/// Build the conditions sets for the branch condition @p Condition in
/// the @p Domain.
///
/// This will fill @p ConditionSets with the conditions under which control
/// will be moved from @p TI to its successors. Hence, @p ConditionSets will
/// have as many elements as @p TI has successors. If @p TI is nullptr the
/// context under which @p Condition is true/false will be returned as the
/// new elements of @p ConditionSets.
static bool
buildConditionSets(Scop &S, BasicBlock *BB, Value *Condition,
                   TerminatorInst *TI, Loop *L, __isl_keep isl_set *Domain,
                   DenseMap<BasicBlock *, isl::set> &InvalidDomainMap,
                   SmallVectorImpl<__isl_give isl_set *> &ConditionSets) {
  isl_set *ConsequenceCondSet = nullptr;
  if (auto *CCond = dyn_cast<ConstantInt>(Condition)) {
    if (CCond->isZero())
      ConsequenceCondSet = isl_set_empty(isl_set_get_space(Domain));
    else
      ConsequenceCondSet = isl_set_universe(isl_set_get_space(Domain));
  } else if (BinaryOperator *BinOp = dyn_cast<BinaryOperator>(Condition)) {
    auto Opcode = BinOp->getOpcode();
    assert(Opcode == Instruction::And || Opcode == Instruction::Or);

    bool Valid = buildConditionSets(S, BB, BinOp->getOperand(0), TI, L, Domain,
                                    InvalidDomainMap, ConditionSets) &&
                 buildConditionSets(S, BB, BinOp->getOperand(1), TI, L, Domain,
                                    InvalidDomainMap, ConditionSets);
    if (!Valid) {
      while (!ConditionSets.empty())
        isl_set_free(ConditionSets.pop_back_val());
      return false;
    }

    isl_set_free(ConditionSets.pop_back_val());
    isl_set *ConsCondPart0 = ConditionSets.pop_back_val();
    isl_set_free(ConditionSets.pop_back_val());
    isl_set *ConsCondPart1 = ConditionSets.pop_back_val();

    if (Opcode == Instruction::And)
      ConsequenceCondSet = isl_set_intersect(ConsCondPart0, ConsCondPart1);
    else
      ConsequenceCondSet = isl_set_union(ConsCondPart0, ConsCondPart1);
  } else {
    auto *ICond = dyn_cast<ICmpInst>(Condition);
    assert(ICond &&
           "Condition of exiting branch was neither constant nor ICmp!");

    ScalarEvolution &SE = *S.getSE();
    isl_pw_aff *LHS, *RHS;
    // For unsigned comparisons we assumed the signed bit of neither operand
    // to be set. The comparison is equal to a signed comparison under this
    // assumption.
    bool NonNeg = ICond->isUnsigned();
    const SCEV *LeftOperand = SE.getSCEVAtScope(ICond->getOperand(0), L),
               *RightOperand = SE.getSCEVAtScope(ICond->getOperand(1), L);

    switch (ICond->getPredicate()) {
    case ICmpInst::ICMP_ULT:
      ConsequenceCondSet =
          buildUnsignedConditionSets(S, BB, Condition, Domain, LeftOperand,
                                     RightOperand, InvalidDomainMap, true);
      break;
    case ICmpInst::ICMP_ULE:
      ConsequenceCondSet =
          buildUnsignedConditionSets(S, BB, Condition, Domain, LeftOperand,
                                     RightOperand, InvalidDomainMap, false);
      break;
    case ICmpInst::ICMP_UGT:
      ConsequenceCondSet =
          buildUnsignedConditionSets(S, BB, Condition, Domain, RightOperand,
                                     LeftOperand, InvalidDomainMap, true);
      break;
    case ICmpInst::ICMP_UGE:
      ConsequenceCondSet =
          buildUnsignedConditionSets(S, BB, Condition, Domain, RightOperand,
                                     LeftOperand, InvalidDomainMap, false);
      break;
    default:
      LHS = getPwAff(S, BB, InvalidDomainMap, LeftOperand, NonNeg);
      RHS = getPwAff(S, BB, InvalidDomainMap, RightOperand, NonNeg);
      ConsequenceCondSet =
          buildConditionSet(ICond->getPredicate(), LHS, RHS, Domain);
      break;
    }
  }

  // If no terminator was given we are only looking for parameter constraints
  // under which @p Condition is true/false.
  if (!TI)
    ConsequenceCondSet = isl_set_params(ConsequenceCondSet);
  assert(ConsequenceCondSet);
  ConsequenceCondSet = isl_set_coalesce(
      isl_set_intersect(ConsequenceCondSet, isl_set_copy(Domain)));

  isl_set *AlternativeCondSet = nullptr;
  bool TooComplex =
      isl_set_n_basic_set(ConsequenceCondSet) >= MaxDisjunctsInDomain;

  if (!TooComplex) {
    AlternativeCondSet = isl_set_subtract(isl_set_copy(Domain),
                                          isl_set_copy(ConsequenceCondSet));
    TooComplex =
        isl_set_n_basic_set(AlternativeCondSet) >= MaxDisjunctsInDomain;
  }

  if (TooComplex) {
    S.invalidate(COMPLEXITY, TI ? TI->getDebugLoc() : DebugLoc(),
                 TI ? TI->getParent() : nullptr /* BasicBlock */);
    isl_set_free(AlternativeCondSet);
    isl_set_free(ConsequenceCondSet);
    return false;
  }

  ConditionSets.push_back(ConsequenceCondSet);
  ConditionSets.push_back(isl_set_coalesce(AlternativeCondSet));

  return true;
}

/// Build the conditions sets for the terminator @p TI in the @p Domain.
///
/// This will fill @p ConditionSets with the conditions under which control
/// will be moved from @p TI to its successors. Hence, @p ConditionSets will
/// have as many elements as @p TI has successors.
static bool
buildConditionSets(Scop &S, BasicBlock *BB, TerminatorInst *TI, Loop *L,
                   __isl_keep isl_set *Domain,
                   DenseMap<BasicBlock *, isl::set> &InvalidDomainMap,
                   SmallVectorImpl<__isl_give isl_set *> &ConditionSets) {
  if (SwitchInst *SI = dyn_cast<SwitchInst>(TI))
    return buildConditionSets(S, BB, SI, L, Domain, InvalidDomainMap,
                              ConditionSets);

  assert(isa<BranchInst>(TI) && "Terminator was neither branch nor switch.");

  if (TI->getNumSuccessors() == 1) {
    ConditionSets.push_back(isl_set_copy(Domain));
    return true;
  }

  Value *Condition = getConditionFromTerminator(TI);
  assert(Condition && "No condition for Terminator");

  return buildConditionSets(S, BB, Condition, TI, L, Domain, InvalidDomainMap,
                            ConditionSets);
}

ScopStmt::ScopStmt(Scop &parent, Region &R, Loop *SurroundingLoop,
                   std::vector<Instruction *> EntryBlockInstructions)
    : Parent(parent), InvalidDomain(nullptr), Domain(nullptr), R(&R),
      Build(nullptr), SurroundingLoop(SurroundingLoop),
      Instructions(EntryBlockInstructions) {
  BaseName = getIslCompatibleName(
      "Stmt", R.getNameStr(), parent.getNextStmtIdx(), "", UseInstructionNames);
}

ScopStmt::ScopStmt(Scop &parent, BasicBlock &bb, Loop *SurroundingLoop,
                   std::vector<Instruction *> Instructions, int Count)
    : Parent(parent), InvalidDomain(nullptr), Domain(nullptr), BB(&bb),
      Build(nullptr), SurroundingLoop(SurroundingLoop),
      Instructions(Instructions) {
  std::string S = "";
  if (Count != 0)
    S += std::to_string(Count);
  BaseName = getIslCompatibleName("Stmt", &bb, parent.getNextStmtIdx(), S,
                                  UseInstructionNames);

  InstructionSet.reserve(Instructions.size());
  InstructionSet.insert(Instructions.begin(), Instructions.end());
}

ScopStmt::ScopStmt(Scop &parent, isl::map SourceRel, isl::map TargetRel,
                   isl::set NewDomain)
    : Parent(parent), InvalidDomain(nullptr), Domain(NewDomain),
      Build(nullptr) {
  BaseName = getIslCompatibleName("CopyStmt_", "",
                                  std::to_string(parent.getCopyStmtsNum()));
  isl::id Id = isl::id::alloc(getIslCtx(), getBaseName(), this);
  Domain = Domain.set_tuple_id(Id);
  TargetRel = TargetRel.set_tuple_id(isl::dim::in, Id);
  auto *Access =
      new MemoryAccess(this, MemoryAccess::AccessType::MUST_WRITE, TargetRel);
  parent.addAccessFunction(Access);
  addAccess(Access);
  SourceRel = SourceRel.set_tuple_id(isl::dim::in, Id);
  Access = new MemoryAccess(this, MemoryAccess::AccessType::READ, SourceRel);
  parent.addAccessFunction(Access);
  addAccess(Access);
}

ScopStmt::~ScopStmt() = default;

std::string ScopStmt::getDomainStr() const { return Domain.to_str(); }

std::string ScopStmt::getScheduleStr() const {
  auto *S = getSchedule().release();
  if (!S)
    return {};
  auto Str = stringFromIslObj(S);
  isl_map_free(S);
  return Str;
}

void ScopStmt::setInvalidDomain(isl::set ID) { InvalidDomain = ID; }

BasicBlock *ScopStmt::getEntryBlock() const {
  if (isBlockStmt())
    return getBasicBlock();
  return getRegion()->getEntry();
}

unsigned ScopStmt::getNumIterators() const { return NestLoops.size(); }

const char *ScopStmt::getBaseName() const { return BaseName.c_str(); }

Loop *ScopStmt::getLoopForDimension(unsigned Dimension) const {
  return NestLoops[Dimension];
}

isl_ctx *ScopStmt::getIslCtx() const { return Parent.getIslCtx(); }

isl::set ScopStmt::getDomain() const { return Domain; }

isl::space ScopStmt::getDomainSpace() const { return Domain.get_space(); }

isl::id ScopStmt::getDomainId() const { return Domain.get_tuple_id(); }

void ScopStmt::printInstructions(raw_ostream &OS) const {
  OS << "Instructions {\n";

  for (Instruction *Inst : Instructions)
    OS.indent(16) << *Inst << "\n";

  OS.indent(12) << "}\n";
}

void ScopStmt::print(raw_ostream &OS, bool PrintInstructions,
                     bool Reproducible) const {
  OS.indent(8) << getBaseName() << "\n";
  OS.indent(12) << "Domain :=\n";

  if (Domain) {
    OS.indent(16) << getDomainStr() << ";\n";
  } else
    OS.indent(16) << "n/a\n";

  OS.indent(12) << "Schedule :=\n";

  if (Domain) {
    OS.indent(16) << getScheduleStr() << ";\n";
  } else
    OS.indent(16) << "n/a\n";

  for (MemoryAccess *Access : MemAccs)
    Access->print(OS);

<<<<<<< HEAD
  if (isBlockStmt() && (PrintInstructions || !Reproducible))
=======
  if (PrintInstructions)
>>>>>>> 1c3918f7
    printInstructions(OS.indent(12));
}

#if !defined(NDEBUG) || defined(LLVM_ENABLE_DUMP)
LLVM_DUMP_METHOD void ScopStmt::dump() const { print(dbgs(), true, false); }
#endif

void ScopStmt::removeAccessData(MemoryAccess *MA) {
  if (MA->isRead() && MA->isOriginalValueKind()) {
    bool Found = ValueReads.erase(MA->getAccessValue());
    (void)Found;
    assert(Found && "Expected access data not found");
  }
  if (MA->isWrite() && MA->isOriginalValueKind()) {
    bool Found = ValueWrites.erase(cast<Instruction>(MA->getAccessValue()));
    (void)Found;
    assert(Found && "Expected access data not found");
  }
  if (MA->isWrite() && MA->isOriginalAnyPHIKind()) {
    bool Found = PHIWrites.erase(cast<PHINode>(MA->getAccessInstruction()));
    (void)Found;
    assert(Found && "Expected access data not found");
  }
  if (MA->isRead() && MA->isOriginalAnyPHIKind()) {
    bool Found = PHIReads.erase(cast<PHINode>(MA->getAccessInstruction()));
    (void)Found;
    assert(Found && "Expected access data not found");
  }
}

void ScopStmt::removeMemoryAccess(MemoryAccess *MA) {
  // Remove the memory accesses from this statement together with all scalar
  // accesses that were caused by it. MemoryKind::Value READs have no access
  // instruction, hence would not be removed by this function. However, it is
  // only used for invariant LoadInst accesses, its arguments are always affine,
  // hence synthesizable, and therefore there are no MemoryKind::Value READ
  // accesses to be removed.
  auto Predicate = [&](MemoryAccess *Acc) {
    return Acc->getAccessInstruction() == MA->getAccessInstruction();
  };
  for (auto *MA : MemAccs) {
    if (Predicate(MA)) {
      removeAccessData(MA);
      Parent.removeAccessData(MA);
    }
  }
  MemAccs.erase(std::remove_if(MemAccs.begin(), MemAccs.end(), Predicate),
                MemAccs.end());
  InstructionToAccess.erase(MA->getAccessInstruction());
}

void ScopStmt::removeSingleMemoryAccess(MemoryAccess *MA) {
  auto MAIt = std::find(MemAccs.begin(), MemAccs.end(), MA);
  assert(MAIt != MemAccs.end());
  MemAccs.erase(MAIt);

  removeAccessData(MA);
  Parent.removeAccessData(MA);

  auto It = InstructionToAccess.find(MA->getAccessInstruction());
  if (It != InstructionToAccess.end()) {
    It->second.remove(MA);
    if (It->second.empty())
      InstructionToAccess.erase(MA->getAccessInstruction());
  }
}

MemoryAccess *ScopStmt::ensureValueRead(Value *V) {
  MemoryAccess *Access = lookupInputAccessOf(V);
  if (Access)
    return Access;

  ScopArrayInfo *SAI =
      Parent.getOrCreateScopArrayInfo(V, V->getType(), {}, MemoryKind::Value);
  Access = new MemoryAccess(this, nullptr, MemoryAccess::READ, V, V->getType(),
                            true, {}, {}, V, MemoryKind::Value, true);
  Parent.addAccessFunction(Access);
  Access->buildAccessRelation(SAI);
  addAccess(Access);
  Parent.addAccessData(Access);
  return Access;
}

raw_ostream &polly::operator<<(raw_ostream &OS, const ScopStmt &S) {
  S.print(OS, PollyPrintInstructions);
  return OS;
}

//===----------------------------------------------------------------------===//
/// Scop class implement

void Scop::setContext(__isl_take isl_set *NewContext) {
  NewContext = isl_set_align_params(NewContext, isl_set_get_space(Context));
  isl_set_free(Context);
  Context = NewContext;
}

namespace {

/// Remap parameter values but keep AddRecs valid wrt. invariant loads.
struct SCEVSensitiveParameterRewriter
    : public SCEVRewriteVisitor<SCEVSensitiveParameterRewriter> {
  const ValueToValueMap &VMap;

public:
  SCEVSensitiveParameterRewriter(const ValueToValueMap &VMap,
                                 ScalarEvolution &SE)
      : SCEVRewriteVisitor(SE), VMap(VMap) {}

  static const SCEV *rewrite(const SCEV *E, ScalarEvolution &SE,
                             const ValueToValueMap &VMap) {
    SCEVSensitiveParameterRewriter SSPR(VMap, SE);
    return SSPR.visit(E);
  }

  const SCEV *visitAddRecExpr(const SCEVAddRecExpr *E) {
    auto *Start = visit(E->getStart());
    auto *AddRec = SE.getAddRecExpr(SE.getConstant(E->getType(), 0),
                                    visit(E->getStepRecurrence(SE)),
                                    E->getLoop(), SCEV::FlagAnyWrap);
    return SE.getAddExpr(Start, AddRec);
  }

  const SCEV *visitUnknown(const SCEVUnknown *E) {
    if (auto *NewValue = VMap.lookup(E->getValue()))
      return SE.getUnknown(NewValue);
    return E;
  }
};

/// Check whether we should remap a SCEV expression.
struct SCEVFindInsideScop : public SCEVTraversal<SCEVFindInsideScop> {
  const ValueToValueMap &VMap;
  bool FoundInside = false;
  const Scop *S;

public:
  SCEVFindInsideScop(const ValueToValueMap &VMap, ScalarEvolution &SE,
                     const Scop *S)
      : SCEVTraversal(*this), VMap(VMap), S(S) {}

  static bool hasVariant(const SCEV *E, ScalarEvolution &SE,
                         const ValueToValueMap &VMap, const Scop *S) {
    SCEVFindInsideScop SFIS(VMap, SE, S);
    SFIS.visitAll(E);
    return SFIS.FoundInside;
  }

  bool follow(const SCEV *E) {
    if (auto *AddRec = dyn_cast<SCEVAddRecExpr>(E)) {
      FoundInside |= S->getRegion().contains(AddRec->getLoop());
    } else if (auto *Unknown = dyn_cast<SCEVUnknown>(E)) {
      if (Instruction *I = dyn_cast<Instruction>(Unknown->getValue()))
        FoundInside |= S->getRegion().contains(I) && !VMap.count(I);
    }
    return !FoundInside;
  }

  bool isDone() { return FoundInside; }
};

} // end anonymous namespace

const SCEV *Scop::getRepresentingInvariantLoadSCEV(const SCEV *E) const {
  // Check whether it makes sense to rewrite the SCEV.  (ScalarEvolution
  // doesn't like addition between an AddRec and an expression that
  // doesn't have a dominance relationship with it.)
  if (SCEVFindInsideScop::hasVariant(E, *SE, InvEquivClassVMap, this))
    return E;

  // Rewrite SCEV.
  return SCEVSensitiveParameterRewriter::rewrite(E, *SE, InvEquivClassVMap);
}

// This table of function names is used to translate parameter names in more
// human-readable names. This makes it easier to interpret Polly analysis
// results.
StringMap<std::string> KnownNames = {
    {"_Z13get_global_idj", "global_id"},
    {"_Z12get_local_idj", "local_id"},
    {"_Z15get_global_sizej", "global_size"},
    {"_Z14get_local_sizej", "local_size"},
    {"_Z12get_work_dimv", "work_dim"},
    {"_Z17get_global_offsetj", "global_offset"},
    {"_Z12get_group_idj", "group_id"},
    {"_Z14get_num_groupsj", "num_groups"},
};

static std::string getCallParamName(CallInst *Call) {
  std::string Result;
  raw_string_ostream OS(Result);
  std::string Name = Call->getCalledFunction()->getName();

  auto Iterator = KnownNames.find(Name);
  if (Iterator != KnownNames.end())
    Name = "__" + Iterator->getValue();
  OS << Name;
  for (auto &Operand : Call->arg_operands()) {
    ConstantInt *Op = cast<ConstantInt>(&Operand);
    OS << "_" << Op->getValue();
  }
  OS.flush();
  return Result;
}

void Scop::createParameterId(const SCEV *Parameter) {
  assert(Parameters.count(Parameter));
  assert(!ParameterIds.count(Parameter));

  std::string ParameterName = "p_" + std::to_string(getNumParams() - 1);

  if (const SCEVUnknown *ValueParameter = dyn_cast<SCEVUnknown>(Parameter)) {
    Value *Val = ValueParameter->getValue();
    CallInst *Call = dyn_cast<CallInst>(Val);

    if (Call && isConstCall(Call)) {
      ParameterName = getCallParamName(Call);
    } else if (UseInstructionNames) {
      // If this parameter references a specific Value and this value has a name
      // we use this name as it is likely to be unique and more useful than just
      // a number.
      if (Val->hasName())
        ParameterName = Val->getName();
      else if (LoadInst *LI = dyn_cast<LoadInst>(Val)) {
        auto *LoadOrigin = LI->getPointerOperand()->stripInBoundsOffsets();
        if (LoadOrigin->hasName()) {
          ParameterName += "_loaded_from_";
          ParameterName +=
              LI->getPointerOperand()->stripInBoundsOffsets()->getName();
        }
      }
    }

    ParameterName = getIslCompatibleName("", ParameterName, "");
  }

  isl::id Id = isl::id::alloc(getIslCtx(), ParameterName,
                              const_cast<void *>((const void *)Parameter));
  ParameterIds[Parameter] = Id;
}

void Scop::addParams(const ParameterSetTy &NewParameters) {
  for (const SCEV *Parameter : NewParameters) {
    // Normalize the SCEV to get the representing element for an invariant load.
    Parameter = extractConstantFactor(Parameter, *SE).second;
    Parameter = getRepresentingInvariantLoadSCEV(Parameter);

    if (Parameters.insert(Parameter))
      createParameterId(Parameter);
  }
}

isl::id Scop::getIdForParam(const SCEV *Parameter) const {
  // Normalize the SCEV to get the representing element for an invariant load.
  Parameter = getRepresentingInvariantLoadSCEV(Parameter);
  return ParameterIds.lookup(Parameter);
}

isl::set Scop::addNonEmptyDomainConstraints(isl::set C) const {
  isl_set *DomainContext = isl_union_set_params(getDomains().release());
  return isl::manage(isl_set_intersect_params(C.release(), DomainContext));
}

bool Scop::isDominatedBy(const DominatorTree &DT, BasicBlock *BB) const {
  return DT.dominates(BB, getEntry());
}

void Scop::addUserAssumptions(
    AssumptionCache &AC, DominatorTree &DT, LoopInfo &LI,
    DenseMap<BasicBlock *, isl::set> &InvalidDomainMap) {
  for (auto &Assumption : AC.assumptions()) {
    auto *CI = dyn_cast_or_null<CallInst>(Assumption);
    if (!CI || CI->getNumArgOperands() != 1)
      continue;

    bool InScop = contains(CI);
    if (!InScop && !isDominatedBy(DT, CI->getParent()))
      continue;

    auto *L = LI.getLoopFor(CI->getParent());
    auto *Val = CI->getArgOperand(0);
    ParameterSetTy DetectedParams;
    if (!isAffineConstraint(Val, &R, L, *SE, DetectedParams)) {
      ORE.emit(
          OptimizationRemarkAnalysis(DEBUG_TYPE, "IgnoreUserAssumption", CI)
          << "Non-affine user assumption ignored.");
      continue;
    }

    // Collect all newly introduced parameters.
    ParameterSetTy NewParams;
    for (auto *Param : DetectedParams) {
      Param = extractConstantFactor(Param, *SE).second;
      Param = getRepresentingInvariantLoadSCEV(Param);
      if (Parameters.count(Param))
        continue;
      NewParams.insert(Param);
    }

    SmallVector<isl_set *, 2> ConditionSets;
    auto *TI = InScop ? CI->getParent()->getTerminator() : nullptr;
    BasicBlock *BB = InScop ? CI->getParent() : getRegion().getEntry();
    auto *Dom = InScop ? DomainMap[BB].copy() : isl_set_copy(Context);
    assert(Dom && "Cannot propagate a nullptr.");
    bool Valid = buildConditionSets(*this, BB, Val, TI, L, Dom,
                                    InvalidDomainMap, ConditionSets);
    isl_set_free(Dom);

    if (!Valid)
      continue;

    isl_set *AssumptionCtx = nullptr;
    if (InScop) {
      AssumptionCtx = isl_set_complement(isl_set_params(ConditionSets[1]));
      isl_set_free(ConditionSets[0]);
    } else {
      AssumptionCtx = isl_set_complement(ConditionSets[1]);
      AssumptionCtx = isl_set_intersect(AssumptionCtx, ConditionSets[0]);
    }

    // Project out newly introduced parameters as they are not otherwise useful.
    if (!NewParams.empty()) {
      for (unsigned u = 0; u < isl_set_n_param(AssumptionCtx); u++) {
        auto *Id = isl_set_get_dim_id(AssumptionCtx, isl_dim_param, u);
        auto *Param = static_cast<const SCEV *>(isl_id_get_user(Id));
        isl_id_free(Id);

        if (!NewParams.count(Param))
          continue;

        AssumptionCtx =
            isl_set_project_out(AssumptionCtx, isl_dim_param, u--, 1);
      }
    }
    ORE.emit(OptimizationRemarkAnalysis(DEBUG_TYPE, "UserAssumption", CI)
             << "Use user assumption: " << stringFromIslObj(AssumptionCtx));
    Context = isl_set_intersect(Context, AssumptionCtx);
  }
}

void Scop::addUserContext() {
  if (UserContextStr.empty())
    return;

  isl_set *UserContext =
      isl_set_read_from_str(getIslCtx(), UserContextStr.c_str());
  isl_space *Space = getParamSpace().release();
  if (isl_space_dim(Space, isl_dim_param) !=
      isl_set_dim(UserContext, isl_dim_param)) {
    auto SpaceStr = isl_space_to_str(Space);
    errs() << "Error: the context provided in -polly-context has not the same "
           << "number of dimensions than the computed context. Due to this "
           << "mismatch, the -polly-context option is ignored. Please provide "
           << "the context in the parameter space: " << SpaceStr << ".\n";
    free(SpaceStr);
    isl_set_free(UserContext);
    isl_space_free(Space);
    return;
  }

  for (unsigned i = 0; i < isl_space_dim(Space, isl_dim_param); i++) {
    auto *NameContext = isl_set_get_dim_name(Context, isl_dim_param, i);
    auto *NameUserContext = isl_set_get_dim_name(UserContext, isl_dim_param, i);

    if (strcmp(NameContext, NameUserContext) != 0) {
      auto SpaceStr = isl_space_to_str(Space);
      errs() << "Error: the name of dimension " << i
             << " provided in -polly-context "
             << "is '" << NameUserContext << "', but the name in the computed "
             << "context is '" << NameContext
             << "'. Due to this name mismatch, "
             << "the -polly-context option is ignored. Please provide "
             << "the context in the parameter space: " << SpaceStr << ".\n";
      free(SpaceStr);
      isl_set_free(UserContext);
      isl_space_free(Space);
      return;
    }

    UserContext =
        isl_set_set_dim_id(UserContext, isl_dim_param, i,
                           isl_space_get_dim_id(Space, isl_dim_param, i));
  }

  Context = isl_set_intersect(Context, UserContext);
  isl_space_free(Space);
}

void Scop::buildInvariantEquivalenceClasses() {
  DenseMap<std::pair<const SCEV *, Type *>, LoadInst *> EquivClasses;

  const InvariantLoadsSetTy &RIL = getRequiredInvariantLoads();
  for (LoadInst *LInst : RIL) {
    const SCEV *PointerSCEV = SE->getSCEV(LInst->getPointerOperand());

    Type *Ty = LInst->getType();
    LoadInst *&ClassRep = EquivClasses[std::make_pair(PointerSCEV, Ty)];
    if (ClassRep) {
      InvEquivClassVMap[LInst] = ClassRep;
      continue;
    }

    ClassRep = LInst;
    InvariantEquivClasses.emplace_back(
        InvariantEquivClassTy{PointerSCEV, MemoryAccessList(), nullptr, Ty});
  }
}

void Scop::buildContext() {
  isl_space *Space = isl_space_params_alloc(getIslCtx(), 0);
  Context = isl_set_universe(isl_space_copy(Space));
  InvalidContext = isl_set_empty(isl_space_copy(Space));
  AssumedContext = isl_set_universe(Space);
}

void Scop::addParameterBounds() {
  unsigned PDim = 0;
  for (auto *Parameter : Parameters) {
    ConstantRange SRange = SE->getSignedRange(Parameter);
    Context =
        addRangeBoundsToSet(give(Context), SRange, PDim++, isl::dim::param)
            .release();
  }
}

static std::vector<isl::id> getFortranArrayIds(Scop::array_range Arrays) {
  std::vector<isl::id> OutermostSizeIds;
  for (auto Array : Arrays) {
    // To check if an array is a Fortran array, we check if it has a isl_pw_aff
    // for its outermost dimension. Fortran arrays will have this since the
    // outermost dimension size can be picked up from their runtime description.
    // TODO: actually need to check if it has a FAD, but for now this works.
    if (Array->getNumberOfDimensions() > 0) {
      isl::pw_aff PwAff = Array->getDimensionSizePw(0);
      if (!PwAff)
        continue;

      isl::id Id =
          isl::manage(isl_pw_aff_get_dim_id(PwAff.get(), isl_dim_param, 0));
      assert(!Id.is_null() &&
             "Invalid Id for PwAff expression in Fortran array");
      Id.dump();
      OutermostSizeIds.push_back(Id);
    }
  }
  return OutermostSizeIds;
}

// The FORTRAN array size parameters are known to be non-negative.
static isl_set *boundFortranArrayParams(__isl_give isl_set *Context,
                                        Scop::array_range Arrays) {
  std::vector<isl::id> OutermostSizeIds;
  OutermostSizeIds = getFortranArrayIds(Arrays);

  for (isl::id Id : OutermostSizeIds) {
    int dim = isl_set_find_dim_by_id(Context, isl_dim_param, Id.get());
    Context = isl_set_lower_bound_si(Context, isl_dim_param, dim, 0);
  }

  return Context;
}

void Scop::realignParams() {
  if (PollyIgnoreParamBounds)
    return;

  // Add all parameters into a common model.
  isl::space Space = getFullParamSpace();

  // Align the parameters of all data structures to the model.
  Context = isl_set_align_params(Context, Space.copy());

  // Bound the size of the fortran array dimensions.
  Context = boundFortranArrayParams(Context, arrays());

  // As all parameters are known add bounds to them.
  addParameterBounds();

  for (ScopStmt &Stmt : *this)
    Stmt.realignParams();
  // Simplify the schedule according to the context too.
  Schedule = isl_schedule_gist_domain_params(Schedule, getContext().release());
}

static __isl_give isl_set *
simplifyAssumptionContext(__isl_take isl_set *AssumptionContext,
                          const Scop &S) {
  // If we have modeled all blocks in the SCoP that have side effects we can
  // simplify the context with the constraints that are needed for anything to
  // be executed at all. However, if we have error blocks in the SCoP we already
  // assumed some parameter combinations cannot occur and removed them from the
  // domains, thus we cannot use the remaining domain to simplify the
  // assumptions.
  if (!S.hasErrorBlock()) {
    isl_set *DomainParameters = isl_union_set_params(S.getDomains().release());
    AssumptionContext =
        isl_set_gist_params(AssumptionContext, DomainParameters);
  }

  AssumptionContext =
      isl_set_gist_params(AssumptionContext, S.getContext().release());
  return AssumptionContext;
}

void Scop::simplifyContexts() {
  // The parameter constraints of the iteration domains give us a set of
  // constraints that need to hold for all cases where at least a single
  // statement iteration is executed in the whole scop. We now simplify the
  // assumed context under the assumption that such constraints hold and at
  // least a single statement iteration is executed. For cases where no
  // statement instances are executed, the assumptions we have taken about
  // the executed code do not matter and can be changed.
  //
  // WARNING: This only holds if the assumptions we have taken do not reduce
  //          the set of statement instances that are executed. Otherwise we
  //          may run into a case where the iteration domains suggest that
  //          for a certain set of parameter constraints no code is executed,
  //          but in the original program some computation would have been
  //          performed. In such a case, modifying the run-time conditions and
  //          possibly influencing the run-time check may cause certain scops
  //          to not be executed.
  //
  // Example:
  //
  //   When delinearizing the following code:
  //
  //     for (long i = 0; i < 100; i++)
  //       for (long j = 0; j < m; j++)
  //         A[i+p][j] = 1.0;
  //
  //   we assume that the condition m <= 0 or (m >= 1 and p >= 0) holds as
  //   otherwise we would access out of bound data. Now, knowing that code is
  //   only executed for the case m >= 0, it is sufficient to assume p >= 0.
  AssumedContext = simplifyAssumptionContext(AssumedContext, *this);
  InvalidContext =
      isl_set_align_params(InvalidContext, getParamSpace().release());
}

/// Add the minimal/maximal access in @p Set to @p User.
static isl::stat
buildMinMaxAccess(isl::set Set, Scop::MinMaxVectorTy &MinMaxAccesses, Scop &S) {
  isl::pw_multi_aff MinPMA, MaxPMA;
  isl::pw_aff LastDimAff;
  isl::aff OneAff;
  unsigned Pos;
  isl::ctx Ctx = Set.get_ctx();

  Set = Set.remove_divs();

  if (isl_set_n_basic_set(Set.get()) >= MaxDisjunctsInDomain)
    return isl::stat::error;

  // Restrict the number of parameters involved in the access as the lexmin/
  // lexmax computation will take too long if this number is high.
  //
  // Experiments with a simple test case using an i7 4800MQ:
  //
  //  #Parameters involved | Time (in sec)
  //            6          |     0.01
  //            7          |     0.04
  //            8          |     0.12
  //            9          |     0.40
  //           10          |     1.54
  //           11          |     6.78
  //           12          |    30.38
  //
  if (isl_set_n_param(Set.get()) > RunTimeChecksMaxParameters) {
    unsigned InvolvedParams = 0;
    for (unsigned u = 0, e = isl_set_n_param(Set.get()); u < e; u++)
      if (Set.involves_dims(isl::dim::param, u, 1))
        InvolvedParams++;

    if (InvolvedParams > RunTimeChecksMaxParameters)
      return isl::stat::error;
  }

  if (isl_set_n_basic_set(Set.get()) > RunTimeChecksMaxAccessDisjuncts)
    return isl::stat::error;

  MinPMA = Set.lexmin_pw_multi_aff();
  MaxPMA = Set.lexmax_pw_multi_aff();

  if (isl_ctx_last_error(Ctx.get()) == isl_error_quota)
    return isl::stat::error;

  MinPMA = MinPMA.coalesce();
  MaxPMA = MaxPMA.coalesce();

  // Adjust the last dimension of the maximal access by one as we want to
  // enclose the accessed memory region by MinPMA and MaxPMA. The pointer
  // we test during code generation might now point after the end of the
  // allocated array but we will never dereference it anyway.
  assert(MaxPMA.dim(isl::dim::out) && "Assumed at least one output dimension");
  Pos = MaxPMA.dim(isl::dim::out) - 1;
  LastDimAff = MaxPMA.get_pw_aff(Pos);
  OneAff = isl::aff(isl::local_space(LastDimAff.get_domain_space()));
  OneAff = OneAff.add_constant_si(1);
  LastDimAff = LastDimAff.add(OneAff);
  MaxPMA = MaxPMA.set_pw_aff(Pos, LastDimAff);

  MinMaxAccesses.push_back(std::make_pair(MinPMA.copy(), MaxPMA.copy()));

  return isl::stat::ok;
}

static __isl_give isl_set *getAccessDomain(MemoryAccess *MA) {
  isl_set *Domain = MA->getStatement()->getDomain().release();
  Domain = isl_set_project_out(Domain, isl_dim_set, 0, isl_set_n_dim(Domain));
  return isl_set_reset_tuple_id(Domain);
}

/// Wrapper function to calculate minimal/maximal accesses to each array.
static bool calculateMinMaxAccess(Scop::AliasGroupTy AliasGroup, Scop &S,
                                  Scop::MinMaxVectorTy &MinMaxAccesses) {
  MinMaxAccesses.reserve(AliasGroup.size());

  isl::union_set Domains = S.getDomains();
  isl::union_map Accesses = isl::union_map::empty(S.getParamSpace());

  for (MemoryAccess *MA : AliasGroup)
    Accesses = Accesses.add_map(give(MA->getAccessRelation().release()));

  Accesses = Accesses.intersect_domain(Domains);
  isl::union_set Locations = Accesses.range();
  Locations = Locations.coalesce();
  Locations = Locations.detect_equalities();

  auto Lambda = [&MinMaxAccesses, &S](isl::set Set) -> isl::stat {
    return buildMinMaxAccess(Set, MinMaxAccesses, S);
  };
  return Locations.foreach_set(Lambda) == isl::stat::ok;
}

/// Helper to treat non-affine regions and basic blocks the same.
///
///{

/// Return the block that is the representing block for @p RN.
static inline BasicBlock *getRegionNodeBasicBlock(RegionNode *RN) {
  return RN->isSubRegion() ? RN->getNodeAs<Region>()->getEntry()
                           : RN->getNodeAs<BasicBlock>();
}

/// Return the @p idx'th block that is executed after @p RN.
static inline BasicBlock *
getRegionNodeSuccessor(RegionNode *RN, TerminatorInst *TI, unsigned idx) {
  if (RN->isSubRegion()) {
    assert(idx == 0);
    return RN->getNodeAs<Region>()->getExit();
  }
  return TI->getSuccessor(idx);
}

/// Return the smallest loop surrounding @p RN.
static inline Loop *getRegionNodeLoop(RegionNode *RN, LoopInfo &LI) {
  if (!RN->isSubRegion()) {
    BasicBlock *BB = RN->getNodeAs<BasicBlock>();
    Loop *L = LI.getLoopFor(BB);

    // Unreachable statements are not considered to belong to a LLVM loop, as
    // they are not part of an actual loop in the control flow graph.
    // Nevertheless, we handle certain unreachable statements that are common
    // when modeling run-time bounds checks as being part of the loop to be
    // able to model them and to later eliminate the run-time bounds checks.
    //
    // Specifically, for basic blocks that terminate in an unreachable and
    // where the immediate predecessor is part of a loop, we assume these
    // basic blocks belong to the loop the predecessor belongs to. This
    // allows us to model the following code.
    //
    // for (i = 0; i < N; i++) {
    //   if (i > 1024)
    //     abort();            <- this abort might be translated to an
    //                            unreachable
    //
    //   A[i] = ...
    // }
    if (!L && isa<UnreachableInst>(BB->getTerminator()) && BB->getPrevNode())
      L = LI.getLoopFor(BB->getPrevNode());
    return L;
  }

  Region *NonAffineSubRegion = RN->getNodeAs<Region>();
  Loop *L = LI.getLoopFor(NonAffineSubRegion->getEntry());
  while (L && NonAffineSubRegion->contains(L))
    L = L->getParentLoop();
  return L;
}

/// Get the number of blocks in @p L.
///
/// The number of blocks in a loop are the number of basic blocks actually
/// belonging to the loop, as well as all single basic blocks that the loop
/// exits to and which terminate in an unreachable instruction. We do not
/// allow such basic blocks in the exit of a scop, hence they belong to the
/// scop and represent run-time conditions which we want to model and
/// subsequently speculate away.
///
/// @see getRegionNodeLoop for additional details.
unsigned getNumBlocksInLoop(Loop *L) {
  unsigned NumBlocks = L->getNumBlocks();
  SmallVector<BasicBlock *, 4> ExitBlocks;
  L->getExitBlocks(ExitBlocks);

  for (auto ExitBlock : ExitBlocks) {
    if (isa<UnreachableInst>(ExitBlock->getTerminator()))
      NumBlocks++;
  }
  return NumBlocks;
}

static inline unsigned getNumBlocksInRegionNode(RegionNode *RN) {
  if (!RN->isSubRegion())
    return 1;

  Region *R = RN->getNodeAs<Region>();
  return std::distance(R->block_begin(), R->block_end());
}

static bool containsErrorBlock(RegionNode *RN, const Region &R, LoopInfo &LI,
                               const DominatorTree &DT) {
  if (!RN->isSubRegion())
    return isErrorBlock(*RN->getNodeAs<BasicBlock>(), R, LI, DT);
  for (BasicBlock *BB : RN->getNodeAs<Region>()->blocks())
    if (isErrorBlock(*BB, R, LI, DT))
      return true;
  return false;
}

///}

static inline __isl_give isl_set *addDomainDimId(__isl_take isl_set *Domain,
                                                 unsigned Dim, Loop *L) {
  Domain = isl_set_lower_bound_si(Domain, isl_dim_set, Dim, -1);
  isl_id *DimId =
      isl_id_alloc(isl_set_get_ctx(Domain), nullptr, static_cast<void *>(L));
  return isl_set_set_dim_id(Domain, isl_dim_set, Dim, DimId);
}

isl::set Scop::getDomainConditions(const ScopStmt *Stmt) const {
  return getDomainConditions(Stmt->getEntryBlock());
}

isl::set Scop::getDomainConditions(BasicBlock *BB) const {
  auto DIt = DomainMap.find(BB);
  if (DIt != DomainMap.end())
    return DIt->getSecond();

  auto &RI = *R.getRegionInfo();
  auto *BBR = RI.getRegionFor(BB);
  while (BBR->getEntry() == BB)
    BBR = BBR->getParent();
  return getDomainConditions(BBR->getEntry());
}

bool Scop::buildDomains(Region *R, DominatorTree &DT, LoopInfo &LI,
                        DenseMap<BasicBlock *, isl::set> &InvalidDomainMap) {
  bool IsOnlyNonAffineRegion = isNonAffineSubRegion(R);
  auto *EntryBB = R->getEntry();
  auto *L = IsOnlyNonAffineRegion ? nullptr : LI.getLoopFor(EntryBB);
  int LD = getRelativeLoopDepth(L);
  auto *S = isl_set_universe(isl_space_set_alloc(getIslCtx(), 0, LD + 1));

  while (LD-- >= 0) {
    S = addDomainDimId(S, LD + 1, L);
    L = L->getParentLoop();
  }

  InvalidDomainMap[EntryBB] = isl::manage(isl_set_empty(isl_set_get_space(S)));
  DomainMap[EntryBB] = isl::manage(S);

  if (IsOnlyNonAffineRegion)
    return !containsErrorBlock(R->getNode(), *R, LI, DT);

  if (!buildDomainsWithBranchConstraints(R, DT, LI, InvalidDomainMap))
    return false;

  if (!propagateDomainConstraints(R, DT, LI, InvalidDomainMap))
    return false;

  // Error blocks and blocks dominated by them have been assumed to never be
  // executed. Representing them in the Scop does not add any value. In fact,
  // it is likely to cause issues during construction of the ScopStmts. The
  // contents of error blocks have not been verified to be expressible and
  // will cause problems when building up a ScopStmt for them.
  // Furthermore, basic blocks dominated by error blocks may reference
  // instructions in the error block which, if the error block is not modeled,
  // can themselves not be constructed properly. To this end we will replace
  // the domains of error blocks and those only reachable via error blocks
  // with an empty set. Additionally, we will record for each block under which
  // parameter combination it would be reached via an error block in its
  // InvalidDomain. This information is needed during load hoisting.
  if (!propagateInvalidStmtDomains(R, DT, LI, InvalidDomainMap))
    return false;

  return true;
}

/// Adjust the dimensions of @p Dom that was constructed for @p OldL
///        to be compatible to domains constructed for loop @p NewL.
///
/// This function assumes @p NewL and @p OldL are equal or there is a CFG
/// edge from @p OldL to @p NewL.
static __isl_give isl_set *adjustDomainDimensions(Scop &S,
                                                  __isl_take isl_set *Dom,
                                                  Loop *OldL, Loop *NewL) {
  // If the loops are the same there is nothing to do.
  if (NewL == OldL)
    return Dom;

  int OldDepth = S.getRelativeLoopDepth(OldL);
  int NewDepth = S.getRelativeLoopDepth(NewL);
  // If both loops are non-affine loops there is nothing to do.
  if (OldDepth == -1 && NewDepth == -1)
    return Dom;

  // Distinguish three cases:
  //   1) The depth is the same but the loops are not.
  //      => One loop was left one was entered.
  //   2) The depth increased from OldL to NewL.
  //      => One loop was entered, none was left.
  //   3) The depth decreased from OldL to NewL.
  //      => Loops were left were difference of the depths defines how many.
  if (OldDepth == NewDepth) {
    assert(OldL->getParentLoop() == NewL->getParentLoop());
    Dom = isl_set_project_out(Dom, isl_dim_set, NewDepth, 1);
    Dom = isl_set_add_dims(Dom, isl_dim_set, 1);
    Dom = addDomainDimId(Dom, NewDepth, NewL);
  } else if (OldDepth < NewDepth) {
    assert(OldDepth + 1 == NewDepth);
    auto &R = S.getRegion();
    (void)R;
    assert(NewL->getParentLoop() == OldL ||
           ((!OldL || !R.contains(OldL)) && R.contains(NewL)));
    Dom = isl_set_add_dims(Dom, isl_dim_set, 1);
    Dom = addDomainDimId(Dom, NewDepth, NewL);
  } else {
    assert(OldDepth > NewDepth);
    int Diff = OldDepth - NewDepth;
    int NumDim = isl_set_n_dim(Dom);
    assert(NumDim >= Diff);
    Dom = isl_set_project_out(Dom, isl_dim_set, NumDim - Diff, Diff);
  }

  return Dom;
}

bool Scop::propagateInvalidStmtDomains(
    Region *R, DominatorTree &DT, LoopInfo &LI,
    DenseMap<BasicBlock *, isl::set> &InvalidDomainMap) {
  ReversePostOrderTraversal<Region *> RTraversal(R);
  for (auto *RN : RTraversal) {

    // Recurse for affine subregions but go on for basic blocks and non-affine
    // subregions.
    if (RN->isSubRegion()) {
      Region *SubRegion = RN->getNodeAs<Region>();
      if (!isNonAffineSubRegion(SubRegion)) {
        propagateInvalidStmtDomains(SubRegion, DT, LI, InvalidDomainMap);
        continue;
      }
    }

    bool ContainsErrorBlock = containsErrorBlock(RN, getRegion(), LI, DT);
    BasicBlock *BB = getRegionNodeBasicBlock(RN);
    isl::set &Domain = DomainMap[BB];
    assert(Domain && "Cannot propagate a nullptr");

    isl::set InvalidDomain = InvalidDomainMap[BB];

    bool IsInvalidBlock = ContainsErrorBlock || Domain.is_subset(InvalidDomain);

    if (!IsInvalidBlock) {
      InvalidDomain = InvalidDomain.intersect(Domain);
    } else {
      InvalidDomain = Domain;
      isl::set DomPar = Domain.params();
      recordAssumption(ERRORBLOCK, DomPar.release(),
                       BB->getTerminator()->getDebugLoc(), AS_RESTRICTION);
      Domain = nullptr;
    }

    if (InvalidDomain.is_empty()) {
      InvalidDomainMap[BB] = InvalidDomain;
      continue;
    }

    auto *BBLoop = getRegionNodeLoop(RN, LI);
    auto *TI = BB->getTerminator();
    unsigned NumSuccs = RN->isSubRegion() ? 1 : TI->getNumSuccessors();
    for (unsigned u = 0; u < NumSuccs; u++) {
      auto *SuccBB = getRegionNodeSuccessor(RN, TI, u);

      // Skip successors outside the SCoP.
      if (!contains(SuccBB))
        continue;

      // Skip backedges.
      if (DT.dominates(SuccBB, BB))
        continue;

      Loop *SuccBBLoop = getFirstNonBoxedLoopFor(SuccBB, LI, getBoxedLoops());

      auto *AdjustedInvalidDomain = adjustDomainDimensions(
          *this, InvalidDomain.copy(), BBLoop, SuccBBLoop);

      auto *SuccInvalidDomain = InvalidDomainMap[SuccBB].copy();
      SuccInvalidDomain =
          isl_set_union(SuccInvalidDomain, AdjustedInvalidDomain);
      SuccInvalidDomain = isl_set_coalesce(SuccInvalidDomain);
      unsigned NumConjucts = isl_set_n_basic_set(SuccInvalidDomain);

      InvalidDomainMap[SuccBB] = isl::manage(SuccInvalidDomain);

      // Check if the maximal number of domain disjunctions was reached.
      // In case this happens we will bail.
      if (NumConjucts < MaxDisjunctsInDomain)
        continue;

      InvalidDomainMap.erase(BB);
      invalidate(COMPLEXITY, TI->getDebugLoc(), TI->getParent());
      return false;
    }

    InvalidDomainMap[BB] = InvalidDomain;
  }

  return true;
}

void Scop::propagateDomainConstraintsToRegionExit(
    BasicBlock *BB, Loop *BBLoop,
    SmallPtrSetImpl<BasicBlock *> &FinishedExitBlocks, LoopInfo &LI,
    DenseMap<BasicBlock *, isl::set> &InvalidDomainMap) {
  // Check if the block @p BB is the entry of a region. If so we propagate it's
  // domain to the exit block of the region. Otherwise we are done.
  auto *RI = R.getRegionInfo();
  auto *BBReg = RI ? RI->getRegionFor(BB) : nullptr;
  auto *ExitBB = BBReg ? BBReg->getExit() : nullptr;
  if (!BBReg || BBReg->getEntry() != BB || !contains(ExitBB))
    return;

  // Do not propagate the domain if there is a loop backedge inside the region
  // that would prevent the exit block from being executed.
  auto *L = BBLoop;
  while (L && contains(L)) {
    SmallVector<BasicBlock *, 4> LatchBBs;
    BBLoop->getLoopLatches(LatchBBs);
    for (auto *LatchBB : LatchBBs)
      if (BB != LatchBB && BBReg->contains(LatchBB))
        return;
    L = L->getParentLoop();
  }

  isl::set Domain = DomainMap[BB];
  assert(Domain && "Cannot propagate a nullptr");

  Loop *ExitBBLoop = getFirstNonBoxedLoopFor(ExitBB, LI, getBoxedLoops());

  // Since the dimensions of @p BB and @p ExitBB might be different we have to
  // adjust the domain before we can propagate it.
  isl::set AdjustedDomain = isl::manage(
      adjustDomainDimensions(*this, Domain.copy(), BBLoop, ExitBBLoop));
  isl::set &ExitDomain = DomainMap[ExitBB];

  // If the exit domain is not yet created we set it otherwise we "add" the
  // current domain.
  ExitDomain = ExitDomain ? AdjustedDomain.unite(ExitDomain) : AdjustedDomain;

  // Initialize the invalid domain.
  InvalidDomainMap[ExitBB] = ExitDomain.empty(ExitDomain.get_space());

  FinishedExitBlocks.insert(ExitBB);
}

bool Scop::buildDomainsWithBranchConstraints(
    Region *R, DominatorTree &DT, LoopInfo &LI,
    DenseMap<BasicBlock *, isl::set> &InvalidDomainMap) {
  // To create the domain for each block in R we iterate over all blocks and
  // subregions in R and propagate the conditions under which the current region
  // element is executed. To this end we iterate in reverse post order over R as
  // it ensures that we first visit all predecessors of a region node (either a
  // basic block or a subregion) before we visit the region node itself.
  // Initially, only the domain for the SCoP region entry block is set and from
  // there we propagate the current domain to all successors, however we add the
  // condition that the successor is actually executed next.
  // As we are only interested in non-loop carried constraints here we can
  // simply skip loop back edges.

  SmallPtrSet<BasicBlock *, 8> FinishedExitBlocks;
  ReversePostOrderTraversal<Region *> RTraversal(R);
  for (auto *RN : RTraversal) {
    // Recurse for affine subregions but go on for basic blocks and non-affine
    // subregions.
    if (RN->isSubRegion()) {
      Region *SubRegion = RN->getNodeAs<Region>();
      if (!isNonAffineSubRegion(SubRegion)) {
        if (!buildDomainsWithBranchConstraints(SubRegion, DT, LI,
                                               InvalidDomainMap))
          return false;
        continue;
      }
    }

    if (containsErrorBlock(RN, getRegion(), LI, DT))
      HasErrorBlock = true;

    BasicBlock *BB = getRegionNodeBasicBlock(RN);
    TerminatorInst *TI = BB->getTerminator();

    if (isa<UnreachableInst>(TI))
      continue;

    isl::set Domain = DomainMap.lookup(BB);
    if (!Domain)
      continue;
    MaxLoopDepth = std::max(MaxLoopDepth, isl_set_n_dim(Domain.get()));

    auto *BBLoop = getRegionNodeLoop(RN, LI);
    // Propagate the domain from BB directly to blocks that have a superset
    // domain, at the moment only region exit nodes of regions that start in BB.
    propagateDomainConstraintsToRegionExit(BB, BBLoop, FinishedExitBlocks, LI,
                                           InvalidDomainMap);

    // If all successors of BB have been set a domain through the propagation
    // above we do not need to build condition sets but can just skip this
    // block. However, it is important to note that this is a local property
    // with regards to the region @p R. To this end FinishedExitBlocks is a
    // local variable.
    auto IsFinishedRegionExit = [&FinishedExitBlocks](BasicBlock *SuccBB) {
      return FinishedExitBlocks.count(SuccBB);
    };
    if (std::all_of(succ_begin(BB), succ_end(BB), IsFinishedRegionExit))
      continue;

    // Build the condition sets for the successor nodes of the current region
    // node. If it is a non-affine subregion we will always execute the single
    // exit node, hence the single entry node domain is the condition set. For
    // basic blocks we use the helper function buildConditionSets.
    SmallVector<isl_set *, 8> ConditionSets;
    if (RN->isSubRegion())
      ConditionSets.push_back(Domain.copy());
    else if (!buildConditionSets(*this, BB, TI, BBLoop, Domain.get(),
                                 InvalidDomainMap, ConditionSets))
      return false;

    // Now iterate over the successors and set their initial domain based on
    // their condition set. We skip back edges here and have to be careful when
    // we leave a loop not to keep constraints over a dimension that doesn't
    // exist anymore.
    assert(RN->isSubRegion() || TI->getNumSuccessors() == ConditionSets.size());
    for (unsigned u = 0, e = ConditionSets.size(); u < e; u++) {
      isl::set CondSet = isl::manage(ConditionSets[u]);
      BasicBlock *SuccBB = getRegionNodeSuccessor(RN, TI, u);

      // Skip blocks outside the region.
      if (!contains(SuccBB))
        continue;

      // If we propagate the domain of some block to "SuccBB" we do not have to
      // adjust the domain.
      if (FinishedExitBlocks.count(SuccBB))
        continue;

      // Skip back edges.
      if (DT.dominates(SuccBB, BB))
        continue;

      Loop *SuccBBLoop = getFirstNonBoxedLoopFor(SuccBB, LI, getBoxedLoops());

      CondSet = isl::manage(
          adjustDomainDimensions(*this, CondSet.copy(), BBLoop, SuccBBLoop));

      // Set the domain for the successor or merge it with an existing domain in
      // case there are multiple paths (without loop back edges) to the
      // successor block.
      isl::set &SuccDomain = DomainMap[SuccBB];

      if (SuccDomain) {
        SuccDomain = SuccDomain.unite(CondSet).coalesce();
      } else {
        // Initialize the invalid domain.
        InvalidDomainMap[SuccBB] = CondSet.empty(CondSet.get_space());
        SuccDomain = CondSet;
      }

      SuccDomain = SuccDomain.detect_equalities();

      // Check if the maximal number of domain disjunctions was reached.
      // In case this happens we will clean up and bail.
      if (isl_set_n_basic_set(SuccDomain.get()) < MaxDisjunctsInDomain)
        continue;

      invalidate(COMPLEXITY, DebugLoc());
      while (++u < ConditionSets.size())
        isl_set_free(ConditionSets[u]);
      return false;
    }
  }

  return true;
}

isl::set Scop::getPredecessorDomainConstraints(BasicBlock *BB, isl::set Domain,
                                               DominatorTree &DT,
                                               LoopInfo &LI) {
  // If @p BB is the ScopEntry we are done
  if (R.getEntry() == BB)
    return isl::set::universe(Domain.get_space());

  // The region info of this function.
  auto &RI = *R.getRegionInfo();

  Loop *BBLoop = getFirstNonBoxedLoopFor(BB, LI, getBoxedLoops());

  // A domain to collect all predecessor domains, thus all conditions under
  // which the block is executed. To this end we start with the empty domain.
  isl::set PredDom = isl::set::empty(Domain.get_space());

  // Set of regions of which the entry block domain has been propagated to BB.
  // all predecessors inside any of the regions can be skipped.
  SmallSet<Region *, 8> PropagatedRegions;

  for (auto *PredBB : predecessors(BB)) {
    // Skip backedges.
    if (DT.dominates(BB, PredBB))
      continue;

    // If the predecessor is in a region we used for propagation we can skip it.
    auto PredBBInRegion = [PredBB](Region *PR) { return PR->contains(PredBB); };
    if (std::any_of(PropagatedRegions.begin(), PropagatedRegions.end(),
                    PredBBInRegion)) {
      continue;
    }

    // Check if there is a valid region we can use for propagation, thus look
    // for a region that contains the predecessor and has @p BB as exit block.
    auto *PredR = RI.getRegionFor(PredBB);
    while (PredR->getExit() != BB && !PredR->contains(BB))
      PredR->getParent();

    // If a valid region for propagation was found use the entry of that region
    // for propagation, otherwise the PredBB directly.
    if (PredR->getExit() == BB) {
      PredBB = PredR->getEntry();
      PropagatedRegions.insert(PredR);
    }

    auto *PredBBDom = getDomainConditions(PredBB).release();
    Loop *PredBBLoop = getFirstNonBoxedLoopFor(PredBB, LI, getBoxedLoops());

    PredBBDom = adjustDomainDimensions(*this, PredBBDom, PredBBLoop, BBLoop);

    PredDom = PredDom.unite(isl::manage(PredBBDom));
  }

  return PredDom;
}

bool Scop::propagateDomainConstraints(
    Region *R, DominatorTree &DT, LoopInfo &LI,
    DenseMap<BasicBlock *, isl::set> &InvalidDomainMap) {
  // Iterate over the region R and propagate the domain constrains from the
  // predecessors to the current node. In contrast to the
  // buildDomainsWithBranchConstraints function, this one will pull the domain
  // information from the predecessors instead of pushing it to the successors.
  // Additionally, we assume the domains to be already present in the domain
  // map here. However, we iterate again in reverse post order so we know all
  // predecessors have been visited before a block or non-affine subregion is
  // visited.

  ReversePostOrderTraversal<Region *> RTraversal(R);
  for (auto *RN : RTraversal) {
    // Recurse for affine subregions but go on for basic blocks and non-affine
    // subregions.
    if (RN->isSubRegion()) {
      Region *SubRegion = RN->getNodeAs<Region>();
      if (!isNonAffineSubRegion(SubRegion)) {
        if (!propagateDomainConstraints(SubRegion, DT, LI, InvalidDomainMap))
          return false;
        continue;
      }
    }

    BasicBlock *BB = getRegionNodeBasicBlock(RN);
    isl::set &Domain = DomainMap[BB];
    assert(Domain);

    // Under the union of all predecessor conditions we can reach this block.
    isl::set PredDom = getPredecessorDomainConstraints(BB, Domain, DT, LI);
    Domain = Domain.intersect(PredDom).coalesce();
    Domain = Domain.align_params(getParamSpace());

    Loop *BBLoop = getRegionNodeLoop(RN, LI);
    if (BBLoop && BBLoop->getHeader() == BB && contains(BBLoop))
      if (!addLoopBoundsToHeaderDomain(BBLoop, LI, InvalidDomainMap))
        return false;
  }

  return true;
}

/// Create a map to map from a given iteration to a subsequent iteration.
///
/// This map maps from SetSpace -> SetSpace where the dimensions @p Dim
/// is incremented by one and all other dimensions are equal, e.g.,
///             [i0, i1, i2, i3] -> [i0, i1, i2 + 1, i3]
///
/// if @p Dim is 2 and @p SetSpace has 4 dimensions.
static __isl_give isl_map *
createNextIterationMap(__isl_take isl_space *SetSpace, unsigned Dim) {
  auto *MapSpace = isl_space_map_from_set(SetSpace);
  auto *NextIterationMap = isl_map_universe(isl_space_copy(MapSpace));
  for (unsigned u = 0; u < isl_map_dim(NextIterationMap, isl_dim_in); u++)
    if (u != Dim)
      NextIterationMap =
          isl_map_equate(NextIterationMap, isl_dim_in, u, isl_dim_out, u);
  auto *C = isl_constraint_alloc_equality(isl_local_space_from_space(MapSpace));
  C = isl_constraint_set_constant_si(C, 1);
  C = isl_constraint_set_coefficient_si(C, isl_dim_in, Dim, 1);
  C = isl_constraint_set_coefficient_si(C, isl_dim_out, Dim, -1);
  NextIterationMap = isl_map_add_constraint(NextIterationMap, C);
  return NextIterationMap;
}

bool Scop::addLoopBoundsToHeaderDomain(
    Loop *L, LoopInfo &LI, DenseMap<BasicBlock *, isl::set> &InvalidDomainMap) {
  int LoopDepth = getRelativeLoopDepth(L);
  assert(LoopDepth >= 0 && "Loop in region should have at least depth one");

  BasicBlock *HeaderBB = L->getHeader();
  assert(DomainMap.count(HeaderBB));
  isl::set &HeaderBBDom = DomainMap[HeaderBB];

  isl::map NextIterationMap = isl::manage(
      createNextIterationMap(HeaderBBDom.get_space().release(), LoopDepth));

  isl::set UnionBackedgeCondition = HeaderBBDom.empty(HeaderBBDom.get_space());

  SmallVector<BasicBlock *, 4> LatchBlocks;
  L->getLoopLatches(LatchBlocks);

  for (BasicBlock *LatchBB : LatchBlocks) {
    // If the latch is only reachable via error statements we skip it.
    isl::set LatchBBDom = DomainMap.lookup(LatchBB);
    if (!LatchBBDom)
      continue;

    isl::set BackedgeCondition = nullptr;

    TerminatorInst *TI = LatchBB->getTerminator();
    BranchInst *BI = dyn_cast<BranchInst>(TI);
    assert(BI && "Only branch instructions allowed in loop latches");

    if (BI->isUnconditional())
      BackedgeCondition = LatchBBDom;
    else {
      SmallVector<isl_set *, 8> ConditionSets;
      int idx = BI->getSuccessor(0) != HeaderBB;
      if (!buildConditionSets(*this, LatchBB, TI, L, LatchBBDom.get(),
                              InvalidDomainMap, ConditionSets))
        return false;

      // Free the non back edge condition set as we do not need it.
      isl_set_free(ConditionSets[1 - idx]);

      BackedgeCondition = isl::manage(ConditionSets[idx]);
    }

    int LatchLoopDepth = getRelativeLoopDepth(LI.getLoopFor(LatchBB));
    assert(LatchLoopDepth >= LoopDepth);
    BackedgeCondition = BackedgeCondition.project_out(
        isl::dim::set, LoopDepth + 1, LatchLoopDepth - LoopDepth);
    UnionBackedgeCondition = UnionBackedgeCondition.unite(BackedgeCondition);
  }

  isl::map ForwardMap = ForwardMap.lex_le(HeaderBBDom.get_space());
  for (int i = 0; i < LoopDepth; i++)
    ForwardMap = ForwardMap.equate(isl::dim::in, i, isl::dim::out, i);

  isl::set UnionBackedgeConditionComplement =
      UnionBackedgeCondition.complement();
  UnionBackedgeConditionComplement =
      UnionBackedgeConditionComplement.lower_bound_si(isl::dim::set, LoopDepth,
                                                      0);
  UnionBackedgeConditionComplement =
      UnionBackedgeConditionComplement.apply(ForwardMap);
  HeaderBBDom = HeaderBBDom.subtract(UnionBackedgeConditionComplement);
  HeaderBBDom = HeaderBBDom.apply(NextIterationMap);

  auto Parts = partitionSetParts(HeaderBBDom.copy(), LoopDepth);
  HeaderBBDom = isl::manage(Parts.second);

  // Check if there is a <nsw> tagged AddRec for this loop and if so do not add
  // the bounded assumptions to the context as they are already implied by the
  // <nsw> tag.
  if (Affinator.hasNSWAddRecForLoop(L)) {
    isl_set_free(Parts.first);
    return true;
  }

  isl_set *UnboundedCtx = isl_set_params(Parts.first);
  recordAssumption(INFINITELOOP, UnboundedCtx,
                   HeaderBB->getTerminator()->getDebugLoc(), AS_RESTRICTION);
  return true;
}

MemoryAccess *Scop::lookupBasePtrAccess(MemoryAccess *MA) {
  Value *PointerBase = MA->getOriginalBaseAddr();

  auto *PointerBaseInst = dyn_cast<Instruction>(PointerBase);
  if (!PointerBaseInst)
    return nullptr;

  auto *BasePtrStmt = getStmtFor(PointerBaseInst);
  if (!BasePtrStmt)
    return nullptr;

  return BasePtrStmt->getArrayAccessOrNULLFor(PointerBaseInst);
}

bool Scop::hasNonHoistableBasePtrInScop(MemoryAccess *MA,
                                        isl::union_map Writes) {
  if (auto *BasePtrMA = lookupBasePtrAccess(MA)) {
    return getNonHoistableCtx(BasePtrMA, Writes).is_null();
  }

  Value *BaseAddr = MA->getOriginalBaseAddr();
  if (auto *BasePtrInst = dyn_cast<Instruction>(BaseAddr))
    if (!isa<LoadInst>(BasePtrInst))
      return contains(BasePtrInst);

  return false;
}

bool Scop::buildAliasChecks(AliasAnalysis &AA) {
  if (!PollyUseRuntimeAliasChecks)
    return true;

  if (buildAliasGroups(AA)) {
    // Aliasing assumptions do not go through addAssumption but we still want to
    // collect statistics so we do it here explicitly.
    if (MinMaxAliasGroups.size())
      AssumptionsAliasing++;
    return true;
  }

  // If a problem occurs while building the alias groups we need to delete
  // this SCoP and pretend it wasn't valid in the first place. To this end
  // we make the assumed context infeasible.
  invalidate(ALIASING, DebugLoc());

  DEBUG(dbgs() << "\n\nNOTE: Run time checks for " << getNameStr()
               << " could not be created as the number of parameters involved "
                  "is too high. The SCoP will be "
                  "dismissed.\nUse:\n\t--polly-rtc-max-parameters=X\nto adjust "
                  "the maximal number of parameters but be advised that the "
                  "compile time might increase exponentially.\n\n");
  return false;
}

std::tuple<Scop::AliasGroupVectorTy, DenseSet<const ScopArrayInfo *>>
Scop::buildAliasGroupsForAccesses(AliasAnalysis &AA) {
  AliasSetTracker AST(AA);

  DenseMap<Value *, MemoryAccess *> PtrToAcc;
  DenseSet<const ScopArrayInfo *> HasWriteAccess;
  for (ScopStmt &Stmt : *this) {

    isl_set *StmtDomain = Stmt.getDomain().release();
    bool StmtDomainEmpty = isl_set_is_empty(StmtDomain);
    isl_set_free(StmtDomain);

    // Statements with an empty domain will never be executed.
    if (StmtDomainEmpty)
      continue;

    for (MemoryAccess *MA : Stmt) {
      if (MA->isScalarKind())
        continue;
      if (!MA->isRead())
        HasWriteAccess.insert(MA->getScopArrayInfo());
      MemAccInst Acc(MA->getAccessInstruction());
      if (MA->isRead() && isa<MemTransferInst>(Acc))
        PtrToAcc[cast<MemTransferInst>(Acc)->getRawSource()] = MA;
      else
        PtrToAcc[Acc.getPointerOperand()] = MA;
      AST.add(Acc);
    }
  }

  AliasGroupVectorTy AliasGroups;
  for (AliasSet &AS : AST) {
    if (AS.isMustAlias() || AS.isForwardingAliasSet())
      continue;
    AliasGroupTy AG;
    for (auto &PR : AS)
      AG.push_back(PtrToAcc[PR.getValue()]);
    if (AG.size() < 2)
      continue;
    AliasGroups.push_back(std::move(AG));
  }

  return std::make_tuple(AliasGroups, HasWriteAccess);
}

void Scop::splitAliasGroupsByDomain(AliasGroupVectorTy &AliasGroups) {
  for (unsigned u = 0; u < AliasGroups.size(); u++) {
    AliasGroupTy NewAG;
    AliasGroupTy &AG = AliasGroups[u];
    AliasGroupTy::iterator AGI = AG.begin();
    isl_set *AGDomain = getAccessDomain(*AGI);
    while (AGI != AG.end()) {
      MemoryAccess *MA = *AGI;
      isl_set *MADomain = getAccessDomain(MA);
      if (isl_set_is_disjoint(AGDomain, MADomain)) {
        NewAG.push_back(MA);
        AGI = AG.erase(AGI);
        isl_set_free(MADomain);
      } else {
        AGDomain = isl_set_union(AGDomain, MADomain);
        AGI++;
      }
    }
    if (NewAG.size() > 1)
      AliasGroups.push_back(std::move(NewAG));
    isl_set_free(AGDomain);
  }
}

bool Scop::buildAliasGroups(AliasAnalysis &AA) {
  // To create sound alias checks we perform the following steps:
  //   o) We partition each group into read only and non read only accesses.
  //   o) For each group with more than one base pointer we then compute minimal
  //      and maximal accesses to each array of a group in read only and non
  //      read only partitions separately.
  AliasGroupVectorTy AliasGroups;
  DenseSet<const ScopArrayInfo *> HasWriteAccess;

  std::tie(AliasGroups, HasWriteAccess) = buildAliasGroupsForAccesses(AA);

  splitAliasGroupsByDomain(AliasGroups);

  for (AliasGroupTy &AG : AliasGroups) {
    if (!hasFeasibleRuntimeContext())
      return false;

    {
      IslMaxOperationsGuard MaxOpGuard(getIslCtx(), OptComputeOut);
      bool Valid = buildAliasGroup(AG, HasWriteAccess);
      if (!Valid)
        return false;
    }
    if (isl_ctx_last_error(getIslCtx()) == isl_error_quota) {
      invalidate(COMPLEXITY, DebugLoc());
      return false;
    }
  }

  return true;
}

bool Scop::buildAliasGroup(Scop::AliasGroupTy &AliasGroup,
                           DenseSet<const ScopArrayInfo *> HasWriteAccess) {
  AliasGroupTy ReadOnlyAccesses;
  AliasGroupTy ReadWriteAccesses;
  SmallPtrSet<const ScopArrayInfo *, 4> ReadWriteArrays;
  SmallPtrSet<const ScopArrayInfo *, 4> ReadOnlyArrays;

  if (AliasGroup.size() < 2)
    return true;

  for (MemoryAccess *Access : AliasGroup) {
    ORE.emit(OptimizationRemarkAnalysis(DEBUG_TYPE, "PossibleAlias",
                                        Access->getAccessInstruction())
             << "Possibly aliasing pointer, use restrict keyword.");
    const ScopArrayInfo *Array = Access->getScopArrayInfo();
    if (HasWriteAccess.count(Array)) {
      ReadWriteArrays.insert(Array);
      ReadWriteAccesses.push_back(Access);
    } else {
      ReadOnlyArrays.insert(Array);
      ReadOnlyAccesses.push_back(Access);
    }
  }

  // If there are no read-only pointers, and less than two read-write pointers,
  // no alias check is needed.
  if (ReadOnlyAccesses.empty() && ReadWriteArrays.size() <= 1)
    return true;

  // If there is no read-write pointer, no alias check is needed.
  if (ReadWriteArrays.empty())
    return true;

  // For non-affine accesses, no alias check can be generated as we cannot
  // compute a sufficiently tight lower and upper bound: bail out.
  for (MemoryAccess *MA : AliasGroup) {
    if (!MA->isAffine()) {
      invalidate(ALIASING, MA->getAccessInstruction()->getDebugLoc(),
                 MA->getAccessInstruction()->getParent());
      return false;
    }
  }

  // Ensure that for all memory accesses for which we generate alias checks,
  // their base pointers are available.
  for (MemoryAccess *MA : AliasGroup) {
    if (MemoryAccess *BasePtrMA = lookupBasePtrAccess(MA))
      addRequiredInvariantLoad(
          cast<LoadInst>(BasePtrMA->getAccessInstruction()));
  }

  MinMaxAliasGroups.emplace_back();
  MinMaxVectorPairTy &pair = MinMaxAliasGroups.back();
  MinMaxVectorTy &MinMaxAccessesReadWrite = pair.first;
  MinMaxVectorTy &MinMaxAccessesReadOnly = pair.second;

  bool Valid;

  Valid =
      calculateMinMaxAccess(ReadWriteAccesses, *this, MinMaxAccessesReadWrite);

  if (!Valid)
    return false;

  // Bail out if the number of values we need to compare is too large.
  // This is important as the number of comparisons grows quadratically with
  // the number of values we need to compare.
  if (MinMaxAccessesReadWrite.size() + ReadOnlyArrays.size() >
      RunTimeChecksMaxArraysPerGroup)
    return false;

  Valid =
      calculateMinMaxAccess(ReadOnlyAccesses, *this, MinMaxAccessesReadOnly);

  if (!Valid)
    return false;

  return true;
}

/// Get the smallest loop that contains @p S but is not in @p S.
static Loop *getLoopSurroundingScop(Scop &S, LoopInfo &LI) {
  // Start with the smallest loop containing the entry and expand that
  // loop until it contains all blocks in the region. If there is a loop
  // containing all blocks in the region check if it is itself contained
  // and if so take the parent loop as it will be the smallest containing
  // the region but not contained by it.
  Loop *L = LI.getLoopFor(S.getEntry());
  while (L) {
    bool AllContained = true;
    for (auto *BB : S.blocks())
      AllContained &= L->contains(BB);
    if (AllContained)
      break;
    L = L->getParentLoop();
  }

  return L ? (S.contains(L) ? L->getParentLoop() : L) : nullptr;
}

int Scop::NextScopID = 0;

std::string Scop::CurrentFunc;

int Scop::getNextID(std::string ParentFunc) {
  if (ParentFunc != CurrentFunc) {
    CurrentFunc = ParentFunc;
    NextScopID = 0;
  }
  return NextScopID++;
}

Scop::Scop(Region &R, ScalarEvolution &ScalarEvolution, LoopInfo &LI,
           ScopDetection::DetectionContext &DC, OptimizationRemarkEmitter &ORE)
    : SE(&ScalarEvolution), R(R), name(R.getNameStr()),
      HasSingleExitEdge(R.getExitingBlock()), DC(DC), ORE(ORE),
      IslCtx(isl_ctx_alloc(), isl_ctx_free), Affinator(this, LI),
      ID(getNextID((*R.getEntry()->getParent()).getName().str())) {
  if (IslOnErrorAbort)
    isl_options_set_on_error(getIslCtx(), ISL_ON_ERROR_ABORT);
  buildContext();
}

Scop::~Scop() {
  isl_set_free(Context);
  isl_set_free(AssumedContext);
  isl_set_free(InvalidContext);
  isl_schedule_free(Schedule);

  ParameterIds.clear();

  for (auto &AS : RecordedAssumptions)
    isl_set_free(AS.Set);

  // Free the alias groups
  for (MinMaxVectorPairTy &MinMaxAccessPair : MinMaxAliasGroups) {
    for (MinMaxAccessTy &MMA : MinMaxAccessPair.first) {
      isl_pw_multi_aff_free(MMA.first);
      isl_pw_multi_aff_free(MMA.second);
    }
    for (MinMaxAccessTy &MMA : MinMaxAccessPair.second) {
      isl_pw_multi_aff_free(MMA.first);
      isl_pw_multi_aff_free(MMA.second);
    }
  }

  for (const auto &IAClass : InvariantEquivClasses)
    isl_set_free(IAClass.ExecutionContext);

  // Explicitly release all Scop objects and the underlying isl objects before
  // we release the isl context.
  Stmts.clear();
  ScopArrayInfoSet.clear();
  ScopArrayInfoMap.clear();
  ScopArrayNameMap.clear();
  AccessFunctions.clear();
}

void Scop::foldSizeConstantsToRight() {
  isl_union_set *Accessed = isl_union_map_range(getAccesses().release());

  for (auto Array : arrays()) {
    if (Array->getNumberOfDimensions() <= 1)
      continue;

    isl_space *Space = Array->getSpace().release();

    Space = isl_space_align_params(Space, isl_union_set_get_space(Accessed));

    if (!isl_union_set_contains(Accessed, Space)) {
      isl_space_free(Space);
      continue;
    }

    isl_set *Elements = isl_union_set_extract_set(Accessed, Space);

    isl_map *Transform =
        isl_map_universe(isl_space_map_from_set(Array->getSpace().release()));

    std::vector<int> Int;

    int Dims = isl_set_dim(Elements, isl_dim_set);
    for (int i = 0; i < Dims; i++) {
      isl_set *DimOnly =
          isl_set_project_out(isl_set_copy(Elements), isl_dim_set, 0, i);
      DimOnly = isl_set_project_out(DimOnly, isl_dim_set, 1, Dims - i - 1);
      DimOnly = isl_set_lower_bound_si(DimOnly, isl_dim_set, 0, 0);

      isl_basic_set *DimHull = isl_set_affine_hull(DimOnly);

      if (i == Dims - 1) {
        Int.push_back(1);
        Transform = isl_map_equate(Transform, isl_dim_in, i, isl_dim_out, i);
        isl_basic_set_free(DimHull);
        continue;
      }

      if (isl_basic_set_dim(DimHull, isl_dim_div) == 1) {
        isl_aff *Diff = isl_basic_set_get_div(DimHull, 0);
        isl_val *Val = isl_aff_get_denominator_val(Diff);
        isl_aff_free(Diff);

        int ValInt = 1;

        if (isl_val_is_int(Val))
          ValInt = isl_val_get_num_si(Val);
        isl_val_free(Val);

        Int.push_back(ValInt);

        isl_constraint *C = isl_constraint_alloc_equality(
            isl_local_space_from_space(isl_map_get_space(Transform)));
        C = isl_constraint_set_coefficient_si(C, isl_dim_out, i, ValInt);
        C = isl_constraint_set_coefficient_si(C, isl_dim_in, i, -1);
        Transform = isl_map_add_constraint(Transform, C);
        isl_basic_set_free(DimHull);
        continue;
      }

      isl_basic_set *ZeroSet = isl_basic_set_copy(DimHull);
      ZeroSet = isl_basic_set_fix_si(ZeroSet, isl_dim_set, 0, 0);

      int ValInt = 1;
      if (isl_basic_set_is_equal(ZeroSet, DimHull)) {
        ValInt = 0;
      }

      Int.push_back(ValInt);
      Transform = isl_map_equate(Transform, isl_dim_in, i, isl_dim_out, i);
      isl_basic_set_free(DimHull);
      isl_basic_set_free(ZeroSet);
    }

    isl_set *MappedElements = isl_map_domain(isl_map_copy(Transform));

    if (!isl_set_is_subset(Elements, MappedElements)) {
      isl_set_free(Elements);
      isl_set_free(MappedElements);
      isl_map_free(Transform);
      continue;
    }

    isl_set_free(MappedElements);

    bool CanFold = true;

    if (Int[0] <= 1)
      CanFold = false;

    unsigned NumDims = Array->getNumberOfDimensions();
    for (unsigned i = 1; i < NumDims - 1; i++)
      if (Int[0] != Int[i] && Int[i])
        CanFold = false;

    if (!CanFold) {
      isl_set_free(Elements);
      isl_map_free(Transform);
      continue;
    }

    for (auto &Access : AccessFunctions)
      if (Access->getScopArrayInfo() == Array)
        Access->setAccessRelation(Access->getAccessRelation().apply_range(
            isl::manage(isl_map_copy(Transform))));

    isl_map_free(Transform);

    std::vector<const SCEV *> Sizes;
    for (unsigned i = 0; i < NumDims; i++) {
      auto Size = Array->getDimensionSize(i);

      if (i == NumDims - 1)
        Size = SE->getMulExpr(Size, SE->getConstant(Size->getType(), Int[0]));
      Sizes.push_back(Size);
    }

    Array->updateSizes(Sizes, false /* CheckConsistency */);

    isl_set_free(Elements);
  }
  isl_union_set_free(Accessed);
}

void Scop::markFortranArrays() {
  for (ScopStmt &Stmt : Stmts) {
    for (MemoryAccess *MemAcc : Stmt) {
      Value *FAD = MemAcc->getFortranArrayDescriptor();
      if (!FAD)
        continue;

      // TODO: const_cast-ing to edit
      ScopArrayInfo *SAI =
          const_cast<ScopArrayInfo *>(MemAcc->getLatestScopArrayInfo());
      assert(SAI && "memory access into a Fortran array does not "
                    "have an associated ScopArrayInfo");
      SAI->applyAndSetFAD(FAD);
    }
  }
}

void Scop::finalizeAccesses() {
  updateAccessDimensionality();
  foldSizeConstantsToRight();
  foldAccessRelations();
  assumeNoOutOfBounds();
  markFortranArrays();
}

void Scop::updateAccessDimensionality() {
  // Check all array accesses for each base pointer and find a (virtual) element
  // size for the base pointer that divides all access functions.
  for (ScopStmt &Stmt : *this)
    for (MemoryAccess *Access : Stmt) {
      if (!Access->isArrayKind())
        continue;
      ScopArrayInfo *Array =
          const_cast<ScopArrayInfo *>(Access->getScopArrayInfo());

      if (Array->getNumberOfDimensions() != 1)
        continue;
      unsigned DivisibleSize = Array->getElemSizeInBytes();
      const SCEV *Subscript = Access->getSubscript(0);
      while (!isDivisible(Subscript, DivisibleSize, *SE))
        DivisibleSize /= 2;
      auto *Ty = IntegerType::get(SE->getContext(), DivisibleSize * 8);
      Array->updateElementType(Ty);
    }

  for (auto &Stmt : *this)
    for (auto &Access : Stmt)
      Access->updateDimensionality();
}

void Scop::foldAccessRelations() {
  for (auto &Stmt : *this)
    for (auto &Access : Stmt)
      Access->foldAccessRelation();
}

void Scop::assumeNoOutOfBounds() {
  for (auto &Stmt : *this)
    for (auto &Access : Stmt)
      Access->assumeNoOutOfBound();
}

static bool hasDbgCall(BasicBlock *BB) {
  for (Instruction &Inst : *BB)
    if (CallInst *CI = dyn_cast<CallInst>(&Inst)) {
      auto CF = CI->getCalledFunction();
      if (CF && CF->getName().startswith("dbg"))
        return true;
    }
  return false;
}

static bool hasDbgCall(Region *R) {
  for (BasicBlock *RBB : R->blocks())
    if (hasDbgCall(RBB))
      return true;
  return false;
}

static bool hasDbgCall(ScopStmt *Stmt) {
  if (!Stmt)
    return false;

  if (Stmt->isBlockStmt())
    return hasDbgCall(Stmt->getBasicBlock());
  return hasDbgCall(Stmt->getRegion());
}

void Scop::removeFromStmtMap(ScopStmt &Stmt) {
  for (Instruction *Inst : Stmt.getInstructions())
    InstStmtMap.erase(Inst);

  if (Stmt.isRegionStmt()) {
    for (BasicBlock *BB : Stmt.getRegion()->blocks()) {
      StmtMap.erase(BB);
      // Skip entry basic block, as its instructions are already deleted as
      // part of the statement's instruction list.
      if (BB == Stmt.getEntryBlock())
        continue;
      for (Instruction &Inst : *BB)
        InstStmtMap.erase(&Inst);
    }
  } else {
    auto StmtMapIt = StmtMap.find(Stmt.getBasicBlock());
    if (StmtMapIt != StmtMap.end())
      StmtMapIt->second.erase(std::remove(StmtMapIt->second.begin(),
                                          StmtMapIt->second.end(), &Stmt),
                              StmtMapIt->second.end());
    for (Instruction *Inst : Stmt.getInstructions())
      InstStmtMap.erase(Inst);
  }
}

void Scop::removeStmts(std::function<bool(ScopStmt &)> ShouldDelete) {
  for (auto StmtIt = Stmts.begin(), StmtEnd = Stmts.end(); StmtIt != StmtEnd;) {
    if (!ShouldDelete(*StmtIt) || hasDbgCall(&*StmtIt)) {
      StmtIt++;
      continue;
    }

    removeFromStmtMap(*StmtIt);
    StmtIt = Stmts.erase(StmtIt);
  }
}

void Scop::removeStmtNotInDomainMap() {
  auto ShouldDelete = [this](ScopStmt &Stmt) -> bool {
    return !this->DomainMap.lookup(Stmt.getEntryBlock());
  };
  removeStmts(ShouldDelete);
}

void Scop::simplifySCoP(bool AfterHoisting) {
  auto ShouldDelete = [AfterHoisting](ScopStmt &Stmt) -> bool {
    bool RemoveStmt = Stmt.isEmpty();

    // Remove read only statements only after invariant load hoisting.
    if (!RemoveStmt && AfterHoisting) {
      bool OnlyRead = true;
      for (MemoryAccess *MA : Stmt) {
        if (MA->isRead())
          continue;

        OnlyRead = false;
        break;
      }

      RemoveStmt = OnlyRead;
    }
    return RemoveStmt;
  };

  removeStmts(ShouldDelete);
}

InvariantEquivClassTy *Scop::lookupInvariantEquivClass(Value *Val) {
  LoadInst *LInst = dyn_cast<LoadInst>(Val);
  if (!LInst)
    return nullptr;

  if (Value *Rep = InvEquivClassVMap.lookup(LInst))
    LInst = cast<LoadInst>(Rep);

  Type *Ty = LInst->getType();
  const SCEV *PointerSCEV = SE->getSCEV(LInst->getPointerOperand());
  for (auto &IAClass : InvariantEquivClasses) {
    if (PointerSCEV != IAClass.IdentifyingPointer || Ty != IAClass.AccessType)
      continue;

    auto &MAs = IAClass.InvariantAccesses;
    for (auto *MA : MAs)
      if (MA->getAccessInstruction() == Val)
        return &IAClass;
  }

  return nullptr;
}

bool isAParameter(llvm::Value *maybeParam, const Function &F) {
  for (const llvm::Argument &Arg : F.args())
    if (&Arg == maybeParam)
      return true;

  return false;
}

bool Scop::canAlwaysBeHoisted(MemoryAccess *MA, bool StmtInvalidCtxIsEmpty,
                              bool MAInvalidCtxIsEmpty,
                              bool NonHoistableCtxIsEmpty) {
  LoadInst *LInst = cast<LoadInst>(MA->getAccessInstruction());
  const DataLayout &DL = LInst->getParent()->getModule()->getDataLayout();
  if (PollyAllowDereferenceOfAllFunctionParams &&
      isAParameter(LInst->getPointerOperand(), getFunction()))
    return true;

  // TODO: We can provide more information for better but more expensive
  //       results.
  if (!isDereferenceableAndAlignedPointer(LInst->getPointerOperand(),
                                          LInst->getAlignment(), DL))
    return false;

  // If the location might be overwritten we do not hoist it unconditionally.
  //
  // TODO: This is probably too conservative.
  if (!NonHoistableCtxIsEmpty)
    return false;

  // If a dereferenceable load is in a statement that is modeled precisely we
  // can hoist it.
  if (StmtInvalidCtxIsEmpty && MAInvalidCtxIsEmpty)
    return true;

  // Even if the statement is not modeled precisely we can hoist the load if it
  // does not involve any parameters that might have been specialized by the
  // statement domain.
  for (unsigned u = 0, e = MA->getNumSubscripts(); u < e; u++)
    if (!isa<SCEVConstant>(MA->getSubscript(u)))
      return false;
  return true;
}

void Scop::addInvariantLoads(ScopStmt &Stmt, InvariantAccessesTy &InvMAs) {
  if (InvMAs.empty())
    return;

  isl::set StmtInvalidCtx = Stmt.getInvalidContext();
  bool StmtInvalidCtxIsEmpty = StmtInvalidCtx.is_empty();

  // Get the context under which the statement is executed but remove the error
  // context under which this statement is reached.
  isl::set DomainCtx = Stmt.getDomain().params();
  DomainCtx = DomainCtx.subtract(StmtInvalidCtx);

  if (isl_set_n_basic_set(DomainCtx.get()) >= MaxDisjunctsInDomain) {
    auto *AccInst = InvMAs.front().MA->getAccessInstruction();
    invalidate(COMPLEXITY, AccInst->getDebugLoc(), AccInst->getParent());
    return;
  }

  // Project out all parameters that relate to loads in the statement. Otherwise
  // we could have cyclic dependences on the constraints under which the
  // hoisted loads are executed and we could not determine an order in which to
  // pre-load them. This happens because not only lower bounds are part of the
  // domain but also upper bounds.
  for (auto &InvMA : InvMAs) {
    auto *MA = InvMA.MA;
    Instruction *AccInst = MA->getAccessInstruction();
    if (SE->isSCEVable(AccInst->getType())) {
      SetVector<Value *> Values;
      for (const SCEV *Parameter : Parameters) {
        Values.clear();
        findValues(Parameter, *SE, Values);
        if (!Values.count(AccInst))
          continue;

        if (isl::id ParamId = getIdForParam(Parameter)) {
          int Dim = DomainCtx.find_dim_by_id(isl::dim::param, ParamId);
          if (Dim >= 0)
            DomainCtx = DomainCtx.eliminate(isl::dim::param, Dim, 1);
        }
      }
    }
  }

  for (auto &InvMA : InvMAs) {
    auto *MA = InvMA.MA;
    isl::set NHCtx = InvMA.NonHoistableCtx;

    // Check for another invariant access that accesses the same location as
    // MA and if found consolidate them. Otherwise create a new equivalence
    // class at the end of InvariantEquivClasses.
    LoadInst *LInst = cast<LoadInst>(MA->getAccessInstruction());
    Type *Ty = LInst->getType();
    const SCEV *PointerSCEV = SE->getSCEV(LInst->getPointerOperand());

    isl::set MAInvalidCtx = MA->getInvalidContext();
    bool NonHoistableCtxIsEmpty = NHCtx.is_empty();
    bool MAInvalidCtxIsEmpty = MAInvalidCtx.is_empty();

    isl::set MACtx;
    // Check if we know that this pointer can be speculatively accessed.
    if (canAlwaysBeHoisted(MA, StmtInvalidCtxIsEmpty, MAInvalidCtxIsEmpty,
                           NonHoistableCtxIsEmpty)) {
      MACtx = isl::set::universe(DomainCtx.get_space());
    } else {
      MACtx = DomainCtx;
      MACtx = MACtx.subtract(MAInvalidCtx.unite(NHCtx));
      MACtx = MACtx.gist_params(getContext());
    }

    bool Consolidated = false;
    for (auto &IAClass : InvariantEquivClasses) {
      if (PointerSCEV != IAClass.IdentifyingPointer || Ty != IAClass.AccessType)
        continue;

      // If the pointer and the type is equal check if the access function wrt.
      // to the domain is equal too. It can happen that the domain fixes
      // parameter values and these can be different for distinct part of the
      // SCoP. If this happens we cannot consolidate the loads but need to
      // create a new invariant load equivalence class.
      auto &MAs = IAClass.InvariantAccesses;
      if (!MAs.empty()) {
        auto *LastMA = MAs.front();

        isl::set AR = MA->getAccessRelation().range();
        isl::set LastAR = LastMA->getAccessRelation().range();
        bool SameAR = AR.is_equal(LastAR);

        if (!SameAR)
          continue;
      }

      // Add MA to the list of accesses that are in this class.
      MAs.push_front(MA);

      Consolidated = true;

      // Unify the execution context of the class and this statement.
      isl::set IAClassDomainCtx = isl::manage(IAClass.ExecutionContext);
      if (IAClassDomainCtx)
        IAClassDomainCtx = IAClassDomainCtx.unite(MACtx).coalesce();
      else
        IAClassDomainCtx = MACtx;
      IAClass.ExecutionContext = IAClassDomainCtx.release();
      break;
    }

    if (Consolidated)
      continue;

    // If we did not consolidate MA, thus did not find an equivalence class
    // for it, we create a new one.
    InvariantEquivClasses.emplace_back(InvariantEquivClassTy{
        PointerSCEV, MemoryAccessList{MA}, MACtx.release(), Ty});
  }
}

/// Check if an access range is too complex.
///
/// An access range is too complex, if it contains either many disjuncts or
/// very complex expressions. As a simple heuristic, we assume if a set to
/// be too complex if the sum of existentially quantified dimensions and
/// set dimensions is larger than a threshold. This reliably detects both
/// sets with many disjuncts as well as sets with many divisions as they
/// arise in h264.
///
/// @param AccessRange The range to check for complexity.
///
/// @returns True if the access range is too complex.
static bool isAccessRangeTooComplex(isl::set AccessRange) {
  unsigned NumTotalDims = 0;

  auto CountDimensions = [&NumTotalDims](isl::basic_set BSet) -> isl::stat {
    NumTotalDims += BSet.dim(isl::dim::div);
    NumTotalDims += BSet.dim(isl::dim::set);
    return isl::stat::ok;
  };

  AccessRange.foreach_basic_set(CountDimensions);

  if (NumTotalDims > MaxDimensionsInAccessRange)
    return true;

  return false;
}

isl::set Scop::getNonHoistableCtx(MemoryAccess *Access, isl::union_map Writes) {
  // TODO: Loads that are not loop carried, hence are in a statement with
  //       zero iterators, are by construction invariant, though we
  //       currently "hoist" them anyway. This is necessary because we allow
  //       them to be treated as parameters (e.g., in conditions) and our code
  //       generation would otherwise use the old value.

  auto &Stmt = *Access->getStatement();
  BasicBlock *BB = Stmt.getEntryBlock();

  if (Access->isScalarKind() || Access->isWrite() || !Access->isAffine() ||
      Access->isMemoryIntrinsic())
    return nullptr;

  // Skip accesses that have an invariant base pointer which is defined but
  // not loaded inside the SCoP. This can happened e.g., if a readnone call
  // returns a pointer that is used as a base address. However, as we want
  // to hoist indirect pointers, we allow the base pointer to be defined in
  // the region if it is also a memory access. Each ScopArrayInfo object
  // that has a base pointer origin has a base pointer that is loaded and
  // that it is invariant, thus it will be hoisted too. However, if there is
  // no base pointer origin we check that the base pointer is defined
  // outside the region.
  auto *LI = cast<LoadInst>(Access->getAccessInstruction());
  if (hasNonHoistableBasePtrInScop(Access, Writes))
    return nullptr;

  isl::map AccessRelation = give(Access->getAccessRelation().release());
  assert(!AccessRelation.is_empty());

  if (AccessRelation.involves_dims(isl::dim::in, 0, Stmt.getNumIterators()))
    return nullptr;

  AccessRelation = AccessRelation.intersect_domain(Stmt.getDomain());
  isl::set SafeToLoad;

  auto &DL = getFunction().getParent()->getDataLayout();
  if (isSafeToLoadUnconditionally(LI->getPointerOperand(), LI->getAlignment(),
                                  DL)) {
    SafeToLoad = isl::set::universe(AccessRelation.get_space().range());
  } else if (BB != LI->getParent()) {
    // Skip accesses in non-affine subregions as they might not be executed
    // under the same condition as the entry of the non-affine subregion.
    return nullptr;
  } else {
    SafeToLoad = AccessRelation.range();
  }

  if (isAccessRangeTooComplex(AccessRelation.range()))
    return nullptr;

  isl::union_map Written = Writes.intersect_range(SafeToLoad);
  isl::set WrittenCtx = Written.params();
  bool IsWritten = !WrittenCtx.is_empty();

  if (!IsWritten)
    return WrittenCtx;

  WrittenCtx = WrittenCtx.remove_divs();
  bool TooComplex =
      isl_set_n_basic_set(WrittenCtx.get()) >= MaxDisjunctsInDomain;
  if (TooComplex || !isRequiredInvariantLoad(LI))
    return nullptr;

  addAssumption(INVARIANTLOAD, WrittenCtx.copy(), LI->getDebugLoc(),
                AS_RESTRICTION, LI->getParent());
  return WrittenCtx;
}

void Scop::verifyInvariantLoads() {
  auto &RIL = getRequiredInvariantLoads();
  for (LoadInst *LI : RIL) {
    assert(LI && contains(LI));
    // If there exists a statement in the scop which has a memory access for
    // @p LI, then mark this scop as infeasible for optimization.
    for (ScopStmt &Stmt : Stmts)
      if (Stmt.getArrayAccessOrNULLFor(LI)) {
        invalidate(INVARIANTLOAD, LI->getDebugLoc(), LI->getParent());
        return;
      }
  }
}

void Scop::hoistInvariantLoads() {
  if (!PollyInvariantLoadHoisting)
    return;

  isl::union_map Writes = getWrites();
  for (ScopStmt &Stmt : *this) {
    InvariantAccessesTy InvariantAccesses;

    for (MemoryAccess *Access : Stmt)
      if (isl::set NHCtx = getNonHoistableCtx(Access, Writes))
        InvariantAccesses.push_back({Access, NHCtx});

    // Transfer the memory access from the statement to the SCoP.
    for (auto InvMA : InvariantAccesses)
      Stmt.removeMemoryAccess(InvMA.MA);
    addInvariantLoads(Stmt, InvariantAccesses);
  }
}

/// Find the canonical scop array info object for a set of invariant load
/// hoisted loads. The canonical array is the one that corresponds to the
/// first load in the list of accesses which is used as base pointer of a
/// scop array.
static const ScopArrayInfo *findCanonicalArray(Scop *S,
                                               MemoryAccessList &Accesses) {
  for (MemoryAccess *Access : Accesses) {
    const ScopArrayInfo *CanonicalArray = S->getScopArrayInfoOrNull(
        Access->getAccessInstruction(), MemoryKind::Array);
    if (CanonicalArray)
      return CanonicalArray;
  }
  return nullptr;
}

/// Check if @p Array severs as base array in an invariant load.
static bool isUsedForIndirectHoistedLoad(Scop *S, const ScopArrayInfo *Array) {
  for (InvariantEquivClassTy &EqClass2 : S->getInvariantAccesses())
    for (MemoryAccess *Access2 : EqClass2.InvariantAccesses)
      if (Access2->getScopArrayInfo() == Array)
        return true;
  return false;
}

/// Replace the base pointer arrays in all memory accesses referencing @p Old,
/// with a reference to @p New.
static void replaceBasePtrArrays(Scop *S, const ScopArrayInfo *Old,
                                 const ScopArrayInfo *New) {
  for (ScopStmt &Stmt : *S)
    for (MemoryAccess *Access : Stmt) {
      if (Access->getLatestScopArrayInfo() != Old)
        continue;

      isl::id Id = New->getBasePtrId();
      isl::map Map = Access->getAccessRelation();
      Map = Map.set_tuple_id(isl::dim::out, Id);
      Access->setAccessRelation(Map);
    }
}

void Scop::canonicalizeDynamicBasePtrs() {
  for (InvariantEquivClassTy &EqClass : InvariantEquivClasses) {
    MemoryAccessList &BasePtrAccesses = EqClass.InvariantAccesses;

    const ScopArrayInfo *CanonicalBasePtrSAI =
        findCanonicalArray(this, BasePtrAccesses);

    if (!CanonicalBasePtrSAI)
      continue;

    for (MemoryAccess *BasePtrAccess : BasePtrAccesses) {
      const ScopArrayInfo *BasePtrSAI = getScopArrayInfoOrNull(
          BasePtrAccess->getAccessInstruction(), MemoryKind::Array);
      if (!BasePtrSAI || BasePtrSAI == CanonicalBasePtrSAI ||
          !BasePtrSAI->isCompatibleWith(CanonicalBasePtrSAI))
        continue;

      // we currently do not canonicalize arrays where some accesses are
      // hoisted as invariant loads. If we would, we need to update the access
      // function of the invariant loads as well. However, as this is not a
      // very common situation, we leave this for now to avoid further
      // complexity increases.
      if (isUsedForIndirectHoistedLoad(this, BasePtrSAI))
        continue;

      replaceBasePtrArrays(this, BasePtrSAI, CanonicalBasePtrSAI);
    }
  }
}

ScopArrayInfo *Scop::getOrCreateScopArrayInfo(Value *BasePtr, Type *ElementType,
                                              ArrayRef<const SCEV *> Sizes,
                                              MemoryKind Kind,
                                              const char *BaseName) {
  assert((BasePtr || BaseName) &&
         "BasePtr and BaseName can not be nullptr at the same time.");
  assert(!(BasePtr && BaseName) && "BaseName is redundant.");
  auto &SAI = BasePtr ? ScopArrayInfoMap[std::make_pair(BasePtr, Kind)]
                      : ScopArrayNameMap[BaseName];
  if (!SAI) {
    auto &DL = getFunction().getParent()->getDataLayout();
    SAI.reset(new ScopArrayInfo(BasePtr, ElementType, getIslCtx(), Sizes, Kind,
                                DL, this, BaseName));
    ScopArrayInfoSet.insert(SAI.get());
  } else {
    SAI->updateElementType(ElementType);
    // In case of mismatching array sizes, we bail out by setting the run-time
    // context to false.
    if (!SAI->updateSizes(Sizes))
      invalidate(DELINEARIZATION, DebugLoc());
  }
  return SAI.get();
}

ScopArrayInfo *Scop::createScopArrayInfo(Type *ElementType,
                                         const std::string &BaseName,
                                         const std::vector<unsigned> &Sizes) {
  auto *DimSizeType = Type::getInt64Ty(getSE()->getContext());
  std::vector<const SCEV *> SCEVSizes;

  for (auto size : Sizes)
    if (size)
      SCEVSizes.push_back(getSE()->getConstant(DimSizeType, size, false));
    else
      SCEVSizes.push_back(nullptr);

  auto *SAI = getOrCreateScopArrayInfo(nullptr, ElementType, SCEVSizes,
                                       MemoryKind::Array, BaseName.c_str());
  return SAI;
}

const ScopArrayInfo *Scop::getScopArrayInfoOrNull(Value *BasePtr,
                                                  MemoryKind Kind) {
  auto *SAI = ScopArrayInfoMap[std::make_pair(BasePtr, Kind)].get();
  return SAI;
}

const ScopArrayInfo *Scop::getScopArrayInfo(Value *BasePtr, MemoryKind Kind) {
  auto *SAI = getScopArrayInfoOrNull(BasePtr, Kind);
  assert(SAI && "No ScopArrayInfo available for this base pointer");
  return SAI;
}

std::string Scop::getContextStr() const { return getContext().to_str(); }

std::string Scop::getAssumedContextStr() const {
  assert(AssumedContext && "Assumed context not yet built");
  return stringFromIslObj(AssumedContext);
}

std::string Scop::getInvalidContextStr() const {
  return stringFromIslObj(InvalidContext);
}

std::string Scop::getNameStr() const {
  std::string ExitName, EntryName;
  std::tie(EntryName, ExitName) = getEntryExitStr();
  return EntryName + "---" + ExitName;
}

std::pair<std::string, std::string> Scop::getEntryExitStr() const {
  std::string ExitName, EntryName;
  raw_string_ostream ExitStr(ExitName);
  raw_string_ostream EntryStr(EntryName);

  R.getEntry()->printAsOperand(EntryStr, false);
  EntryStr.str();

  if (R.getExit()) {
    R.getExit()->printAsOperand(ExitStr, false);
    ExitStr.str();
  } else
    ExitName = "FunctionExit";

  return std::make_pair(EntryName, ExitName);
}

isl::set Scop::getContext() const { return isl::manage(isl_set_copy(Context)); }
isl::space Scop::getParamSpace() const { return getContext().get_space(); }

isl::space Scop::getFullParamSpace() const {
  std::vector<isl::id> FortranIDs;
  FortranIDs = getFortranArrayIds(arrays());

  isl::space Space = isl::space::params_alloc(
      getIslCtx(), ParameterIds.size() + FortranIDs.size());

  unsigned PDim = 0;
  for (const SCEV *Parameter : Parameters) {
    isl::id Id = getIdForParam(Parameter);
    Space = Space.set_dim_id(isl::dim::param, PDim++, Id);
  }

  for (isl::id Id : FortranIDs)
    Space = Space.set_dim_id(isl::dim::param, PDim++, Id);

  return Space;
}

isl::set Scop::getAssumedContext() const {
  assert(AssumedContext && "Assumed context not yet built");
  return isl::manage(isl_set_copy(AssumedContext));
}

bool Scop::isProfitable(bool ScalarsAreUnprofitable) const {
  if (PollyProcessUnprofitable)
    return true;

  if (isEmpty())
    return false;

  unsigned OptimizableStmtsOrLoops = 0;
  for (auto &Stmt : *this) {
    if (Stmt.getNumIterators() == 0)
      continue;

    bool ContainsArrayAccs = false;
    bool ContainsScalarAccs = false;
    for (auto *MA : Stmt) {
      if (MA->isRead())
        continue;
      ContainsArrayAccs |= MA->isLatestArrayKind();
      ContainsScalarAccs |= MA->isLatestScalarKind();
    }

    if (!ScalarsAreUnprofitable || (ContainsArrayAccs && !ContainsScalarAccs))
      OptimizableStmtsOrLoops += Stmt.getNumIterators();
  }

  return OptimizableStmtsOrLoops > 1;
}

bool Scop::hasFeasibleRuntimeContext() const {
  auto *PositiveContext = getAssumedContext().release();
  auto *NegativeContext = getInvalidContext().release();
  PositiveContext =
      addNonEmptyDomainConstraints(isl::manage(PositiveContext)).release();
  bool IsFeasible = !(isl_set_is_empty(PositiveContext) ||
                      isl_set_is_subset(PositiveContext, NegativeContext));
  isl_set_free(PositiveContext);
  if (!IsFeasible) {
    isl_set_free(NegativeContext);
    return false;
  }

  auto *DomainContext = isl_union_set_params(getDomains().release());
  IsFeasible = !isl_set_is_subset(DomainContext, NegativeContext);
  IsFeasible &= !isl_set_is_subset(Context, NegativeContext);
  isl_set_free(NegativeContext);
  isl_set_free(DomainContext);

  return IsFeasible;
}

static std::string toString(AssumptionKind Kind) {
  switch (Kind) {
  case ALIASING:
    return "No-aliasing";
  case INBOUNDS:
    return "Inbounds";
  case WRAPPING:
    return "No-overflows";
  case UNSIGNED:
    return "Signed-unsigned";
  case COMPLEXITY:
    return "Low complexity";
  case PROFITABLE:
    return "Profitable";
  case ERRORBLOCK:
    return "No-error";
  case INFINITELOOP:
    return "Finite loop";
  case INVARIANTLOAD:
    return "Invariant load";
  case DELINEARIZATION:
    return "Delinearization";
  }
  llvm_unreachable("Unknown AssumptionKind!");
}

bool Scop::isEffectiveAssumption(__isl_keep isl_set *Set, AssumptionSign Sign) {
  if (Sign == AS_ASSUMPTION) {
    if (isl_set_is_subset(Context, Set))
      return false;

    if (isl_set_is_subset(AssumedContext, Set))
      return false;
  } else {
    if (isl_set_is_disjoint(Set, Context))
      return false;

    if (isl_set_is_subset(Set, InvalidContext))
      return false;
  }
  return true;
}

bool Scop::trackAssumption(AssumptionKind Kind, __isl_keep isl_set *Set,
                           DebugLoc Loc, AssumptionSign Sign, BasicBlock *BB) {
  if (PollyRemarksMinimal && !isEffectiveAssumption(Set, Sign))
    return false;

  // Do never emit trivial assumptions as they only clutter the output.
  if (!PollyRemarksMinimal) {
    isl_set *Univ = nullptr;
    if (Sign == AS_ASSUMPTION)
      Univ = isl_set_universe(isl_set_get_space(Set));

    bool IsTrivial = (Sign == AS_RESTRICTION && isl_set_is_empty(Set)) ||
                     (Sign == AS_ASSUMPTION && isl_set_is_equal(Univ, Set));
    isl_set_free(Univ);

    if (IsTrivial)
      return false;
  }

  switch (Kind) {
  case ALIASING:
    AssumptionsAliasing++;
    break;
  case INBOUNDS:
    AssumptionsInbounds++;
    break;
  case WRAPPING:
    AssumptionsWrapping++;
    break;
  case UNSIGNED:
    AssumptionsUnsigned++;
    break;
  case COMPLEXITY:
    AssumptionsComplexity++;
    break;
  case PROFITABLE:
    AssumptionsUnprofitable++;
    break;
  case ERRORBLOCK:
    AssumptionsErrorBlock++;
    break;
  case INFINITELOOP:
    AssumptionsInfiniteLoop++;
    break;
  case INVARIANTLOAD:
    AssumptionsInvariantLoad++;
    break;
  case DELINEARIZATION:
    AssumptionsDelinearization++;
    break;
  }

  auto Suffix = Sign == AS_ASSUMPTION ? " assumption:\t" : " restriction:\t";
  std::string Msg = toString(Kind) + Suffix + stringFromIslObj(Set);
  if (BB)
    ORE.emit(OptimizationRemarkAnalysis(DEBUG_TYPE, "AssumpRestrict", Loc, BB)
             << Msg);
  else
    ORE.emit(OptimizationRemarkAnalysis(DEBUG_TYPE, "AssumpRestrict", Loc,
                                        R.getEntry())
             << Msg);
  return true;
}

void Scop::addAssumption(AssumptionKind Kind, __isl_take isl_set *Set,
                         DebugLoc Loc, AssumptionSign Sign, BasicBlock *BB) {
  // Simplify the assumptions/restrictions first.
  Set = isl_set_gist_params(Set, getContext().release());

  if (!trackAssumption(Kind, Set, Loc, Sign, BB)) {
    isl_set_free(Set);
    return;
  }

  if (Sign == AS_ASSUMPTION) {
    AssumedContext = isl_set_intersect(AssumedContext, Set);
    AssumedContext = isl_set_coalesce(AssumedContext);
  } else {
    InvalidContext = isl_set_union(InvalidContext, Set);
    InvalidContext = isl_set_coalesce(InvalidContext);
  }
}

void Scop::recordAssumption(AssumptionKind Kind, __isl_take isl_set *Set,
                            DebugLoc Loc, AssumptionSign Sign, BasicBlock *BB) {
  assert((isl_set_is_params(Set) || BB) &&
         "Assumptions without a basic block must be parameter sets");
  RecordedAssumptions.push_back({Kind, Sign, Set, Loc, BB});
}

void Scop::addRecordedAssumptions() {
  while (!RecordedAssumptions.empty()) {
    const Assumption &AS = RecordedAssumptions.pop_back_val();

    if (!AS.BB) {
      addAssumption(AS.Kind, AS.Set, AS.Loc, AS.Sign, nullptr /* BasicBlock */);
      continue;
    }

    // If the domain was deleted the assumptions are void.
    isl_set *Dom = getDomainConditions(AS.BB).release();
    if (!Dom) {
      isl_set_free(AS.Set);
      continue;
    }

    // If a basic block was given use its domain to simplify the assumption.
    // In case of restrictions we know they only have to hold on the domain,
    // thus we can intersect them with the domain of the block. However, for
    // assumptions the domain has to imply them, thus:
    //                     _              _____
    //   Dom => S   <==>   A v B   <==>   A - B
    //
    // To avoid the complement we will register A - B as a restriction not an
    // assumption.
    isl_set *S = AS.Set;
    if (AS.Sign == AS_RESTRICTION)
      S = isl_set_params(isl_set_intersect(S, Dom));
    else /* (AS.Sign == AS_ASSUMPTION) */
      S = isl_set_params(isl_set_subtract(Dom, S));

    addAssumption(AS.Kind, S, AS.Loc, AS_RESTRICTION, AS.BB);
  }
}

void Scop::invalidate(AssumptionKind Kind, DebugLoc Loc, BasicBlock *BB) {
  DEBUG(dbgs() << "Invalidate SCoP because of reason " << Kind << "\n");
  addAssumption(Kind, isl_set_empty(getParamSpace().release()), Loc,
                AS_ASSUMPTION, BB);
}

isl::set Scop::getInvalidContext() const {
  return isl::manage(isl_set_copy(InvalidContext));
}

void Scop::printContext(raw_ostream &OS) const {
  OS << "Context:\n";
  OS.indent(4) << Context << "\n";

  OS.indent(4) << "Assumed Context:\n";
  OS.indent(4) << AssumedContext << "\n";

  OS.indent(4) << "Invalid Context:\n";
  OS.indent(4) << InvalidContext << "\n";

  unsigned Dim = 0;
  for (const SCEV *Parameter : Parameters)
    OS.indent(4) << "p" << Dim++ << ": " << *Parameter << "\n";
}

void Scop::printAliasAssumptions(raw_ostream &OS) const {
  int noOfGroups = 0;
  for (const MinMaxVectorPairTy &Pair : MinMaxAliasGroups) {
    if (Pair.second.size() == 0)
      noOfGroups += 1;
    else
      noOfGroups += Pair.second.size();
  }

  OS.indent(4) << "Alias Groups (" << noOfGroups << "):\n";
  if (MinMaxAliasGroups.empty()) {
    OS.indent(8) << "n/a\n";
    return;
  }

  for (const MinMaxVectorPairTy &Pair : MinMaxAliasGroups) {

    // If the group has no read only accesses print the write accesses.
    if (Pair.second.empty()) {
      OS.indent(8) << "[[";
      for (const MinMaxAccessTy &MMANonReadOnly : Pair.first) {
        OS << " <" << MMANonReadOnly.first << ", " << MMANonReadOnly.second
           << ">";
      }
      OS << " ]]\n";
    }

    for (const MinMaxAccessTy &MMAReadOnly : Pair.second) {
      OS.indent(8) << "[[";
      OS << " <" << MMAReadOnly.first << ", " << MMAReadOnly.second << ">";
      for (const MinMaxAccessTy &MMANonReadOnly : Pair.first) {
        OS << " <" << MMANonReadOnly.first << ", " << MMANonReadOnly.second
           << ">";
      }
      OS << " ]]\n";
    }
  }
}

void Scop::printStatements(raw_ostream &OS, bool PrintInstructions,
                           bool Reproducible) const {
  OS << "Statements {\n";

  for (const ScopStmt &Stmt : *this) {
    OS.indent(4);
    Stmt.print(OS, PrintInstructions, Reproducible);
  }

  OS.indent(4) << "}\n";
}

void Scop::printArrayInfo(raw_ostream &OS) const {
  OS << "Arrays {\n";

  for (auto &Array : arrays())
    Array->print(OS);

  OS.indent(4) << "}\n";

  OS.indent(4) << "Arrays (Bounds as pw_affs) {\n";

  for (auto &Array : arrays())
    Array->print(OS, /* SizeAsPwAff */ true);

  OS.indent(4) << "}\n";
}

void Scop::print(raw_ostream &OS, bool PrintInstructions,
                 bool Reproducible) const {
  OS.indent(4) << "Function: " << getFunction().getName() << "\n";
  OS.indent(4) << "Region: " << getNameStr() << "\n";
  OS.indent(4) << "Max Loop Depth:  " << getMaxLoopDepth() << "\n";
  OS.indent(4) << "Invariant Accesses: {\n";
  for (const auto &IAClass : InvariantEquivClasses) {
    const auto &MAs = IAClass.InvariantAccesses;
    if (MAs.empty()) {
      OS.indent(12) << "Class Pointer: " << *IAClass.IdentifyingPointer << "\n";
    } else {
      MAs.front()->print(OS);
      OS.indent(12) << "Execution Context: " << IAClass.ExecutionContext
                    << "\n";
    }
  }
  OS.indent(4) << "}\n";
  printContext(OS.indent(4));
  printArrayInfo(OS.indent(4));
  printAliasAssumptions(OS);
  printStatements(OS.indent(4), PrintInstructions, Reproducible);
}

#if !defined(NDEBUG) || defined(LLVM_ENABLE_DUMP)
LLVM_DUMP_METHOD void Scop::dump() const { print(dbgs(), true, false); }
#endif

isl_ctx *Scop::getIslCtx() const { return IslCtx.get(); }

__isl_give PWACtx Scop::getPwAff(const SCEV *E, BasicBlock *BB,
                                 bool NonNegative) {
  // First try to use the SCEVAffinator to generate a piecewise defined
  // affine function from @p E in the context of @p BB. If that tasks becomes to
  // complex the affinator might return a nullptr. In such a case we invalidate
  // the SCoP and return a dummy value. This way we do not need to add error
  // handling code to all users of this function.
  auto PWAC = Affinator.getPwAff(E, BB);
  if (PWAC.first) {
    // TODO: We could use a heuristic and either use:
    //         SCEVAffinator::takeNonNegativeAssumption
    //       or
    //         SCEVAffinator::interpretAsUnsigned
    //       to deal with unsigned or "NonNegative" SCEVs.
    if (NonNegative)
      Affinator.takeNonNegativeAssumption(PWAC);
    return PWAC;
  }

  auto DL = BB ? BB->getTerminator()->getDebugLoc() : DebugLoc();
  invalidate(COMPLEXITY, DL, BB);
  return Affinator.getPwAff(SE->getZero(E->getType()), BB);
}

isl::union_set Scop::getDomains() const {
  isl_space *EmptySpace = isl_space_params_alloc(getIslCtx(), 0);
  isl_union_set *Domain = isl_union_set_empty(EmptySpace);

  for (const ScopStmt &Stmt : *this)
    Domain = isl_union_set_add_set(Domain, Stmt.getDomain().release());

  return isl::manage(Domain);
}

isl::pw_aff Scop::getPwAffOnly(const SCEV *E, BasicBlock *BB) {
  PWACtx PWAC = getPwAff(E, BB);
  isl_set_free(PWAC.second);
  return isl::manage(PWAC.first);
}

isl::union_map
Scop::getAccessesOfType(std::function<bool(MemoryAccess &)> Predicate) {
  isl::union_map Accesses = isl::union_map::empty(getParamSpace());

  for (ScopStmt &Stmt : *this) {
    for (MemoryAccess *MA : Stmt) {
      if (!Predicate(*MA))
        continue;

      isl::set Domain = Stmt.getDomain();
      isl::map AccessDomain = MA->getAccessRelation();
      AccessDomain = AccessDomain.intersect_domain(Domain);
      Accesses = Accesses.add_map(AccessDomain);
    }
  }

  return Accesses.coalesce();
}

isl::union_map Scop::getMustWrites() {
  return getAccessesOfType([](MemoryAccess &MA) { return MA.isMustWrite(); });
}

isl::union_map Scop::getMayWrites() {
  return getAccessesOfType([](MemoryAccess &MA) { return MA.isMayWrite(); });
}

isl::union_map Scop::getWrites() {
  return getAccessesOfType([](MemoryAccess &MA) { return MA.isWrite(); });
}

isl::union_map Scop::getReads() {
  return getAccessesOfType([](MemoryAccess &MA) { return MA.isRead(); });
}

isl::union_map Scop::getAccesses() {
  return getAccessesOfType([](MemoryAccess &MA) { return true; });
}

isl::union_map Scop::getAccesses(ScopArrayInfo *Array) {
  return getAccessesOfType(
      [Array](MemoryAccess &MA) { return MA.getScopArrayInfo() == Array; });
}

// Check whether @p Node is an extension node.
//
// @return true if @p Node is an extension node.
isl_bool isNotExtNode(__isl_keep isl_schedule_node *Node, void *User) {
  if (isl_schedule_node_get_type(Node) == isl_schedule_node_extension)
    return isl_bool_error;
  else
    return isl_bool_true;
}

bool Scop::containsExtensionNode(__isl_keep isl_schedule *Schedule) {
  return isl_schedule_foreach_schedule_node_top_down(Schedule, isNotExtNode,
                                                     nullptr) == isl_stat_error;
}

isl::union_map Scop::getSchedule() const {
  auto *Tree = getScheduleTree().release();
  if (containsExtensionNode(Tree)) {
    isl_schedule_free(Tree);
    return nullptr;
  }
  auto *S = isl_schedule_get_map(Tree);
  isl_schedule_free(Tree);
  return isl::manage(S);
}

isl::schedule Scop::getScheduleTree() const {
  return isl::manage(isl_schedule_intersect_domain(isl_schedule_copy(Schedule),
                                                   getDomains().release()));
}

void Scop::setSchedule(__isl_take isl_union_map *NewSchedule) {
  auto *S = isl_schedule_from_domain(getDomains().release());
  S = isl_schedule_insert_partial_schedule(
      S, isl_multi_union_pw_aff_from_union_map(NewSchedule));
  isl_schedule_free(Schedule);
  Schedule = S;
}

void Scop::setScheduleTree(__isl_take isl_schedule *NewSchedule) {
  isl_schedule_free(Schedule);
  Schedule = NewSchedule;
}

bool Scop::restrictDomains(isl::union_set Domain) {
  bool Changed = false;
  for (ScopStmt &Stmt : *this) {
    isl::union_set StmtDomain = isl::union_set(Stmt.getDomain());
    isl::union_set NewStmtDomain = StmtDomain.intersect(Domain);

    if (StmtDomain.is_subset(NewStmtDomain))
      continue;

    Changed = true;

    NewStmtDomain = NewStmtDomain.coalesce();

    if (NewStmtDomain.is_empty())
      Stmt.restrictDomain(isl::set::empty(Stmt.getDomainSpace()));
    else
      Stmt.restrictDomain(isl::set(NewStmtDomain));
  }
  return Changed;
}

ScalarEvolution *Scop::getSE() const { return SE; }

// Create an isl_multi_union_aff that defines an identity mapping from the
// elements of USet to their N-th dimension.
//
// # Example:
//
//            Domain: { A[i,j]; B[i,j,k] }
//                 N: 1
//
// Resulting Mapping: { {A[i,j] -> [(j)]; B[i,j,k] -> [(j)] }
//
// @param USet   A union set describing the elements for which to generate a
//               mapping.
// @param N      The dimension to map to.
// @returns      A mapping from USet to its N-th dimension.
static isl::multi_union_pw_aff mapToDimension(isl::union_set USet, int N) {
  assert(N >= 0);
  assert(USet);
  assert(!USet.is_empty());

  auto Result = isl::union_pw_multi_aff::empty(USet.get_space());

  auto Lambda = [&Result, N](isl::set S) -> isl::stat {
    int Dim = S.dim(isl::dim::set);
    auto PMA = isl::pw_multi_aff::project_out_map(S.get_space(), isl::dim::set,
                                                  N, Dim - N);
    if (N > 1)
      PMA = PMA.drop_dims(isl::dim::out, 0, N - 1);

    Result = Result.add_pw_multi_aff(PMA);
    return isl::stat::ok;
  };

  isl::stat Res = USet.foreach_set(Lambda);
  (void)Res;

  assert(Res == isl::stat::ok);

  return isl::multi_union_pw_aff(isl::union_pw_multi_aff(Result));
}

void Scop::addScopStmt(BasicBlock *BB, Loop *SurroundingLoop,
                       std::vector<Instruction *> Instructions, int Count) {
  assert(BB && "Unexpected nullptr!");
  Stmts.emplace_back(*this, *BB, SurroundingLoop, Instructions, Count);
  auto *Stmt = &Stmts.back();
  StmtMap[BB].push_back(Stmt);
  for (Instruction *Inst : Instructions) {
    assert(!InstStmtMap.count(Inst) &&
           "Unexpected statement corresponding to the instruction.");
    InstStmtMap[Inst] = Stmt;
  }
}

void Scop::addScopStmt(Region *R, Loop *SurroundingLoop,
                       std::vector<Instruction *> Instructions) {
  assert(R && "Unexpected nullptr!");
  Stmts.emplace_back(*this, *R, SurroundingLoop, Instructions);
  auto *Stmt = &Stmts.back();

  for (Instruction *Inst : Instructions) {
    assert(!InstStmtMap.count(Inst) &&
           "Unexpected statement corresponding to the instruction.");
    InstStmtMap[Inst] = Stmt;
  }

  for (BasicBlock *BB : R->blocks()) {
    StmtMap[BB].push_back(Stmt);
    if (BB == R->getEntry())
      continue;
    for (Instruction &Inst : *BB) {
      assert(!InstStmtMap.count(&Inst) &&
             "Unexpected statement corresponding to the instruction.");
      InstStmtMap[&Inst] = Stmt;
    }
  }
}

static int countLoops(Loop *L, const Region &IfContainedBy) {
  int Result = IfContainedBy.contains(L);
  for (auto SubLoop : L->getSubLoops())
    Result += countLoops(SubLoop, IfContainedBy);
  return Result;
}

int Scop::getNumContainedLoops() const {
  int Result = 0;
  for (auto TopLevelLoop : *getLI())
    Result += countLoops(TopLevelLoop, getRegion());
  return Result;
}

int Scop::getNumScalarAccesses() const {
  int Result = 0;
  for (auto &Stmt : *this) {
    for (auto MA : Stmt) {
      if (MA->isLatestScalarKind())
        Result += 1;
    }
  }
  return Result;
}

int Scop::getNumScalarDeps() const {
  int Result = 0;
  for (auto &Stmt : *this) {
    for (auto MA : Stmt) {
      if (MA->isLatestValueKind() && MA->isRead())
        Result += 1;

      if (MA->isLatestAnyPHIKind() && MA->isWrite())
        Result += 1;
    }
  }
  return Result;
}

static Loop *commonLoop(Loop *L1, Loop *L2) {
  while (true) {
    if (!L1 || !L2)
      return nullptr;

    if (L1 == L2)
      return L1;

    if (L1->contains(L2))
      return L1;

    if (L2->contains(L1))
      return L2;

    L1 = L1->getParentLoop();
  }
}

int Scop::getNumScalarLoopDeps() const {
  int Result = 0;
  for (auto &Stmt : *this) {
    for (auto MA : Stmt) {
      if (MA->isLatestValueKind() && MA->isRead()) {
        auto Def = getValueDef(MA->getLatestScopArrayInfo());
        if (!Def)
          continue;

        auto CommonLoop = commonLoop(MA->getStatement()->getSurroundingLoop(),
                                     Def->getStatement()->getSurroundingLoop());
        if (contains(CommonLoop))
          Result += 1;
      }

      else if (MA->isLatestAnyPHIKind() && MA->isWrite()) {
        auto PHI = getPHIRead(MA->getScopArrayInfo());
        if (!PHI)
          continue;

        auto CommonLoop = commonLoop(MA->getStatement()->getSurroundingLoop(),
                                     PHI->getStatement()->getSurroundingLoop());
        if (contains(CommonLoop))
          Result += 1;
      }
    }
  }
  return Result;
}

int Scop::getNumScalarWritesInLoops() const {
  int Result = 0;
  for (auto &Stmt : *this) {
    for (auto MA : Stmt) {
      if (!MA->isLatestScalarKind())
        continue;
      if (!MA->isWrite())
        continue;

      if (contains(MA->getStatement()->getSurroundingLoop()))
        Result += 1;
    }
  }
  return Result;
}

ScopStmt *Scop::addScopStmt(isl::map SourceRel, isl::map TargetRel,
                            isl::set Domain) {
#ifndef NDEBUG
  isl::set SourceDomain = SourceRel.domain();
  isl::set TargetDomain = TargetRel.domain();
  assert(Domain.is_subset(TargetDomain) &&
         "Target access not defined for complete statement domain");
  assert(Domain.is_subset(SourceDomain) &&
         "Source access not defined for complete statement domain");
#endif
  Stmts.emplace_back(*this, SourceRel, TargetRel, Domain);
  CopyStmtsNum++;
  return &(Stmts.back());
}

void Scop::buildSchedule(LoopInfo &LI) {
  Loop *L = getLoopSurroundingScop(*this, LI);
  LoopStackTy LoopStack({LoopStackElementTy(L, nullptr, 0)});
  buildSchedule(getRegion().getNode(), LoopStack, LI);
  assert(LoopStack.size() == 1 && LoopStack.back().L == L);
  Schedule = LoopStack[0].Schedule;
}

/// To generate a schedule for the elements in a Region we traverse the Region
/// in reverse-post-order and add the contained RegionNodes in traversal order
/// to the schedule of the loop that is currently at the top of the LoopStack.
/// For loop-free codes, this results in a correct sequential ordering.
///
/// Example:
///           bb1(0)
///         /     \.
///      bb2(1)   bb3(2)
///         \    /  \.
///          bb4(3)  bb5(4)
///             \   /
///              bb6(5)
///
/// Including loops requires additional processing. Whenever a loop header is
/// encountered, the corresponding loop is added to the @p LoopStack. Starting
/// from an empty schedule, we first process all RegionNodes that are within
/// this loop and complete the sequential schedule at this loop-level before
/// processing about any other nodes. To implement this
/// loop-nodes-first-processing, the reverse post-order traversal is
/// insufficient. Hence, we additionally check if the traversal yields
/// sub-regions or blocks that are outside the last loop on the @p LoopStack.
/// These region-nodes are then queue and only traverse after the all nodes
/// within the current loop have been processed.
void Scop::buildSchedule(Region *R, LoopStackTy &LoopStack, LoopInfo &LI) {
  Loop *OuterScopLoop = getLoopSurroundingScop(*this, LI);

  ReversePostOrderTraversal<Region *> RTraversal(R);
  std::deque<RegionNode *> WorkList(RTraversal.begin(), RTraversal.end());
  std::deque<RegionNode *> DelayList;
  bool LastRNWaiting = false;

  // Iterate over the region @p R in reverse post-order but queue
  // sub-regions/blocks iff they are not part of the last encountered but not
  // completely traversed loop. The variable LastRNWaiting is a flag to indicate
  // that we queued the last sub-region/block from the reverse post-order
  // iterator. If it is set we have to explore the next sub-region/block from
  // the iterator (if any) to guarantee progress. If it is not set we first try
  // the next queued sub-region/blocks.
  while (!WorkList.empty() || !DelayList.empty()) {
    RegionNode *RN;

    if ((LastRNWaiting && !WorkList.empty()) || DelayList.empty()) {
      RN = WorkList.front();
      WorkList.pop_front();
      LastRNWaiting = false;
    } else {
      RN = DelayList.front();
      DelayList.pop_front();
    }

    Loop *L = getRegionNodeLoop(RN, LI);
    if (!contains(L))
      L = OuterScopLoop;

    Loop *LastLoop = LoopStack.back().L;
    if (LastLoop != L) {
      if (LastLoop && !LastLoop->contains(L)) {
        LastRNWaiting = true;
        DelayList.push_back(RN);
        continue;
      }
      LoopStack.push_back({L, nullptr, 0});
    }
    buildSchedule(RN, LoopStack, LI);
  }
}

void Scop::buildSchedule(RegionNode *RN, LoopStackTy &LoopStack, LoopInfo &LI) {
  if (RN->isSubRegion()) {
    auto *LocalRegion = RN->getNodeAs<Region>();
    if (!isNonAffineSubRegion(LocalRegion)) {
      buildSchedule(LocalRegion, LoopStack, LI);
      return;
    }
  }

  auto &LoopData = LoopStack.back();
  LoopData.NumBlocksProcessed += getNumBlocksInRegionNode(RN);

  for (auto *Stmt : getStmtListFor(RN)) {
    auto *UDomain = isl_union_set_from_set(Stmt->getDomain().release());
    auto *StmtSchedule = isl_schedule_from_domain(UDomain);
    LoopData.Schedule = combineInSequence(LoopData.Schedule, StmtSchedule);
  }

  // Check if we just processed the last node in this loop. If we did, finalize
  // the loop by:
  //
  //   - adding new schedule dimensions
  //   - folding the resulting schedule into the parent loop schedule
  //   - dropping the loop schedule from the LoopStack.
  //
  // Then continue to check surrounding loops, which might also have been
  // completed by this node.
  while (LoopData.L &&
         LoopData.NumBlocksProcessed == getNumBlocksInLoop(LoopData.L)) {
    auto *Schedule = LoopData.Schedule;
    auto NumBlocksProcessed = LoopData.NumBlocksProcessed;

    LoopStack.pop_back();
    auto &NextLoopData = LoopStack.back();

    if (Schedule) {
      isl::union_set Domain = give(isl_schedule_get_domain(Schedule));
      isl::multi_union_pw_aff MUPA = mapToDimension(Domain, LoopStack.size());
      Schedule = isl_schedule_insert_partial_schedule(Schedule, MUPA.release());
      NextLoopData.Schedule =
          combineInSequence(NextLoopData.Schedule, Schedule);
    }

    NextLoopData.NumBlocksProcessed += NumBlocksProcessed;
    LoopData = NextLoopData;
  }
}

ArrayRef<ScopStmt *> Scop::getStmtListFor(BasicBlock *BB) const {
  auto StmtMapIt = StmtMap.find(BB);
  if (StmtMapIt == StmtMap.end())
    return {};
  return StmtMapIt->second;
}

ScopStmt *Scop::getLastStmtFor(BasicBlock *BB) const {
  ArrayRef<ScopStmt *> StmtList = getStmtListFor(BB);
  if (!StmtList.empty())
    return StmtList.back();
  return nullptr;
}

ArrayRef<ScopStmt *> Scop::getStmtListFor(RegionNode *RN) const {
  if (RN->isSubRegion())
    return getStmtListFor(RN->getNodeAs<Region>());
  return getStmtListFor(RN->getNodeAs<BasicBlock>());
}

ArrayRef<ScopStmt *> Scop::getStmtListFor(Region *R) const {
  return getStmtListFor(R->getEntry());
}

int Scop::getRelativeLoopDepth(const Loop *L) const {
  if (!L || !R.contains(L))
    return -1;
  // outermostLoopInRegion always returns nullptr for top level regions
  if (R.isTopLevelRegion()) {
    // LoopInfo's depths start at 1, we start at 0
    return L->getLoopDepth() - 1;
  } else {
    Loop *OuterLoop = R.outermostLoopInRegion(const_cast<Loop *>(L));
    assert(OuterLoop);
    return L->getLoopDepth() - OuterLoop->getLoopDepth();
  }
}

ScopArrayInfo *Scop::getArrayInfoByName(const std::string BaseName) {
  for (auto &SAI : arrays()) {
    if (SAI->getName() == BaseName)
      return SAI;
  }
  return nullptr;
}

void Scop::addAccessData(MemoryAccess *Access) {
  const ScopArrayInfo *SAI = Access->getOriginalScopArrayInfo();
  assert(SAI && "can only use after access relations have been constructed");

  if (Access->isOriginalValueKind() && Access->isRead())
    ValueUseAccs[SAI].push_back(Access);
  else if (Access->isOriginalAnyPHIKind() && Access->isWrite())
    PHIIncomingAccs[SAI].push_back(Access);
}

void Scop::removeAccessData(MemoryAccess *Access) {
  if (Access->isOriginalValueKind() && Access->isRead()) {
    auto &Uses = ValueUseAccs[Access->getScopArrayInfo()];
    std::remove(Uses.begin(), Uses.end(), Access);
  } else if (Access->isOriginalAnyPHIKind() && Access->isWrite()) {
    auto &Incomings = PHIIncomingAccs[Access->getScopArrayInfo()];
    std::remove(Incomings.begin(), Incomings.end(), Access);
  }
}

MemoryAccess *Scop::getValueDef(const ScopArrayInfo *SAI) const {
  assert(SAI->isValueKind());

  Instruction *Val = dyn_cast<Instruction>(SAI->getBasePtr());
  if (!Val)
    return nullptr;

  ScopStmt *Stmt = getStmtFor(Val);
  if (!Stmt)
    return nullptr;

  return Stmt->lookupValueWriteOf(Val);
}

ArrayRef<MemoryAccess *> Scop::getValueUses(const ScopArrayInfo *SAI) const {
  assert(SAI->isValueKind());
  auto It = ValueUseAccs.find(SAI);
  if (It == ValueUseAccs.end())
    return {};
  return It->second;
}

MemoryAccess *Scop::getPHIRead(const ScopArrayInfo *SAI) const {
  assert(SAI->isPHIKind() || SAI->isExitPHIKind());

  if (SAI->isExitPHIKind())
    return nullptr;

  PHINode *PHI = cast<PHINode>(SAI->getBasePtr());
  ScopStmt *Stmt = getStmtFor(PHI);
  assert(Stmt && "PHINode must be within the SCoP");

  return Stmt->lookupPHIReadOf(PHI);
}

ArrayRef<MemoryAccess *> Scop::getPHIIncomings(const ScopArrayInfo *SAI) const {
  assert(SAI->isPHIKind() || SAI->isExitPHIKind());
  auto It = PHIIncomingAccs.find(SAI);
  if (It == PHIIncomingAccs.end())
    return {};
  return It->second;
}

bool Scop::isEscaping(Instruction *Inst) {
  assert(contains(Inst) && "The concept of escaping makes only sense for "
                           "values defined inside the SCoP");

  for (Use &Use : Inst->uses()) {
    BasicBlock *UserBB = getUseBlock(Use);
    if (!contains(UserBB))
      return true;

    // When the SCoP region exit needs to be simplified, PHIs in the region exit
    // move to a new basic block such that its incoming blocks are not in the
    // SCoP anymore.
    if (hasSingleExitEdge() && isa<PHINode>(Use.getUser()) &&
        isExit(cast<PHINode>(Use.getUser())->getParent()))
      return true;
  }
  return false;
}

Scop::ScopStatistics Scop::getStatistics() const {
  ScopStatistics Result;
#if !defined(NDEBUG) || defined(LLVM_ENABLE_STATS)
  auto LoopStat = ScopDetection::countBeneficialLoops(&R, *SE, *getLI(), 0);

  int NumTotalLoops = LoopStat.NumLoops;
  Result.NumBoxedLoops = getBoxedLoops().size();
  Result.NumAffineLoops = NumTotalLoops - Result.NumBoxedLoops;

  for (const ScopStmt &Stmt : *this) {
    isl::set Domain = Stmt.getDomain().intersect_params(getContext());
    bool IsInLoop = Stmt.getNumIterators() >= 1;
    for (MemoryAccess *MA : Stmt) {
      if (!MA->isWrite())
        continue;

      if (MA->isLatestValueKind()) {
        Result.NumValueWrites += 1;
        if (IsInLoop)
          Result.NumValueWritesInLoops += 1;
      }

      if (MA->isLatestAnyPHIKind()) {
        Result.NumPHIWrites += 1;
        if (IsInLoop)
          Result.NumPHIWritesInLoops += 1;
      }

      isl::set AccSet =
          MA->getAccessRelation().intersect_domain(Domain).range();
      if (AccSet.is_singleton()) {
        Result.NumSingletonWrites += 1;
        if (IsInLoop)
          Result.NumSingletonWritesInLoops += 1;
      }
    }
  }
#endif
  return Result;
}

raw_ostream &polly::operator<<(raw_ostream &OS, const Scop &scop) {
  scop.print(OS, PollyPrintInstructions);
  return OS;
}

//===----------------------------------------------------------------------===//
void ScopInfoRegionPass::getAnalysisUsage(AnalysisUsage &AU) const {
  AU.addRequired<LoopInfoWrapperPass>();
  AU.addRequired<RegionInfoPass>();
  AU.addRequired<DominatorTreeWrapperPass>();
  AU.addRequiredTransitive<ScalarEvolutionWrapperPass>();
  AU.addRequiredTransitive<ScopDetectionWrapperPass>();
  AU.addRequired<AAResultsWrapperPass>();
  AU.addRequired<AssumptionCacheTracker>();
  AU.addRequired<OptimizationRemarkEmitterWrapperPass>();
  AU.setPreservesAll();
}

void updateLoopCountStatistic(ScopDetection::LoopStats Stats,
                              Scop::ScopStatistics ScopStats) {
  assert(Stats.NumLoops == ScopStats.NumAffineLoops + ScopStats.NumBoxedLoops);

  NumScops++;
  NumLoopsInScop += Stats.NumLoops;
  MaxNumLoopsInScop =
      std::max(MaxNumLoopsInScop.getValue(), (unsigned)Stats.NumLoops);

  if (Stats.MaxDepth == 1)
    NumScopsDepthOne++;
  else if (Stats.MaxDepth == 2)
    NumScopsDepthTwo++;
  else if (Stats.MaxDepth == 3)
    NumScopsDepthThree++;
  else if (Stats.MaxDepth == 4)
    NumScopsDepthFour++;
  else if (Stats.MaxDepth == 5)
    NumScopsDepthFive++;
  else
    NumScopsDepthLarger++;

  NumAffineLoops += ScopStats.NumAffineLoops;
  NumBoxedLoops += ScopStats.NumBoxedLoops;

  NumValueWrites += ScopStats.NumValueWrites;
  NumValueWritesInLoops += ScopStats.NumValueWritesInLoops;
  NumPHIWrites += ScopStats.NumPHIWrites;
  NumPHIWritesInLoops += ScopStats.NumPHIWritesInLoops;
  NumSingletonWrites += ScopStats.NumSingletonWrites;
  NumSingletonWritesInLoops += ScopStats.NumSingletonWritesInLoops;
}

bool ScopInfoRegionPass::runOnRegion(Region *R, RGPassManager &RGM) {
  auto &SD = getAnalysis<ScopDetectionWrapperPass>().getSD();

  if (!SD.isMaxRegionInScop(*R))
    return false;

  Function *F = R->getEntry()->getParent();
  auto &SE = getAnalysis<ScalarEvolutionWrapperPass>().getSE();
  auto &LI = getAnalysis<LoopInfoWrapperPass>().getLoopInfo();
  auto &AA = getAnalysis<AAResultsWrapperPass>().getAAResults();
  auto const &DL = F->getParent()->getDataLayout();
  auto &DT = getAnalysis<DominatorTreeWrapperPass>().getDomTree();
  auto &AC = getAnalysis<AssumptionCacheTracker>().getAssumptionCache(*F);
  auto &ORE = getAnalysis<OptimizationRemarkEmitterWrapperPass>().getORE();

  ScopBuilder SB(R, AC, AA, DL, DT, LI, SD, SE, ORE);
  S = SB.getScop(); // take ownership of scop object

#if !defined(NDEBUG) || defined(LLVM_ENABLE_STATS)
  if (S) {
    ScopDetection::LoopStats Stats =
        ScopDetection::countBeneficialLoops(&S->getRegion(), SE, LI, 0);
    updateLoopCountStatistic(Stats, S->getStatistics());
  }
#endif

  return false;
}

void ScopInfoRegionPass::print(raw_ostream &OS, const Module *) const {
  if (S)
    S->print(OS, PollyPrintInstructions);
  else
    OS << "Invalid Scop!\n";
}

char ScopInfoRegionPass::ID = 0;

Pass *polly::createScopInfoRegionPassPass() { return new ScopInfoRegionPass(); }

INITIALIZE_PASS_BEGIN(ScopInfoRegionPass, "polly-scops",
                      "Polly - Create polyhedral description of Scops", false,
                      false);
INITIALIZE_PASS_DEPENDENCY(AAResultsWrapperPass);
INITIALIZE_PASS_DEPENDENCY(AssumptionCacheTracker);
INITIALIZE_PASS_DEPENDENCY(LoopInfoWrapperPass);
INITIALIZE_PASS_DEPENDENCY(RegionInfoPass);
INITIALIZE_PASS_DEPENDENCY(ScalarEvolutionWrapperPass);
INITIALIZE_PASS_DEPENDENCY(ScopDetectionWrapperPass);
INITIALIZE_PASS_DEPENDENCY(DominatorTreeWrapperPass);
INITIALIZE_PASS_END(ScopInfoRegionPass, "polly-scops",
                    "Polly - Create polyhedral description of Scops", false,
                    false)

//===----------------------------------------------------------------------===//
ScopInfo::ScopInfo(const DataLayout &DL, ScopDetection &SD, ScalarEvolution &SE,
                   LoopInfo &LI, AliasAnalysis &AA, DominatorTree &DT,
                   AssumptionCache &AC, OptimizationRemarkEmitter &ORE)
    : DL(DL), SD(SD), SE(SE), LI(LI), AA(AA), DT(DT), AC(AC), ORE(ORE) {
  recompute();
}

void ScopInfo::recompute() {
  RegionToScopMap.clear();
  /// Create polyhedral description of scops for all the valid regions of a
  /// function.
  for (auto &It : SD) {
    Region *R = const_cast<Region *>(It);
    if (!SD.isMaxRegionInScop(*R))
      continue;

    ScopBuilder SB(R, AC, AA, DL, DT, LI, SD, SE, ORE);
    std::unique_ptr<Scop> S = SB.getScop();
    if (!S)
      continue;
#if !defined(NDEBUG) || defined(LLVM_ENABLE_STATS)
    ScopDetection::LoopStats Stats =
        ScopDetection::countBeneficialLoops(&S->getRegion(), SE, LI, 0);
    updateLoopCountStatistic(Stats, S->getStatistics());
#endif
    bool Inserted = RegionToScopMap.insert({R, std::move(S)}).second;
    assert(Inserted && "Building Scop for the same region twice!");
    (void)Inserted;
  }
}

bool ScopInfo::invalidate(Function &F, const PreservedAnalyses &PA,
                          FunctionAnalysisManager::Invalidator &Inv) {
  // Check whether the analysis, all analyses on functions have been preserved
  // or anything we're holding references to is being invalidated
  auto PAC = PA.getChecker<ScopInfoAnalysis>();
  return !(PAC.preserved() || PAC.preservedSet<AllAnalysesOn<Function>>()) ||
         Inv.invalidate<ScopAnalysis>(F, PA) ||
         Inv.invalidate<ScalarEvolutionAnalysis>(F, PA) ||
         Inv.invalidate<LoopAnalysis>(F, PA) ||
         Inv.invalidate<AAManager>(F, PA) ||
         Inv.invalidate<DominatorTreeAnalysis>(F, PA) ||
         Inv.invalidate<AssumptionAnalysis>(F, PA);
}

AnalysisKey ScopInfoAnalysis::Key;

ScopInfoAnalysis::Result ScopInfoAnalysis::run(Function &F,
                                               FunctionAnalysisManager &FAM) {
  auto &SD = FAM.getResult<ScopAnalysis>(F);
  auto &SE = FAM.getResult<ScalarEvolutionAnalysis>(F);
  auto &LI = FAM.getResult<LoopAnalysis>(F);
  auto &AA = FAM.getResult<AAManager>(F);
  auto &DT = FAM.getResult<DominatorTreeAnalysis>(F);
  auto &AC = FAM.getResult<AssumptionAnalysis>(F);
  auto &DL = F.getParent()->getDataLayout();
  auto &ORE = FAM.getResult<OptimizationRemarkEmitterAnalysis>(F);
  return {DL, SD, SE, LI, AA, DT, AC, ORE};
}

PreservedAnalyses ScopInfoPrinterPass::run(Function &F,
                                           FunctionAnalysisManager &FAM) {
  auto &SI = FAM.getResult<ScopInfoAnalysis>(F);
  // Since the legacy PM processes Scops in bottom up, we print them in reverse
  // order here to keep the output persistent
  for (auto &It : reverse(SI)) {
    if (It.second)
      It.second->print(Stream, PollyPrintInstructions);
    else
      Stream << "Invalid Scop!\n";
  }
  return PreservedAnalyses::all();
}

void ScopInfoWrapperPass::getAnalysisUsage(AnalysisUsage &AU) const {
  AU.addRequired<LoopInfoWrapperPass>();
  AU.addRequired<RegionInfoPass>();
  AU.addRequired<DominatorTreeWrapperPass>();
  AU.addRequiredTransitive<ScalarEvolutionWrapperPass>();
  AU.addRequiredTransitive<ScopDetectionWrapperPass>();
  AU.addRequired<AAResultsWrapperPass>();
  AU.addRequired<AssumptionCacheTracker>();
  AU.addRequired<OptimizationRemarkEmitterWrapperPass>();
  AU.setPreservesAll();
}

bool ScopInfoWrapperPass::runOnFunction(Function &F) {
  auto &SD = getAnalysis<ScopDetectionWrapperPass>().getSD();
  auto &SE = getAnalysis<ScalarEvolutionWrapperPass>().getSE();
  auto &LI = getAnalysis<LoopInfoWrapperPass>().getLoopInfo();
  auto &AA = getAnalysis<AAResultsWrapperPass>().getAAResults();
  auto const &DL = F.getParent()->getDataLayout();
  auto &DT = getAnalysis<DominatorTreeWrapperPass>().getDomTree();
  auto &AC = getAnalysis<AssumptionCacheTracker>().getAssumptionCache(F);
  auto &ORE = getAnalysis<OptimizationRemarkEmitterWrapperPass>().getORE();

  Result.reset(new ScopInfo{DL, SD, SE, LI, AA, DT, AC, ORE});
  return false;
}

void ScopInfoWrapperPass::print(raw_ostream &OS, const Module *) const {
  for (auto &It : *Result) {
    if (It.second)
      It.second->print(OS, PollyPrintInstructions);
    else
      OS << "Invalid Scop!\n";
  }
}

char ScopInfoWrapperPass::ID = 0;

Pass *polly::createScopInfoWrapperPassPass() {
  return new ScopInfoWrapperPass();
}

INITIALIZE_PASS_BEGIN(
    ScopInfoWrapperPass, "polly-function-scops",
    "Polly - Create polyhedral description of all Scops of a function", false,
    false);
INITIALIZE_PASS_DEPENDENCY(AAResultsWrapperPass);
INITIALIZE_PASS_DEPENDENCY(AssumptionCacheTracker);
INITIALIZE_PASS_DEPENDENCY(LoopInfoWrapperPass);
INITIALIZE_PASS_DEPENDENCY(RegionInfoPass);
INITIALIZE_PASS_DEPENDENCY(ScalarEvolutionWrapperPass);
INITIALIZE_PASS_DEPENDENCY(ScopDetectionWrapperPass);
INITIALIZE_PASS_DEPENDENCY(DominatorTreeWrapperPass);
INITIALIZE_PASS_END(
    ScopInfoWrapperPass, "polly-function-scops",
    "Polly - Create polyhedral description of all Scops of a function", false,
    false)<|MERGE_RESOLUTION|>--- conflicted
+++ resolved
@@ -27,16 +27,11 @@
 #include "polly/Support/SCEVAffinator.h"
 #include "polly/Support/SCEVValidator.h"
 #include "polly/Support/ScopHelper.h"
-<<<<<<< HEAD
+#include "llvm/ADT/APInt.h"
 #include "polly/Support/VirtualInstruction.h"
-#include "llvm/ADT/DepthFirstIterator.h"
-#include "llvm/ADT/MapVector.h"
-=======
-#include "llvm/ADT/APInt.h"
 #include "llvm/ADT/ArrayRef.h"
 #include "llvm/ADT/DenseMap.h"
 #include "llvm/ADT/DenseSet.h"
->>>>>>> 1c3918f7
 #include "llvm/ADT/PostOrderIterator.h"
 #include "llvm/ADT/STLExtras.h"
 #include "llvm/ADT/SetVector.h"
@@ -141,9 +136,6 @@
           "Number of scops with maximal loop depth 6 and larger");
 STATISTIC(MaxNumLoopsInScop, "Maximal number of loops in scops");
 
-<<<<<<< HEAD
-
-=======
 STATISTIC(NumValueWrites, "Number of scalar value writes after ScopInfo");
 STATISTIC(
     NumValueWritesInLoops,
@@ -154,7 +146,6 @@
 STATISTIC(NumSingletonWrites, "Number of singleton writes after ScopInfo");
 STATISTIC(NumSingletonWritesInLoops,
           "Number of singleton writes nested in affine loops after ScopInfo");
->>>>>>> 1c3918f7
 
 // The maximal number of basic sets we allow during domain construction to
 // be created. More complex scops will result in very high compile time and
@@ -1073,15 +1064,9 @@
                            Type *ElementType, bool Affine,
                            ArrayRef<const SCEV *> Subscripts,
                            ArrayRef<const SCEV *> Sizes, Value *AccessValue,
-<<<<<<< HEAD
                            MemoryKind Kind, bool IsImplicit)
-    : Kind(Kind), AccType(AccType), RedType(RT_NONE), Statement(Stmt),
-      InvalidDomain(nullptr), BaseAddr(BaseAddress), ElementType(ElementType),
-=======
-                           MemoryKind Kind)
     : Kind(Kind), AccType(AccType), Statement(Stmt), InvalidDomain(nullptr),
       BaseAddr(BaseAddress), ElementType(ElementType),
->>>>>>> 1c3918f7
       Sizes(Sizes.begin(), Sizes.end()), AccessInstruction(AccessInst),
       AccessValue(AccessValue), IsAffine(Affine),
       Subscripts(Subscripts.begin(), Subscripts.end()), AccessRelation(nullptr),
@@ -1094,16 +1079,9 @@
 }
 
 MemoryAccess::MemoryAccess(ScopStmt *Stmt, AccessType AccType, isl::map AccRel)
-<<<<<<< HEAD
-    : Kind(MemoryKind::Array), AccType(AccType), RedType(RT_NONE),
-      Statement(Stmt), InvalidDomain(nullptr), AccessInstruction(nullptr),
-      IsAffine(true), AccessRelation(nullptr), NewAccessRelation(AccRel),
-      FAD(nullptr), IsImplicit(false) {
-=======
     : Kind(MemoryKind::Array), AccType(AccType), Statement(Stmt),
       InvalidDomain(nullptr), AccessRelation(nullptr),
-      NewAccessRelation(AccRel), FAD(nullptr) {
->>>>>>> 1c3918f7
+      NewAccessRelation(AccRel), FAD(nullptr), IsImplicit(false) {
   isl::id ArrayInfoId = NewAccessRelation.get_tuple_id(isl::dim::out);
   auto *SAI = ScopArrayInfo::getFromId(ArrayInfoId);
   Sizes.push_back(nullptr);
@@ -1936,11 +1914,7 @@
   for (MemoryAccess *Access : MemAccs)
     Access->print(OS);
 
-<<<<<<< HEAD
-  if (isBlockStmt() && (PrintInstructions || !Reproducible))
-=======
-  if (PrintInstructions)
->>>>>>> 1c3918f7
+  if (PrintInstructions || !Reproducible)
     printInstructions(OS.indent(12));
 }
 
