//===--------- ScopInfo.cpp ----------------------------------------------===//
//
//                     The LLVM Compiler Infrastructure
//
// This file is distributed under the University of Illinois Open Source
// License. See LICENSE.TXT for details.
//
//===----------------------------------------------------------------------===//
//
// Create a polyhedral description for a static control flow region.
//
// The pass creates a polyhedral description of the Scops detected by the Scop
// detection derived from their LLVM-IR code.
//
// This representation is shared among several tools in the polyhedral
// community, which are e.g. Cloog, Pluto, Loopo, Graphite.
//
//===----------------------------------------------------------------------===//

#include "polly/ScopInfo.h"
#include "polly/LinkAllPasses.h"
#include "polly/Options.h"
#include "polly/ScopBuilder.h"
#include "polly/Support/GICHelper.h"
#include "polly/Support/ISLOStream.h"
#include "polly/Support/SCEVValidator.h"
#include "polly/Support/ScopHelper.h"
#include "polly/Support/VirtualInstruction.h"
#include "llvm/ADT/DepthFirstIterator.h"
#include "llvm/ADT/MapVector.h"
#include "llvm/ADT/PostOrderIterator.h"
#include "llvm/ADT/STLExtras.h"
#include "llvm/ADT/SetVector.h"
#include "llvm/ADT/Statistic.h"
#include "llvm/ADT/StringExtras.h"
#include "llvm/Analysis/AliasAnalysis.h"
#include "llvm/Analysis/AssumptionCache.h"
#include "llvm/Analysis/Loads.h"
#include "llvm/Analysis/LoopInfo.h"
#include "llvm/Analysis/LoopIterator.h"
#include "llvm/Analysis/RegionIterator.h"
#include "llvm/Analysis/ScalarEvolutionExpressions.h"
#include "llvm/IR/DiagnosticInfo.h"
#include "llvm/Support/Debug.h"
#include "isl/aff.h"
#include "isl/constraint.h"
#include "isl/local_space.h"
#include "isl/map.h"
#include "isl/options.h"
#include "isl/printer.h"
#include "isl/schedule.h"
#include "isl/schedule_node.h"
#include "isl/set.h"
#include "isl/union_map.h"
#include "isl/union_set.h"
#include "isl/val.h"
#include <sstream>
#include <string>
#include <vector>

using namespace llvm;
using namespace polly;

#define DEBUG_TYPE "polly-scops"

STATISTIC(AssumptionsAliasing, "Number of aliasing assumptions taken.");
STATISTIC(AssumptionsInbounds, "Number of inbounds assumptions taken.");
STATISTIC(AssumptionsWrapping, "Number of wrapping assumptions taken.");
STATISTIC(AssumptionsUnsigned, "Number of unsigned assumptions taken.");
STATISTIC(AssumptionsComplexity, "Number of too complex SCoPs.");
STATISTIC(AssumptionsUnprofitable, "Number of unprofitable SCoPs.");
STATISTIC(AssumptionsErrorBlock, "Number of error block assumptions taken.");
STATISTIC(AssumptionsInfiniteLoop, "Number of bounded loop assumptions taken.");
STATISTIC(AssumptionsInvariantLoad,
          "Number of invariant loads assumptions taken.");
STATISTIC(AssumptionsDelinearization,
          "Number of delinearization assumptions taken.");

STATISTIC(NumLoopsInScop, "Number of loops in scops");
STATISTIC(NumScopsDepthOne, "Number of scops with maximal loop depth 1");
STATISTIC(NumScopsDepthTwo, "Number of scops with maximal loop depth 2");
STATISTIC(NumScopsDepthThree, "Number of scops with maximal loop depth 3");
STATISTIC(NumScopsDepthFour, "Number of scops with maximal loop depth 4");
STATISTIC(NumScopsDepthFive, "Number of scops with maximal loop depth 5");
STATISTIC(NumScopsDepthLarger,
          "Number of scops with maximal loop depth 6 and larger");
STATISTIC(MaxNumLoopsInScop, "Maximal number of loops in scops");

STATISTIC(ScalarAccesses, "Number of remaining scalar accesses");

// The maximal number of basic sets we allow during domain construction to
// be created. More complex scops will result in very high compile time and
// are also unlikely to result in good code
static int const MaxDisjunctsInDomain = 20;

// The number of disjunct in the context after which we stop to add more
// disjuncts. This parameter is there to avoid exponential growth in the
// number of disjunct when adding non-convex sets to the context.
static int const MaxDisjunctsInContext = 4;

// The maximal number of dimensions we allow during invariant load construction.
// More complex access ranges will result in very high compile time and are also
// unlikely to result in good code. This value is very high and should only
// trigger for corner cases (e.g., the "dct_luma" function in h264, SPEC2006).
static int const MaxDimensionsInAccessRange = 9;

static cl::opt<int>
    OptComputeOut("polly-analysis-computeout",
                  cl::desc("Bound the scop analysis by a maximal amount of "
                           "computational steps (0 means no bound)"),
                  cl::Hidden, cl::init(800000), cl::ZeroOrMore,
                  cl::cat(PollyCategory));

static cl::opt<bool> PollyRemarksMinimal(
    "polly-remarks-minimal",
    cl::desc("Do not emit remarks about assumptions that are known"),
    cl::Hidden, cl::ZeroOrMore, cl::init(false), cl::cat(PollyCategory));

// Multiplicative reductions can be disabled separately as these kind of
// operations can overflow easily. Additive reductions and bit operations
// are in contrast pretty stable.
static cl::opt<bool> DisableMultiplicativeReductions(
    "polly-disable-multiplicative-reductions",
    cl::desc("Disable multiplicative reductions"), cl::Hidden, cl::ZeroOrMore,
    cl::init(false), cl::cat(PollyCategory));

static cl::opt<int> RunTimeChecksMaxAccessDisjuncts(
    "polly-rtc-max-array-disjuncts",
    cl::desc("The maximal number of disjunts allowed in memory accesses to "
             "to build RTCs."),
    cl::Hidden, cl::ZeroOrMore, cl::init(8), cl::cat(PollyCategory));

static cl::opt<unsigned> RunTimeChecksMaxParameters(
    "polly-rtc-max-parameters",
    cl::desc("The maximal number of parameters allowed in RTCs."), cl::Hidden,
    cl::ZeroOrMore, cl::init(8), cl::cat(PollyCategory));

static cl::opt<unsigned> RunTimeChecksMaxArraysPerGroup(
    "polly-rtc-max-arrays-per-group",
    cl::desc("The maximal number of arrays to compare in each alias group."),
    cl::Hidden, cl::ZeroOrMore, cl::init(20), cl::cat(PollyCategory));

static cl::opt<std::string> UserContextStr(
    "polly-context", cl::value_desc("isl parameter set"),
    cl::desc("Provide additional constraints on the context parameters"),
    cl::init(""), cl::cat(PollyCategory));

static cl::opt<bool> DetectReductions("polly-detect-reductions",
                                      cl::desc("Detect and exploit reductions"),
                                      cl::Hidden, cl::ZeroOrMore,
                                      cl::init(true), cl::cat(PollyCategory));

static cl::opt<bool>
    IslOnErrorAbort("polly-on-isl-error-abort",
                    cl::desc("Abort if an isl error is encountered"),
                    cl::init(true), cl::cat(PollyCategory));

static cl::opt<bool> PollyPreciseInbounds(
    "polly-precise-inbounds",
    cl::desc("Take more precise inbounds assumptions (do not scale well)"),
    cl::Hidden, cl::init(false), cl::cat(PollyCategory));

static cl::opt<bool>
    PollyIgnoreInbounds("polly-ignore-inbounds",
                        cl::desc("Do not take inbounds assumptions at all"),
                        cl::Hidden, cl::init(false), cl::cat(PollyCategory));

static cl::opt<bool> PollyIgnoreParamBounds(
    "polly-ignore-parameter-bounds",
    cl::desc(
        "Do not add parameter bounds and do no gist simplify sets accordingly"),
    cl::Hidden, cl::init(false), cl::cat(PollyCategory));

static cl::opt<bool> PollyPreciseFoldAccesses(
    "polly-precise-fold-accesses",
    cl::desc("Fold memory accesses to model more possible delinearizations "
             "(does not scale well)"),
    cl::Hidden, cl::init(false), cl::cat(PollyCategory));

bool polly::UseInstructionNames;
static cl::opt<bool, true> XUseInstructionNames(
    "polly-use-llvm-names",
    cl::desc("Use LLVM-IR names when deriving statement names"),
    cl::location(UseInstructionNames), cl::Hidden, cl::init(false),
    cl::ZeroOrMore, cl::cat(PollyCategory));

static cl::opt<bool> PollyPrintInstructions(
    "polly-print-instructions", cl::desc("Output instructions per ScopStmt"),
    cl::Hidden, cl::Optional, cl::init(false), cl::cat(PollyCategory));

//===----------------------------------------------------------------------===//

// Create a sequence of two schedules. Either argument may be null and is
// interpreted as the empty schedule. Can also return null if both schedules are
// empty.
static __isl_give isl_schedule *
combineInSequence(__isl_take isl_schedule *Prev,
                  __isl_take isl_schedule *Succ) {
  if (!Prev)
    return Succ;
  if (!Succ)
    return Prev;

  return isl_schedule_sequence(Prev, Succ);
}

static isl::set addRangeBoundsToSet(isl::set S, const ConstantRange &Range,
                                    int dim, isl::dim type) {
  isl::val V;
  isl::ctx Ctx = S.get_ctx();

  // The upper and lower bound for a parameter value is derived either from
  // the data type of the parameter or from the - possibly more restrictive -
  // range metadata.
  V = valFromAPInt(Ctx.get(), Range.getSignedMin(), true);
  S = S.lower_bound_val(type, dim, V);
  V = valFromAPInt(Ctx.get(), Range.getSignedMax(), true);
  S = S.upper_bound_val(type, dim, V);

  if (Range.isFullSet())
    return S;

  if (isl_set_n_basic_set(S.get()) > MaxDisjunctsInContext)
    return S;

  // In case of signed wrapping, we can refine the set of valid values by
  // excluding the part not covered by the wrapping range.
  if (Range.isSignWrappedSet()) {
    V = valFromAPInt(Ctx.get(), Range.getLower(), true);
    isl::set SLB = S.lower_bound_val(type, dim, V);

    V = valFromAPInt(Ctx.get(), Range.getUpper(), true);
    V = V.sub_ui(1);
    isl::set SUB = S.upper_bound_val(type, dim, V);
    S = SLB.unite(SUB);
  }

  return S;
}

static const ScopArrayInfo *identifyBasePtrOriginSAI(Scop *S, Value *BasePtr) {
  LoadInst *BasePtrLI = dyn_cast<LoadInst>(BasePtr);
  if (!BasePtrLI)
    return nullptr;

  if (!S->contains(BasePtrLI))
    return nullptr;

  ScalarEvolution &SE = *S->getSE();

  auto *OriginBaseSCEV =
      SE.getPointerBase(SE.getSCEV(BasePtrLI->getPointerOperand()));
  if (!OriginBaseSCEV)
    return nullptr;

  auto *OriginBaseSCEVUnknown = dyn_cast<SCEVUnknown>(OriginBaseSCEV);
  if (!OriginBaseSCEVUnknown)
    return nullptr;

  return S->getScopArrayInfo(OriginBaseSCEVUnknown->getValue(),
                             MemoryKind::Array);
}

ScopArrayInfo::ScopArrayInfo(Value *BasePtr, Type *ElementType, isl_ctx *Ctx,
                             ArrayRef<const SCEV *> Sizes, MemoryKind Kind,
                             const DataLayout &DL, Scop *S,
                             const char *BaseName)
    : BasePtr(BasePtr), ElementType(ElementType), IsOnHeap(false), Kind(Kind),
      DL(DL), S(*S), FAD(nullptr) {
  std::string BasePtrName =
      BaseName ? BaseName
               : getIslCompatibleName("MemRef", BasePtr, S->getNextArrayIdx(),
                                      Kind == MemoryKind::PHI ? "__phi" : "",
                                      UseInstructionNames);
  Id = isl::id::alloc(Ctx, BasePtrName.c_str(), this);

  updateSizes(Sizes);

  if (!BasePtr || Kind != MemoryKind::Array) {
    BasePtrOriginSAI = nullptr;
    return;
  }

  BasePtrOriginSAI = identifyBasePtrOriginSAI(S, BasePtr);
  if (BasePtrOriginSAI)
    const_cast<ScopArrayInfo *>(BasePtrOriginSAI)->addDerivedSAI(this);
}

isl::space ScopArrayInfo::getSpace() const {
  auto Space = isl::space(Id.get_ctx(), 0, getNumberOfDimensions());
  Space = Space.set_tuple_id(isl::dim::set, Id);
  return Space;
}

bool ScopArrayInfo::isReadOnly() {
  isl::union_set WriteSet = give(S.getWrites()).range();
  isl::space Space = getSpace();
  WriteSet = WriteSet.extract_set(Space);

  return bool(WriteSet.is_empty());
}

bool ScopArrayInfo::isCompatibleWith(const ScopArrayInfo *Array) const {
  if (Array->getElementType() != getElementType())
    return false;

  if (Array->getNumberOfDimensions() != getNumberOfDimensions())
    return false;

  for (unsigned i = 0; i < getNumberOfDimensions(); i++)
    if (Array->getDimensionSize(i) != getDimensionSize(i))
      return false;

  return true;
}

void ScopArrayInfo::updateElementType(Type *NewElementType) {
  if (NewElementType == ElementType)
    return;

  auto OldElementSize = DL.getTypeAllocSizeInBits(ElementType);
  auto NewElementSize = DL.getTypeAllocSizeInBits(NewElementType);

  if (NewElementSize == OldElementSize || NewElementSize == 0)
    return;

  if (NewElementSize % OldElementSize == 0 && NewElementSize < OldElementSize) {
    ElementType = NewElementType;
  } else {
    auto GCD = GreatestCommonDivisor64(NewElementSize, OldElementSize);
    ElementType = IntegerType::get(ElementType->getContext(), GCD);
  }
}

/// Make the ScopArrayInfo model a Fortran Array
void ScopArrayInfo::applyAndSetFAD(Value *FAD) {
  assert(FAD && "got invalid Fortran array descriptor");
  if (this->FAD) {
    assert(this->FAD == FAD &&
           "receiving different array descriptors for same array");
    return;
  }

  assert(DimensionSizesPw.size() > 0 && !DimensionSizesPw[0]);
  assert(!this->FAD);
  this->FAD = FAD;

  isl::space Space(S.getIslCtx(), 1, 0);

  std::string param_name = getName();
  param_name += "_fortranarr_size";
  // TODO: see if we need to add `this` as the id user pointer
  isl::id IdPwAff = isl::id::alloc(S.getIslCtx(), param_name.c_str(), nullptr);

  Space = Space.set_dim_id(isl::dim::param, 0, IdPwAff);
  isl::pw_aff PwAff =
      isl::aff::var_on_domain(isl::local_space(Space), isl::dim::param, 0);

  DimensionSizesPw[0] = PwAff;
}

bool ScopArrayInfo::updateSizes(ArrayRef<const SCEV *> NewSizes,
                                bool CheckConsistency) {
  int SharedDims = std::min(NewSizes.size(), DimensionSizes.size());
  int ExtraDimsNew = NewSizes.size() - SharedDims;
  int ExtraDimsOld = DimensionSizes.size() - SharedDims;

  if (CheckConsistency) {
    for (int i = 0; i < SharedDims; i++) {
      auto *NewSize = NewSizes[i + ExtraDimsNew];
      auto *KnownSize = DimensionSizes[i + ExtraDimsOld];
      if (NewSize && KnownSize && NewSize != KnownSize)
        return false;
    }

    if (DimensionSizes.size() >= NewSizes.size())
      return true;
  }

  DimensionSizes.clear();
  DimensionSizes.insert(DimensionSizes.begin(), NewSizes.begin(),
                        NewSizes.end());
  DimensionSizesPw.clear();
  for (const SCEV *Expr : DimensionSizes) {
    if (!Expr) {
      DimensionSizesPw.push_back(nullptr);
      continue;
    }
    isl::pw_aff Size = isl::manage(S.getPwAffOnly(Expr));
    DimensionSizesPw.push_back(Size);
  }
  return true;
}

ScopArrayInfo::~ScopArrayInfo() {}

std::string ScopArrayInfo::getName() const { return Id.get_name(); }

int ScopArrayInfo::getElemSizeInBytes() const {
  return DL.getTypeAllocSize(ElementType);
}

isl::id ScopArrayInfo::getBasePtrId() const { return Id; }

#if !defined(NDEBUG) || defined(LLVM_ENABLE_DUMP)
LLVM_DUMP_METHOD void ScopArrayInfo::dump() const { print(errs()); }
#endif

void ScopArrayInfo::print(raw_ostream &OS, bool SizeAsPwAff, bool Oneline,
                          bool Testable) const {
  if (!Oneline)
    OS.indent(8);
  OS << *getElementType() << " " << getName();

  if (!Testable) {
    switch (getKind()) {
    case MemoryKind::Array:
      OS << " Array";
      break;
    case MemoryKind::Value:
      OS << " Value";
      return;
    case MemoryKind::PHI:
      OS << " PHI";
      return;
    case MemoryKind::ExitPHI:
      OS << " ExitPHI";
      return;
    }
  }

  unsigned u = 0;
  // If this is a Fortran array, then we can print the outermost dimension
  // as a isl_pw_aff even though there is no SCEV information.
  bool IsOutermostSizeKnown = SizeAsPwAff && FAD;

  if (!IsOutermostSizeKnown && getNumberOfDimensions() > 0 &&
      !getDimensionSize(0)) {
    OS << "[*]";
    u++;
  }
  for (; u < getNumberOfDimensions(); u++) {
    OS << "[";

    if (SizeAsPwAff) {
      isl::pw_aff Size = getDimensionSizePw(u);
      OS << " " << Size << " ";
    } else {
      OS << *getDimensionSize(u);
    }

    OS << "]";
  }

  if (Oneline)
    return;

  OS << ";";

  if (BasePtrOriginSAI)
    OS << " [BasePtrOrigin: " << BasePtrOriginSAI->getName() << "]";

  OS << " // Element size " << getElemSizeInBytes() << "\n";
}

const ScopArrayInfo *
ScopArrayInfo::getFromAccessFunction(isl::pw_multi_aff PMA) {
  isl::id Id = PMA.get_tuple_id(isl::dim::out);
  assert(!Id.is_null() && "Output dimension didn't have an ID");
  return getFromId(Id);
}

const ScopArrayInfo *ScopArrayInfo::getFromId(isl::id Id) {
  void *User = Id.get_user();
  const ScopArrayInfo *SAI = static_cast<ScopArrayInfo *>(User);
  return SAI;
}

void MemoryAccess::wrapConstantDimensions() {
  auto *SAI = getScopArrayInfo();
  isl::space ArraySpace = SAI->getSpace();
  isl::ctx Ctx = ArraySpace.get_ctx();
  unsigned DimsArray = SAI->getNumberOfDimensions();

  isl::multi_aff DivModAff = isl::multi_aff::identity(
      ArraySpace.map_from_domain_and_range(ArraySpace));
  isl::local_space LArraySpace = isl::local_space(ArraySpace);

  // Begin with last dimension, to iteratively carry into higher dimensions.
  for (int i = DimsArray - 1; i > 0; i--) {
    auto *DimSize = SAI->getDimensionSize(i);
    auto *DimSizeCst = dyn_cast<SCEVConstant>(DimSize);

    // This transformation is not applicable to dimensions with dynamic size.
    if (!DimSizeCst)
      continue;

    // This transformation is not applicable to dimensions of size zero.
    if (DimSize->isZero())
      continue;

    isl::val DimSizeVal =
        valFromAPInt(Ctx.get(), DimSizeCst->getAPInt(), false);
    isl::aff Var = isl::aff::var_on_domain(LArraySpace, isl::dim::set, i);
    isl::aff PrevVar =
        isl::aff::var_on_domain(LArraySpace, isl::dim::set, i - 1);

    // Compute: index % size
    // Modulo must apply in the divide of the previous iteration, if any.
    isl::aff Modulo = Var.mod_val(DimSizeVal);
    Modulo = Modulo.pullback(DivModAff);

    // Compute: floor(index / size)
    isl::aff Divide = Var.div(isl::aff(LArraySpace, DimSizeVal));
    Divide = Divide.floor();
    Divide = Divide.add(PrevVar);
    Divide = Divide.pullback(DivModAff);

    // Apply Modulo and Divide.
    DivModAff = DivModAff.set_aff(i, Modulo);
    DivModAff = DivModAff.set_aff(i - 1, Divide);
  }

  // Apply all modulo/divides on the accesses.
  isl::map Relation = AccessRelation;
  Relation = Relation.apply_range(isl::map::from_multi_aff(DivModAff));
  Relation = Relation.detect_equalities();
  AccessRelation = Relation;
}

void MemoryAccess::updateDimensionality() {
  auto *SAI = getScopArrayInfo();
  isl::space ArraySpace = SAI->getSpace();
  isl::space AccessSpace = AccessRelation.get_space().range();
  isl::ctx Ctx = ArraySpace.get_ctx();

  auto DimsArray = ArraySpace.dim(isl::dim::set);
  auto DimsAccess = AccessSpace.dim(isl::dim::set);
  auto DimsMissing = DimsArray - DimsAccess;

  auto *BB = getStatement()->getEntryBlock();
  auto &DL = BB->getModule()->getDataLayout();
  unsigned ArrayElemSize = SAI->getElemSizeInBytes();
  unsigned ElemBytes = DL.getTypeAllocSize(getElementType());

  isl::map Map = isl::map::from_domain_and_range(
      isl::set::universe(AccessSpace), isl::set::universe(ArraySpace));

  for (unsigned i = 0; i < DimsMissing; i++)
    Map = Map.fix_si(isl::dim::out, i, 0);

  for (unsigned i = DimsMissing; i < DimsArray; i++)
    Map = Map.equate(isl::dim::in, i - DimsMissing, isl::dim::out, i);

  AccessRelation = AccessRelation.apply_range(Map);

  // For the non delinearized arrays, divide the access function of the last
  // subscript by the size of the elements in the array.
  //
  // A stride one array access in C expressed as A[i] is expressed in
  // LLVM-IR as something like A[i * elementsize]. This hides the fact that
  // two subsequent values of 'i' index two values that are stored next to
  // each other in memory. By this division we make this characteristic
  // obvious again. If the base pointer was accessed with offsets not divisible
  // by the accesses element size, we will have chosen a smaller ArrayElemSize
  // that divides the offsets of all accesses to this base pointer.
  if (DimsAccess == 1) {
    isl::val V = isl::val(Ctx, ArrayElemSize);
    AccessRelation = AccessRelation.floordiv_val(V);
  }

  // We currently do this only if we added at least one dimension, which means
  // some dimension's indices have not been specified, an indicator that some
  // index values have been added together.
  // TODO: Investigate general usefulness; Effect on unit tests is to make index
  // expressions more complicated.
  if (DimsMissing)
    wrapConstantDimensions();

  if (!isAffine())
    computeBoundsOnAccessRelation(ArrayElemSize);

  // Introduce multi-element accesses in case the type loaded by this memory
  // access is larger than the canonical element type of the array.
  //
  // An access ((float *)A)[i] to an array char *A is modeled as
  // {[i] -> A[o] : 4 i <= o <= 4 i + 3
  if (ElemBytes > ArrayElemSize) {
    assert(ElemBytes % ArrayElemSize == 0 &&
           "Loaded element size should be multiple of canonical element size");
    isl::map Map = isl::map::from_domain_and_range(
        isl::set::universe(ArraySpace), isl::set::universe(ArraySpace));
    for (unsigned i = 0; i < DimsArray - 1; i++)
      Map = Map.equate(isl::dim::in, i, isl::dim::out, i);

    isl::constraint C;
    isl::local_space LS;

    LS = isl::local_space(Map.get_space());
    int Num = ElemBytes / getScopArrayInfo()->getElemSizeInBytes();

    C = isl::constraint::alloc_inequality(LS);
    C = C.set_constant_val(isl::val(Ctx, Num - 1));
    C = C.set_coefficient_si(isl::dim::in, DimsArray - 1, 1);
    C = C.set_coefficient_si(isl::dim::out, DimsArray - 1, -1);
    Map = Map.add_constraint(C);

    C = isl::constraint::alloc_inequality(LS);
    C = C.set_coefficient_si(isl::dim::in, DimsArray - 1, -1);
    C = C.set_coefficient_si(isl::dim::out, DimsArray - 1, 1);
    C = C.set_constant_val(isl::val(Ctx, 0));
    Map = Map.add_constraint(C);
    AccessRelation = AccessRelation.apply_range(Map);
  }
}

const std::string
MemoryAccess::getReductionOperatorStr(MemoryAccess::ReductionType RT) {
  switch (RT) {
  case MemoryAccess::RT_NONE:
    llvm_unreachable("Requested a reduction operator string for a memory "
                     "access which isn't a reduction");
  case MemoryAccess::RT_ADD:
    return "+";
  case MemoryAccess::RT_MUL:
    return "*";
  case MemoryAccess::RT_BOR:
    return "|";
  case MemoryAccess::RT_BXOR:
    return "^";
  case MemoryAccess::RT_BAND:
    return "&";
  }
  llvm_unreachable("Unknown reduction type");
  return "";
}

/// Return the reduction type for a given binary operator.
static MemoryAccess::ReductionType getReductionType(const BinaryOperator *BinOp,
                                                    const Instruction *Load) {
  if (!BinOp)
    return MemoryAccess::RT_NONE;
  switch (BinOp->getOpcode()) {
  case Instruction::FAdd:
    if (!BinOp->hasUnsafeAlgebra())
      return MemoryAccess::RT_NONE;
  // Fall through
  case Instruction::Add:
    return MemoryAccess::RT_ADD;
  case Instruction::Or:
    return MemoryAccess::RT_BOR;
  case Instruction::Xor:
    return MemoryAccess::RT_BXOR;
  case Instruction::And:
    return MemoryAccess::RT_BAND;
  case Instruction::FMul:
    if (!BinOp->hasUnsafeAlgebra())
      return MemoryAccess::RT_NONE;
  // Fall through
  case Instruction::Mul:
    if (DisableMultiplicativeReductions)
      return MemoryAccess::RT_NONE;
    return MemoryAccess::RT_MUL;
  default:
    return MemoryAccess::RT_NONE;
  }
}

MemoryAccess::~MemoryAccess() {}

const ScopArrayInfo *MemoryAccess::getOriginalScopArrayInfo() const {
  isl::id ArrayId = getArrayId();
  void *User = ArrayId.get_user();
  const ScopArrayInfo *SAI = static_cast<ScopArrayInfo *>(User);
  return SAI;
}

const ScopArrayInfo *MemoryAccess::getLatestScopArrayInfo() const {
  isl::id ArrayId = getLatestArrayId();
  void *User = ArrayId.get_user();
  const ScopArrayInfo *SAI = static_cast<ScopArrayInfo *>(User);
  return SAI;
}

isl::id MemoryAccess::getOriginalArrayId() const {
  return AccessRelation.get_tuple_id(isl::dim::out);
}

isl::id MemoryAccess::getLatestArrayId() const {
  if (!hasNewAccessRelation())
    return getOriginalArrayId();
  return NewAccessRelation.get_tuple_id(isl::dim::out);
}

isl::map MemoryAccess::getAddressFunction() const {
  return getAccessRelation().lexmin();
}

isl::pw_multi_aff
MemoryAccess::applyScheduleToAccessRelation(isl::union_map USchedule) const {
  isl::map Schedule, ScheduledAccRel;
  isl::union_set UDomain;

  UDomain = isl::manage(getStatement()->getDomain());
  USchedule = USchedule.intersect_domain(UDomain);
  Schedule = isl::map::from_union_map(USchedule);
  ScheduledAccRel = getAddressFunction().apply_domain(Schedule);
  return isl::pw_multi_aff::from_map(ScheduledAccRel);
}

isl::map MemoryAccess::getOriginalAccessRelation() const {
  return AccessRelation;
}

std::string MemoryAccess::getOriginalAccessRelationStr() const {
  return stringFromIslObj(AccessRelation.get());
}

isl::space MemoryAccess::getOriginalAccessRelationSpace() const {
  return AccessRelation.get_space();
}

isl::map MemoryAccess::getNewAccessRelation() const {
  return NewAccessRelation;
}

std::string MemoryAccess::getNewAccessRelationStr() const {
  return stringFromIslObj(NewAccessRelation.get());
}

std::string MemoryAccess::getAccessRelationStr() const {
  return isl::manage(getAccessRelation().get()).to_str();
}

#if 0
bool polly::MemoryAccess::isImplicit() const {
  if (isOriginalScalarKind())
    return true;
  auto *AccInst = getAccessInstruction();
  if (!AccInst)
    return false;
#if 1
  if (isa<LoadInst>(AccInst)) {
    auto *Stmt = getStatement();
    if (Stmt->isRegionStmt()) {
      if (!Stmt->getRegion()->contains(AccInst)) {
        return true;
      }
    } else {
      if (Stmt->getBasicBlock() != AccInst->getParent())
        return true;
    }
  }
#endif
  return false;
}
#endif

isl::basic_map MemoryAccess::createBasicAccessMap(ScopStmt *Statement) {
  isl::space Space = isl::space(Statement->getIslCtx(), 0, 1);
  Space = Space.align_params(isl::manage(Statement->getDomainSpace()));

  return isl::basic_map::from_domain_and_range(
      isl::basic_set::universe(isl::manage(Statement->getDomainSpace())),
      isl::basic_set::universe(Space));
}

// Formalize no out-of-bound access assumption
//
// When delinearizing array accesses we optimistically assume that the
// delinearized accesses do not access out of bound locations (the subscript
// expression of each array evaluates for each statement instance that is
// executed to a value that is larger than zero and strictly smaller than the
// size of the corresponding dimension). The only exception is the outermost
// dimension for which we do not need to assume any upper bound.  At this point
// we formalize this assumption to ensure that at code generation time the
// relevant run-time checks can be generated.
//
// To find the set of constraints necessary to avoid out of bound accesses, we
// first build the set of data locations that are not within array bounds. We
// then apply the reverse access relation to obtain the set of iterations that
// may contain invalid accesses and reduce this set of iterations to the ones
// that are actually executed by intersecting them with the domain of the
// statement. If we now project out all loop dimensions, we obtain a set of
// parameters that may cause statement instances to be executed that may
// possibly yield out of bound memory accesses. The complement of these
// constraints is the set of constraints that needs to be assumed to ensure such
// statement instances are never executed.
void MemoryAccess::assumeNoOutOfBound() {
  if (PollyIgnoreInbounds)
    return;
  auto *SAI = getScopArrayInfo();
  isl::space Space = getOriginalAccessRelationSpace().range();
  isl::set Outside = isl::set::empty(Space);
  for (int i = 1, Size = Space.dim(isl::dim::set); i < Size; ++i) {
    isl::local_space LS(Space);
    isl::pw_aff Var = isl::pw_aff::var_on_domain(LS, isl::dim::set, i);
    isl::pw_aff Zero = isl::pw_aff(LS);

    isl::set DimOutside = Var.lt_set(Zero);
    isl::pw_aff SizeE = SAI->getDimensionSizePw(i);
    SizeE = SizeE.add_dims(isl::dim::in, Space.dim(isl::dim::set));
    SizeE = SizeE.set_tuple_id(isl::dim::in, Space.get_tuple_id(isl::dim::set));
    DimOutside = DimOutside.unite(SizeE.le_set(Var));

    Outside = Outside.unite(DimOutside);
  }

  Outside = Outside.apply(getAccessRelation().reverse());
  Outside = Outside.intersect(give(Statement->getDomain()));
  Outside = Outside.params();

  // Remove divs to avoid the construction of overly complicated assumptions.
  // Doing so increases the set of parameter combinations that are assumed to
  // not appear. This is always save, but may make the resulting run-time check
  // bail out more often than strictly necessary.
  Outside = Outside.remove_divs();
  Outside = Outside.complement();
  const auto &Loc = getAccessInstruction()
                        ? getAccessInstruction()->getDebugLoc()
                        : DebugLoc();
  if (!PollyPreciseInbounds)
    Outside = Outside.gist_params(give(Statement->getDomain()).params());
  Statement->getParent()->recordAssumption(INBOUNDS, Outside.release(), Loc,
                                           AS_ASSUMPTION);
}

void MemoryAccess::buildMemIntrinsicAccessRelation() {
  assert(isMemoryIntrinsic());
  assert(Subscripts.size() == 2 && Sizes.size() == 1);

  isl::pw_aff SubscriptPWA = getPwAff(Subscripts[0]);
  isl::map SubscriptMap = isl::map::from_pw_aff(SubscriptPWA);

  isl::map LengthMap;
  if (Subscripts[1] == nullptr) {
    LengthMap = isl::map::universe(SubscriptMap.get_space());
  } else {
    isl::pw_aff LengthPWA = getPwAff(Subscripts[1]);
    LengthMap = isl::map::from_pw_aff(LengthPWA);
    isl::space RangeSpace = LengthMap.get_space().range();
    LengthMap = LengthMap.apply_range(isl::map::lex_gt(RangeSpace));
  }
  LengthMap = LengthMap.lower_bound_si(isl::dim::out, 0, 0);
  LengthMap = LengthMap.align_params(SubscriptMap.get_space());
  SubscriptMap = SubscriptMap.align_params(LengthMap.get_space());
  LengthMap = LengthMap.sum(SubscriptMap);
  AccessRelation =
      LengthMap.set_tuple_id(isl::dim::in, give(getStatement()->getDomainId()));
}

void MemoryAccess::computeBoundsOnAccessRelation(unsigned ElementSize) {
  ScalarEvolution *SE = Statement->getParent()->getSE();

  auto MAI = MemAccInst(getAccessInstruction());
  if (isa<MemIntrinsic>(MAI))
    return;

  Value *Ptr = MAI.getPointerOperand();
  if (!Ptr || !SE->isSCEVable(Ptr->getType()))
    return;

  auto *PtrSCEV = SE->getSCEV(Ptr);
  if (isa<SCEVCouldNotCompute>(PtrSCEV))
    return;

  auto *BasePtrSCEV = SE->getPointerBase(PtrSCEV);
  if (BasePtrSCEV && !isa<SCEVCouldNotCompute>(BasePtrSCEV))
    PtrSCEV = SE->getMinusSCEV(PtrSCEV, BasePtrSCEV);

  const ConstantRange &Range = SE->getSignedRange(PtrSCEV);
  if (Range.isFullSet())
    return;

  if (Range.isWrappedSet() || Range.isSignWrappedSet())
    return;

  bool isWrapping = Range.isSignWrappedSet();

  unsigned BW = Range.getBitWidth();
  const auto One = APInt(BW, 1);
  const auto LB = isWrapping ? Range.getLower() : Range.getSignedMin();
  const auto UB = isWrapping ? (Range.getUpper() - One) : Range.getSignedMax();

  auto Min = LB.sdiv(APInt(BW, ElementSize));
  auto Max = UB.sdiv(APInt(BW, ElementSize)) + One;

  assert(Min.sle(Max) && "Minimum expected to be less or equal than max");

  isl::map Relation = AccessRelation;
  isl::set AccessRange = Relation.range();
  AccessRange = addRangeBoundsToSet(AccessRange, ConstantRange(Min, Max), 0,
                                    isl::dim::set);
  AccessRelation = Relation.intersect_range(AccessRange);
}

void MemoryAccess::foldAccessRelation() {
  if (Sizes.size() < 2 || isa<SCEVConstant>(Sizes[1]))
    return;

  int Size = Subscripts.size();

  isl::map NewAccessRelation = AccessRelation;

  for (int i = Size - 2; i >= 0; --i) {
    isl::space Space;
    isl::map MapOne, MapTwo;
    isl::pw_aff DimSize = getPwAff(Sizes[i + 1]);

    isl::space SpaceSize = DimSize.get_space();
    isl::id ParamId =
        give(isl_space_get_dim_id(SpaceSize.get(), isl_dim_param, 0));

    Space = AccessRelation.get_space();
    Space = Space.range().map_from_set();
    Space = Space.align_params(SpaceSize);

    int ParamLocation = Space.find_dim_by_id(isl::dim::param, ParamId);

    MapOne = isl::map::universe(Space);
    for (int j = 0; j < Size; ++j)
      MapOne = MapOne.equate(isl::dim::in, j, isl::dim::out, j);
    MapOne = MapOne.lower_bound_si(isl::dim::in, i + 1, 0);

    MapTwo = isl::map::universe(Space);
    for (int j = 0; j < Size; ++j)
      if (j < i || j > i + 1)
        MapTwo = MapTwo.equate(isl::dim::in, j, isl::dim::out, j);

    isl::local_space LS(Space);
    isl::constraint C;
    C = isl::constraint::alloc_equality(LS);
    C = C.set_constant_si(-1);
    C = C.set_coefficient_si(isl::dim::in, i, 1);
    C = C.set_coefficient_si(isl::dim::out, i, -1);
    MapTwo = MapTwo.add_constraint(C);
    C = isl::constraint::alloc_equality(LS);
    C = C.set_coefficient_si(isl::dim::in, i + 1, 1);
    C = C.set_coefficient_si(isl::dim::out, i + 1, -1);
    C = C.set_coefficient_si(isl::dim::param, ParamLocation, 1);
    MapTwo = MapTwo.add_constraint(C);
    MapTwo = MapTwo.upper_bound_si(isl::dim::in, i + 1, -1);

    MapOne = MapOne.unite(MapTwo);
    NewAccessRelation = NewAccessRelation.apply_range(MapOne);
  }

  isl::id BaseAddrId = getScopArrayInfo()->getBasePtrId();
  isl::space Space = give(Statement->getDomainSpace());
  NewAccessRelation = NewAccessRelation.set_tuple_id(
      isl::dim::in, Space.get_tuple_id(isl::dim::set));
  NewAccessRelation = NewAccessRelation.set_tuple_id(isl::dim::out, BaseAddrId);
  NewAccessRelation =
      NewAccessRelation.gist_domain(give(Statement->getDomain()));

  // Access dimension folding might in certain cases increase the number of
  // disjuncts in the memory access, which can possibly complicate the generated
  // run-time checks and can lead to costly compilation.
  if (!PollyPreciseFoldAccesses &&
      isl_map_n_basic_map(NewAccessRelation.get()) >
          isl_map_n_basic_map(AccessRelation.get())) {
  } else {
    AccessRelation = NewAccessRelation;
  }
}

/// Check if @p Expr is divisible by @p Size.
static bool isDivisible(const SCEV *Expr, unsigned Size, ScalarEvolution &SE) {
  assert(Size != 0);
  if (Size == 1)
    return true;

  // Only one factor needs to be divisible.
  if (auto *MulExpr = dyn_cast<SCEVMulExpr>(Expr)) {
    for (auto *FactorExpr : MulExpr->operands())
      if (isDivisible(FactorExpr, Size, SE))
        return true;
    return false;
  }

  // For other n-ary expressions (Add, AddRec, Max,...) all operands need
  // to be divisible.
  if (auto *NAryExpr = dyn_cast<SCEVNAryExpr>(Expr)) {
    for (auto *OpExpr : NAryExpr->operands())
      if (!isDivisible(OpExpr, Size, SE))
        return false;
    return true;
  }

  auto *SizeSCEV = SE.getConstant(Expr->getType(), Size);
  auto *UDivSCEV = SE.getUDivExpr(Expr, SizeSCEV);
  auto *MulSCEV = SE.getMulExpr(UDivSCEV, SizeSCEV);
  return MulSCEV == Expr;
}

void MemoryAccess::buildAccessRelation(const ScopArrayInfo *SAI) {
  assert(AccessRelation.is_null() && "AccessRelation already built");

  // Initialize the invalid domain which describes all iterations for which the
  // access relation is not modeled correctly.
  isl::set StmtInvalidDomain = isl::manage(getStatement()->getInvalidDomain());
  InvalidDomain = isl::set::empty(StmtInvalidDomain.get_space());

  isl::ctx Ctx = Id.get_ctx();
  isl::id BaseAddrId = SAI->getBasePtrId();

  if (getAccessInstruction() && isa<MemIntrinsic>(getAccessInstruction())) {
    buildMemIntrinsicAccessRelation();
    AccessRelation = AccessRelation.set_tuple_id(isl::dim::out, BaseAddrId);
    return;
  }

  if (!isAffine()) {
    // We overapproximate non-affine accesses with a possible access to the
    // whole array. For read accesses it does not make a difference, if an
    // access must or may happen. However, for write accesses it is important to
    // differentiate between writes that must happen and writes that may happen.
    if (AccessRelation.is_null())
      AccessRelation = createBasicAccessMap(Statement);

    AccessRelation = AccessRelation.set_tuple_id(isl::dim::out, BaseAddrId);
    return;
  }

  isl::space Space = isl::space(Ctx, 0, Statement->getNumIterators(), 0);
  AccessRelation = isl::map::universe(Space);

  for (int i = 0, Size = Subscripts.size(); i < Size; ++i) {
    isl::pw_aff Affine = getPwAff(Subscripts[i]);
    isl::map SubscriptMap = isl::map::from_pw_aff(Affine);
    AccessRelation = AccessRelation.flat_range_product(SubscriptMap);
  }

  Space = isl::manage(Statement->getDomainSpace());
  AccessRelation = AccessRelation.set_tuple_id(
      isl::dim::in, Space.get_tuple_id(isl::dim::set));
  AccessRelation = AccessRelation.set_tuple_id(isl::dim::out, BaseAddrId);

  AccessRelation =
      AccessRelation.gist_domain(isl::manage(Statement->getDomain()));
}

MemoryAccess::MemoryAccess(ScopStmt *Stmt, Instruction *AccessInst,
                           AccessType AccType, Value *BaseAddress,
                           Type *ElementType, bool Affine,
                           ArrayRef<const SCEV *> Subscripts,
                           ArrayRef<const SCEV *> Sizes, Value *AccessValue,
                           MemoryKind Kind, bool IsImplicit)
    : Kind(Kind), AccType(AccType), RedType(RT_NONE), Statement(Stmt),
      InvalidDomain(nullptr), BaseAddr(BaseAddress), ElementType(ElementType),
      Sizes(Sizes.begin(), Sizes.end()), AccessInstruction(AccessInst),
      AccessValue(AccessValue), IsAffine(Affine),
      Subscripts(Subscripts.begin(), Subscripts.end()), AccessRelation(nullptr),
      NewAccessRelation(nullptr), FAD(nullptr), IsImplicit(IsImplicit) {
  static const std::string TypeStrings[] = {"", "_Read", "_Write", "_MayWrite"};
  const std::string Access = TypeStrings[AccType] + utostr(Stmt->size());

  std::string IdName = Stmt->getBaseName() + Access;
  Id = isl::id::alloc(Stmt->getParent()->getIslCtx(), IdName.c_str(), this);
}

MemoryAccess::MemoryAccess(ScopStmt *Stmt, AccessType AccType, isl::map AccRel)
    : Kind(MemoryKind::Array), AccType(AccType), RedType(RT_NONE),
      Statement(Stmt), InvalidDomain(nullptr), AccessInstruction(nullptr),
<<<<<<< HEAD
      IsAffine(true), AccessRelation(nullptr),
      NewAccessRelation(isl::manage(AccRel)), FAD(nullptr), IsImplicit(false) {
  auto *ArrayInfoId = NewAccessRelation.get_tuple_id(isl::dim::out).release();
=======
      IsAffine(true), AccessRelation(nullptr), NewAccessRelation(AccRel),
      FAD(nullptr) {
  isl::id ArrayInfoId = NewAccessRelation.get_tuple_id(isl::dim::out);
>>>>>>> b799a77d
  auto *SAI = ScopArrayInfo::getFromId(ArrayInfoId);
  Sizes.push_back(nullptr);
  for (unsigned i = 1; i < SAI->getNumberOfDimensions(); i++)
    Sizes.push_back(SAI->getDimensionSize(i));
  ElementType = SAI->getElementType();
  BaseAddr = SAI->getBasePtr();
  static const std::string TypeStrings[] = {"", "_Read", "_Write", "_MayWrite"};
  const std::string Access = TypeStrings[AccType] + utostr(Stmt->size());

  std::string IdName = Stmt->getBaseName() + Access;
  Id = isl::id::alloc(Stmt->getParent()->getIslCtx(), IdName.c_str(), this);
}

void MemoryAccess::realignParams() {
  isl::set Ctx = isl::manage(Statement->getParent()->getContext());
  InvalidDomain = InvalidDomain.gist_params(Ctx);
  AccessRelation = AccessRelation.gist_params(Ctx);
}

const std::string MemoryAccess::getReductionOperatorStr() const {
  return MemoryAccess::getReductionOperatorStr(getReductionType());
}

isl::id MemoryAccess::getId() const { return Id; }

raw_ostream &polly::operator<<(raw_ostream &OS,
                               MemoryAccess::ReductionType RT) {
  if (RT == MemoryAccess::RT_NONE)
    OS << "NONE";
  else
    OS << MemoryAccess::getReductionOperatorStr(RT);
  return OS;
}

void MemoryAccess::setFortranArrayDescriptor(Value *FAD) { this->FAD = FAD; }

llvm::raw_ostream &polly::operator<<(llvm::raw_ostream &OS,
                                     const ScopArrayInfo *SAI) {
  if (!SAI) {
    OS << "null";
    return OS;
  }

  SAI->print(OS, true, true);
  return OS;
}

llvm::raw_ostream &polly::operator<<(llvm::raw_ostream &OS,
                                     const MemoryAccess *MA) {
  if (!MA) {
    OS << "null";
    return OS;
  }

  MA->print(OS, true);
  return OS;
}

void MemoryAccess::print(raw_ostream &OS, bool Oneline) const {
  if (Oneline) {
    OS << "[" << getStatement()->getBaseName() << "] ";

    auto OrigKind = getOriginalKind();
    switch (OrigKind) {
    case MemoryKind::Value:
      if (isWrite()) {
        OS << "Def " << getScopArrayInfo()->getName() << " := ";
        getAccessValue()->printAsOperand(OS, false);
      } else
        OS << "Use " << getScopArrayInfo()->getName();
      break;
    case MemoryKind::PHI:
    case MemoryKind::ExitPHI:
      // OS << (OrigKind == MemoryKind::ExitPHI ? " ExitPHI" : " PHI");
      if (isWrite()) {
        OS << (OrigKind == MemoryKind::ExitPHI ? "Exiting " : "Incoming ")
           << getScopArrayInfo()->getName() << " := ";
        bool First = true;
        for (auto Incoming : getIncoming()) {
          if (!First)
            OS << " | ";
          Incoming.second->printAsOperand(OS, false);
          First = false;
        }
      } else {
        OS << "Merge ";
        getAccessInstruction()->printAsOperand(OS, false);
        OS << " := " << getScopArrayInfo()->getName();
      }
      break;
    case MemoryKind::Array:
      if (isWrite()) {
        OS << "Store " << getAccessRelation() << " := ";
        getAccessValue()->printAsOperand(OS, false);
      } else {
        OS << "Load ";
        getAccessInstruction()->printAsOperand(OS, false);
        OS << " := " << getAccessRelation();
      }
      break;
    }

    if (hasNewAccessRelation()) {
      assert(isLatestArrayKind());
      if (isWrite())
        OS << " [new: " << getAccessRelation() << "]";
      else
        OS << " [new: " << getAccessRelation() << "]";
    }
    return;
  }

  switch (AccType) {
  case READ:
    OS.indent(12) << "ReadAccess :=\t";
    break;
  case MUST_WRITE:
    OS.indent(12) << "MustWriteAccess :=\t";
    break;
  case MAY_WRITE:
    OS.indent(12) << "MayWriteAccess :=\t";
    break;
  }

  OS << "[Reduction Type: " << getReductionType() << "] ";

  if (FAD) {
    OS << "[Fortran array descriptor: " << FAD->getName();
    OS << "] ";
  };

  OS << "[Scalar: " << isScalarKind() << "]\n";
  OS.indent(16) << getOriginalAccessRelationStr() << ";\n";
  if (hasNewAccessRelation())
    OS.indent(11) << "new: " << getNewAccessRelationStr() << ";\n";
}

#if !defined(NDEBUG) || defined(LLVM_ENABLE_DUMP)
LLVM_DUMP_METHOD void MemoryAccess::dump() const {
  print(errs());
  errs() << '\n';
}
#endif

isl::pw_aff MemoryAccess::getPwAff(const SCEV *E) {
  auto *Stmt = getStatement();
  PWACtx PWAC = Stmt->getParent()->getPwAff(E, Stmt->getEntryBlock());
  isl::set StmtDom = isl::manage(getStatement()->getDomain());
  StmtDom = StmtDom.reset_tuple_id();
  isl::set NewInvalidDom = StmtDom.intersect(isl::manage(PWAC.second));
  InvalidDomain = InvalidDomain.unite(NewInvalidDom);
  return isl::manage(PWAC.first);
}

// Create a map in the size of the provided set domain, that maps from the
// one element of the provided set domain to another element of the provided
// set domain.
// The mapping is limited to all points that are equal in all but the last
// dimension and for which the last dimension of the input is strict smaller
// than the last dimension of the output.
//
//   getEqualAndLarger(set[i0, i1, ..., iX]):
//
//   set[i0, i1, ..., iX] -> set[o0, o1, ..., oX]
//     : i0 = o0, i1 = o1, ..., i(X-1) = o(X-1), iX < oX
//
static isl::map getEqualAndLarger(isl::space SetDomain) {
  isl::space Space = SetDomain.map_from_set();
  isl::map Map = isl::map::universe(Space);
  unsigned lastDimension = Map.dim(isl::dim::in) - 1;

  // Set all but the last dimension to be equal for the input and output
  //
  //   input[i0, i1, ..., iX] -> output[o0, o1, ..., oX]
  //     : i0 = o0, i1 = o1, ..., i(X-1) = o(X-1)
  for (unsigned i = 0; i < lastDimension; ++i)
    Map = Map.equate(isl::dim::in, i, isl::dim::out, i);

  // Set the last dimension of the input to be strict smaller than the
  // last dimension of the output.
  //
  //   input[?,?,?,...,iX] -> output[?,?,?,...,oX] : iX < oX
  Map = Map.order_lt(isl::dim::in, lastDimension, isl::dim::out, lastDimension);
  return Map;
}

isl::set MemoryAccess::getStride(isl::map Schedule) const {
  isl::map AccessRelation = getAccessRelation();
  isl::space Space = Schedule.get_space().range();
  isl::map NextScatt = getEqualAndLarger(Space);

  Schedule = Schedule.reverse();
  NextScatt = NextScatt.lexmin();

  NextScatt = NextScatt.apply_range(Schedule);
  NextScatt = NextScatt.apply_range(AccessRelation);
  NextScatt = NextScatt.apply_domain(Schedule);
  NextScatt = NextScatt.apply_domain(AccessRelation);

  isl::set Deltas = NextScatt.deltas();
  return Deltas;
}

bool MemoryAccess::isStrideX(isl::map Schedule, int StrideWidth) const {
  isl::set Stride, StrideX;
  bool IsStrideX;

  Stride = getStride(Schedule);
  StrideX = isl::set::universe(Stride.get_space());
  for (unsigned i = 0; i < StrideX.dim(isl::dim::set) - 1; i++)
    StrideX = StrideX.fix_si(isl::dim::set, i, 0);
  StrideX = StrideX.fix_si(isl::dim::set, StrideX.dim(isl::dim::set) - 1,
                           StrideWidth);
  IsStrideX = Stride.is_subset(StrideX);

  return IsStrideX;
}

bool MemoryAccess::isStrideZero(isl::map Schedule) const {
  return isStrideX(Schedule, 0);
}

bool MemoryAccess::isStrideOne(isl::map Schedule) const {
  return isStrideX(Schedule, 1);
}

void MemoryAccess::setAccessRelation(__isl_take isl_map *NewAccess) {
  AccessRelation = isl::manage(NewAccess);
}

void MemoryAccess::setNewAccessRelation(__isl_take isl_map *NewAccess) {
  assert(NewAccess);

#ifndef NDEBUG
  // Check domain space compatibility.
  auto *NewSpace = isl_map_get_space(NewAccess);
  auto *NewDomainSpace = isl_space_domain(isl_space_copy(NewSpace));
  auto *OriginalDomainSpace = getStatement()->getDomainSpace();
  assert(isl_space_has_equal_tuples(OriginalDomainSpace, NewDomainSpace));
  isl_space_free(NewDomainSpace);
  isl_space_free(OriginalDomainSpace);

  // Reads must be executed unconditionally. Writes might be executed in a
  // subdomain only.
  if (isRead()) {
    // Check whether there is an access for every statement instance.
    auto *StmtDomain = getStatement()->getDomain();
    StmtDomain = isl_set_intersect_params(
        StmtDomain, getStatement()->getParent()->getContext());
    auto *NewDomain = isl_map_domain(isl_map_copy(NewAccess));
    assert(isl_set_is_subset(StmtDomain, NewDomain) &&
           "Partial READ accesses not supported");
    isl_set_free(NewDomain);
    isl_set_free(StmtDomain);
  }
  if (isl_map_is_empty(NewAccess) == isl_bool_false)
    DEBUG(dbgs() << "WARNING: effectively removing access\n");

  auto *NewAccessSpace = isl_space_range(NewSpace);
  assert(isl_space_has_tuple_id(NewAccessSpace, isl_dim_set) &&
         "Must specify the array that is accessed");
  auto *NewArrayId = isl_space_get_tuple_id(NewAccessSpace, isl_dim_set);
  auto *SAI = static_cast<ScopArrayInfo *>(isl_id_get_user(NewArrayId));
  assert(SAI && "Must set a ScopArrayInfo");

  if (SAI->isArrayKind() && SAI->getBasePtrOriginSAI()) {
    InvariantEquivClassTy *EqClass =
        getStatement()->getParent()->lookupInvariantEquivClass(
            SAI->getBasePtr());
    assert(EqClass &&
           "Access functions to indirect arrays must have an invariant and "
           "hoisted base pointer");
  }

  // Check whether access dimensions correspond to number of dimensions of the
  // accesses array.
  auto Dims = SAI->getNumberOfDimensions();
  assert(isl_space_dim(NewAccessSpace, isl_dim_set) == Dims &&
         "Access dims must match array dims");
  isl_space_free(NewAccessSpace);
  isl_id_free(NewArrayId);
#endif

  NewAccess = isl_map_gist_domain(NewAccess, getStatement()->getDomain());
  NewAccessRelation = isl::manage(NewAccess);
}

bool MemoryAccess::isLatestPartialAccess() const {
  isl::set StmtDom = give(getStatement()->getDomain());
  isl::set AccDom = getLatestAccessRelation().domain();

  return isl_set_is_subset(StmtDom.keep(), AccDom.keep()) == isl_bool_false;
}

//===----------------------------------------------------------------------===//

__isl_give isl_map *ScopStmt::getSchedule() const {
  isl_set *Domain = getDomain();
  if (isl_set_is_empty(Domain)) {
    isl_set_free(Domain);
    return isl_map_from_aff(
        isl_aff_zero_on_domain(isl_local_space_from_space(getDomainSpace())));
  }
  auto *Schedule = getParent()->getSchedule();
  if (!Schedule) {
    isl_set_free(Domain);
    return nullptr;
  }
  Schedule = isl_union_map_intersect_domain(
      Schedule, isl_union_set_from_set(isl_set_copy(Domain)));
  if (isl_union_map_is_empty(Schedule)) {
    isl_set_free(Domain);
    isl_union_map_free(Schedule);
    return isl_map_from_aff(
        isl_aff_zero_on_domain(isl_local_space_from_space(getDomainSpace())));
  }
  auto *M = isl_map_from_union_map(Schedule);
  M = isl_map_coalesce(M);
  M = isl_map_gist_domain(M, Domain);
  M = isl_map_coalesce(M);
  return M;
}

void ScopStmt::restrictDomain(__isl_take isl_set *NewDomain) {
  assert(isl_set_is_subset(NewDomain, Domain) &&
         "New domain is not a subset of old domain!");
  isl_set_free(Domain);
  Domain = NewDomain;
}

void ScopStmt::buildAccessRelations() {
  Scop &S = *getParent();
  for (MemoryAccess *Access : MemAccs) {
    Type *ElementType = Access->getElementType();

    MemoryKind Ty;
    if (Access->isPHIKind())
      Ty = MemoryKind::PHI;
    else if (Access->isExitPHIKind())
      Ty = MemoryKind::ExitPHI;
    else if (Access->isValueKind())
      Ty = MemoryKind::Value;
    else
      Ty = MemoryKind::Array;

    auto *SAI = S.getOrCreateScopArrayInfo(Access->getOriginalBaseAddr(),
                                           ElementType, Access->Sizes, Ty);
    Access->buildAccessRelation(SAI);
    S.addAccessData(Access);
  }
}

void ScopStmt::addAccess(MemoryAccess *Access, bool Prepend) {
  Instruction *AccessInst = Access->getAccessInstruction();

  if (Access->isArrayKind()) {
    MemoryAccessList &MAL = InstructionToAccess[AccessInst];
    MAL.emplace_front(Access);
  } else if (Access->isValueKind() && Access->isWrite()) {
    Instruction *AccessVal = cast<Instruction>(Access->getAccessValue());
    assert(Parent.getStmtFor(AccessVal) == this);
    assert(!ValueWrites.lookup(AccessVal));

    ValueWrites[AccessVal] = Access;
  } else if (Access->isValueKind() && Access->isRead()) {
    Value *AccessVal = Access->getAccessValue();
    assert(!ValueReads.lookup(AccessVal));

    ValueReads[AccessVal] = Access;
  } else if (Access->isAnyPHIKind() && Access->isWrite()) {
    PHINode *PHI = cast<PHINode>(Access->getAccessValue());
    assert(!PHIWrites.lookup(PHI));

    PHIWrites[PHI] = Access;
  } else if (Access->isAnyPHIKind() && Access->isRead()) {
    PHINode *PHI = cast<PHINode>(Access->getAccessValue());
    assert(!PHIReads.lookup(PHI));

    PHIReads[PHI] = Access;
  }

  if (Prepend) {
    MemAccs.insert(MemAccs.begin(), Access);
    return;
  }
  MemAccs.push_back(Access);
}

void ScopStmt::realignParams() {
  for (MemoryAccess *MA : *this)
    MA->realignParams();

  auto *Ctx = Parent.getContext();
  InvalidDomain = isl_set_gist_params(InvalidDomain, isl_set_copy(Ctx));
  Domain = isl_set_gist_params(Domain, Ctx);
}

/// Add @p BSet to the set @p User if @p BSet is bounded.
static isl_stat collectBoundedParts(__isl_take isl_basic_set *BSet,
                                    void *User) {
  isl_set **BoundedParts = static_cast<isl_set **>(User);
  if (isl_basic_set_is_bounded(BSet))
    *BoundedParts = isl_set_union(*BoundedParts, isl_set_from_basic_set(BSet));
  else
    isl_basic_set_free(BSet);
  return isl_stat_ok;
}

/// Return the bounded parts of @p S.
static __isl_give isl_set *collectBoundedParts(__isl_take isl_set *S) {
  isl_set *BoundedParts = isl_set_empty(isl_set_get_space(S));
  isl_set_foreach_basic_set(S, collectBoundedParts, &BoundedParts);
  isl_set_free(S);
  return BoundedParts;
}

/// Compute the (un)bounded parts of @p S wrt. to dimension @p Dim.
///
/// @returns A separation of @p S into first an unbounded then a bounded subset,
///          both with regards to the dimension @p Dim.
static std::pair<__isl_give isl_set *, __isl_give isl_set *>
partitionSetParts(__isl_take isl_set *S, unsigned Dim) {

  for (unsigned u = 0, e = isl_set_n_dim(S); u < e; u++)
    S = isl_set_lower_bound_si(S, isl_dim_set, u, 0);

  unsigned NumDimsS = isl_set_n_dim(S);
  isl_set *OnlyDimS = isl_set_copy(S);

  // Remove dimensions that are greater than Dim as they are not interesting.
  assert(NumDimsS >= Dim + 1);
  OnlyDimS =
      isl_set_project_out(OnlyDimS, isl_dim_set, Dim + 1, NumDimsS - Dim - 1);

  // Create artificial parametric upper bounds for dimensions smaller than Dim
  // as we are not interested in them.
  OnlyDimS = isl_set_insert_dims(OnlyDimS, isl_dim_param, 0, Dim);
  for (unsigned u = 0; u < Dim; u++) {
    isl_constraint *C = isl_inequality_alloc(
        isl_local_space_from_space(isl_set_get_space(OnlyDimS)));
    C = isl_constraint_set_coefficient_si(C, isl_dim_param, u, 1);
    C = isl_constraint_set_coefficient_si(C, isl_dim_set, u, -1);
    OnlyDimS = isl_set_add_constraint(OnlyDimS, C);
  }

  // Collect all bounded parts of OnlyDimS.
  isl_set *BoundedParts = collectBoundedParts(OnlyDimS);

  // Create the dimensions greater than Dim again.
  BoundedParts = isl_set_insert_dims(BoundedParts, isl_dim_set, Dim + 1,
                                     NumDimsS - Dim - 1);

  // Remove the artificial upper bound parameters again.
  BoundedParts = isl_set_remove_dims(BoundedParts, isl_dim_param, 0, Dim);

  isl_set *UnboundedParts = isl_set_subtract(S, isl_set_copy(BoundedParts));
  return std::make_pair(UnboundedParts, BoundedParts);
}

/// Set the dimension Ids from @p From in @p To.
static __isl_give isl_set *setDimensionIds(__isl_keep isl_set *From,
                                           __isl_take isl_set *To) {
  for (unsigned u = 0, e = isl_set_n_dim(From); u < e; u++) {
    isl_id *DimId = isl_set_get_dim_id(From, isl_dim_set, u);
    To = isl_set_set_dim_id(To, isl_dim_set, u, DimId);
  }
  return To;
}

/// Create the conditions under which @p L @p Pred @p R is true.
static __isl_give isl_set *buildConditionSet(ICmpInst::Predicate Pred,
                                             __isl_take isl_pw_aff *L,
                                             __isl_take isl_pw_aff *R) {
  switch (Pred) {
  case ICmpInst::ICMP_EQ:
    return isl_pw_aff_eq_set(L, R);
  case ICmpInst::ICMP_NE:
    return isl_pw_aff_ne_set(L, R);
  case ICmpInst::ICMP_SLT:
    return isl_pw_aff_lt_set(L, R);
  case ICmpInst::ICMP_SLE:
    return isl_pw_aff_le_set(L, R);
  case ICmpInst::ICMP_SGT:
    return isl_pw_aff_gt_set(L, R);
  case ICmpInst::ICMP_SGE:
    return isl_pw_aff_ge_set(L, R);
  case ICmpInst::ICMP_ULT:
    return isl_pw_aff_lt_set(L, R);
  case ICmpInst::ICMP_UGT:
    return isl_pw_aff_gt_set(L, R);
  case ICmpInst::ICMP_ULE:
    return isl_pw_aff_le_set(L, R);
  case ICmpInst::ICMP_UGE:
    return isl_pw_aff_ge_set(L, R);
  default:
    llvm_unreachable("Non integer predicate not supported");
  }
}

/// Create the conditions under which @p L @p Pred @p R is true.
///
/// Helper function that will make sure the dimensions of the result have the
/// same isl_id's as the @p Domain.
static __isl_give isl_set *buildConditionSet(ICmpInst::Predicate Pred,
                                             __isl_take isl_pw_aff *L,
                                             __isl_take isl_pw_aff *R,
                                             __isl_keep isl_set *Domain) {
  isl_set *ConsequenceCondSet = buildConditionSet(Pred, L, R);
  return setDimensionIds(Domain, ConsequenceCondSet);
}

/// Compute the isl representation for the SCEV @p E in this BB.
///
/// @param S                The Scop in which @p BB resides in.
/// @param BB               The BB for which isl representation is to be
/// computed.
/// @param InvalidDomainMap A map of BB to their invalid domains.
/// @param E                The SCEV that should be translated.
/// @param NonNegative      Flag to indicate the @p E has to be non-negative.
///
/// Note that this function will also adjust the invalid context accordingly.

__isl_give isl_pw_aff *
getPwAff(Scop &S, BasicBlock *BB,
         DenseMap<BasicBlock *, isl::set> &InvalidDomainMap, const SCEV *E,
         bool NonNegative = false) {
  PWACtx PWAC = S.getPwAff(E, BB, NonNegative);
  InvalidDomainMap[BB] = InvalidDomainMap[BB].unite(isl::manage(PWAC.second));
  return PWAC.first;
}

/// Build the conditions sets for the switch @p SI in the @p Domain.
///
/// This will fill @p ConditionSets with the conditions under which control
/// will be moved from @p SI to its successors. Hence, @p ConditionSets will
/// have as many elements as @p SI has successors.
static bool
buildConditionSets(Scop &S, BasicBlock *BB, SwitchInst *SI, Loop *L,
                   __isl_keep isl_set *Domain,
                   DenseMap<BasicBlock *, isl::set> &InvalidDomainMap,
                   SmallVectorImpl<__isl_give isl_set *> &ConditionSets) {

  Value *Condition = getConditionFromTerminator(SI);
  assert(Condition && "No condition for switch");

  ScalarEvolution &SE = *S.getSE();
  isl_pw_aff *LHS, *RHS;
  LHS = getPwAff(S, BB, InvalidDomainMap, SE.getSCEVAtScope(Condition, L));

  unsigned NumSuccessors = SI->getNumSuccessors();
  ConditionSets.resize(NumSuccessors);
  for (auto &Case : SI->cases()) {
    unsigned Idx = Case.getSuccessorIndex();
    ConstantInt *CaseValue = Case.getCaseValue();

    RHS = getPwAff(S, BB, InvalidDomainMap, SE.getSCEV(CaseValue));
    isl_set *CaseConditionSet =
        buildConditionSet(ICmpInst::ICMP_EQ, isl_pw_aff_copy(LHS), RHS, Domain);
    ConditionSets[Idx] = isl_set_coalesce(
        isl_set_intersect(CaseConditionSet, isl_set_copy(Domain)));
  }

  assert(ConditionSets[0] == nullptr && "Default condition set was set");
  isl_set *ConditionSetUnion = isl_set_copy(ConditionSets[1]);
  for (unsigned u = 2; u < NumSuccessors; u++)
    ConditionSetUnion =
        isl_set_union(ConditionSetUnion, isl_set_copy(ConditionSets[u]));
  ConditionSets[0] = setDimensionIds(
      Domain, isl_set_subtract(isl_set_copy(Domain), ConditionSetUnion));

  isl_pw_aff_free(LHS);

  return true;
}

/// Build condition sets for unsigned ICmpInst(s).
/// Special handling is required for unsigned operands to ensure that if
/// MSB (aka the Sign bit) is set for an operands in an unsigned ICmpInst
/// it should wrap around.
///
/// @param IsStrictUpperBound holds information on the predicate relation
/// between TestVal and UpperBound, i.e,
/// TestVal < UpperBound  OR  TestVal <= UpperBound
static __isl_give isl_set *
buildUnsignedConditionSets(Scop &S, BasicBlock *BB, Value *Condition,
                           __isl_keep isl_set *Domain, const SCEV *SCEV_TestVal,
                           const SCEV *SCEV_UpperBound,
                           DenseMap<BasicBlock *, isl::set> &InvalidDomainMap,
                           bool IsStrictUpperBound) {

  // Do not take NonNeg assumption on TestVal
  // as it might have MSB (Sign bit) set.
  isl_pw_aff *TestVal = getPwAff(S, BB, InvalidDomainMap, SCEV_TestVal, false);
  // Take NonNeg assumption on UpperBound.
  isl_pw_aff *UpperBound =
      getPwAff(S, BB, InvalidDomainMap, SCEV_UpperBound, true);

  // 0 <= TestVal
  isl_set *First =
      isl_pw_aff_le_set(isl_pw_aff_zero_on_domain(isl_local_space_from_space(
                            isl_pw_aff_get_domain_space(TestVal))),
                        isl_pw_aff_copy(TestVal));

  isl_set *Second;
  if (IsStrictUpperBound)
    // TestVal < UpperBound
    Second = isl_pw_aff_lt_set(TestVal, UpperBound);
  else
    // TestVal <= UpperBound
    Second = isl_pw_aff_le_set(TestVal, UpperBound);

  isl_set *ConsequenceCondSet = isl_set_intersect(First, Second);
  ConsequenceCondSet = setDimensionIds(Domain, ConsequenceCondSet);
  return ConsequenceCondSet;
}

/// Build the conditions sets for the branch condition @p Condition in
/// the @p Domain.
///
/// This will fill @p ConditionSets with the conditions under which control
/// will be moved from @p TI to its successors. Hence, @p ConditionSets will
/// have as many elements as @p TI has successors. If @p TI is nullptr the
/// context under which @p Condition is true/false will be returned as the
/// new elements of @p ConditionSets.
static bool
buildConditionSets(Scop &S, BasicBlock *BB, Value *Condition,
                   TerminatorInst *TI, Loop *L, __isl_keep isl_set *Domain,
                   DenseMap<BasicBlock *, isl::set> &InvalidDomainMap,
                   SmallVectorImpl<__isl_give isl_set *> &ConditionSets) {

  isl_set *ConsequenceCondSet = nullptr;
  if (auto *CCond = dyn_cast<ConstantInt>(Condition)) {
    if (CCond->isZero())
      ConsequenceCondSet = isl_set_empty(isl_set_get_space(Domain));
    else
      ConsequenceCondSet = isl_set_universe(isl_set_get_space(Domain));
  } else if (BinaryOperator *BinOp = dyn_cast<BinaryOperator>(Condition)) {
    auto Opcode = BinOp->getOpcode();
    assert(Opcode == Instruction::And || Opcode == Instruction::Or);

    bool Valid = buildConditionSets(S, BB, BinOp->getOperand(0), TI, L, Domain,
                                    InvalidDomainMap, ConditionSets) &&
                 buildConditionSets(S, BB, BinOp->getOperand(1), TI, L, Domain,
                                    InvalidDomainMap, ConditionSets);
    if (!Valid) {
      while (!ConditionSets.empty())
        isl_set_free(ConditionSets.pop_back_val());
      return false;
    }

    isl_set_free(ConditionSets.pop_back_val());
    isl_set *ConsCondPart0 = ConditionSets.pop_back_val();
    isl_set_free(ConditionSets.pop_back_val());
    isl_set *ConsCondPart1 = ConditionSets.pop_back_val();

    if (Opcode == Instruction::And)
      ConsequenceCondSet = isl_set_intersect(ConsCondPart0, ConsCondPart1);
    else
      ConsequenceCondSet = isl_set_union(ConsCondPart0, ConsCondPart1);
  } else {
    auto *ICond = dyn_cast<ICmpInst>(Condition);
    assert(ICond &&
           "Condition of exiting branch was neither constant nor ICmp!");

    ScalarEvolution &SE = *S.getSE();
    isl_pw_aff *LHS, *RHS;
    // For unsigned comparisons we assumed the signed bit of neither operand
    // to be set. The comparison is equal to a signed comparison under this
    // assumption.
    bool NonNeg = ICond->isUnsigned();
    const SCEV *LeftOperand = SE.getSCEVAtScope(ICond->getOperand(0), L),
               *RightOperand = SE.getSCEVAtScope(ICond->getOperand(1), L);

    switch (ICond->getPredicate()) {
    case ICmpInst::ICMP_ULT:
      ConsequenceCondSet =
          buildUnsignedConditionSets(S, BB, Condition, Domain, LeftOperand,
                                     RightOperand, InvalidDomainMap, true);
      break;
    case ICmpInst::ICMP_ULE:
      ConsequenceCondSet =
          buildUnsignedConditionSets(S, BB, Condition, Domain, LeftOperand,
                                     RightOperand, InvalidDomainMap, false);
      break;
    case ICmpInst::ICMP_UGT:
      ConsequenceCondSet =
          buildUnsignedConditionSets(S, BB, Condition, Domain, RightOperand,
                                     LeftOperand, InvalidDomainMap, true);
      break;
    case ICmpInst::ICMP_UGE:
      ConsequenceCondSet =
          buildUnsignedConditionSets(S, BB, Condition, Domain, RightOperand,
                                     LeftOperand, InvalidDomainMap, false);
      break;
    default:
      LHS = getPwAff(S, BB, InvalidDomainMap, LeftOperand, NonNeg);
      RHS = getPwAff(S, BB, InvalidDomainMap, RightOperand, NonNeg);
      ConsequenceCondSet =
          buildConditionSet(ICond->getPredicate(), LHS, RHS, Domain);
      break;
    }
  }

  // If no terminator was given we are only looking for parameter constraints
  // under which @p Condition is true/false.
  if (!TI)
    ConsequenceCondSet = isl_set_params(ConsequenceCondSet);
  assert(ConsequenceCondSet);
  ConsequenceCondSet = isl_set_coalesce(
      isl_set_intersect(ConsequenceCondSet, isl_set_copy(Domain)));

  isl_set *AlternativeCondSet = nullptr;
  bool TooComplex =
      isl_set_n_basic_set(ConsequenceCondSet) >= MaxDisjunctsInDomain;

  if (!TooComplex) {
    AlternativeCondSet = isl_set_subtract(isl_set_copy(Domain),
                                          isl_set_copy(ConsequenceCondSet));
    TooComplex =
        isl_set_n_basic_set(AlternativeCondSet) >= MaxDisjunctsInDomain;
  }

  if (TooComplex) {
    S.invalidate(COMPLEXITY, TI ? TI->getDebugLoc() : DebugLoc(),
                 TI ? TI->getParent() : nullptr /* BasicBlock */);
    isl_set_free(AlternativeCondSet);
    isl_set_free(ConsequenceCondSet);
    return false;
  }

  ConditionSets.push_back(ConsequenceCondSet);
  ConditionSets.push_back(isl_set_coalesce(AlternativeCondSet));

  return true;
}

/// Build the conditions sets for the terminator @p TI in the @p Domain.
///
/// This will fill @p ConditionSets with the conditions under which control
/// will be moved from @p TI to its successors. Hence, @p ConditionSets will
/// have as many elements as @p TI has successors.
static bool
buildConditionSets(Scop &S, BasicBlock *BB, TerminatorInst *TI, Loop *L,
                   __isl_keep isl_set *Domain,
                   DenseMap<BasicBlock *, isl::set> &InvalidDomainMap,
                   SmallVectorImpl<__isl_give isl_set *> &ConditionSets) {

  if (SwitchInst *SI = dyn_cast<SwitchInst>(TI))
    return buildConditionSets(S, BB, SI, L, Domain, InvalidDomainMap,
                              ConditionSets);

  assert(isa<BranchInst>(TI) && "Terminator was neither branch nor switch.");

  if (TI->getNumSuccessors() == 1) {
    ConditionSets.push_back(isl_set_copy(Domain));
    return true;
  }

  Value *Condition = getConditionFromTerminator(TI);
  assert(Condition && "No condition for Terminator");

  return buildConditionSets(S, BB, Condition, TI, L, Domain, InvalidDomainMap,
                            ConditionSets);
}

void ScopStmt::buildDomain() {
  isl_id *Id = isl_id_alloc(getIslCtx(), getBaseName(), this);

  Domain = getParent()->getDomainConditions(this);
  Domain = isl_set_set_tuple_id(Domain, Id);
}

void ScopStmt::collectSurroundingLoops() {
  for (unsigned u = 0, e = isl_set_n_dim(Domain); u < e; u++) {
    isl_id *DimId = isl_set_get_dim_id(Domain, isl_dim_set, u);
    NestLoops.push_back(static_cast<Loop *>(isl_id_get_user(DimId)));
    isl_id_free(DimId);
  }
}

ScopStmt::ScopStmt(Scop &parent, Region &R, Loop *SurroundingLoop)
    : Parent(parent), InvalidDomain(nullptr), Domain(nullptr), BB(nullptr),
      R(&R), Build(nullptr), SurroundingLoop(SurroundingLoop) {

  BaseName = getIslCompatibleName(
      "Stmt", R.getNameStr(), parent.getNextStmtIdx(), "", UseInstructionNames);
}

ScopStmt::ScopStmt(Scop &parent, BasicBlock &bb, Loop *SurroundingLoop,
                   std::vector<Instruction *> Instructions)
    : Parent(parent), InvalidDomain(nullptr), Domain(nullptr), BB(&bb),
      R(nullptr), Build(nullptr), SurroundingLoop(SurroundingLoop),
      Instructions(Instructions) {

  BaseName = getIslCompatibleName("Stmt", &bb, parent.getNextStmtIdx(), "",
                                  UseInstructionNames);

  InstructionSet.reserve(Instructions.size());
  InstructionSet.insert(Instructions.begin(), Instructions.end());
}

ScopStmt::ScopStmt(Scop &parent, __isl_take isl_map *SourceRel,
                   __isl_take isl_map *TargetRel, __isl_take isl_set *NewDomain)
    : Parent(parent), InvalidDomain(nullptr), Domain(NewDomain), BB(nullptr),
      R(nullptr), Build(nullptr) {
  BaseName = getIslCompatibleName("CopyStmt_", "",
                                  std::to_string(parent.getCopyStmtsNum()));
  auto *Id = isl_id_alloc(getIslCtx(), getBaseName(), this);
  Domain = isl_set_set_tuple_id(Domain, isl_id_copy(Id));
  TargetRel = isl_map_set_tuple_id(TargetRel, isl_dim_in, Id);
  auto *Access = new MemoryAccess(this, MemoryAccess::AccessType::MUST_WRITE,
                                  isl::manage(TargetRel));
  parent.addAccessFunction(Access);
  addAccess(Access);
  SourceRel = isl_map_set_tuple_id(SourceRel, isl_dim_in, isl_id_copy(Id));
  Access = new MemoryAccess(this, MemoryAccess::AccessType::READ,
                            isl::manage(SourceRel));
  parent.addAccessFunction(Access);
  addAccess(Access);
}

void ScopStmt::init(LoopInfo &LI) {
  assert(!Domain && "init must be called only once");

  buildDomain();
  collectSurroundingLoops();
  buildAccessRelations();

  if (DetectReductions)
    checkForReductions();
}

/// Collect loads which might form a reduction chain with @p StoreMA.
///
/// Check if the stored value for @p StoreMA is a binary operator with one or
/// two loads as operands. If the binary operand is commutative & associative,
/// used only once (by @p StoreMA) and its load operands are also used only
/// once, we have found a possible reduction chain. It starts at an operand
/// load and includes the binary operator and @p StoreMA.
///
/// Note: We allow only one use to ensure the load and binary operator cannot
///       escape this block or into any other store except @p StoreMA.
void ScopStmt::collectCandiateReductionLoads(
    MemoryAccess *StoreMA, SmallVectorImpl<MemoryAccess *> &Loads) {
  auto *Store = dyn_cast<StoreInst>(StoreMA->getAccessInstruction());
  if (!Store)
    return;

  // Skip if there is not one binary operator between the load and the store
  auto *BinOp = dyn_cast<BinaryOperator>(Store->getValueOperand());
  if (!BinOp)
    return;

  // Skip if the binary operators has multiple uses
  if (BinOp->getNumUses() != 1)
    return;

  // Skip if the opcode of the binary operator is not commutative/associative
  if (!BinOp->isCommutative() || !BinOp->isAssociative())
    return;

  // Skip if the binary operator is outside the current SCoP
  if (BinOp->getParent() != Store->getParent())
    return;

  // Skip if it is a multiplicative reduction and we disabled them
  if (DisableMultiplicativeReductions &&
      (BinOp->getOpcode() == Instruction::Mul ||
       BinOp->getOpcode() == Instruction::FMul))
    return;

  // Check the binary operator operands for a candidate load
  auto *PossibleLoad0 = dyn_cast<LoadInst>(BinOp->getOperand(0));
  auto *PossibleLoad1 = dyn_cast<LoadInst>(BinOp->getOperand(1));
  if (!PossibleLoad0 && !PossibleLoad1)
    return;

  // A load is only a candidate if it cannot escape (thus has only this use)
  if (PossibleLoad0 && PossibleLoad0->getNumUses() == 1)
    if (PossibleLoad0->getParent() == Store->getParent())
      Loads.push_back(&getArrayAccessFor(PossibleLoad0));
  if (PossibleLoad1 && PossibleLoad1->getNumUses() == 1)
    if (PossibleLoad1->getParent() == Store->getParent())
      Loads.push_back(&getArrayAccessFor(PossibleLoad1));
}

/// Check for reductions in this ScopStmt.
///
/// Iterate over all store memory accesses and check for valid binary reduction
/// like chains. For all candidates we check if they have the same base address
/// and there are no other accesses which overlap with them. The base address
/// check rules out impossible reductions candidates early. The overlap check,
/// together with the "only one user" check in collectCandiateReductionLoads,
/// guarantees that none of the intermediate results will escape during
/// execution of the loop nest. We basically check here that no other memory
/// access can access the same memory as the potential reduction.
void ScopStmt::checkForReductions() {
  SmallVector<MemoryAccess *, 2> Loads;
  SmallVector<std::pair<MemoryAccess *, MemoryAccess *>, 4> Candidates;

  // First collect candidate load-store reduction chains by iterating over all
  // stores and collecting possible reduction loads.
  for (MemoryAccess *StoreMA : MemAccs) {
    if (StoreMA->isRead())
      continue;

    Loads.clear();
    collectCandiateReductionLoads(StoreMA, Loads);
    for (MemoryAccess *LoadMA : Loads)
      Candidates.push_back(std::make_pair(LoadMA, StoreMA));
  }

  // Then check each possible candidate pair.
  for (const auto &CandidatePair : Candidates) {
    bool Valid = true;
    isl_map *LoadAccs = CandidatePair.first->getAccessRelation().release();
    isl_map *StoreAccs = CandidatePair.second->getAccessRelation().release();

    // Skip those with obviously unequal base addresses.
    if (!isl_map_has_equal_space(LoadAccs, StoreAccs)) {
      isl_map_free(LoadAccs);
      isl_map_free(StoreAccs);
      continue;
    }

    // And check if the remaining for overlap with other memory accesses.
    isl_map *AllAccsRel = isl_map_union(LoadAccs, StoreAccs);
    AllAccsRel = isl_map_intersect_domain(AllAccsRel, getDomain());
    isl_set *AllAccs = isl_map_range(AllAccsRel);

    for (MemoryAccess *MA : MemAccs) {
      if (MA == CandidatePair.first || MA == CandidatePair.second)
        continue;

      isl_map *AccRel = isl_map_intersect_domain(
          MA->getAccessRelation().release(), getDomain());
      isl_set *Accs = isl_map_range(AccRel);

      if (isl_set_has_equal_space(AllAccs, Accs)) {
        isl_set *OverlapAccs = isl_set_intersect(Accs, isl_set_copy(AllAccs));
        Valid = Valid && isl_set_is_empty(OverlapAccs);
        isl_set_free(OverlapAccs);
      } else {
        isl_set_free(Accs);
      }
    }

    isl_set_free(AllAccs);
    if (!Valid)
      continue;

    const LoadInst *Load =
        dyn_cast<const LoadInst>(CandidatePair.first->getAccessInstruction());
    MemoryAccess::ReductionType RT =
        getReductionType(dyn_cast<BinaryOperator>(Load->user_back()), Load);

    // If no overlapping access was found we mark the load and store as
    // reduction like.
    CandidatePair.first->markAsReductionLike(RT);
    CandidatePair.second->markAsReductionLike(RT);
  }
}

std::string ScopStmt::getDomainStr() const { return stringFromIslObj(Domain); }

std::string ScopStmt::getScheduleStr() const {
  auto *S = getSchedule();
  if (!S)
    return "";
  auto Str = stringFromIslObj(S);
  isl_map_free(S);
  return Str;
}

void ScopStmt::setInvalidDomain(__isl_take isl_set *ID) {
  isl_set_free(InvalidDomain);
  InvalidDomain = ID;
}

BasicBlock *ScopStmt::getEntryBlock() const {
  if (isBlockStmt())
    return getBasicBlock();
  return getRegion()->getEntry();
}

unsigned ScopStmt::getNumIterators() const { return NestLoops.size(); }

const char *ScopStmt::getBaseName() const { return BaseName.c_str(); }

Loop *ScopStmt::getLoopForDimension(unsigned Dimension) const {
  return NestLoops[Dimension];
}

isl_ctx *ScopStmt::getIslCtx() const { return Parent.getIslCtx(); }

__isl_give isl_set *ScopStmt::getDomain() const { return isl_set_copy(Domain); }

__isl_give isl_space *ScopStmt::getDomainSpace() const {
  return isl_set_get_space(Domain);
}

__isl_give isl_id *ScopStmt::getDomainId() const {
  return isl_set_get_tuple_id(Domain);
}

ScopStmt::~ScopStmt() {
  isl_set_free(Domain);
  isl_set_free(InvalidDomain);
}

void ScopStmt::printInstructions(raw_ostream &OS) const {
  OS << "Instructions {\n";

  for (Instruction *Inst : Instructions)
    OS.indent(16) << *Inst << "\n";

  OS.indent(12) << "}\n";
}

void ScopStmt::print(raw_ostream &OS, bool PrintInstructions,
                     bool Reproducible) const {
  OS.indent(8) << getBaseName() << "\n";
  OS.indent(12) << "Domain :=\n";

  if (Domain) {
    OS.indent(16) << getDomainStr() << ";\n";
  } else
    OS.indent(16) << "n/a\n";

  OS.indent(12) << "Schedule :=\n";

  if (Domain) {
    OS.indent(16) << getScheduleStr() << ";\n";
  } else
    OS.indent(16) << "n/a\n";

  for (MemoryAccess *Access : MemAccs)
    Access->print(OS);

  if (PrintInstructions || !Reproducible)
    printInstructions(OS.indent(12));
}

#if !defined(NDEBUG) || defined(LLVM_ENABLE_DUMP)
LLVM_DUMP_METHOD void ScopStmt::dump() const { print(dbgs(), true, false); }
#endif

void ScopStmt::removeAccessData(MemoryAccess *MA) {
  if (MA->isRead() && MA->isOriginalValueKind()) {
    bool Found = ValueReads.erase(MA->getAccessValue());
    (void)Found;
    assert(Found && "Expected access data not found");
  }
  if (MA->isWrite() && MA->isOriginalValueKind()) {
    bool Found = ValueWrites.erase(cast<Instruction>(MA->getAccessValue()));
    (void)Found;
    assert(Found && "Expected access data not found");
  }
  if (MA->isWrite() && MA->isOriginalAnyPHIKind()) {
    bool Found = PHIWrites.erase(cast<PHINode>(MA->getAccessInstruction()));
    (void)Found;
    assert(Found && "Expected access data not found");
  }
  if (MA->isRead() && MA->isOriginalAnyPHIKind()) {
    bool Found = PHIReads.erase(cast<PHINode>(MA->getAccessInstruction()));
    (void)Found;
    assert(Found && "Expected access data not found");
  }
}

void ScopStmt::removeMemoryAccess(MemoryAccess *MA) {
  // Remove the memory accesses from this statement together with all scalar
  // accesses that were caused by it. MemoryKind::Value READs have no access
  // instruction, hence would not be removed by this function. However, it is
  // only used for invariant LoadInst accesses, its arguments are always affine,
  // hence synthesizable, and therefore there are no MemoryKind::Value READ
  // accesses to be removed.
  auto Predicate = [&](MemoryAccess *Acc) {
    return Acc->getAccessInstruction() == MA->getAccessInstruction();
  };
  for (auto *MA : MemAccs) {
    if (Predicate(MA)) {
      removeAccessData(MA);
      Parent.removeAccessData(MA);
    }
  }
  MemAccs.erase(std::remove_if(MemAccs.begin(), MemAccs.end(), Predicate),
                MemAccs.end());
  InstructionToAccess.erase(MA->getAccessInstruction());
}

void ScopStmt::removeSingleMemoryAccess(MemoryAccess *MA) {
  auto MAIt = std::find(MemAccs.begin(), MemAccs.end(), MA);
  assert(MAIt != MemAccs.end());
  MemAccs.erase(MAIt);

  removeAccessData(MA);
  Parent.removeAccessData(MA);

  auto It = InstructionToAccess.find(MA->getAccessInstruction());
  if (It != InstructionToAccess.end()) {
    It->second.remove(MA);
    if (It->second.empty())
      InstructionToAccess.erase(MA->getAccessInstruction());
  }
}

MemoryAccess *ScopStmt::ensureValueRead(Value *V) {
  MemoryAccess *Access = lookupInputAccessOf(V);
  if (Access)
    return Access;

  ScopArrayInfo *SAI =
      Parent.getOrCreateScopArrayInfo(V, V->getType(), {}, MemoryKind::Value);
  Access = new MemoryAccess(this, nullptr, MemoryAccess::READ, V, V->getType(),
                            true, {}, {}, V, MemoryKind::Value, true);
  Parent.addAccessFunction(Access);
  Access->buildAccessRelation(SAI);
  addAccess(Access);
  Parent.addAccessData(Access);
  return Access;
}

raw_ostream &polly::operator<<(raw_ostream &O, const ScopStmt &S) {
  S.print(O, PollyPrintInstructions);
  return O;
}

//===----------------------------------------------------------------------===//
/// Scop class implement

void Scop::setContext(__isl_take isl_set *NewContext) {
  NewContext = isl_set_align_params(NewContext, isl_set_get_space(Context));
  isl_set_free(Context);
  Context = NewContext;
}

namespace {
/// Remap parameter values but keep AddRecs valid wrt. invariant loads.
struct SCEVSensitiveParameterRewriter
    : public SCEVRewriteVisitor<SCEVSensitiveParameterRewriter> {
  ValueToValueMap &VMap;

public:
  SCEVSensitiveParameterRewriter(ValueToValueMap &VMap, ScalarEvolution &SE)
      : SCEVRewriteVisitor(SE), VMap(VMap) {}

  static const SCEV *rewrite(const SCEV *E, ScalarEvolution &SE,
                             ValueToValueMap &VMap) {
    SCEVSensitiveParameterRewriter SSPR(VMap, SE);
    return SSPR.visit(E);
  }

  const SCEV *visitAddRecExpr(const SCEVAddRecExpr *E) {
    auto *Start = visit(E->getStart());
    auto *AddRec = SE.getAddRecExpr(SE.getConstant(E->getType(), 0),
                                    visit(E->getStepRecurrence(SE)),
                                    E->getLoop(), SCEV::FlagAnyWrap);
    return SE.getAddExpr(Start, AddRec);
  }

  const SCEV *visitUnknown(const SCEVUnknown *E) {
    if (auto *NewValue = VMap.lookup(E->getValue()))
      return SE.getUnknown(NewValue);
    return E;
  }
};

/// Check whether we should remap a SCEV expression.
struct SCEVFindInsideScop : public SCEVTraversal<SCEVFindInsideScop> {
  ValueToValueMap &VMap;
  bool FoundInside = false;
  Scop *S;

public:
  SCEVFindInsideScop(ValueToValueMap &VMap, ScalarEvolution &SE, Scop *S)
      : SCEVTraversal(*this), VMap(VMap), S(S) {}

  static bool hasVariant(const SCEV *E, ScalarEvolution &SE,
                         ValueToValueMap &VMap, Scop *S) {
    SCEVFindInsideScop SFIS(VMap, SE, S);
    SFIS.visitAll(E);
    return SFIS.FoundInside;
  }

  bool follow(const SCEV *E) {
    if (auto *AddRec = dyn_cast<SCEVAddRecExpr>(E)) {
      FoundInside |= S->getRegion().contains(AddRec->getLoop());
    } else if (auto *Unknown = dyn_cast<SCEVUnknown>(E)) {
      if (Instruction *I = dyn_cast<Instruction>(Unknown->getValue()))
        FoundInside |= S->getRegion().contains(I) && !VMap.count(I);
    }
    return !FoundInside;
  }
  bool isDone() { return FoundInside; }
};
} // namespace

const SCEV *Scop::getRepresentingInvariantLoadSCEV(const SCEV *E) {
  // Check whether it makes sense to rewrite the SCEV.  (ScalarEvolution
  // doesn't like addition between an AddRec and an expression that
  // doesn't have a dominance relationship with it.)
  if (SCEVFindInsideScop::hasVariant(E, *SE, InvEquivClassVMap, this))
    return E;

  // Rewrite SCEV.
  return SCEVSensitiveParameterRewriter::rewrite(E, *SE, InvEquivClassVMap);
}

// This table of function names is used to translate parameter names in more
// human-readable names. This makes it easier to interpret Polly analysis
// results.
StringMap<std::string> KnownNames = {
    {"_Z13get_global_idj", "global_id"},
    {"_Z12get_local_idj", "local_id"},
    {"_Z15get_global_sizej", "global_size"},
    {"_Z14get_local_sizej", "local_size"},
    {"_Z12get_work_dimv", "work_dim"},
    {"_Z17get_global_offsetj", "global_offset"},
    {"_Z12get_group_idj", "group_id"},
    {"_Z14get_num_groupsj", "num_groups"},
};

static std::string getCallParamName(CallInst *Call) {
  std::string Result;
  raw_string_ostream OS(Result);
  std::string Name = Call->getCalledFunction()->getName();

  auto Iterator = KnownNames.find(Name);
  if (Iterator != KnownNames.end())
    Name = "__" + Iterator->getValue();
  OS << Name;
  for (auto &Operand : Call->arg_operands()) {
    ConstantInt *Op = cast<ConstantInt>(&Operand);
    OS << "_" << Op->getValue();
  }
  OS.flush();
  return Result;
}

void Scop::createParameterId(const SCEV *Parameter) {
  assert(Parameters.count(Parameter));
  assert(!ParameterIds.count(Parameter));

  std::string ParameterName = "p_" + std::to_string(getNumParams() - 1);

  if (const SCEVUnknown *ValueParameter = dyn_cast<SCEVUnknown>(Parameter)) {
    Value *Val = ValueParameter->getValue();
    CallInst *Call = dyn_cast<CallInst>(Val);

    if (Call && isConstCall(Call)) {
      ParameterName = getCallParamName(Call);
    } else if (UseInstructionNames) {
      // If this parameter references a specific Value and this value has a name
      // we use this name as it is likely to be unique and more useful than just
      // a number.
      if (Val->hasName())
        ParameterName = Val->getName();
      else if (LoadInst *LI = dyn_cast<LoadInst>(Val)) {
        auto *LoadOrigin = LI->getPointerOperand()->stripInBoundsOffsets();
        if (LoadOrigin->hasName()) {
          ParameterName += "_loaded_from_";
          ParameterName +=
              LI->getPointerOperand()->stripInBoundsOffsets()->getName();
        }
      }
    }

    ParameterName = getIslCompatibleName("", ParameterName, "");
  }

  auto *Id = isl_id_alloc(getIslCtx(), ParameterName.c_str(),
                          const_cast<void *>((const void *)Parameter));
  ParameterIds[Parameter] = Id;
}

void Scop::addParams(const ParameterSetTy &NewParameters) {
  for (const SCEV *Parameter : NewParameters) {
    // Normalize the SCEV to get the representing element for an invariant load.
    Parameter = extractConstantFactor(Parameter, *SE).second;
    Parameter = getRepresentingInvariantLoadSCEV(Parameter);

    if (Parameters.insert(Parameter))
      createParameterId(Parameter);
  }
}

__isl_give isl_id *Scop::getIdForParam(const SCEV *Parameter) {
  // Normalize the SCEV to get the representing element for an invariant load.
  Parameter = getRepresentingInvariantLoadSCEV(Parameter);
  return isl_id_copy(ParameterIds.lookup(Parameter));
}

__isl_give isl_set *
Scop::addNonEmptyDomainConstraints(__isl_take isl_set *C) const {
  isl_set *DomainContext = isl_union_set_params(getDomains());
  return isl_set_intersect_params(C, DomainContext);
}

bool Scop::isDominatedBy(const DominatorTree &DT, BasicBlock *BB) const {
  return DT.dominates(BB, getEntry());
}

void Scop::addUserAssumptions(
    AssumptionCache &AC, DominatorTree &DT, LoopInfo &LI,
    DenseMap<BasicBlock *, isl::set> &InvalidDomainMap) {
  for (auto &Assumption : AC.assumptions()) {
    auto *CI = dyn_cast_or_null<CallInst>(Assumption);
    if (!CI || CI->getNumArgOperands() != 1)
      continue;

    bool InScop = contains(CI);
    if (!InScop && !isDominatedBy(DT, CI->getParent()))
      continue;

    auto *L = LI.getLoopFor(CI->getParent());
    auto *Val = CI->getArgOperand(0);
    ParameterSetTy DetectedParams;
    if (!isAffineConstraint(Val, &R, L, *SE, DetectedParams)) {
      ORE.emit(
          OptimizationRemarkAnalysis(DEBUG_TYPE, "IgnoreUserAssumption", CI)
          << "Non-affine user assumption ignored.");
      continue;
    }

    // Collect all newly introduced parameters.
    ParameterSetTy NewParams;
    for (auto *Param : DetectedParams) {
      Param = extractConstantFactor(Param, *SE).second;
      Param = getRepresentingInvariantLoadSCEV(Param);
      if (Parameters.count(Param))
        continue;
      NewParams.insert(Param);
    }

    SmallVector<isl_set *, 2> ConditionSets;
    auto *TI = InScop ? CI->getParent()->getTerminator() : nullptr;
    auto &Stmt = InScop ? *getStmtFor(CI->getParent()) : *Stmts.begin();
    auto *Dom = InScop ? getDomainConditions(&Stmt) : isl_set_copy(Context);
    bool Valid = buildConditionSets(*this, Stmt.getEntryBlock(), Val, TI, L,
                                    Dom, InvalidDomainMap, ConditionSets);
    isl_set_free(Dom);

    if (!Valid)
      continue;

    isl_set *AssumptionCtx = nullptr;
    if (InScop) {
      AssumptionCtx = isl_set_complement(isl_set_params(ConditionSets[1]));
      isl_set_free(ConditionSets[0]);
    } else {
      AssumptionCtx = isl_set_complement(ConditionSets[1]);
      AssumptionCtx = isl_set_intersect(AssumptionCtx, ConditionSets[0]);
    }

    // Project out newly introduced parameters as they are not otherwise useful.
    if (!NewParams.empty()) {
      for (unsigned u = 0; u < isl_set_n_param(AssumptionCtx); u++) {
        auto *Id = isl_set_get_dim_id(AssumptionCtx, isl_dim_param, u);
        auto *Param = static_cast<const SCEV *>(isl_id_get_user(Id));
        isl_id_free(Id);

        if (!NewParams.count(Param))
          continue;

        AssumptionCtx =
            isl_set_project_out(AssumptionCtx, isl_dim_param, u--, 1);
      }
    }
    ORE.emit(OptimizationRemarkAnalysis(DEBUG_TYPE, "UserAssumption", CI)
             << "Use user assumption: " << stringFromIslObj(AssumptionCtx));
    Context = isl_set_intersect(Context, AssumptionCtx);
  }
}

void Scop::addUserContext() {
  if (UserContextStr.empty())
    return;

  isl_set *UserContext =
      isl_set_read_from_str(getIslCtx(), UserContextStr.c_str());
  isl_space *Space = getParamSpace();
  if (isl_space_dim(Space, isl_dim_param) !=
      isl_set_dim(UserContext, isl_dim_param)) {
    auto SpaceStr = isl_space_to_str(Space);
    errs() << "Error: the context provided in -polly-context has not the same "
           << "number of dimensions than the computed context. Due to this "
           << "mismatch, the -polly-context option is ignored. Please provide "
           << "the context in the parameter space: " << SpaceStr << ".\n";
    free(SpaceStr);
    isl_set_free(UserContext);
    isl_space_free(Space);
    return;
  }

  for (unsigned i = 0; i < isl_space_dim(Space, isl_dim_param); i++) {
    auto *NameContext = isl_set_get_dim_name(Context, isl_dim_param, i);
    auto *NameUserContext = isl_set_get_dim_name(UserContext, isl_dim_param, i);

    if (strcmp(NameContext, NameUserContext) != 0) {
      auto SpaceStr = isl_space_to_str(Space);
      errs() << "Error: the name of dimension " << i
             << " provided in -polly-context "
             << "is '" << NameUserContext << "', but the name in the computed "
             << "context is '" << NameContext
             << "'. Due to this name mismatch, "
             << "the -polly-context option is ignored. Please provide "
             << "the context in the parameter space: " << SpaceStr << ".\n";
      free(SpaceStr);
      isl_set_free(UserContext);
      isl_space_free(Space);
      return;
    }

    UserContext =
        isl_set_set_dim_id(UserContext, isl_dim_param, i,
                           isl_space_get_dim_id(Space, isl_dim_param, i));
  }

  Context = isl_set_intersect(Context, UserContext);
  isl_space_free(Space);
}

void Scop::buildInvariantEquivalenceClasses() {
  DenseMap<std::pair<const SCEV *, Type *>, LoadInst *> EquivClasses;

  const InvariantLoadsSetTy &RIL = getRequiredInvariantLoads();
  for (LoadInst *LInst : RIL) {
    const SCEV *PointerSCEV = SE->getSCEV(LInst->getPointerOperand());

    Type *Ty = LInst->getType();
    LoadInst *&ClassRep = EquivClasses[std::make_pair(PointerSCEV, Ty)];
    if (ClassRep) {
      InvEquivClassVMap[LInst] = ClassRep;
      continue;
    }

    ClassRep = LInst;
    InvariantEquivClasses.emplace_back(
        InvariantEquivClassTy{PointerSCEV, MemoryAccessList(), nullptr, Ty});
  }
}

void Scop::buildContext() {
  isl_space *Space = isl_space_params_alloc(getIslCtx(), 0);
  Context = isl_set_universe(isl_space_copy(Space));
  InvalidContext = isl_set_empty(isl_space_copy(Space));
  AssumedContext = isl_set_universe(Space);
}

void Scop::addParameterBounds() {
  unsigned PDim = 0;
  for (auto *Parameter : Parameters) {
    ConstantRange SRange = SE->getSignedRange(Parameter);
    Context =
        addRangeBoundsToSet(give(Context), SRange, PDim++, isl::dim::param)
            .release();
  }
}

// We use the outermost dimension to generate GPU transfers for Fortran arrays
// even when the array bounds are not known statically. To do so, we need the
// outermost dimension information. We add this into the context so that the
// outermost dimension is available during codegen.
// We currently do not care about dimensions other than the outermost
// dimension since it doesn't affect transfers.
static isl_set *addFortranArrayOutermostDimParams(__isl_give isl_set *Context,
                                                  Scop::array_range Arrays) {

  std::vector<isl_id *> OutermostSizeIds;
  for (auto Array : Arrays) {
    // To check if an array is a Fortran array, we check if it has a isl_pw_aff
    // for its outermost dimension. Fortran arrays will have this since the
    // outermost dimension size can be picked up from their runtime description.
    // TODO: actually need to check if it has a FAD, but for now this works.
    if (Array->getNumberOfDimensions() > 0) {
      isl_pw_aff *PwAff = Array->getDimensionSizePw(0).release();
      if (!PwAff)
        continue;

      isl_id *Id = isl_pw_aff_get_dim_id(PwAff, isl_dim_param, 0);
      isl_pw_aff_free(PwAff);
      assert(Id && "Invalid Id for PwAff expression in Fortran array");
      OutermostSizeIds.push_back(Id);
    }
  }

  const int NumTrueParams = isl_set_dim(Context, isl_dim_param);
  Context = isl_set_add_dims(Context, isl_dim_param, OutermostSizeIds.size());

  for (size_t i = 0; i < OutermostSizeIds.size(); i++) {
    Context = isl_set_set_dim_id(Context, isl_dim_param, NumTrueParams + i,
                                 OutermostSizeIds[i]);
    Context =
        isl_set_lower_bound_si(Context, isl_dim_param, NumTrueParams + i, 0);
  }

  return Context;
}

void Scop::realignParams() {
  if (PollyIgnoreParamBounds)
    return;

  // Add all parameters into a common model.
  isl_space *Space = isl_space_params_alloc(getIslCtx(), ParameterIds.size());

  unsigned PDim = 0;
  for (const auto *Parameter : Parameters) {
    isl_id *id = getIdForParam(Parameter);
    Space = isl_space_set_dim_id(Space, isl_dim_param, PDim++, id);
  }

  // Align the parameters of all data structures to the model.
  Context = isl_set_align_params(Context, Space);

  // Add the outermost dimension of the Fortran arrays into the Context.
  // See the description of the function for more information.
  Context = addFortranArrayOutermostDimParams(Context, arrays());

  // As all parameters are known add bounds to them.
  addParameterBounds();

  for (ScopStmt &Stmt : *this)
    Stmt.realignParams();
  // Simplify the schedule according to the context too.
  Schedule = isl_schedule_gist_domain_params(Schedule, getContext());
}

static __isl_give isl_set *
simplifyAssumptionContext(__isl_take isl_set *AssumptionContext,
                          const Scop &S) {
  // If we have modeled all blocks in the SCoP that have side effects we can
  // simplify the context with the constraints that are needed for anything to
  // be executed at all. However, if we have error blocks in the SCoP we already
  // assumed some parameter combinations cannot occur and removed them from the
  // domains, thus we cannot use the remaining domain to simplify the
  // assumptions.
  if (!S.hasErrorBlock()) {
    isl_set *DomainParameters = isl_union_set_params(S.getDomains());
    AssumptionContext =
        isl_set_gist_params(AssumptionContext, DomainParameters);
  }

  AssumptionContext = isl_set_gist_params(AssumptionContext, S.getContext());
  return AssumptionContext;
}

void Scop::simplifyContexts() {
  // The parameter constraints of the iteration domains give us a set of
  // constraints that need to hold for all cases where at least a single
  // statement iteration is executed in the whole scop. We now simplify the
  // assumed context under the assumption that such constraints hold and at
  // least a single statement iteration is executed. For cases where no
  // statement instances are executed, the assumptions we have taken about
  // the executed code do not matter and can be changed.
  //
  // WARNING: This only holds if the assumptions we have taken do not reduce
  //          the set of statement instances that are executed. Otherwise we
  //          may run into a case where the iteration domains suggest that
  //          for a certain set of parameter constraints no code is executed,
  //          but in the original program some computation would have been
  //          performed. In such a case, modifying the run-time conditions and
  //          possibly influencing the run-time check may cause certain scops
  //          to not be executed.
  //
  // Example:
  //
  //   When delinearizing the following code:
  //
  //     for (long i = 0; i < 100; i++)
  //       for (long j = 0; j < m; j++)
  //         A[i+p][j] = 1.0;
  //
  //   we assume that the condition m <= 0 or (m >= 1 and p >= 0) holds as
  //   otherwise we would access out of bound data. Now, knowing that code is
  //   only executed for the case m >= 0, it is sufficient to assume p >= 0.
  AssumedContext = simplifyAssumptionContext(AssumedContext, *this);
  InvalidContext = isl_set_align_params(InvalidContext, getParamSpace());
}

/// Add the minimal/maximal access in @p Set to @p User.
static isl::stat
buildMinMaxAccess(isl::set Set, Scop::MinMaxVectorTy &MinMaxAccesses, Scop &S) {
  isl::pw_multi_aff MinPMA, MaxPMA;
  isl::pw_aff LastDimAff;
  isl::aff OneAff;
  unsigned Pos;
  isl::ctx Ctx = Set.get_ctx();

  Set = Set.remove_divs();

  if (isl_set_n_basic_set(Set.get()) >= MaxDisjunctsInDomain)
    return isl::stat::error;

  // Restrict the number of parameters involved in the access as the lexmin/
  // lexmax computation will take too long if this number is high.
  //
  // Experiments with a simple test case using an i7 4800MQ:
  //
  //  #Parameters involved | Time (in sec)
  //            6          |     0.01
  //            7          |     0.04
  //            8          |     0.12
  //            9          |     0.40
  //           10          |     1.54
  //           11          |     6.78
  //           12          |    30.38
  //
  if (isl_set_n_param(Set.get()) > RunTimeChecksMaxParameters) {
    unsigned InvolvedParams = 0;
    for (unsigned u = 0, e = isl_set_n_param(Set.get()); u < e; u++)
      if (Set.involves_dims(isl::dim::param, u, 1))
        InvolvedParams++;

    if (InvolvedParams > RunTimeChecksMaxParameters)
      return isl::stat::error;
  }

  if (isl_set_n_basic_set(Set.get()) > RunTimeChecksMaxAccessDisjuncts)
    return isl::stat::error;

  MinPMA = Set.lexmin_pw_multi_aff();
  MaxPMA = Set.lexmax_pw_multi_aff();

  if (isl_ctx_last_error(Ctx.get()) == isl_error_quota)
    return isl::stat::error;

  MinPMA = MinPMA.coalesce();
  MaxPMA = MaxPMA.coalesce();

  // Adjust the last dimension of the maximal access by one as we want to
  // enclose the accessed memory region by MinPMA and MaxPMA. The pointer
  // we test during code generation might now point after the end of the
  // allocated array but we will never dereference it anyway.
  assert(MaxPMA.dim(isl::dim::out) && "Assumed at least one output dimension");
  Pos = MaxPMA.dim(isl::dim::out) - 1;
  LastDimAff = MaxPMA.get_pw_aff(Pos);
  OneAff = isl::aff(isl::local_space(LastDimAff.get_domain_space()));
  OneAff = OneAff.add_constant_si(1);
  LastDimAff = LastDimAff.add(OneAff);
  MaxPMA = MaxPMA.set_pw_aff(Pos, LastDimAff);

  MinMaxAccesses.push_back(std::make_pair(MinPMA.copy(), MaxPMA.copy()));

  return isl::stat::ok;
}

static __isl_give isl_set *getAccessDomain(MemoryAccess *MA) {
  isl_set *Domain = MA->getStatement()->getDomain();
  Domain = isl_set_project_out(Domain, isl_dim_set, 0, isl_set_n_dim(Domain));
  return isl_set_reset_tuple_id(Domain);
}

/// Wrapper function to calculate minimal/maximal accesses to each array.
static bool calculateMinMaxAccess(Scop::AliasGroupTy AliasGroup, Scop &S,
                                  Scop::MinMaxVectorTy &MinMaxAccesses) {

  MinMaxAccesses.reserve(AliasGroup.size());

  isl::union_set Domains = give(S.getDomains());
  isl::union_map Accesses = isl::union_map::empty(give(S.getParamSpace()));

  for (MemoryAccess *MA : AliasGroup)
    Accesses = Accesses.add_map(give(MA->getAccessRelation().release()));

  Accesses = Accesses.intersect_domain(Domains);
  isl::union_set Locations = Accesses.range();
  Locations = Locations.coalesce();
  Locations = Locations.detect_equalities();

  auto Lambda = [&MinMaxAccesses, &S](isl::set Set) -> isl::stat {
    return buildMinMaxAccess(Set, MinMaxAccesses, S);
  };
  return Locations.foreach_set(Lambda) == isl::stat::ok;
}

/// Helper to treat non-affine regions and basic blocks the same.
///
///{

/// Return the block that is the representing block for @p RN.
static inline BasicBlock *getRegionNodeBasicBlock(RegionNode *RN) {
  return RN->isSubRegion() ? RN->getNodeAs<Region>()->getEntry()
                           : RN->getNodeAs<BasicBlock>();
}

/// Return the @p idx'th block that is executed after @p RN.
static inline BasicBlock *
getRegionNodeSuccessor(RegionNode *RN, TerminatorInst *TI, unsigned idx) {
  if (RN->isSubRegion()) {
    assert(idx == 0);
    return RN->getNodeAs<Region>()->getExit();
  }
  return TI->getSuccessor(idx);
}

/// Return the smallest loop surrounding @p RN.
static inline Loop *getRegionNodeLoop(RegionNode *RN, LoopInfo &LI) {
  if (!RN->isSubRegion()) {
    BasicBlock *BB = RN->getNodeAs<BasicBlock>();
    Loop *L = LI.getLoopFor(BB);

    // Unreachable statements are not considered to belong to a LLVM loop, as
    // they are not part of an actual loop in the control flow graph.
    // Nevertheless, we handle certain unreachable statements that are common
    // when modeling run-time bounds checks as being part of the loop to be
    // able to model them and to later eliminate the run-time bounds checks.
    //
    // Specifically, for basic blocks that terminate in an unreachable and
    // where the immediate predecessor is part of a loop, we assume these
    // basic blocks belong to the loop the predecessor belongs to. This
    // allows us to model the following code.
    //
    // for (i = 0; i < N; i++) {
    //   if (i > 1024)
    //     abort();            <- this abort might be translated to an
    //                            unreachable
    //
    //   A[i] = ...
    // }
    if (!L && isa<UnreachableInst>(BB->getTerminator()) && BB->getPrevNode())
      L = LI.getLoopFor(BB->getPrevNode());
    return L;
  }

  Region *NonAffineSubRegion = RN->getNodeAs<Region>();
  Loop *L = LI.getLoopFor(NonAffineSubRegion->getEntry());
  while (L && NonAffineSubRegion->contains(L))
    L = L->getParentLoop();
  return L;
}

/// Get the number of blocks in @p L.
///
/// The number of blocks in a loop are the number of basic blocks actually
/// belonging to the loop, as well as all single basic blocks that the loop
/// exits to and which terminate in an unreachable instruction. We do not
/// allow such basic blocks in the exit of a scop, hence they belong to the
/// scop and represent run-time conditions which we want to model and
/// subsequently speculate away.
///
/// @see getRegionNodeLoop for additional details.
unsigned getNumBlocksInLoop(Loop *L) {
  unsigned NumBlocks = L->getNumBlocks();
  SmallVector<llvm::BasicBlock *, 4> ExitBlocks;
  L->getExitBlocks(ExitBlocks);

  for (auto ExitBlock : ExitBlocks) {
    if (isa<UnreachableInst>(ExitBlock->getTerminator()))
      NumBlocks++;
  }
  return NumBlocks;
}

static inline unsigned getNumBlocksInRegionNode(RegionNode *RN) {
  if (!RN->isSubRegion())
    return 1;

  Region *R = RN->getNodeAs<Region>();
  return std::distance(R->block_begin(), R->block_end());
}

static bool containsErrorBlock(RegionNode *RN, const Region &R, LoopInfo &LI,
                               const DominatorTree &DT) {
  if (!RN->isSubRegion())
    return isErrorBlock(*RN->getNodeAs<BasicBlock>(), R, LI, DT);
  for (BasicBlock *BB : RN->getNodeAs<Region>()->blocks())
    if (isErrorBlock(*BB, R, LI, DT))
      return true;
  return false;
}

///}

static inline __isl_give isl_set *addDomainDimId(__isl_take isl_set *Domain,
                                                 unsigned Dim, Loop *L) {
  Domain = isl_set_lower_bound_si(Domain, isl_dim_set, Dim, -1);
  isl_id *DimId =
      isl_id_alloc(isl_set_get_ctx(Domain), nullptr, static_cast<void *>(L));
  return isl_set_set_dim_id(Domain, isl_dim_set, Dim, DimId);
}

__isl_give isl_set *Scop::getDomainConditions(const ScopStmt *Stmt) const {
  return getDomainConditions(Stmt->getEntryBlock());
}

__isl_give isl_set *Scop::getDomainConditions(BasicBlock *BB) const {
  auto DIt = DomainMap.find(BB);
  if (DIt != DomainMap.end())
    return DIt->getSecond().copy();

  auto &RI = *R.getRegionInfo();
  auto *BBR = RI.getRegionFor(BB);
  while (BBR->getEntry() == BB)
    BBR = BBR->getParent();
  return getDomainConditions(BBR->getEntry());
}

bool Scop::buildDomains(Region *R, DominatorTree &DT, LoopInfo &LI,
                        DenseMap<BasicBlock *, isl::set> &InvalidDomainMap) {

  bool IsOnlyNonAffineRegion = isNonAffineSubRegion(R);
  auto *EntryBB = R->getEntry();
  auto *L = IsOnlyNonAffineRegion ? nullptr : LI.getLoopFor(EntryBB);
  int LD = getRelativeLoopDepth(L);
  auto *S = isl_set_universe(isl_space_set_alloc(getIslCtx(), 0, LD + 1));

  while (LD-- >= 0) {
    S = addDomainDimId(S, LD + 1, L);
    L = L->getParentLoop();
  }

  InvalidDomainMap[EntryBB] = isl::manage(isl_set_empty(isl_set_get_space(S)));
  DomainMap[EntryBB] = isl::manage(S);

  if (IsOnlyNonAffineRegion)
    return !containsErrorBlock(R->getNode(), *R, LI, DT);

  if (!buildDomainsWithBranchConstraints(R, DT, LI, InvalidDomainMap))
    return false;

  if (!propagateDomainConstraints(R, DT, LI, InvalidDomainMap))
    return false;

  // Error blocks and blocks dominated by them have been assumed to never be
  // executed. Representing them in the Scop does not add any value. In fact,
  // it is likely to cause issues during construction of the ScopStmts. The
  // contents of error blocks have not been verified to be expressible and
  // will cause problems when building up a ScopStmt for them.
  // Furthermore, basic blocks dominated by error blocks may reference
  // instructions in the error block which, if the error block is not modeled,
  // can themselves not be constructed properly. To this end we will replace
  // the domains of error blocks and those only reachable via error blocks
  // with an empty set. Additionally, we will record for each block under which
  // parameter combination it would be reached via an error block in its
  // InvalidDomain. This information is needed during load hoisting.
  if (!propagateInvalidStmtDomains(R, DT, LI, InvalidDomainMap))
    return false;

  return true;
}

/// Adjust the dimensions of @p Dom that was constructed for @p OldL
///        to be compatible to domains constructed for loop @p NewL.
///
/// This function assumes @p NewL and @p OldL are equal or there is a CFG
/// edge from @p OldL to @p NewL.
static __isl_give isl_set *adjustDomainDimensions(Scop &S,
                                                  __isl_take isl_set *Dom,
                                                  Loop *OldL, Loop *NewL) {

  // If the loops are the same there is nothing to do.
  if (NewL == OldL)
    return Dom;

  int OldDepth = S.getRelativeLoopDepth(OldL);
  int NewDepth = S.getRelativeLoopDepth(NewL);
  // If both loops are non-affine loops there is nothing to do.
  if (OldDepth == -1 && NewDepth == -1)
    return Dom;

  // Distinguish three cases:
  //   1) The depth is the same but the loops are not.
  //      => One loop was left one was entered.
  //   2) The depth increased from OldL to NewL.
  //      => One loop was entered, none was left.
  //   3) The depth decreased from OldL to NewL.
  //      => Loops were left were difference of the depths defines how many.
  if (OldDepth == NewDepth) {
    assert(OldL->getParentLoop() == NewL->getParentLoop());
    Dom = isl_set_project_out(Dom, isl_dim_set, NewDepth, 1);
    Dom = isl_set_add_dims(Dom, isl_dim_set, 1);
    Dom = addDomainDimId(Dom, NewDepth, NewL);
  } else if (OldDepth < NewDepth) {
    assert(OldDepth + 1 == NewDepth);
    auto &R = S.getRegion();
    (void)R;
    assert(NewL->getParentLoop() == OldL ||
           ((!OldL || !R.contains(OldL)) && R.contains(NewL)));
    Dom = isl_set_add_dims(Dom, isl_dim_set, 1);
    Dom = addDomainDimId(Dom, NewDepth, NewL);
  } else {
    assert(OldDepth > NewDepth);
    int Diff = OldDepth - NewDepth;
    int NumDim = isl_set_n_dim(Dom);
    assert(NumDim >= Diff);
    Dom = isl_set_project_out(Dom, isl_dim_set, NumDim - Diff, Diff);
  }

  return Dom;
}

bool Scop::propagateInvalidStmtDomains(
    Region *R, DominatorTree &DT, LoopInfo &LI,
    DenseMap<BasicBlock *, isl::set> &InvalidDomainMap) {

  ReversePostOrderTraversal<Region *> RTraversal(R);
  for (auto *RN : RTraversal) {

    // Recurse for affine subregions but go on for basic blocks and non-affine
    // subregions.
    if (RN->isSubRegion()) {
      Region *SubRegion = RN->getNodeAs<Region>();
      if (!isNonAffineSubRegion(SubRegion)) {
        propagateInvalidStmtDomains(SubRegion, DT, LI, InvalidDomainMap);
        continue;
      }
    }

    bool ContainsErrorBlock = containsErrorBlock(RN, getRegion(), LI, DT);
    BasicBlock *BB = getRegionNodeBasicBlock(RN);
    isl::set &Domain = DomainMap[BB];
    assert(Domain && "Cannot propagate a nullptr");

    isl::set InvalidDomain = InvalidDomainMap[BB];

    bool IsInvalidBlock = ContainsErrorBlock || Domain.is_subset(InvalidDomain);

    if (!IsInvalidBlock) {
      InvalidDomain = InvalidDomain.intersect(Domain);
    } else {
      InvalidDomain = Domain;
      isl::set DomPar = Domain.params();
      recordAssumption(ERRORBLOCK, DomPar.release(),
                       BB->getTerminator()->getDebugLoc(), AS_RESTRICTION);
      Domain = nullptr;
    }

    if (InvalidDomain.is_empty()) {
      InvalidDomainMap[BB] = InvalidDomain;
      continue;
    }

    auto *BBLoop = getRegionNodeLoop(RN, LI);
    auto *TI = BB->getTerminator();
    unsigned NumSuccs = RN->isSubRegion() ? 1 : TI->getNumSuccessors();
    for (unsigned u = 0; u < NumSuccs; u++) {
      auto *SuccBB = getRegionNodeSuccessor(RN, TI, u);

      // Skip successors outside the SCoP.
      if (!contains(SuccBB))
        continue;

      // Skip backedges.
      if (DT.dominates(SuccBB, BB))
        continue;

      Loop *SuccBBLoop = getFirstNonBoxedLoopFor(SuccBB, LI, getBoxedLoops());

      auto *AdjustedInvalidDomain = adjustDomainDimensions(
          *this, InvalidDomain.copy(), BBLoop, SuccBBLoop);

      auto *SuccInvalidDomain = InvalidDomainMap[SuccBB].copy();
      SuccInvalidDomain =
          isl_set_union(SuccInvalidDomain, AdjustedInvalidDomain);
      SuccInvalidDomain = isl_set_coalesce(SuccInvalidDomain);
      unsigned NumConjucts = isl_set_n_basic_set(SuccInvalidDomain);

      InvalidDomainMap[SuccBB] = isl::manage(SuccInvalidDomain);

      // Check if the maximal number of domain disjunctions was reached.
      // In case this happens we will bail.
      if (NumConjucts < MaxDisjunctsInDomain)
        continue;

      InvalidDomainMap.erase(BB);
      invalidate(COMPLEXITY, TI->getDebugLoc(), TI->getParent());
      return false;
    }

    InvalidDomainMap[BB] = InvalidDomain;
  }

  return true;
}

void Scop::propagateDomainConstraintsToRegionExit(
    BasicBlock *BB, Loop *BBLoop,
    SmallPtrSetImpl<BasicBlock *> &FinishedExitBlocks, LoopInfo &LI,
    DenseMap<BasicBlock *, isl::set> &InvalidDomainMap) {

  // Check if the block @p BB is the entry of a region. If so we propagate it's
  // domain to the exit block of the region. Otherwise we are done.
  auto *RI = R.getRegionInfo();
  auto *BBReg = RI ? RI->getRegionFor(BB) : nullptr;
  auto *ExitBB = BBReg ? BBReg->getExit() : nullptr;
  if (!BBReg || BBReg->getEntry() != BB || !contains(ExitBB))
    return;

  // Do not propagate the domain if there is a loop backedge inside the region
  // that would prevent the exit block from being executed.
  auto *L = BBLoop;
  while (L && contains(L)) {
    SmallVector<BasicBlock *, 4> LatchBBs;
    BBLoop->getLoopLatches(LatchBBs);
    for (auto *LatchBB : LatchBBs)
      if (BB != LatchBB && BBReg->contains(LatchBB))
        return;
    L = L->getParentLoop();
  }

  isl::set Domain = DomainMap[BB];
  assert(Domain && "Cannot propagate a nullptr");

  Loop *ExitBBLoop = getFirstNonBoxedLoopFor(ExitBB, LI, getBoxedLoops());

  // Since the dimensions of @p BB and @p ExitBB might be different we have to
  // adjust the domain before we can propagate it.
  isl::set AdjustedDomain = isl::manage(
      adjustDomainDimensions(*this, Domain.copy(), BBLoop, ExitBBLoop));
  isl::set &ExitDomain = DomainMap[ExitBB];

  // If the exit domain is not yet created we set it otherwise we "add" the
  // current domain.
  ExitDomain = ExitDomain ? AdjustedDomain.unite(ExitDomain) : AdjustedDomain;

  // Initialize the invalid domain.
  InvalidDomainMap[ExitBB] = ExitDomain.empty(ExitDomain.get_space());

  FinishedExitBlocks.insert(ExitBB);
}

bool Scop::buildDomainsWithBranchConstraints(
    Region *R, DominatorTree &DT, LoopInfo &LI,
    DenseMap<BasicBlock *, isl::set> &InvalidDomainMap) {

  // To create the domain for each block in R we iterate over all blocks and
  // subregions in R and propagate the conditions under which the current region
  // element is executed. To this end we iterate in reverse post order over R as
  // it ensures that we first visit all predecessors of a region node (either a
  // basic block or a subregion) before we visit the region node itself.
  // Initially, only the domain for the SCoP region entry block is set and from
  // there we propagate the current domain to all successors, however we add the
  // condition that the successor is actually executed next.
  // As we are only interested in non-loop carried constraints here we can
  // simply skip loop back edges.

  SmallPtrSet<BasicBlock *, 8> FinishedExitBlocks;
  ReversePostOrderTraversal<Region *> RTraversal(R);
  for (auto *RN : RTraversal) {

    // Recurse for affine subregions but go on for basic blocks and non-affine
    // subregions.
    if (RN->isSubRegion()) {
      Region *SubRegion = RN->getNodeAs<Region>();
      if (!isNonAffineSubRegion(SubRegion)) {
        if (!buildDomainsWithBranchConstraints(SubRegion, DT, LI,
                                               InvalidDomainMap))
          return false;
        continue;
      }
    }

    if (containsErrorBlock(RN, getRegion(), LI, DT))
      HasErrorBlock = true;

    BasicBlock *BB = getRegionNodeBasicBlock(RN);
    TerminatorInst *TI = BB->getTerminator();

    if (isa<UnreachableInst>(TI))
      continue;

    isl::set Domain = DomainMap.lookup(BB);
    if (!Domain)
      continue;
    MaxLoopDepth = std::max(MaxLoopDepth, isl_set_n_dim(Domain.get()));

    auto *BBLoop = getRegionNodeLoop(RN, LI);
    // Propagate the domain from BB directly to blocks that have a superset
    // domain, at the moment only region exit nodes of regions that start in BB.
    propagateDomainConstraintsToRegionExit(BB, BBLoop, FinishedExitBlocks, LI,
                                           InvalidDomainMap);

    // If all successors of BB have been set a domain through the propagation
    // above we do not need to build condition sets but can just skip this
    // block. However, it is important to note that this is a local property
    // with regards to the region @p R. To this end FinishedExitBlocks is a
    // local variable.
    auto IsFinishedRegionExit = [&FinishedExitBlocks](BasicBlock *SuccBB) {
      return FinishedExitBlocks.count(SuccBB);
    };
    if (std::all_of(succ_begin(BB), succ_end(BB), IsFinishedRegionExit))
      continue;

    // Build the condition sets for the successor nodes of the current region
    // node. If it is a non-affine subregion we will always execute the single
    // exit node, hence the single entry node domain is the condition set. For
    // basic blocks we use the helper function buildConditionSets.
    SmallVector<isl_set *, 8> ConditionSets;
    if (RN->isSubRegion())
      ConditionSets.push_back(Domain.copy());
    else if (!buildConditionSets(*this, BB, TI, BBLoop, Domain.get(),
                                 InvalidDomainMap, ConditionSets))
      return false;

    // Now iterate over the successors and set their initial domain based on
    // their condition set. We skip back edges here and have to be careful when
    // we leave a loop not to keep constraints over a dimension that doesn't
    // exist anymore.
    assert(RN->isSubRegion() || TI->getNumSuccessors() == ConditionSets.size());
    for (unsigned u = 0, e = ConditionSets.size(); u < e; u++) {
      isl::set CondSet = isl::manage(ConditionSets[u]);
      BasicBlock *SuccBB = getRegionNodeSuccessor(RN, TI, u);

      // Skip blocks outside the region.
      if (!contains(SuccBB))
        continue;

      // If we propagate the domain of some block to "SuccBB" we do not have to
      // adjust the domain.
      if (FinishedExitBlocks.count(SuccBB))
        continue;

      // Skip back edges.
      if (DT.dominates(SuccBB, BB))
        continue;

      Loop *SuccBBLoop = getFirstNonBoxedLoopFor(SuccBB, LI, getBoxedLoops());

      CondSet = isl::manage(
          adjustDomainDimensions(*this, CondSet.copy(), BBLoop, SuccBBLoop));

      // Set the domain for the successor or merge it with an existing domain in
      // case there are multiple paths (without loop back edges) to the
      // successor block.
      isl::set &SuccDomain = DomainMap[SuccBB];

      if (SuccDomain) {
        SuccDomain = SuccDomain.unite(CondSet).coalesce();
      } else {
        // Initialize the invalid domain.
        InvalidDomainMap[SuccBB] = CondSet.empty(CondSet.get_space());
        SuccDomain = CondSet;
      }

      SuccDomain = SuccDomain.detect_equalities();

      // Check if the maximal number of domain disjunctions was reached.
      // In case this happens we will clean up and bail.
      if (isl_set_n_basic_set(SuccDomain.get()) < MaxDisjunctsInDomain)
        continue;

      invalidate(COMPLEXITY, DebugLoc());
      while (++u < ConditionSets.size())
        isl_set_free(ConditionSets[u]);
      return false;
    }
  }

  return true;
}

__isl_give isl_set *
Scop::getPredecessorDomainConstraints(BasicBlock *BB,
                                      __isl_keep isl_set *Domain,
                                      DominatorTree &DT, LoopInfo &LI) {
  // If @p BB is the ScopEntry we are done
  if (R.getEntry() == BB)
    return isl_set_universe(isl_set_get_space(Domain));

  // The region info of this function.
  auto &RI = *R.getRegionInfo();

  Loop *BBLoop = getFirstNonBoxedLoopFor(BB, LI, getBoxedLoops());

  // A domain to collect all predecessor domains, thus all conditions under
  // which the block is executed. To this end we start with the empty domain.
  isl_set *PredDom = isl_set_empty(isl_set_get_space(Domain));

  // Set of regions of which the entry block domain has been propagated to BB.
  // all predecessors inside any of the regions can be skipped.
  SmallSet<Region *, 8> PropagatedRegions;

  for (auto *PredBB : predecessors(BB)) {
    // Skip backedges.
    if (DT.dominates(BB, PredBB))
      continue;

    // If the predecessor is in a region we used for propagation we can skip it.
    auto PredBBInRegion = [PredBB](Region *PR) { return PR->contains(PredBB); };
    if (std::any_of(PropagatedRegions.begin(), PropagatedRegions.end(),
                    PredBBInRegion)) {
      continue;
    }

    // Check if there is a valid region we can use for propagation, thus look
    // for a region that contains the predecessor and has @p BB as exit block.
    auto *PredR = RI.getRegionFor(PredBB);
    while (PredR->getExit() != BB && !PredR->contains(BB))
      PredR->getParent();

    // If a valid region for propagation was found use the entry of that region
    // for propagation, otherwise the PredBB directly.
    if (PredR->getExit() == BB) {
      PredBB = PredR->getEntry();
      PropagatedRegions.insert(PredR);
    }

    auto *PredBBDom = getDomainConditions(PredBB);
    Loop *PredBBLoop = getFirstNonBoxedLoopFor(PredBB, LI, getBoxedLoops());

    PredBBDom = adjustDomainDimensions(*this, PredBBDom, PredBBLoop, BBLoop);

    PredDom = isl_set_union(PredDom, PredBBDom);
  }

  return PredDom;
}

bool Scop::propagateDomainConstraints(
    Region *R, DominatorTree &DT, LoopInfo &LI,
    DenseMap<BasicBlock *, isl::set> &InvalidDomainMap) {
  // Iterate over the region R and propagate the domain constrains from the
  // predecessors to the current node. In contrast to the
  // buildDomainsWithBranchConstraints function, this one will pull the domain
  // information from the predecessors instead of pushing it to the successors.
  // Additionally, we assume the domains to be already present in the domain
  // map here. However, we iterate again in reverse post order so we know all
  // predecessors have been visited before a block or non-affine subregion is
  // visited.

  ReversePostOrderTraversal<Region *> RTraversal(R);
  for (auto *RN : RTraversal) {

    // Recurse for affine subregions but go on for basic blocks and non-affine
    // subregions.
    if (RN->isSubRegion()) {
      Region *SubRegion = RN->getNodeAs<Region>();
      if (!isNonAffineSubRegion(SubRegion)) {
        if (!propagateDomainConstraints(SubRegion, DT, LI, InvalidDomainMap))
          return false;
        continue;
      }
    }

    BasicBlock *BB = getRegionNodeBasicBlock(RN);
    isl::set &Domain = DomainMap[BB];
    assert(Domain);

    // Under the union of all predecessor conditions we can reach this block.
    isl::set PredDom =
        isl::manage(getPredecessorDomainConstraints(BB, Domain.get(), DT, LI));
    Domain = Domain.intersect(PredDom).coalesce();
    Domain = Domain.align_params(isl::manage(getParamSpace()));

    Loop *BBLoop = getRegionNodeLoop(RN, LI);
    if (BBLoop && BBLoop->getHeader() == BB && contains(BBLoop))
      if (!addLoopBoundsToHeaderDomain(BBLoop, LI, InvalidDomainMap))
        return false;
  }

  return true;
}

/// Create a map to map from a given iteration to a subsequent iteration.
///
/// This map maps from SetSpace -> SetSpace where the dimensions @p Dim
/// is incremented by one and all other dimensions are equal, e.g.,
///             [i0, i1, i2, i3] -> [i0, i1, i2 + 1, i3]
///
/// if @p Dim is 2 and @p SetSpace has 4 dimensions.
static __isl_give isl_map *
createNextIterationMap(__isl_take isl_space *SetSpace, unsigned Dim) {
  auto *MapSpace = isl_space_map_from_set(SetSpace);
  auto *NextIterationMap = isl_map_universe(isl_space_copy(MapSpace));
  for (unsigned u = 0; u < isl_map_dim(NextIterationMap, isl_dim_in); u++)
    if (u != Dim)
      NextIterationMap =
          isl_map_equate(NextIterationMap, isl_dim_in, u, isl_dim_out, u);
  auto *C = isl_constraint_alloc_equality(isl_local_space_from_space(MapSpace));
  C = isl_constraint_set_constant_si(C, 1);
  C = isl_constraint_set_coefficient_si(C, isl_dim_in, Dim, 1);
  C = isl_constraint_set_coefficient_si(C, isl_dim_out, Dim, -1);
  NextIterationMap = isl_map_add_constraint(NextIterationMap, C);
  return NextIterationMap;
}

bool Scop::addLoopBoundsToHeaderDomain(
    Loop *L, LoopInfo &LI, DenseMap<BasicBlock *, isl::set> &InvalidDomainMap) {
  int LoopDepth = getRelativeLoopDepth(L);
  assert(LoopDepth >= 0 && "Loop in region should have at least depth one");

  BasicBlock *HeaderBB = L->getHeader();
  assert(DomainMap.count(HeaderBB));
  isl::set &HeaderBBDom = DomainMap[HeaderBB];

  isl::map NextIterationMap = isl::manage(
      createNextIterationMap(HeaderBBDom.get_space().release(), LoopDepth));

  isl::set UnionBackedgeCondition = HeaderBBDom.empty(HeaderBBDom.get_space());

  SmallVector<llvm::BasicBlock *, 4> LatchBlocks;
  L->getLoopLatches(LatchBlocks);

  for (BasicBlock *LatchBB : LatchBlocks) {

    // If the latch is only reachable via error statements we skip it.
    isl::set LatchBBDom = DomainMap.lookup(LatchBB);
    if (!LatchBBDom)
      continue;

    isl::set BackedgeCondition = nullptr;

    TerminatorInst *TI = LatchBB->getTerminator();
    BranchInst *BI = dyn_cast<BranchInst>(TI);
    assert(BI && "Only branch instructions allowed in loop latches");

    if (BI->isUnconditional())
      BackedgeCondition = LatchBBDom;
    else {
      SmallVector<isl_set *, 8> ConditionSets;
      int idx = BI->getSuccessor(0) != HeaderBB;
      if (!buildConditionSets(*this, LatchBB, TI, L, LatchBBDom.get(),
                              InvalidDomainMap, ConditionSets))
        return false;

      // Free the non back edge condition set as we do not need it.
      isl_set_free(ConditionSets[1 - idx]);

      BackedgeCondition = isl::manage(ConditionSets[idx]);
    }

    int LatchLoopDepth = getRelativeLoopDepth(LI.getLoopFor(LatchBB));
    assert(LatchLoopDepth >= LoopDepth);
    BackedgeCondition = BackedgeCondition.project_out(
        isl::dim::set, LoopDepth + 1, LatchLoopDepth - LoopDepth);
    UnionBackedgeCondition = UnionBackedgeCondition.unite(BackedgeCondition);
  }

  isl::map ForwardMap = ForwardMap.lex_le(HeaderBBDom.get_space());
  for (int i = 0; i < LoopDepth; i++)
    ForwardMap = ForwardMap.equate(isl::dim::in, i, isl::dim::out, i);

  isl::set UnionBackedgeConditionComplement =
      UnionBackedgeCondition.complement();
  UnionBackedgeConditionComplement =
      UnionBackedgeConditionComplement.lower_bound_si(isl::dim::set, LoopDepth,
                                                      0);
  UnionBackedgeConditionComplement =
      UnionBackedgeConditionComplement.apply(ForwardMap);
  HeaderBBDom = HeaderBBDom.subtract(UnionBackedgeConditionComplement);
  HeaderBBDom = HeaderBBDom.apply(NextIterationMap);

  auto Parts = partitionSetParts(HeaderBBDom.copy(), LoopDepth);
  HeaderBBDom = isl::manage(Parts.second);

  // Check if there is a <nsw> tagged AddRec for this loop and if so do not add
  // the bounded assumptions to the context as they are already implied by the
  // <nsw> tag.
  if (Affinator.hasNSWAddRecForLoop(L)) {
    isl_set_free(Parts.first);
    return true;
  }

  isl_set *UnboundedCtx = isl_set_params(Parts.first);
  recordAssumption(INFINITELOOP, UnboundedCtx,
                   HeaderBB->getTerminator()->getDebugLoc(), AS_RESTRICTION);
  return true;
}

MemoryAccess *Scop::lookupBasePtrAccess(MemoryAccess *MA) {
  Value *PointerBase = MA->getOriginalBaseAddr();

  auto *PointerBaseInst = dyn_cast<Instruction>(PointerBase);
  if (!PointerBaseInst)
    return nullptr;

  auto *BasePtrStmt = getStmtFor(PointerBaseInst);
  if (!BasePtrStmt)
    return nullptr;

  return BasePtrStmt->getArrayAccessOrNULLFor(PointerBaseInst);
}

bool Scop::hasNonHoistableBasePtrInScop(MemoryAccess *MA,
                                        isl::union_map Writes) {
  if (auto *BasePtrMA = lookupBasePtrAccess(MA)) {
    return getNonHoistableCtx(BasePtrMA, Writes).is_null();
  }

  Value *BaseAddr = MA->getOriginalBaseAddr();
  if (auto *BasePtrInst = dyn_cast<Instruction>(BaseAddr))
    if (!isa<LoadInst>(BasePtrInst))
      return contains(BasePtrInst);

  return false;
}

bool Scop::buildAliasChecks(AliasAnalysis &AA) {
  if (!PollyUseRuntimeAliasChecks)
    return true;

  if (buildAliasGroups(AA)) {
    // Aliasing assumptions do not go through addAssumption but we still want to
    // collect statistics so we do it here explicitly.
    if (MinMaxAliasGroups.size())
      AssumptionsAliasing++;
    return true;
  }

  // If a problem occurs while building the alias groups we need to delete
  // this SCoP and pretend it wasn't valid in the first place. To this end
  // we make the assumed context infeasible.
  invalidate(ALIASING, DebugLoc());

  DEBUG(dbgs() << "\n\nNOTE: Run time checks for " << getNameStr()
               << " could not be created as the number of parameters involved "
                  "is too high. The SCoP will be "
                  "dismissed.\nUse:\n\t--polly-rtc-max-parameters=X\nto adjust "
                  "the maximal number of parameters but be advised that the "
                  "compile time might increase exponentially.\n\n");
  return false;
}

std::tuple<Scop::AliasGroupVectorTy, DenseSet<const ScopArrayInfo *>>
Scop::buildAliasGroupsForAccesses(AliasAnalysis &AA) {
  AliasSetTracker AST(AA);

  DenseMap<Value *, MemoryAccess *> PtrToAcc;
  DenseSet<const ScopArrayInfo *> HasWriteAccess;
  for (ScopStmt &Stmt : *this) {

    isl_set *StmtDomain = Stmt.getDomain();
    bool StmtDomainEmpty = isl_set_is_empty(StmtDomain);
    isl_set_free(StmtDomain);

    // Statements with an empty domain will never be executed.
    if (StmtDomainEmpty)
      continue;

    for (MemoryAccess *MA : Stmt) {
      if (MA->isScalarKind())
        continue;
      if (!MA->isRead())
        HasWriteAccess.insert(MA->getScopArrayInfo());
      MemAccInst Acc(MA->getAccessInstruction());
      if (MA->isRead() && isa<MemTransferInst>(Acc))
        PtrToAcc[cast<MemTransferInst>(Acc)->getRawSource()] = MA;
      else
        PtrToAcc[Acc.getPointerOperand()] = MA;
      AST.add(Acc);
    }
  }

  AliasGroupVectorTy AliasGroups;
  for (AliasSet &AS : AST) {
    if (AS.isMustAlias() || AS.isForwardingAliasSet())
      continue;
    AliasGroupTy AG;
    for (auto &PR : AS)
      AG.push_back(PtrToAcc[PR.getValue()]);
    if (AG.size() < 2)
      continue;
    AliasGroups.push_back(std::move(AG));
  }

  return std::make_tuple(AliasGroups, HasWriteAccess);
}

void Scop::splitAliasGroupsByDomain(AliasGroupVectorTy &AliasGroups) {
  for (unsigned u = 0; u < AliasGroups.size(); u++) {
    AliasGroupTy NewAG;
    AliasGroupTy &AG = AliasGroups[u];
    AliasGroupTy::iterator AGI = AG.begin();
    isl_set *AGDomain = getAccessDomain(*AGI);
    while (AGI != AG.end()) {
      MemoryAccess *MA = *AGI;
      isl_set *MADomain = getAccessDomain(MA);
      if (isl_set_is_disjoint(AGDomain, MADomain)) {
        NewAG.push_back(MA);
        AGI = AG.erase(AGI);
        isl_set_free(MADomain);
      } else {
        AGDomain = isl_set_union(AGDomain, MADomain);
        AGI++;
      }
    }
    if (NewAG.size() > 1)
      AliasGroups.push_back(std::move(NewAG));
    isl_set_free(AGDomain);
  }
}

bool Scop::buildAliasGroups(AliasAnalysis &AA) {
  // To create sound alias checks we perform the following steps:
  //   o) We partition each group into read only and non read only accesses.
  //   o) For each group with more than one base pointer we then compute minimal
  //      and maximal accesses to each array of a group in read only and non
  //      read only partitions separately.
  AliasGroupVectorTy AliasGroups;
  DenseSet<const ScopArrayInfo *> HasWriteAccess;

  std::tie(AliasGroups, HasWriteAccess) = buildAliasGroupsForAccesses(AA);

  splitAliasGroupsByDomain(AliasGroups);

  for (AliasGroupTy &AG : AliasGroups) {
    if (!hasFeasibleRuntimeContext())
      return false;

    {
      IslMaxOperationsGuard MaxOpGuard(getIslCtx(), OptComputeOut);
      bool Valid = buildAliasGroup(AG, HasWriteAccess);
      if (!Valid)
        return false;
    }
    if (isl_ctx_last_error(getIslCtx()) == isl_error_quota) {
      invalidate(COMPLEXITY, DebugLoc());
      return false;
    }
  }

  return true;
}

bool Scop::buildAliasGroup(Scop::AliasGroupTy &AliasGroup,
                           DenseSet<const ScopArrayInfo *> HasWriteAccess) {
  AliasGroupTy ReadOnlyAccesses;
  AliasGroupTy ReadWriteAccesses;
  SmallPtrSet<const ScopArrayInfo *, 4> ReadWriteArrays;
  SmallPtrSet<const ScopArrayInfo *, 4> ReadOnlyArrays;

  if (AliasGroup.size() < 2)
    return true;

  for (MemoryAccess *Access : AliasGroup) {
    ORE.emit(OptimizationRemarkAnalysis(DEBUG_TYPE, "PossibleAlias",
                                        Access->getAccessInstruction())
             << "Possibly aliasing pointer, use restrict keyword.");
    const ScopArrayInfo *Array = Access->getScopArrayInfo();
    if (HasWriteAccess.count(Array)) {
      ReadWriteArrays.insert(Array);
      ReadWriteAccesses.push_back(Access);
    } else {
      ReadOnlyArrays.insert(Array);
      ReadOnlyAccesses.push_back(Access);
    }
  }

  // If there are no read-only pointers, and less than two read-write pointers,
  // no alias check is needed.
  if (ReadOnlyAccesses.empty() && ReadWriteArrays.size() <= 1)
    return true;

  // If there is no read-write pointer, no alias check is needed.
  if (ReadWriteArrays.empty())
    return true;

  // For non-affine accesses, no alias check can be generated as we cannot
  // compute a sufficiently tight lower and upper bound: bail out.
  for (MemoryAccess *MA : AliasGroup) {
    if (!MA->isAffine()) {
      invalidate(ALIASING, MA->getAccessInstruction()->getDebugLoc(),
                 MA->getAccessInstruction()->getParent());
      return false;
    }
  }

  // Ensure that for all memory accesses for which we generate alias checks,
  // their base pointers are available.
  for (MemoryAccess *MA : AliasGroup) {
    if (MemoryAccess *BasePtrMA = lookupBasePtrAccess(MA))
      addRequiredInvariantLoad(
          cast<LoadInst>(BasePtrMA->getAccessInstruction()));
  }

  MinMaxAliasGroups.emplace_back();
  MinMaxVectorPairTy &pair = MinMaxAliasGroups.back();
  MinMaxVectorTy &MinMaxAccessesReadWrite = pair.first;
  MinMaxVectorTy &MinMaxAccessesReadOnly = pair.second;

  bool Valid;

  Valid =
      calculateMinMaxAccess(ReadWriteAccesses, *this, MinMaxAccessesReadWrite);

  if (!Valid)
    return false;

  // Bail out if the number of values we need to compare is too large.
  // This is important as the number of comparisons grows quadratically with
  // the number of values we need to compare.
  if (MinMaxAccessesReadWrite.size() + ReadOnlyArrays.size() >
      RunTimeChecksMaxArraysPerGroup)
    return false;

  Valid =
      calculateMinMaxAccess(ReadOnlyAccesses, *this, MinMaxAccessesReadOnly);

  if (!Valid)
    return false;

  return true;
}

/// Get the smallest loop that contains @p S but is not in @p S.
static Loop *getLoopSurroundingScop(Scop &S, LoopInfo &LI) {
  // Start with the smallest loop containing the entry and expand that
  // loop until it contains all blocks in the region. If there is a loop
  // containing all blocks in the region check if it is itself contained
  // and if so take the parent loop as it will be the smallest containing
  // the region but not contained by it.
  Loop *L = LI.getLoopFor(S.getEntry());
  while (L) {
    bool AllContained = true;
    for (auto *BB : S.blocks())
      AllContained &= L->contains(BB);
    if (AllContained)
      break;
    L = L->getParentLoop();
  }

  return L ? (S.contains(L) ? L->getParentLoop() : L) : nullptr;
}

int Scop::NextScopID = 0;

std::string Scop::CurrentFunc = "";

int Scop::getNextID(std::string ParentFunc) {
  if (ParentFunc != CurrentFunc) {
    CurrentFunc = ParentFunc;
    NextScopID = 0;
  }
  return NextScopID++;
}

Scop::Scop(Region &R, ScalarEvolution &ScalarEvolution, LoopInfo &LI,
           ScopDetection::DetectionContext &DC, OptimizationRemarkEmitter &ORE)
    : SE(&ScalarEvolution), R(R), name(R.getNameStr()), IsOptimized(false),
      HasSingleExitEdge(R.getExitingBlock()), HasErrorBlock(false),
      MaxLoopDepth(0), CopyStmtsNum(0), SkipScop(false), DC(DC), ORE(ORE),
      IslCtx(isl_ctx_alloc(), isl_ctx_free), Context(nullptr),
      Affinator(this, LI), AssumedContext(nullptr), InvalidContext(nullptr),
      Schedule(nullptr),
      ID(getNextID((*R.getEntry()->getParent()).getName().str())) {
  if (IslOnErrorAbort)
    isl_options_set_on_error(getIslCtx(), ISL_ON_ERROR_ABORT);
  buildContext();
}

void Scop::foldSizeConstantsToRight() {
  isl_union_set *Accessed = isl_union_map_range(getAccesses());

  for (auto Array : arrays()) {
    if (Array->getNumberOfDimensions() <= 1)
      continue;

    isl_space *Space = Array->getSpace().release();

    Space = isl_space_align_params(Space, isl_union_set_get_space(Accessed));

    if (!isl_union_set_contains(Accessed, Space)) {
      isl_space_free(Space);
      continue;
    }

    isl_set *Elements = isl_union_set_extract_set(Accessed, Space);

    isl_map *Transform =
        isl_map_universe(isl_space_map_from_set(Array->getSpace().release()));

    std::vector<int> Int;

    int Dims = isl_set_dim(Elements, isl_dim_set);
    for (int i = 0; i < Dims; i++) {
      isl_set *DimOnly =
          isl_set_project_out(isl_set_copy(Elements), isl_dim_set, 0, i);
      DimOnly = isl_set_project_out(DimOnly, isl_dim_set, 1, Dims - i - 1);
      DimOnly = isl_set_lower_bound_si(DimOnly, isl_dim_set, 0, 0);

      isl_basic_set *DimHull = isl_set_affine_hull(DimOnly);

      if (i == Dims - 1) {
        Int.push_back(1);
        Transform = isl_map_equate(Transform, isl_dim_in, i, isl_dim_out, i);
        isl_basic_set_free(DimHull);
        continue;
      }

      if (isl_basic_set_dim(DimHull, isl_dim_div) == 1) {
        isl_aff *Diff = isl_basic_set_get_div(DimHull, 0);
        isl_val *Val = isl_aff_get_denominator_val(Diff);
        isl_aff_free(Diff);

        int ValInt = 1;

        if (isl_val_is_int(Val))
          ValInt = isl_val_get_num_si(Val);
        isl_val_free(Val);

        Int.push_back(ValInt);

        isl_constraint *C = isl_constraint_alloc_equality(
            isl_local_space_from_space(isl_map_get_space(Transform)));
        C = isl_constraint_set_coefficient_si(C, isl_dim_out, i, ValInt);
        C = isl_constraint_set_coefficient_si(C, isl_dim_in, i, -1);
        Transform = isl_map_add_constraint(Transform, C);
        isl_basic_set_free(DimHull);
        continue;
      }

      isl_basic_set *ZeroSet = isl_basic_set_copy(DimHull);
      ZeroSet = isl_basic_set_fix_si(ZeroSet, isl_dim_set, 0, 0);

      int ValInt = 1;
      if (isl_basic_set_is_equal(ZeroSet, DimHull)) {
        ValInt = 0;
      }

      Int.push_back(ValInt);
      Transform = isl_map_equate(Transform, isl_dim_in, i, isl_dim_out, i);
      isl_basic_set_free(DimHull);
      isl_basic_set_free(ZeroSet);
    }

    isl_set *MappedElements = isl_map_domain(isl_map_copy(Transform));

    if (!isl_set_is_subset(Elements, MappedElements)) {
      isl_set_free(Elements);
      isl_set_free(MappedElements);
      isl_map_free(Transform);
      continue;
    }

    isl_set_free(MappedElements);

    bool CanFold = true;

    if (Int[0] <= 1)
      CanFold = false;

    unsigned NumDims = Array->getNumberOfDimensions();
    for (unsigned i = 1; i < NumDims - 1; i++)
      if (Int[0] != Int[i] && Int[i])
        CanFold = false;

    if (!CanFold) {
      isl_set_free(Elements);
      isl_map_free(Transform);
      continue;
    }

    for (auto &Access : AccessFunctions)
      if (Access->getScopArrayInfo() == Array)
        Access->setAccessRelation(isl_map_apply_range(
            Access->getAccessRelation().release(), isl_map_copy(Transform)));

    isl_map_free(Transform);

    std::vector<const SCEV *> Sizes;
    for (unsigned i = 0; i < NumDims; i++) {
      auto Size = Array->getDimensionSize(i);

      if (i == NumDims - 1)
        Size = SE->getMulExpr(Size, SE->getConstant(Size->getType(), Int[0]));
      Sizes.push_back(Size);
    }

    Array->updateSizes(Sizes, false /* CheckConsistency */);

    isl_set_free(Elements);
  }
  isl_union_set_free(Accessed);
  return;
}

void Scop::markFortranArrays() {
  for (ScopStmt &Stmt : Stmts) {
    for (MemoryAccess *MemAcc : Stmt) {
      Value *FAD = MemAcc->getFortranArrayDescriptor();
      if (!FAD)
        continue;

      // TODO: const_cast-ing to edit
      ScopArrayInfo *SAI =
          const_cast<ScopArrayInfo *>(MemAcc->getLatestScopArrayInfo());
      assert(SAI && "memory access into a Fortran array does not "
                    "have an associated ScopArrayInfo");
      SAI->applyAndSetFAD(FAD);
    }
  }
}

void Scop::finalizeAccesses() {
  updateAccessDimensionality();
  foldSizeConstantsToRight();
  foldAccessRelations();
  assumeNoOutOfBounds();
  markFortranArrays();
}

Scop::~Scop() {
  isl_set_free(Context);
  isl_set_free(AssumedContext);
  isl_set_free(InvalidContext);
  isl_schedule_free(Schedule);

  for (auto &It : ParameterIds)
    isl_id_free(It.second);

  for (auto &AS : RecordedAssumptions)
    isl_set_free(AS.Set);

  // Free the alias groups
  for (MinMaxVectorPairTy &MinMaxAccessPair : MinMaxAliasGroups) {
    for (MinMaxAccessTy &MMA : MinMaxAccessPair.first) {
      isl_pw_multi_aff_free(MMA.first);
      isl_pw_multi_aff_free(MMA.second);
    }
    for (MinMaxAccessTy &MMA : MinMaxAccessPair.second) {
      isl_pw_multi_aff_free(MMA.first);
      isl_pw_multi_aff_free(MMA.second);
    }
  }

  for (const auto &IAClass : InvariantEquivClasses)
    isl_set_free(IAClass.ExecutionContext);

  // Explicitly release all Scop objects and the underlying isl objects before
  // we release the isl context.
  Stmts.clear();
  ScopArrayInfoSet.clear();
  ScopArrayInfoMap.clear();
  ScopArrayNameMap.clear();
  AccessFunctions.clear();
}

void Scop::updateAccessDimensionality() {
  // Check all array accesses for each base pointer and find a (virtual) element
  // size for the base pointer that divides all access functions.
  for (ScopStmt &Stmt : *this)
    for (MemoryAccess *Access : Stmt) {
      if (!Access->isArrayKind())
        continue;
      ScopArrayInfo *Array =
          const_cast<ScopArrayInfo *>(Access->getScopArrayInfo());

      if (Array->getNumberOfDimensions() != 1)
        continue;
      unsigned DivisibleSize = Array->getElemSizeInBytes();
      const SCEV *Subscript = Access->getSubscript(0);
      while (!isDivisible(Subscript, DivisibleSize, *SE))
        DivisibleSize /= 2;
      auto *Ty = IntegerType::get(SE->getContext(), DivisibleSize * 8);
      Array->updateElementType(Ty);
    }

  for (auto &Stmt : *this)
    for (auto &Access : Stmt)
      Access->updateDimensionality();
}

void Scop::foldAccessRelations() {
  for (auto &Stmt : *this)
    for (auto &Access : Stmt)
      Access->foldAccessRelation();
}

void Scop::assumeNoOutOfBounds() {
  for (auto &Stmt : *this)
    for (auto &Access : Stmt)
      Access->assumeNoOutOfBound();
}

static bool hasDbgCall(BasicBlock *BB) {
  for (Instruction &Inst : *BB)
    if (CallInst *CI = dyn_cast<CallInst>(&Inst)) {
      auto CF = CI->getCalledFunction();
      if (CF && CF->getName().startswith("dbg"))
        return true;
    }
  return false;
}

static bool hasDbgCall(Region *R) {
  for (BasicBlock *RBB : R->blocks())
    if (hasDbgCall(RBB))
      return true;
  return false;
}

static bool hasDbgCall(ScopStmt *Stmt) {
  if (!Stmt)
    return false;

  if (Stmt->isBlockStmt())
    return hasDbgCall(Stmt->getBasicBlock());
  return hasDbgCall(Stmt->getRegion());
}

void Scop::removeFromStmtMap(ScopStmt &Stmt) {
  if (Stmt.isRegionStmt())
    for (BasicBlock *BB : Stmt.getRegion()->blocks())
      StmtMap.erase(BB);
  else
    StmtMap.erase(Stmt.getBasicBlock());
}

void Scop::removeStmts(std::function<bool(ScopStmt &)> ShouldDelete) {
  for (auto StmtIt = Stmts.begin(), StmtEnd = Stmts.end(); StmtIt != StmtEnd;) {
    if (!ShouldDelete(*StmtIt) || hasDbgCall(&*StmtIt)) {
      StmtIt++;
      continue;
    }

    removeFromStmtMap(*StmtIt);
    StmtIt = Stmts.erase(StmtIt);
  }
}

void Scop::removeStmtNotInDomainMap() {
  auto ShouldDelete = [this](ScopStmt &Stmt) -> bool {
    return !this->DomainMap.lookup(Stmt.getEntryBlock());
  };
  removeStmts(ShouldDelete);
}

void Scop::simplifySCoP(bool AfterHoisting) {

  auto ShouldDelete = [AfterHoisting](ScopStmt &Stmt) -> bool {
    bool RemoveStmt = Stmt.isEmpty();

    // Remove read only statements only after invariant load hoisting.
    if (!RemoveStmt && AfterHoisting) {
      bool OnlyRead = true;
      for (MemoryAccess *MA : Stmt) {
        if (MA->isRead())
          continue;

        OnlyRead = false;
        break;
      }

      RemoveStmt = OnlyRead;
    }
    return RemoveStmt;
  };
  removeStmts(ShouldDelete);
}

InvariantEquivClassTy *Scop::lookupInvariantEquivClass(Value *Val) {
  LoadInst *LInst = dyn_cast<LoadInst>(Val);
  if (!LInst)
    return nullptr;

  if (Value *Rep = InvEquivClassVMap.lookup(LInst))
    LInst = cast<LoadInst>(Rep);

  Type *Ty = LInst->getType();
  const SCEV *PointerSCEV = SE->getSCEV(LInst->getPointerOperand());
  for (auto &IAClass : InvariantEquivClasses) {
    if (PointerSCEV != IAClass.IdentifyingPointer || Ty != IAClass.AccessType)
      continue;

    auto &MAs = IAClass.InvariantAccesses;
    for (auto *MA : MAs)
      if (MA->getAccessInstruction() == Val)
        return &IAClass;
  }

  return nullptr;
}

/// Check if @p MA can always be hoisted without execution context.
static bool canAlwaysBeHoisted(MemoryAccess *MA, bool StmtInvalidCtxIsEmpty,
                               bool MAInvalidCtxIsEmpty,
                               bool NonHoistableCtxIsEmpty) {
  LoadInst *LInst = cast<LoadInst>(MA->getAccessInstruction());
  const DataLayout &DL = LInst->getParent()->getModule()->getDataLayout();
  // TODO: We can provide more information for better but more expensive
  //       results.
  if (!isDereferenceableAndAlignedPointer(LInst->getPointerOperand(),
                                          LInst->getAlignment(), DL))
    return false;

  // If the location might be overwritten we do not hoist it unconditionally.
  //
  // TODO: This is probably to conservative.
  if (!NonHoistableCtxIsEmpty)
    return false;

  // If a dereferenceable load is in a statement that is modeled precisely we
  // can hoist it.
  if (StmtInvalidCtxIsEmpty && MAInvalidCtxIsEmpty)
    return true;

  // Even if the statement is not modeled precisely we can hoist the load if it
  // does not involve any parameters that might have been specialized by the
  // statement domain.
  for (unsigned u = 0, e = MA->getNumSubscripts(); u < e; u++)
    if (!isa<SCEVConstant>(MA->getSubscript(u)))
      return false;
  return true;
}

void Scop::addInvariantLoads(ScopStmt &Stmt, InvariantAccessesTy &InvMAs) {

  if (InvMAs.empty())
    return;

  auto *StmtInvalidCtx = Stmt.getInvalidContext();
  bool StmtInvalidCtxIsEmpty = isl_set_is_empty(StmtInvalidCtx);

  // Get the context under which the statement is executed but remove the error
  // context under which this statement is reached.
  isl_set *DomainCtx = isl_set_params(Stmt.getDomain());
  DomainCtx = isl_set_subtract(DomainCtx, StmtInvalidCtx);

  if (isl_set_n_basic_set(DomainCtx) >= MaxDisjunctsInDomain) {
    auto *AccInst = InvMAs.front().MA->getAccessInstruction();
    invalidate(COMPLEXITY, AccInst->getDebugLoc(), AccInst->getParent());
    isl_set_free(DomainCtx);
    for (auto &InvMA : InvMAs)
      isl_set_free(InvMA.NonHoistableCtx);
    return;
  }

  // Project out all parameters that relate to loads in the statement. Otherwise
  // we could have cyclic dependences on the constraints under which the
  // hoisted loads are executed and we could not determine an order in which to
  // pre-load them. This happens because not only lower bounds are part of the
  // domain but also upper bounds.
  for (auto &InvMA : InvMAs) {
    auto *MA = InvMA.MA;
    Instruction *AccInst = MA->getAccessInstruction();
    if (SE->isSCEVable(AccInst->getType())) {
      SetVector<Value *> Values;
      for (const SCEV *Parameter : Parameters) {
        Values.clear();
        findValues(Parameter, *SE, Values);
        if (!Values.count(AccInst))
          continue;

        if (isl_id *ParamId = getIdForParam(Parameter)) {
          int Dim = isl_set_find_dim_by_id(DomainCtx, isl_dim_param, ParamId);
          if (Dim >= 0)
            DomainCtx = isl_set_eliminate(DomainCtx, isl_dim_param, Dim, 1);
          isl_id_free(ParamId);
        }
      }
    }
  }

  for (auto &InvMA : InvMAs) {
    auto *MA = InvMA.MA;
    auto *NHCtx = InvMA.NonHoistableCtx;

    // Check for another invariant access that accesses the same location as
    // MA and if found consolidate them. Otherwise create a new equivalence
    // class at the end of InvariantEquivClasses.
    LoadInst *LInst = cast<LoadInst>(MA->getAccessInstruction());
    Type *Ty = LInst->getType();
    const SCEV *PointerSCEV = SE->getSCEV(LInst->getPointerOperand());

    auto *MAInvalidCtx = MA->getInvalidContext().release();
    bool NonHoistableCtxIsEmpty = isl_set_is_empty(NHCtx);
    bool MAInvalidCtxIsEmpty = isl_set_is_empty(MAInvalidCtx);

    isl_set *MACtx;
    // Check if we know that this pointer can be speculatively accessed.
    if (canAlwaysBeHoisted(MA, StmtInvalidCtxIsEmpty, MAInvalidCtxIsEmpty,
                           NonHoistableCtxIsEmpty)) {
      MACtx = isl_set_universe(isl_set_get_space(DomainCtx));
      isl_set_free(MAInvalidCtx);
      isl_set_free(NHCtx);
    } else {
      MACtx = isl_set_copy(DomainCtx);
      MACtx = isl_set_subtract(MACtx, isl_set_union(MAInvalidCtx, NHCtx));
      MACtx = isl_set_gist_params(MACtx, getContext());
    }

    bool Consolidated = false;
    for (auto &IAClass : InvariantEquivClasses) {
      if (PointerSCEV != IAClass.IdentifyingPointer || Ty != IAClass.AccessType)
        continue;

      // If the pointer and the type is equal check if the access function wrt.
      // to the domain is equal too. It can happen that the domain fixes
      // parameter values and these can be different for distinct part of the
      // SCoP. If this happens we cannot consolidate the loads but need to
      // create a new invariant load equivalence class.
      auto &MAs = IAClass.InvariantAccesses;
      if (!MAs.empty()) {
        auto *LastMA = MAs.front();

        auto *AR = isl_map_range(MA->getAccessRelation().release());
        auto *LastAR = isl_map_range(LastMA->getAccessRelation().release());
        bool SameAR = isl_set_is_equal(AR, LastAR);
        isl_set_free(AR);
        isl_set_free(LastAR);

        if (!SameAR)
          continue;
      }

      // Add MA to the list of accesses that are in this class.
      MAs.push_front(MA);

      Consolidated = true;

      // Unify the execution context of the class and this statement.
      isl_set *&IAClassDomainCtx = IAClass.ExecutionContext;
      if (IAClassDomainCtx)
        IAClassDomainCtx =
            isl_set_coalesce(isl_set_union(IAClassDomainCtx, MACtx));
      else
        IAClassDomainCtx = MACtx;
      break;
    }

    if (Consolidated)
      continue;

    // If we did not consolidate MA, thus did not find an equivalence class
    // for it, we create a new one.
    InvariantEquivClasses.emplace_back(
        InvariantEquivClassTy{PointerSCEV, MemoryAccessList{MA}, MACtx, Ty});
  }

  isl_set_free(DomainCtx);
}

/// Check if an access range is too complex.
///
/// An access range is too complex, if it contains either many disjuncts or
/// very complex expressions. As a simple heuristic, we assume if a set to
/// be too complex if the sum of existentially quantified dimensions and
/// set dimensions is larger than a threshold. This reliably detects both
/// sets with many disjuncts as well as sets with many divisions as they
/// arise in h264.
///
/// @param AccessRange The range to check for complexity.
///
/// @returns True if the access range is too complex.
static bool isAccessRangeTooComplex(isl::set AccessRange) {
  unsigned NumTotalDims = 0;

  auto CountDimensions = [&NumTotalDims](isl::basic_set BSet) -> isl::stat {
    NumTotalDims += BSet.dim(isl::dim::div);
    NumTotalDims += BSet.dim(isl::dim::set);
    return isl::stat::ok;
  };

  AccessRange.foreach_basic_set(CountDimensions);

  if (NumTotalDims > MaxDimensionsInAccessRange)
    return true;

  return false;
}

isl::set Scop::getNonHoistableCtx(MemoryAccess *Access, isl::union_map Writes) {
  // TODO: Loads that are not loop carried, hence are in a statement with
  //       zero iterators, are by construction invariant, though we
  //       currently "hoist" them anyway. This is necessary because we allow
  //       them to be treated as parameters (e.g., in conditions) and our code
  //       generation would otherwise use the old value.

  auto &Stmt = *Access->getStatement();
  BasicBlock *BB = Stmt.getEntryBlock();

  if (Access->isScalarKind() || Access->isWrite() || !Access->isAffine() ||
      Access->isMemoryIntrinsic())
    return nullptr;

  // Skip accesses that have an invariant base pointer which is defined but
  // not loaded inside the SCoP. This can happened e.g., if a readnone call
  // returns a pointer that is used as a base address. However, as we want
  // to hoist indirect pointers, we allow the base pointer to be defined in
  // the region if it is also a memory access. Each ScopArrayInfo object
  // that has a base pointer origin has a base pointer that is loaded and
  // that it is invariant, thus it will be hoisted too. However, if there is
  // no base pointer origin we check that the base pointer is defined
  // outside the region.
  auto *LI = cast<LoadInst>(Access->getAccessInstruction());
  if (hasNonHoistableBasePtrInScop(Access, Writes))
    return nullptr;

  isl::map AccessRelation = give(Access->getAccessRelation().release());
  assert(!AccessRelation.is_empty());

  if (AccessRelation.involves_dims(isl::dim::in, 0, Stmt.getNumIterators()))
    return nullptr;

  AccessRelation = AccessRelation.intersect_domain(give(Stmt.getDomain()));
  isl::set SafeToLoad;

  auto &DL = getFunction().getParent()->getDataLayout();
  if (isSafeToLoadUnconditionally(LI->getPointerOperand(), LI->getAlignment(),
                                  DL)) {
    SafeToLoad = isl::set::universe(AccessRelation.get_space().range());
  } else if (BB != LI->getParent()) {
    // Skip accesses in non-affine subregions as they might not be executed
    // under the same condition as the entry of the non-affine subregion.
    return nullptr;
  } else {
    SafeToLoad = AccessRelation.range();
  }

  if (isAccessRangeTooComplex(AccessRelation.range()))
    return nullptr;

  isl::union_map Written = Writes.intersect_range(SafeToLoad);
  isl::set WrittenCtx = Written.params();
  bool IsWritten = !WrittenCtx.is_empty();

  if (!IsWritten)
    return WrittenCtx;

  WrittenCtx = WrittenCtx.remove_divs();
  bool TooComplex =
      isl_set_n_basic_set(WrittenCtx.get()) >= MaxDisjunctsInDomain;
  if (TooComplex || !isRequiredInvariantLoad(LI))
    return nullptr;

  addAssumption(INVARIANTLOAD, WrittenCtx.copy(), LI->getDebugLoc(),
                AS_RESTRICTION, LI->getParent());
  return WrittenCtx;
}

void Scop::verifyInvariantLoads() {
  auto &RIL = getRequiredInvariantLoads();
  for (LoadInst *LI : RIL) {
    assert(LI && contains(LI));
    ScopStmt *Stmt = getStmtFor(LI);
    if (Stmt && Stmt->getArrayAccessOrNULLFor(LI)) {
      invalidate(INVARIANTLOAD, LI->getDebugLoc(), LI->getParent());
      return;
    }
  }
}

void Scop::hoistInvariantLoads() {
  if (!PollyInvariantLoadHoisting)
    return;

  isl::union_map Writes = give(getWrites());
  for (ScopStmt &Stmt : *this) {
    InvariantAccessesTy InvariantAccesses;

    for (MemoryAccess *Access : Stmt)
      if (isl::set NHCtx = getNonHoistableCtx(Access, Writes))
        InvariantAccesses.push_back({Access, NHCtx.release()});

    // Transfer the memory access from the statement to the SCoP.
    for (auto InvMA : InvariantAccesses)
      Stmt.removeMemoryAccess(InvMA.MA);
    addInvariantLoads(Stmt, InvariantAccesses);
  }
}

/// Find the canonical scop array info object for a set of invariant load
/// hoisted loads. The canonical array is the one that corresponds to the
/// first load in the list of accesses which is used as base pointer of a
/// scop array.
static const ScopArrayInfo *findCanonicalArray(Scop *S,
                                               MemoryAccessList &Accesses) {
  for (MemoryAccess *Access : Accesses) {
    const ScopArrayInfo *CanonicalArray = S->getScopArrayInfoOrNull(
        Access->getAccessInstruction(), MemoryKind::Array);
    if (CanonicalArray)
      return CanonicalArray;
  }
  return nullptr;
}

/// Check if @p Array severs as base array in an invariant load.
static bool isUsedForIndirectHoistedLoad(Scop *S, const ScopArrayInfo *Array) {
  for (InvariantEquivClassTy &EqClass2 : S->getInvariantAccesses())
    for (MemoryAccess *Access2 : EqClass2.InvariantAccesses)
      if (Access2->getScopArrayInfo() == Array)
        return true;
  return false;
}

/// Replace the base pointer arrays in all memory accesses referencing @p Old,
/// with a reference to @p New.
static void replaceBasePtrArrays(Scop *S, const ScopArrayInfo *Old,
                                 const ScopArrayInfo *New) {
  for (ScopStmt &Stmt : *S)
    for (MemoryAccess *Access : Stmt) {
      if (Access->getLatestScopArrayInfo() != Old)
        continue;

      isl_id *Id = New->getBasePtrId().release();
      isl_map *Map = Access->getAccessRelation().release();
      Map = isl_map_set_tuple_id(Map, isl_dim_out, Id);
      Access->setAccessRelation(Map);
    }
}

void Scop::canonicalizeDynamicBasePtrs() {
  for (InvariantEquivClassTy &EqClass : InvariantEquivClasses) {
    MemoryAccessList &BasePtrAccesses = EqClass.InvariantAccesses;

    const ScopArrayInfo *CanonicalBasePtrSAI =
        findCanonicalArray(this, BasePtrAccesses);

    if (!CanonicalBasePtrSAI)
      continue;

    for (MemoryAccess *BasePtrAccess : BasePtrAccesses) {
      const ScopArrayInfo *BasePtrSAI = getScopArrayInfoOrNull(
          BasePtrAccess->getAccessInstruction(), MemoryKind::Array);
      if (!BasePtrSAI || BasePtrSAI == CanonicalBasePtrSAI ||
          !BasePtrSAI->isCompatibleWith(CanonicalBasePtrSAI))
        continue;

      // we currently do not canonicalize arrays where some accesses are
      // hoisted as invariant loads. If we would, we need to update the access
      // function of the invariant loads as well. However, as this is not a
      // very common situation, we leave this for now to avoid further
      // complexity increases.
      if (isUsedForIndirectHoistedLoad(this, BasePtrSAI))
        continue;

      replaceBasePtrArrays(this, BasePtrSAI, CanonicalBasePtrSAI);
    }
  }
}

ScopArrayInfo *Scop::getOrCreateScopArrayInfo(Value *BasePtr, Type *ElementType,
                                              ArrayRef<const SCEV *> Sizes,
                                              MemoryKind Kind,
                                              const char *BaseName) {
  assert((BasePtr || BaseName) &&
         "BasePtr and BaseName can not be nullptr at the same time.");
  assert(!(BasePtr && BaseName) && "BaseName is redundant.");
  auto &SAI = BasePtr ? ScopArrayInfoMap[std::make_pair(BasePtr, Kind)]
                      : ScopArrayNameMap[BaseName];
  if (!SAI) {
    auto &DL = getFunction().getParent()->getDataLayout();
    SAI.reset(new ScopArrayInfo(BasePtr, ElementType, getIslCtx(), Sizes, Kind,
                                DL, this, BaseName));
    ScopArrayInfoSet.insert(SAI.get());
  } else {
    SAI->updateElementType(ElementType);
    // In case of mismatching array sizes, we bail out by setting the run-time
    // context to false.
    if (!SAI->updateSizes(Sizes))
      invalidate(DELINEARIZATION, DebugLoc());
  }
  return SAI.get();
}

ScopArrayInfo *Scop::createScopArrayInfo(Type *ElementType,
                                         const std::string &BaseName,
                                         const std::vector<unsigned> &Sizes) {
  auto *DimSizeType = Type::getInt64Ty(getSE()->getContext());
  std::vector<const SCEV *> SCEVSizes;

  for (auto size : Sizes)
    if (size)
      SCEVSizes.push_back(getSE()->getConstant(DimSizeType, size, false));
    else
      SCEVSizes.push_back(nullptr);

  auto *SAI = getOrCreateScopArrayInfo(nullptr, ElementType, SCEVSizes,
                                       MemoryKind::Array, BaseName.c_str());
  return SAI;
}

const ScopArrayInfo *Scop::getScopArrayInfoOrNull(Value *BasePtr,
                                                  MemoryKind Kind) {
  auto *SAI = ScopArrayInfoMap[std::make_pair(BasePtr, Kind)].get();
  return SAI;
}

const ScopArrayInfo *Scop::getScopArrayInfo(Value *BasePtr, MemoryKind Kind) {
  auto *SAI = getScopArrayInfoOrNull(BasePtr, Kind);
  assert(SAI && "No ScopArrayInfo available for this base pointer");
  return SAI;
}

std::string Scop::getContextStr() const { return stringFromIslObj(Context); }

std::string Scop::getAssumedContextStr() const {
  assert(AssumedContext && "Assumed context not yet built");
  return stringFromIslObj(AssumedContext);
}

std::string Scop::getInvalidContextStr() const {
  return stringFromIslObj(InvalidContext);
}

std::string Scop::getNameStr() const {
  std::string ExitName, EntryName;
  std::tie(EntryName, ExitName) = getEntryExitStr();
  return EntryName + "---" + ExitName;
}

std::pair<std::string, std::string> Scop::getEntryExitStr() const {
  std::string ExitName, EntryName;
  raw_string_ostream ExitStr(ExitName);
  raw_string_ostream EntryStr(EntryName);

  R.getEntry()->printAsOperand(EntryStr, false);
  EntryStr.str();

  if (R.getExit()) {
    R.getExit()->printAsOperand(ExitStr, false);
    ExitStr.str();
  } else
    ExitName = "FunctionExit";

  return std::make_pair(EntryName, ExitName);
}

__isl_give isl_set *Scop::getContext() const { return isl_set_copy(Context); }
__isl_give isl_space *Scop::getParamSpace() const {
  return isl_set_get_space(Context);
}

__isl_give isl_set *Scop::getAssumedContext() const {
  assert(AssumedContext && "Assumed context not yet built");
  return isl_set_copy(AssumedContext);
}

bool Scop::isProfitable(bool ScalarsAreUnprofitable) const {
  if (PollyProcessUnprofitable)
    return true;

  if (isEmpty())
    return false;

  unsigned OptimizableStmtsOrLoops = 0;
  for (auto &Stmt : *this) {
    if (Stmt.getNumIterators() == 0)
      continue;

    bool ContainsArrayAccs = false;
    bool ContainsScalarAccs = false;
    for (auto *MA : Stmt) {
      if (MA->isRead())
        continue;
      ContainsArrayAccs |= MA->isLatestArrayKind();
      ContainsScalarAccs |= MA->isLatestScalarKind();
    }

    if (!ScalarsAreUnprofitable || (ContainsArrayAccs && !ContainsScalarAccs))
      OptimizableStmtsOrLoops += Stmt.getNumIterators();
  }

  return OptimizableStmtsOrLoops > 1;
}

bool Scop::hasFeasibleRuntimeContext() const {
  auto *PositiveContext = getAssumedContext();
  auto *NegativeContext = getInvalidContext();
  PositiveContext = addNonEmptyDomainConstraints(PositiveContext);
  bool IsFeasible = !(isl_set_is_empty(PositiveContext) ||
                      isl_set_is_subset(PositiveContext, NegativeContext));
  isl_set_free(PositiveContext);
  if (!IsFeasible) {
    isl_set_free(NegativeContext);
    return false;
  }

  auto *DomainContext = isl_union_set_params(getDomains());
  IsFeasible = !isl_set_is_subset(DomainContext, NegativeContext);
  IsFeasible &= !isl_set_is_subset(Context, NegativeContext);
  isl_set_free(NegativeContext);
  isl_set_free(DomainContext);

  return IsFeasible;
}

static std::string toString(AssumptionKind Kind) {
  switch (Kind) {
  case ALIASING:
    return "No-aliasing";
  case INBOUNDS:
    return "Inbounds";
  case WRAPPING:
    return "No-overflows";
  case UNSIGNED:
    return "Signed-unsigned";
  case COMPLEXITY:
    return "Low complexity";
  case PROFITABLE:
    return "Profitable";
  case ERRORBLOCK:
    return "No-error";
  case INFINITELOOP:
    return "Finite loop";
  case INVARIANTLOAD:
    return "Invariant load";
  case DELINEARIZATION:
    return "Delinearization";
  }
  llvm_unreachable("Unknown AssumptionKind!");
}

bool Scop::isEffectiveAssumption(__isl_keep isl_set *Set, AssumptionSign Sign) {
  if (Sign == AS_ASSUMPTION) {
    if (isl_set_is_subset(Context, Set))
      return false;

    if (isl_set_is_subset(AssumedContext, Set))
      return false;
  } else {
    if (isl_set_is_disjoint(Set, Context))
      return false;

    if (isl_set_is_subset(Set, InvalidContext))
      return false;
  }
  return true;
}

bool Scop::trackAssumption(AssumptionKind Kind, __isl_keep isl_set *Set,
                           DebugLoc Loc, AssumptionSign Sign, BasicBlock *BB) {
  if (PollyRemarksMinimal && !isEffectiveAssumption(Set, Sign))
    return false;

  // Do never emit trivial assumptions as they only clutter the output.
  if (!PollyRemarksMinimal) {
    isl_set *Univ = nullptr;
    if (Sign == AS_ASSUMPTION)
      Univ = isl_set_universe(isl_set_get_space(Set));

    bool IsTrivial = (Sign == AS_RESTRICTION && isl_set_is_empty(Set)) ||
                     (Sign == AS_ASSUMPTION && isl_set_is_equal(Univ, Set));
    isl_set_free(Univ);

    if (IsTrivial)
      return false;
  }

  switch (Kind) {
  case ALIASING:
    AssumptionsAliasing++;
    break;
  case INBOUNDS:
    AssumptionsInbounds++;
    break;
  case WRAPPING:
    AssumptionsWrapping++;
    break;
  case UNSIGNED:
    AssumptionsUnsigned++;
    break;
  case COMPLEXITY:
    AssumptionsComplexity++;
    break;
  case PROFITABLE:
    AssumptionsUnprofitable++;
    break;
  case ERRORBLOCK:
    AssumptionsErrorBlock++;
    break;
  case INFINITELOOP:
    AssumptionsInfiniteLoop++;
    break;
  case INVARIANTLOAD:
    AssumptionsInvariantLoad++;
    break;
  case DELINEARIZATION:
    AssumptionsDelinearization++;
    break;
  }

  auto Suffix = Sign == AS_ASSUMPTION ? " assumption:\t" : " restriction:\t";
  std::string Msg = toString(Kind) + Suffix + stringFromIslObj(Set);
  if (BB)
    ORE.emit(OptimizationRemarkAnalysis(DEBUG_TYPE, "AssumpRestrict", Loc, BB)
             << Msg);
  else
    ORE.emit(OptimizationRemarkAnalysis(DEBUG_TYPE, "AssumpRestrict", Loc,
                                        R.getEntry())
             << Msg);
  return true;
}

void Scop::addAssumption(AssumptionKind Kind, __isl_take isl_set *Set,
                         DebugLoc Loc, AssumptionSign Sign, BasicBlock *BB) {
  // Simplify the assumptions/restrictions first.
  Set = isl_set_gist_params(Set, getContext());

  if (!trackAssumption(Kind, Set, Loc, Sign, BB)) {
    isl_set_free(Set);
    return;
  }

  if (Sign == AS_ASSUMPTION) {
    AssumedContext = isl_set_intersect(AssumedContext, Set);
    AssumedContext = isl_set_coalesce(AssumedContext);
  } else {
    InvalidContext = isl_set_union(InvalidContext, Set);
    InvalidContext = isl_set_coalesce(InvalidContext);
  }
}

void Scop::recordAssumption(AssumptionKind Kind, __isl_take isl_set *Set,
                            DebugLoc Loc, AssumptionSign Sign, BasicBlock *BB) {
  assert((isl_set_is_params(Set) || BB) &&
         "Assumptions without a basic block must be parameter sets");
  RecordedAssumptions.push_back({Kind, Sign, Set, Loc, BB});
}

void Scop::addRecordedAssumptions() {
  while (!RecordedAssumptions.empty()) {
    const Assumption &AS = RecordedAssumptions.pop_back_val();

    if (!AS.BB) {
      addAssumption(AS.Kind, AS.Set, AS.Loc, AS.Sign, nullptr /* BasicBlock */);
      continue;
    }

    // If the domain was deleted the assumptions are void.
    isl_set *Dom = getDomainConditions(AS.BB);
    if (!Dom) {
      isl_set_free(AS.Set);
      continue;
    }

    // If a basic block was given use its domain to simplify the assumption.
    // In case of restrictions we know they only have to hold on the domain,
    // thus we can intersect them with the domain of the block. However, for
    // assumptions the domain has to imply them, thus:
    //                     _              _____
    //   Dom => S   <==>   A v B   <==>   A - B
    //
    // To avoid the complement we will register A - B as a restriction not an
    // assumption.
    isl_set *S = AS.Set;
    if (AS.Sign == AS_RESTRICTION)
      S = isl_set_params(isl_set_intersect(S, Dom));
    else /* (AS.Sign == AS_ASSUMPTION) */
      S = isl_set_params(isl_set_subtract(Dom, S));

    addAssumption(AS.Kind, S, AS.Loc, AS_RESTRICTION, AS.BB);
  }
}

void Scop::invalidate(AssumptionKind Kind, DebugLoc Loc, BasicBlock *BB) {
  addAssumption(Kind, isl_set_empty(getParamSpace()), Loc, AS_ASSUMPTION, BB);
}

__isl_give isl_set *Scop::getInvalidContext() const {
  return isl_set_copy(InvalidContext);
}

void Scop::printContext(raw_ostream &OS) const {
  OS << "Context:\n";
  OS.indent(4) << Context << "\n";

  OS.indent(4) << "Assumed Context:\n";
  OS.indent(4) << AssumedContext << "\n";

  OS.indent(4) << "Invalid Context:\n";
  OS.indent(4) << InvalidContext << "\n";

  unsigned Dim = 0;
  for (const SCEV *Parameter : Parameters)
    OS.indent(4) << "p" << Dim++ << ": " << *Parameter << "\n";
}

void Scop::printAliasAssumptions(raw_ostream &OS) const {
  int noOfGroups = 0;
  for (const MinMaxVectorPairTy &Pair : MinMaxAliasGroups) {
    if (Pair.second.size() == 0)
      noOfGroups += 1;
    else
      noOfGroups += Pair.second.size();
  }

  OS.indent(4) << "Alias Groups (" << noOfGroups << "):\n";
  if (MinMaxAliasGroups.empty()) {
    OS.indent(8) << "n/a\n";
    return;
  }

  for (const MinMaxVectorPairTy &Pair : MinMaxAliasGroups) {

    // If the group has no read only accesses print the write accesses.
    if (Pair.second.empty()) {
      OS.indent(8) << "[[";
      for (const MinMaxAccessTy &MMANonReadOnly : Pair.first) {
        OS << " <" << MMANonReadOnly.first << ", " << MMANonReadOnly.second
           << ">";
      }
      OS << " ]]\n";
    }

    for (const MinMaxAccessTy &MMAReadOnly : Pair.second) {
      OS.indent(8) << "[[";
      OS << " <" << MMAReadOnly.first << ", " << MMAReadOnly.second << ">";
      for (const MinMaxAccessTy &MMANonReadOnly : Pair.first) {
        OS << " <" << MMANonReadOnly.first << ", " << MMANonReadOnly.second
           << ">";
      }
      OS << " ]]\n";
    }
  }
}

void Scop::printStatements(raw_ostream &OS, bool PrintInstructions,
                           bool Reproducible) const {
  OS << "Statements {\n";

  for (const ScopStmt &Stmt : *this) {
    OS.indent(4);
    Stmt.print(OS, PrintInstructions, Reproducible);
  }

  OS.indent(4) << "}\n";
}

void Scop::printArrayInfo(raw_ostream &OS) const {
  OS << "Arrays {\n";

  for (auto &Array : arrays())
    Array->print(OS);

  OS.indent(4) << "}\n";

  OS.indent(4) << "Arrays (Bounds as pw_affs) {\n";

  for (auto &Array : arrays())
    Array->print(OS, /* SizeAsPwAff */ true);

  OS.indent(4) << "}\n";
}

void Scop::print(raw_ostream &OS, bool PrintInstructions,
                 bool Reproducible) const {
  OS.indent(4) << "Function: " << getFunction().getName() << "\n";
  OS.indent(4) << "Region: " << getNameStr() << "\n";
  OS.indent(4) << "Max Loop Depth:  " << getMaxLoopDepth() << "\n";
  OS.indent(4) << "Invariant Accesses: {\n";
  for (const auto &IAClass : InvariantEquivClasses) {
    const auto &MAs = IAClass.InvariantAccesses;
    if (MAs.empty()) {
      OS.indent(12) << "Class Pointer: " << *IAClass.IdentifyingPointer << "\n";
    } else {
      MAs.front()->print(OS);
      OS.indent(12) << "Execution Context: " << IAClass.ExecutionContext
                    << "\n";
    }
  }
  OS.indent(4) << "}\n";
  printContext(OS.indent(4));
  printArrayInfo(OS.indent(4));
  printAliasAssumptions(OS);
  printStatements(OS.indent(4), PrintInstructions, Reproducible);
}

#if !defined(NDEBUG) || defined(LLVM_ENABLE_DUMP)
LLVM_DUMP_METHOD void Scop::dump() const { print(dbgs(), true, false); }
#endif

isl_ctx *Scop::getIslCtx() const { return IslCtx.get(); }

__isl_give PWACtx Scop::getPwAff(const SCEV *E, BasicBlock *BB,
                                 bool NonNegative) {
  // First try to use the SCEVAffinator to generate a piecewise defined
  // affine function from @p E in the context of @p BB. If that tasks becomes to
  // complex the affinator might return a nullptr. In such a case we invalidate
  // the SCoP and return a dummy value. This way we do not need to add error
  // handling code to all users of this function.
  auto PWAC = Affinator.getPwAff(E, BB);
  if (PWAC.first) {
    // TODO: We could use a heuristic and either use:
    //         SCEVAffinator::takeNonNegativeAssumption
    //       or
    //         SCEVAffinator::interpretAsUnsigned
    //       to deal with unsigned or "NonNegative" SCEVs.
    if (NonNegative)
      Affinator.takeNonNegativeAssumption(PWAC);
    return PWAC;
  }

  auto DL = BB ? BB->getTerminator()->getDebugLoc() : DebugLoc();
  invalidate(COMPLEXITY, DL, BB);
  return Affinator.getPwAff(SE->getZero(E->getType()), BB);
}

__isl_give isl_union_set *Scop::getDomains() const {
  isl_space *EmptySpace = isl_space_params_alloc(getIslCtx(), 0);
  isl_union_set *Domain = isl_union_set_empty(EmptySpace);

  for (const ScopStmt &Stmt : *this)
    Domain = isl_union_set_add_set(Domain, Stmt.getDomain());

  return Domain;
}

__isl_give isl_pw_aff *Scop::getPwAffOnly(const SCEV *E, BasicBlock *BB) {
  PWACtx PWAC = getPwAff(E, BB);
  isl_set_free(PWAC.second);
  return PWAC.first;
}

__isl_give isl_union_map *
Scop::getAccessesOfType(std::function<bool(MemoryAccess &)> Predicate) {
  isl_union_map *Accesses = isl_union_map_empty(getParamSpace());

  for (ScopStmt &Stmt : *this) {
    for (MemoryAccess *MA : Stmt) {
      if (!Predicate(*MA))
        continue;

      isl_set *Domain = Stmt.getDomain();
      isl_map *AccessDomain = MA->getAccessRelation().release();
      AccessDomain = isl_map_intersect_domain(AccessDomain, Domain);
      Accesses = isl_union_map_add_map(Accesses, AccessDomain);
    }
  }

  return isl_union_map_coalesce(Accesses);

  for (auto X : this->getInvariantAccesses())
    for (auto A : X.InvariantAccesses) {
      if (!Predicate(*A))
        continue;
      Accesses =
          isl_union_map_add_map(Accesses, A->getAccessRelation().release());
    }
  return isl_union_map_coalesce(Accesses);
}

__isl_give isl_union_map *Scop::getMustWrites() {
  return getAccessesOfType([](MemoryAccess &MA) { return MA.isMustWrite(); });
}

__isl_give isl_union_map *Scop::getMayWrites() {
  return getAccessesOfType([](MemoryAccess &MA) { return MA.isMayWrite(); });
}

__isl_give isl_union_map *Scop::getWrites() {
  return getAccessesOfType([](MemoryAccess &MA) { return MA.isWrite(); });
}

__isl_give isl_union_map *Scop::getReads() {
  return getAccessesOfType([](MemoryAccess &MA) { return MA.isRead(); });
}

__isl_give isl_union_map *Scop::getAccesses() {
  return getAccessesOfType([](MemoryAccess &MA) { return true; });
}

// Check whether @p Node is an extension node.
//
// @return true if @p Node is an extension node.
isl_bool isNotExtNode(__isl_keep isl_schedule_node *Node, void *User) {
  if (isl_schedule_node_get_type(Node) == isl_schedule_node_extension)
    return isl_bool_error;
  else
    return isl_bool_true;
}

bool Scop::containsExtensionNode(__isl_keep isl_schedule *Schedule) {
  return isl_schedule_foreach_schedule_node_top_down(Schedule, isNotExtNode,
                                                     nullptr) == isl_stat_error;
}

__isl_give isl_union_map *Scop::getSchedule() const {
  auto *Tree = getScheduleTree();
  if (containsExtensionNode(Tree)) {
    isl_schedule_free(Tree);
    return nullptr;
  }
  auto *S = isl_schedule_get_map(Tree);
  isl_schedule_free(Tree);
  return S;
}

__isl_give isl_schedule *Scop::getScheduleTree() const {
  return isl_schedule_intersect_domain(isl_schedule_copy(Schedule),
                                       getDomains());
}

void Scop::setSchedule(__isl_take isl_union_map *NewSchedule) {
  auto *S = isl_schedule_from_domain(getDomains());
  S = isl_schedule_insert_partial_schedule(
      S, isl_multi_union_pw_aff_from_union_map(NewSchedule));
  isl_schedule_free(Schedule);
  Schedule = S;
}

void Scop::setScheduleTree(__isl_take isl_schedule *NewSchedule) {
  isl_schedule_free(Schedule);
  Schedule = NewSchedule;
}

bool Scop::restrictDomains(__isl_take isl_union_set *Domain) {
  bool Changed = false;
  for (ScopStmt &Stmt : *this) {
    isl_union_set *StmtDomain = isl_union_set_from_set(Stmt.getDomain());
    isl_union_set *NewStmtDomain = isl_union_set_intersect(
        isl_union_set_copy(StmtDomain), isl_union_set_copy(Domain));

    if (isl_union_set_is_subset(StmtDomain, NewStmtDomain)) {
      isl_union_set_free(StmtDomain);
      isl_union_set_free(NewStmtDomain);
      continue;
    }

    Changed = true;

    isl_union_set_free(StmtDomain);
    NewStmtDomain = isl_union_set_coalesce(NewStmtDomain);

    if (isl_union_set_is_empty(NewStmtDomain)) {
      Stmt.restrictDomain(isl_set_empty(Stmt.getDomainSpace()));
      isl_union_set_free(NewStmtDomain);
    } else
      Stmt.restrictDomain(isl_set_from_union_set(NewStmtDomain));
  }
  isl_union_set_free(Domain);
  return Changed;
}

ScalarEvolution *Scop::getSE() const { return SE; }

// Create an isl_multi_union_aff that defines an identity mapping from the
// elements of USet to their N-th dimension.
//
// # Example:
//
//            Domain: { A[i,j]; B[i,j,k] }
//                 N: 1
//
// Resulting Mapping: { {A[i,j] -> [(j)]; B[i,j,k] -> [(j)] }
//
// @param USet   A union set describing the elements for which to generate a
//               mapping.
// @param N      The dimension to map to.
// @returns      A mapping from USet to its N-th dimension.
static isl::multi_union_pw_aff mapToDimension(isl::union_set USet, int N) {
  assert(N >= 0);
  assert(USet);
  assert(!USet.is_empty());

  auto Result = isl::union_pw_multi_aff::empty(USet.get_space());

  auto Lambda = [&Result, N](isl::set S) -> isl::stat {
    int Dim = S.dim(isl::dim::set);
    auto PMA = isl::pw_multi_aff::project_out_map(S.get_space(), isl::dim::set,
                                                  N, Dim - N);
    if (N > 1)
      PMA = PMA.drop_dims(isl::dim::out, 0, N - 1);

    Result = Result.add_pw_multi_aff(PMA);
    return isl::stat::ok;
  };

  isl::stat Res = USet.foreach_set(Lambda);
  (void)Res;

  assert(Res == isl::stat::ok);

  return isl::multi_union_pw_aff(isl::union_pw_multi_aff(Result));
}

void Scop::addScopStmt(BasicBlock *BB, Loop *SurroundingLoop,
                       std::vector<Instruction *> Instructions) {
  assert(BB && "Unexpected nullptr!");
  Stmts.emplace_back(*this, *BB, SurroundingLoop, Instructions);
  auto *Stmt = &Stmts.back();
  StmtMap[BB].push_back(Stmt);
}

void Scop::addScopStmt(Region *R, Loop *SurroundingLoop) {
  assert(R && "Unexpected nullptr!");
  Stmts.emplace_back(*this, *R, SurroundingLoop);
  auto *Stmt = &Stmts.back();
  for (BasicBlock *BB : R->blocks())
    StmtMap[BB].push_back(Stmt);
}

static int countLoops(Loop *L, const Region &IfContainedBy) {
  int Result = IfContainedBy.contains(L);
  for (auto SubLoop : L->getSubLoops())
    Result += countLoops(SubLoop, IfContainedBy);
  return Result;
}

int Scop::getNumContainedLoops() const {
  int Result = 0;
  for (auto TopLevelLoop : *getLI())
    Result += countLoops(TopLevelLoop, getRegion());
  return Result;
}

int Scop::getNumScalarAccesses() const {
  int Result = 0;
  for (auto &Stmt : *this) {
    for (auto MA : Stmt) {
      if (MA->isLatestScalarKind())
        Result += 1;
    }
  }
  return Result;
}

int Scop::getNumScalarDeps() const {
  int Result = 0;
  for (auto &Stmt : *this) {
    for (auto MA : Stmt) {
      if (MA->isLatestValueKind() && MA->isRead())
        Result += 1;

      if (MA->isLatestAnyPHIKind() && MA->isWrite())
        Result += 1;
    }
  }
  return Result;
}

static Loop *commonLoop(Loop *L1, Loop *L2) {
  while (true) {
    if (!L1 || !L2)
      return nullptr;

    if (L1 == L2)
      return L1;

    if (L1->contains(L2))
      return L1;

    if (L2->contains(L1))
      return L2;

    L1 = L1->getParentLoop();
  }
}

int Scop::getNumScalarLoopDeps() const {
  int Result = 0;
  for (auto &Stmt : *this) {
    for (auto MA : Stmt) {
      if (MA->isLatestValueKind() && MA->isRead()) {
        auto Def = getValueDef(MA->getLatestScopArrayInfo());
        if (!Def)
          continue;

        auto CommonLoop = commonLoop(MA->getStatement()->getSurroundingLoop(),
                                     Def->getStatement()->getSurroundingLoop());
        if (contains(CommonLoop))
          Result += 1;
      }

      else if (MA->isLatestAnyPHIKind() && MA->isWrite()) {
        auto PHI = getPHIRead(MA->getScopArrayInfo());
        if (!PHI)
          continue;

        auto CommonLoop = commonLoop(MA->getStatement()->getSurroundingLoop(),
                                     PHI->getStatement()->getSurroundingLoop());
        if (contains(CommonLoop))
          Result += 1;
      }
    }
  }
  return Result;
}

int Scop::getNumScalarWritesInLoops() const {
  int Result = 0;
  for (auto &Stmt : *this) {
    for (auto MA : Stmt) {
      if (!MA->isLatestScalarKind())
        continue;
      if (!MA->isWrite())
        continue;

      if (contains(MA->getStatement()->getSurroundingLoop()))
        Result += 1;
    }
  }
  return Result;
}

ScopStmt *Scop::addScopStmt(__isl_take isl_map *SourceRel,
                            __isl_take isl_map *TargetRel,
                            __isl_take isl_set *Domain) {
#ifndef NDEBUG
  isl_set *SourceDomain = isl_map_domain(isl_map_copy(SourceRel));
  isl_set *TargetDomain = isl_map_domain(isl_map_copy(TargetRel));
  assert(isl_set_is_subset(Domain, TargetDomain) &&
         "Target access not defined for complete statement domain");
  assert(isl_set_is_subset(Domain, SourceDomain) &&
         "Source access not defined for complete statement domain");
  isl_set_free(SourceDomain);
  isl_set_free(TargetDomain);
#endif
  Stmts.emplace_back(*this, SourceRel, TargetRel, Domain);
  CopyStmtsNum++;
  return &(Stmts.back());
}

void Scop::buildSchedule(LoopInfo &LI) {
  Loop *L = getLoopSurroundingScop(*this, LI);
  LoopStackTy LoopStack({LoopStackElementTy(L, nullptr, 0)});
  buildSchedule(getRegion().getNode(), LoopStack, LI);
  assert(LoopStack.size() == 1 && LoopStack.back().L == L);
  Schedule = LoopStack[0].Schedule;
}

/// To generate a schedule for the elements in a Region we traverse the Region
/// in reverse-post-order and add the contained RegionNodes in traversal order
/// to the schedule of the loop that is currently at the top of the LoopStack.
/// For loop-free codes, this results in a correct sequential ordering.
///
/// Example:
///           bb1(0)
///         /     \.
///      bb2(1)   bb3(2)
///         \    /  \.
///          bb4(3)  bb5(4)
///             \   /
///              bb6(5)
///
/// Including loops requires additional processing. Whenever a loop header is
/// encountered, the corresponding loop is added to the @p LoopStack. Starting
/// from an empty schedule, we first process all RegionNodes that are within
/// this loop and complete the sequential schedule at this loop-level before
/// processing about any other nodes. To implement this
/// loop-nodes-first-processing, the reverse post-order traversal is
/// insufficient. Hence, we additionally check if the traversal yields
/// sub-regions or blocks that are outside the last loop on the @p LoopStack.
/// These region-nodes are then queue and only traverse after the all nodes
/// within the current loop have been processed.
void Scop::buildSchedule(Region *R, LoopStackTy &LoopStack, LoopInfo &LI) {
  Loop *OuterScopLoop = getLoopSurroundingScop(*this, LI);

  ReversePostOrderTraversal<Region *> RTraversal(R);
  std::deque<RegionNode *> WorkList(RTraversal.begin(), RTraversal.end());
  std::deque<RegionNode *> DelayList;
  bool LastRNWaiting = false;

  // Iterate over the region @p R in reverse post-order but queue
  // sub-regions/blocks iff they are not part of the last encountered but not
  // completely traversed loop. The variable LastRNWaiting is a flag to indicate
  // that we queued the last sub-region/block from the reverse post-order
  // iterator. If it is set we have to explore the next sub-region/block from
  // the iterator (if any) to guarantee progress. If it is not set we first try
  // the next queued sub-region/blocks.
  while (!WorkList.empty() || !DelayList.empty()) {
    RegionNode *RN;

    if ((LastRNWaiting && !WorkList.empty()) || DelayList.size() == 0) {
      RN = WorkList.front();
      WorkList.pop_front();
      LastRNWaiting = false;
    } else {
      RN = DelayList.front();
      DelayList.pop_front();
    }

    Loop *L = getRegionNodeLoop(RN, LI);
    if (!contains(L))
      L = OuterScopLoop;

    Loop *LastLoop = LoopStack.back().L;
    if (LastLoop != L) {
      if (LastLoop && !LastLoop->contains(L)) {
        LastRNWaiting = true;
        DelayList.push_back(RN);
        continue;
      }
      LoopStack.push_back({L, nullptr, 0});
    }
    buildSchedule(RN, LoopStack, LI);
  }

  return;
}

void Scop::buildSchedule(RegionNode *RN, LoopStackTy &LoopStack, LoopInfo &LI) {

  if (RN->isSubRegion()) {
    auto *LocalRegion = RN->getNodeAs<Region>();
    if (!isNonAffineSubRegion(LocalRegion)) {
      buildSchedule(LocalRegion, LoopStack, LI);
      return;
    }
  }

  auto &LoopData = LoopStack.back();
  LoopData.NumBlocksProcessed += getNumBlocksInRegionNode(RN);

  for (auto *Stmt : getStmtListFor(RN)) {
    auto *UDomain = isl_union_set_from_set(Stmt->getDomain());
    auto *StmtSchedule = isl_schedule_from_domain(UDomain);
    LoopData.Schedule = combineInSequence(LoopData.Schedule, StmtSchedule);
  }

  // Check if we just processed the last node in this loop. If we did, finalize
  // the loop by:
  //
  //   - adding new schedule dimensions
  //   - folding the resulting schedule into the parent loop schedule
  //   - dropping the loop schedule from the LoopStack.
  //
  // Then continue to check surrounding loops, which might also have been
  // completed by this node.
  while (LoopData.L &&
         LoopData.NumBlocksProcessed == getNumBlocksInLoop(LoopData.L)) {
    auto *Schedule = LoopData.Schedule;
    auto NumBlocksProcessed = LoopData.NumBlocksProcessed;

    LoopStack.pop_back();
    auto &NextLoopData = LoopStack.back();

    if (Schedule) {
      isl::union_set Domain = give(isl_schedule_get_domain(Schedule));
      isl::multi_union_pw_aff MUPA = mapToDimension(Domain, LoopStack.size());
      Schedule = isl_schedule_insert_partial_schedule(Schedule, MUPA.release());
      NextLoopData.Schedule =
          combineInSequence(NextLoopData.Schedule, Schedule);
    }

    NextLoopData.NumBlocksProcessed += NumBlocksProcessed;
    LoopData = NextLoopData;
  }
}

ScopStmt *Scop::getStmtFor(BasicBlock *BB) const {
  auto StmtMapIt = StmtMap.find(BB);
  if (StmtMapIt == StmtMap.end())
    return nullptr;
  assert(StmtMapIt->second.size() == 1);
  return StmtMapIt->second.front();
}

ArrayRef<ScopStmt *> Scop::getStmtListFor(BasicBlock *BB) const {
  auto StmtMapIt = StmtMap.find(BB);
  if (StmtMapIt == StmtMap.end())
    return {};
  assert(StmtMapIt->second.size() == 1 &&
         "Each statement corresponds to exactly one BB.");
  return StmtMapIt->second;
}

ScopStmt *Scop::getLastStmtFor(BasicBlock *BB) const {
  ArrayRef<ScopStmt *> StmtList = getStmtListFor(BB);
  if (StmtList.size() > 0)
    return StmtList.back();
  return nullptr;
}

ArrayRef<ScopStmt *> Scop::getStmtListFor(RegionNode *RN) const {
  if (RN->isSubRegion())
    return getStmtListFor(RN->getNodeAs<Region>());
  return getStmtListFor(RN->getNodeAs<BasicBlock>());
}

ArrayRef<ScopStmt *> Scop::getStmtListFor(Region *R) const {
  return getStmtListFor(R->getEntry());
}

int Scop::getRelativeLoopDepth(const Loop *L) const {
  if (!L || !R.contains(L))
    return -1;
  // outermostLoopInRegion always returns nullptr for top level regions
  if (R.isTopLevelRegion()) {
    // LoopInfo's depths start at 1, we start at 0
    return L->getLoopDepth() - 1;
  } else {
    Loop *OuterLoop = R.outermostLoopInRegion(const_cast<Loop *>(L));
    assert(OuterLoop);
    return L->getLoopDepth() - OuterLoop->getLoopDepth();
  }
}

ScopArrayInfo *Scop::getArrayInfoByName(const std::string BaseName) {
  for (auto &SAI : arrays()) {
    if (SAI->getName() == BaseName)
      return SAI;
  }
  return nullptr;
}

void Scop::addAccessData(MemoryAccess *Access) {
  const ScopArrayInfo *SAI = Access->getOriginalScopArrayInfo();
  assert(SAI && "can only use after access relations have been constructed");

  if (Access->isOriginalValueKind() && Access->isRead())
    ValueUseAccs[SAI].push_back(Access);
  else if (Access->isOriginalAnyPHIKind() && Access->isWrite())
    PHIIncomingAccs[SAI].push_back(Access);
}

void Scop::removeAccessData(MemoryAccess *Access) {
  if (Access->isOriginalValueKind() && Access->isRead()) {
    auto &Uses = ValueUseAccs[Access->getScopArrayInfo()];
    std::remove(Uses.begin(), Uses.end(), Access);
  } else if (Access->isOriginalAnyPHIKind() && Access->isWrite()) {
    auto &Incomings = PHIIncomingAccs[Access->getScopArrayInfo()];
    std::remove(Incomings.begin(), Incomings.end(), Access);
  }
}

MemoryAccess *Scop::getValueDef(const ScopArrayInfo *SAI) const {
  assert(SAI->isValueKind());

  Instruction *Val = dyn_cast<Instruction>(SAI->getBasePtr());
  if (!Val)
    return nullptr;

  ScopStmt *Stmt = getStmtFor(Val);
  if (!Stmt)
    return nullptr;

  return Stmt->lookupValueWriteOf(Val);
}

ArrayRef<MemoryAccess *> Scop::getValueUses(const ScopArrayInfo *SAI) const {
  assert(SAI->isValueKind());
  auto It = ValueUseAccs.find(SAI);
  if (It == ValueUseAccs.end())
    return {};
  return It->second;
}

MemoryAccess *Scop::getPHIRead(const ScopArrayInfo *SAI) const {
  assert(SAI->isPHIKind() || SAI->isExitPHIKind());

  if (SAI->isExitPHIKind())
    return nullptr;

  PHINode *PHI = cast<PHINode>(SAI->getBasePtr());
  ScopStmt *Stmt = getStmtFor(PHI);
  assert(Stmt && "PHINode must be within the SCoP");

  return Stmt->lookupPHIReadOf(PHI);
}

ArrayRef<MemoryAccess *> Scop::getPHIIncomings(const ScopArrayInfo *SAI) const {
  assert(SAI->isPHIKind() || SAI->isExitPHIKind());
  auto It = PHIIncomingAccs.find(SAI);
  if (It == PHIIncomingAccs.end())
    return {};
  return It->second;
}

raw_ostream &polly::operator<<(raw_ostream &O, const Scop &scop) {
  scop.print(O, PollyPrintInstructions);
  return O;
}

//===----------------------------------------------------------------------===//
void ScopInfoRegionPass::getAnalysisUsage(AnalysisUsage &AU) const {
  AU.addRequired<LoopInfoWrapperPass>();
  AU.addRequired<RegionInfoPass>();
  AU.addRequired<DominatorTreeWrapperPass>();
  AU.addRequiredTransitive<ScalarEvolutionWrapperPass>();
  AU.addRequiredTransitive<ScopDetectionWrapperPass>();
  AU.addRequired<AAResultsWrapperPass>();
  AU.addRequired<AssumptionCacheTracker>();
  AU.setPreservesAll();
}

void updateLoopCountStatistic(ScopDetection::LoopStats Stats) {
  NumLoopsInScop += Stats.NumLoops;
  MaxNumLoopsInScop =
      std::max(MaxNumLoopsInScop.getValue(), (unsigned)Stats.NumLoops);

  if (Stats.MaxDepth == 1)
    NumScopsDepthOne++;
  else if (Stats.MaxDepth == 2)
    NumScopsDepthTwo++;
  else if (Stats.MaxDepth == 3)
    NumScopsDepthThree++;
  else if (Stats.MaxDepth == 4)
    NumScopsDepthFour++;
  else if (Stats.MaxDepth == 5)
    NumScopsDepthFive++;
  else
    NumScopsDepthLarger++;
}

bool ScopInfoRegionPass::runOnRegion(Region *R, RGPassManager &RGM) {
  auto &SD = getAnalysis<ScopDetectionWrapperPass>().getSD();

  if (!SD.isMaxRegionInScop(*R))
    return false;

  Function *F = R->getEntry()->getParent();
  auto &SE = getAnalysis<ScalarEvolutionWrapperPass>().getSE();
  auto &LI = getAnalysis<LoopInfoWrapperPass>().getLoopInfo();
  auto &AA = getAnalysis<AAResultsWrapperPass>().getAAResults();
  auto const &DL = F->getParent()->getDataLayout();
  auto &DT = getAnalysis<DominatorTreeWrapperPass>().getDomTree();
  auto &AC = getAnalysis<AssumptionCacheTracker>().getAssumptionCache(*F);

  ScopBuilder SB(R, AC, AA, DL, DT, LI, SD, SE);
  S = SB.getScop(); // take ownership of scop object

  if (S) {
    ScopDetection::LoopStats Stats =
        ScopDetection::countBeneficialLoops(&S->getRegion(), SE, LI, 0);
    updateLoopCountStatistic(Stats);
  }

  return false;
}

void ScopInfoRegionPass::print(raw_ostream &OS, const Module *) const {
  if (S)
    S->print(OS, PollyPrintInstructions);
  else
    OS << "Invalid Scop!\n";
}

char ScopInfoRegionPass::ID = 0;

Pass *polly::createScopInfoRegionPassPass() { return new ScopInfoRegionPass(); }

INITIALIZE_PASS_BEGIN(ScopInfoRegionPass, "polly-scops",
                      "Polly - Create polyhedral description of Scops", false,
                      false);
INITIALIZE_PASS_DEPENDENCY(AAResultsWrapperPass);
INITIALIZE_PASS_DEPENDENCY(AssumptionCacheTracker);
INITIALIZE_PASS_DEPENDENCY(LoopInfoWrapperPass);
INITIALIZE_PASS_DEPENDENCY(RegionInfoPass);
INITIALIZE_PASS_DEPENDENCY(ScalarEvolutionWrapperPass);
INITIALIZE_PASS_DEPENDENCY(ScopDetectionWrapperPass);
INITIALIZE_PASS_DEPENDENCY(DominatorTreeWrapperPass);
INITIALIZE_PASS_END(ScopInfoRegionPass, "polly-scops",
                    "Polly - Create polyhedral description of Scops", false,
                    false)

//===----------------------------------------------------------------------===//
ScopInfo::ScopInfo(const DataLayout &DL, ScopDetection &SD, ScalarEvolution &SE,
                   LoopInfo &LI, AliasAnalysis &AA, DominatorTree &DT,
                   AssumptionCache &AC) {
  /// Create polyhedral description of scops for all the valid regions of a
  /// function.
  for (auto &It : SD) {
    Region *R = const_cast<Region *>(It);
    if (!SD.isMaxRegionInScop(*R))
      continue;

    ScopBuilder SB(R, AC, AA, DL, DT, LI, SD, SE);
    std::unique_ptr<Scop> S = SB.getScop();
    if (!S)
      continue;
    bool Inserted = RegionToScopMap.insert({R, std::move(S)}).second;
    assert(Inserted && "Building Scop for the same region twice!");
    (void)Inserted;
  }
}

AnalysisKey ScopInfoAnalysis::Key;

ScopInfoAnalysis::Result ScopInfoAnalysis::run(Function &F,
                                               FunctionAnalysisManager &FAM) {
  auto &SD = FAM.getResult<ScopAnalysis>(F);
  auto &SE = FAM.getResult<ScalarEvolutionAnalysis>(F);
  auto &LI = FAM.getResult<LoopAnalysis>(F);
  auto &AA = FAM.getResult<AAManager>(F);
  auto &DT = FAM.getResult<DominatorTreeAnalysis>(F);
  auto &AC = FAM.getResult<AssumptionAnalysis>(F);
  auto &DL = F.getParent()->getDataLayout();
  return {DL, SD, SE, LI, AA, DT, AC};
}

PreservedAnalyses ScopInfoPrinterPass::run(Function &F,
                                           FunctionAnalysisManager &FAM) {
  auto &SI = FAM.getResult<ScopInfoAnalysis>(F);
  for (auto &It : SI) {
    if (It.second)
      It.second->print(Stream, PollyPrintInstructions);
    else
      Stream << "Invalid Scop!\n";
  }
  return PreservedAnalyses::all();
}

void ScopInfoWrapperPass::getAnalysisUsage(AnalysisUsage &AU) const {
  AU.addRequired<LoopInfoWrapperPass>();
  AU.addRequired<RegionInfoPass>();
  AU.addRequired<DominatorTreeWrapperPass>();
  AU.addRequiredTransitive<ScalarEvolutionWrapperPass>();
  AU.addRequiredTransitive<ScopDetectionWrapperPass>();
  AU.addRequired<AAResultsWrapperPass>();
  AU.addRequired<AssumptionCacheTracker>();
  AU.setPreservesAll();
}

bool ScopInfoWrapperPass::runOnFunction(Function &F) {
  auto &SD = getAnalysis<ScopDetectionWrapperPass>().getSD();
  auto &SE = getAnalysis<ScalarEvolutionWrapperPass>().getSE();
  auto &LI = getAnalysis<LoopInfoWrapperPass>().getLoopInfo();
  auto &AA = getAnalysis<AAResultsWrapperPass>().getAAResults();
  auto const &DL = F.getParent()->getDataLayout();
  auto &DT = getAnalysis<DominatorTreeWrapperPass>().getDomTree();
  auto &AC = getAnalysis<AssumptionCacheTracker>().getAssumptionCache(F);

  Result.reset(new ScopInfo{DL, SD, SE, LI, AA, DT, AC});
  return false;
}

void ScopInfoWrapperPass::print(raw_ostream &OS, const Module *) const {
  for (auto &It : *Result) {
    if (It.second)
      It.second->print(OS, PollyPrintInstructions);
    else
      OS << "Invalid Scop!\n";
  }
}

char ScopInfoWrapperPass::ID = 0;

Pass *polly::createScopInfoWrapperPassPass() {
  return new ScopInfoWrapperPass();
}

INITIALIZE_PASS_BEGIN(
    ScopInfoWrapperPass, "polly-function-scops",
    "Polly - Create polyhedral description of all Scops of a function", false,
    false);
INITIALIZE_PASS_DEPENDENCY(AAResultsWrapperPass);
INITIALIZE_PASS_DEPENDENCY(AssumptionCacheTracker);
INITIALIZE_PASS_DEPENDENCY(LoopInfoWrapperPass);
INITIALIZE_PASS_DEPENDENCY(RegionInfoPass);
INITIALIZE_PASS_DEPENDENCY(ScalarEvolutionWrapperPass);
INITIALIZE_PASS_DEPENDENCY(ScopDetectionWrapperPass);
INITIALIZE_PASS_DEPENDENCY(DominatorTreeWrapperPass);
INITIALIZE_PASS_END(
    ScopInfoWrapperPass, "polly-function-scops",
    "Polly - Create polyhedral description of all Scops of a function", false,
    false)<|MERGE_RESOLUTION|>--- conflicted
+++ resolved
@@ -1062,15 +1062,9 @@
 MemoryAccess::MemoryAccess(ScopStmt *Stmt, AccessType AccType, isl::map AccRel)
     : Kind(MemoryKind::Array), AccType(AccType), RedType(RT_NONE),
       Statement(Stmt), InvalidDomain(nullptr), AccessInstruction(nullptr),
-<<<<<<< HEAD
-      IsAffine(true), AccessRelation(nullptr),
-      NewAccessRelation(isl::manage(AccRel)), FAD(nullptr), IsImplicit(false) {
-  auto *ArrayInfoId = NewAccessRelation.get_tuple_id(isl::dim::out).release();
-=======
       IsAffine(true), AccessRelation(nullptr), NewAccessRelation(AccRel),
-      FAD(nullptr) {
+      FAD(nullptr), IsImplicit(false) {
   isl::id ArrayInfoId = NewAccessRelation.get_tuple_id(isl::dim::out);
->>>>>>> b799a77d
   auto *SAI = ScopArrayInfo::getFromId(ArrayInfoId);
   Sizes.push_back(nullptr);
   for (unsigned i = 1; i < SAI->getNumberOfDimensions(); i++)
