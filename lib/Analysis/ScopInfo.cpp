--- conflicted
+++ resolved
@@ -587,9 +587,6 @@
 
 isl_map *ScopStmt::getScattering() const { return isl_map_copy(Scattering); }
 
-<<<<<<< HEAD
-void ScopStmt::setScattering(__isl_take isl_map *NewScattering) {
-=======
 void ScopStmt::restrictDomain(__isl_take isl_set *NewDomain) {
   assert(isl_set_is_subset(NewDomain, Domain) &&
          "New domain is not a subset of old domain!");
@@ -598,8 +595,7 @@
   Scattering = isl_map_intersect_domain(Scattering, isl_set_copy(Domain));
 }
 
-void ScopStmt::setScattering(isl_map *NewScattering) {
->>>>>>> 524d9772
+void ScopStmt::setScattering(__isl_take isl_map *NewScattering) {
   isl_map_free(Scattering);
   Scattering = NewScattering;
 }
