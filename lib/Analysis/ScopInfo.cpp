//===--------- ScopInfo.cpp  - Create Scops from LLVM IR ------------------===//
//
//                     The LLVM Compiler Infrastructure
//
// This file is distributed under the University of Illinois Open Source
// License. See LICENSE.TXT for details.
//
//===----------------------------------------------------------------------===//
//
// Create a polyhedral description for a static control flow region.
//
// The pass creates a polyhedral description of the Scops detected by the Scop
// detection derived from their LLVM-IR code.
//
// This represantation is shared among several tools in the polyhedral
// community, which are e.g. Cloog, Pluto, Loopo, Graphite.
//
//===----------------------------------------------------------------------===//

#include "polly/CodeGen/BlockGenerators.h"
#include "polly/LinkAllPasses.h"
#include "polly/ScopInfo.h"
#include "polly/Support/GICHelper.h"
#include "polly/Support/SCEVValidator.h"
#include "polly/Support/ScopHelper.h"
#include "polly/TempScopInfo.h"
#include "llvm/ADT/SetVector.h"
#include "llvm/ADT/Statistic.h"
#include "llvm/ADT/StringExtras.h"
#include "llvm/Analysis/LoopInfo.h"
#include "llvm/Analysis/RegionIterator.h"
#include "llvm/Analysis/ScalarEvolutionExpressions.h"
#include "llvm/Assembly/Writer.h"
#include "llvm/Support/CommandLine.h"
#if MOLLY
#include "polly/PollyContextPass.h"
#endif

#define DEBUG_TYPE "polly-scops"
#include "llvm/Support/Debug.h"

#include "isl/int.h"
#include "isl/constraint.h"
#include "isl/set.h"
#include "isl/map.h"
#include "isl/aff.h"
#include "isl/printer.h"
#include "isl/local_space.h"
#include "isl/options.h"
#include "isl/val.h"
#include <sstream>
#include <string>
#include <vector>

using namespace llvm;
using namespace polly;

STATISTIC(ScopFound, "Number of valid Scops");
STATISTIC(RichScopFound, "Number of Scops containing a loop");

/// Translate a SCEVExpression into an isl_pw_aff object.
struct SCEVAffinator : public SCEVVisitor<SCEVAffinator, isl_pw_aff *> {
private:
  isl_ctx *Ctx;
  int NbLoopSpaces;
  const Scop *S;

public:
  static isl_pw_aff *getPwAff(ScopStmt *Stmt, const SCEV *Scev) {
    Scop *S = Stmt->getParent();
    const Region *Reg = &S->getRegion();

    S->addParams(getParamsInAffineExpr(Reg, Scev, *S->getSE()));

    SCEVAffinator Affinator(Stmt);
    return Affinator.visit(Scev);
  }

  isl_pw_aff *visit(const SCEV *Scev) {
    // In case the scev is a valid parameter, we do not further analyze this
    // expression, but create a new parameter in the isl_pw_aff. This allows us
    // to treat subexpressions that we cannot translate into an piecewise affine
    // expression, as constant parameters of the piecewise affine expression.
    if (isl_id *Id = S->getIdForParam(Scev)) {
      isl_space *Space = isl_space_set_alloc(Ctx, 1, NbLoopSpaces);
      Space = isl_space_set_dim_id(Space, isl_dim_param, 0, Id);

      isl_set *Domain = isl_set_universe(isl_space_copy(Space));
      isl_aff *Affine =
          isl_aff_zero_on_domain(isl_local_space_from_space(Space));
      Affine = isl_aff_add_coefficient_si(Affine, isl_dim_param, 0, 1);

      return isl_pw_aff_alloc(Domain, Affine);
    }

    return SCEVVisitor<SCEVAffinator, isl_pw_aff *>::visit(Scev);
  }

  SCEVAffinator(const ScopStmt *Stmt)
      : Ctx(Stmt->getIslCtx()), NbLoopSpaces(Stmt->getNumIterators()),
        S(Stmt->getParent()) {}

  __isl_give isl_pw_aff *visitConstant(const SCEVConstant *Constant) {
    ConstantInt *Value = Constant->getValue();
    isl_val *v;

    // LLVM does not define if an integer value is interpreted as a signed or
    // unsigned value. Hence, without further information, it is unknown how
    // this value needs to be converted to GMP. At the moment, we only support
    // signed operations. So we just interpret it as signed. Later, there are
    // two options:
    //
    // 1. We always interpret any value as signed and convert the values on
    //    demand.
    // 2. We pass down the signedness of the calculation and use it to interpret
    //    this constant correctly.
    v = isl_valFromAPInt(Ctx, Value->getValue(), /* isSigned */ true);

    isl_space *Space = isl_space_set_alloc(Ctx, 0, NbLoopSpaces);
    isl_local_space *ls = isl_local_space_from_space(isl_space_copy(Space));
    isl_aff *Affine = isl_aff_zero_on_domain(ls);
    isl_set *Domain = isl_set_universe(Space);

    Affine = isl_aff_add_constant_val(Affine, v);

    return isl_pw_aff_alloc(Domain, Affine);
  }

  __isl_give isl_pw_aff *visitTruncateExpr(const SCEVTruncateExpr *Expr) {
    llvm_unreachable("SCEVTruncateExpr not yet supported");
  }

  __isl_give isl_pw_aff *visitZeroExtendExpr(const SCEVZeroExtendExpr *Expr) {
    llvm_unreachable("SCEVZeroExtendExpr not yet supported");
  }

  __isl_give isl_pw_aff *visitSignExtendExpr(const SCEVSignExtendExpr *Expr) {
    // Assuming the value is signed, a sign extension is basically a noop.
    // TODO: Reconsider this as soon as we support unsigned values.
    return visit(Expr->getOperand());
  }

  __isl_give isl_pw_aff *visitAddExpr(const SCEVAddExpr *Expr) {
    isl_pw_aff *Sum = visit(Expr->getOperand(0));

    for (int i = 1, e = Expr->getNumOperands(); i < e; ++i) {
      isl_pw_aff *NextSummand = visit(Expr->getOperand(i));
      Sum = isl_pw_aff_add(Sum, NextSummand);
    }

    // TODO: Check for NSW and NUW.

    return Sum;
  }

  __isl_give isl_pw_aff *visitMulExpr(const SCEVMulExpr *Expr) {
    isl_pw_aff *Product = visit(Expr->getOperand(0));

    for (int i = 1, e = Expr->getNumOperands(); i < e; ++i) {
      isl_pw_aff *NextOperand = visit(Expr->getOperand(i));

      if (!isl_pw_aff_is_cst(Product) && !isl_pw_aff_is_cst(NextOperand)) {
        isl_pw_aff_free(Product);
        isl_pw_aff_free(NextOperand);
        return NULL;
      }

      Product = isl_pw_aff_mul(Product, NextOperand);
    }

    // TODO: Check for NSW and NUW.
    return Product;
  }

  __isl_give isl_pw_aff *visitUDivExpr(const SCEVUDivExpr *Expr) {
    llvm_unreachable("SCEVUDivExpr not yet supported");
  }

  int getLoopDepth(const Loop *L) {
    Loop *outerLoop =
        S->getRegion().outermostLoopInRegion(const_cast<Loop *>(L));
    assert(outerLoop && "Scop does not contain this loop");
    return L->getLoopDepth() - outerLoop->getLoopDepth();
  }

  __isl_give isl_pw_aff *visitAddRecExpr(const SCEVAddRecExpr *Expr) {
    assert(Expr->isAffine() && "Only affine AddRecurrences allowed");
    assert(S->getRegion().contains(Expr->getLoop()) &&
           "Scop does not contain the loop referenced in this AddRec");

    isl_pw_aff *Start = visit(Expr->getStart());
    isl_pw_aff *Step = visit(Expr->getOperand(1));
    isl_space *Space = isl_space_set_alloc(Ctx, 0, NbLoopSpaces);
    isl_local_space *LocalSpace = isl_local_space_from_space(Space);

    int loopDimension = getLoopDepth(Expr->getLoop());

    isl_aff *LAff = isl_aff_set_coefficient_si(
        isl_aff_zero_on_domain(LocalSpace), isl_dim_in, loopDimension, 1);
    isl_pw_aff *LPwAff = isl_pw_aff_from_aff(LAff);

    // TODO: Do we need to check for NSW and NUW?
    return isl_pw_aff_add(Start, isl_pw_aff_mul(Step, LPwAff));
  }

  __isl_give isl_pw_aff *visitSMaxExpr(const SCEVSMaxExpr *Expr) {
    isl_pw_aff *Max = visit(Expr->getOperand(0));

    for (int i = 1, e = Expr->getNumOperands(); i < e; ++i) {
      isl_pw_aff *NextOperand = visit(Expr->getOperand(i));
      Max = isl_pw_aff_max(Max, NextOperand);
    }

    return Max;
  }

  __isl_give isl_pw_aff *visitUMaxExpr(const SCEVUMaxExpr *Expr) {
    llvm_unreachable("SCEVUMaxExpr not yet supported");
  }

  __isl_give isl_pw_aff *visitUnknown(const SCEVUnknown *Expr) {
    llvm_unreachable("Unknowns are always parameters");
  }
};

//===----------------------------------------------------------------------===//

MemoryAccess::~MemoryAccess() {
  isl_map_free(AccessRelation);
  isl_map_free(newAccessRelation);
}

static void replace(std::string &str, const std::string &find,
                    const std::string &replace) {
  size_t pos = 0;
  while ((pos = str.find(find, pos)) != std::string::npos) {
    str.replace(pos, find.length(), replace);
    pos += replace.length();
  }
}

static void makeIslCompatible(std::string &str) {
  str.erase(0, 1);
  replace(str, ".", "_");
  replace(str, "\"", "_");
}

void MemoryAccess::setBaseName() {
  raw_string_ostream OS(BaseName);
  WriteAsOperand(OS, getBaseAddr(), false);
  BaseName = OS.str();

  makeIslCompatible(BaseName);
  BaseName = "MemRef_" + BaseName;
}

isl_map *MemoryAccess::getAccessRelation() const {
  return isl_map_copy(AccessRelation);
}

std::string MemoryAccess::getAccessRelationStr() const {
  return stringFromIslObj(AccessRelation);
}

isl_map *MemoryAccess::getNewAccessRelation() const {
  return isl_map_copy(newAccessRelation);
}

isl_basic_map *MemoryAccess::createBasicAccessMap(ScopStmt *Statement) {
  isl_space *Space = isl_space_set_alloc(Statement->getIslCtx(), 0, 1);
  Space = isl_space_set_tuple_name(Space, isl_dim_set, getBaseName().c_str());
  Space = isl_space_align_params(Space, Statement->getDomainSpace());

  return isl_basic_map_from_domain_and_range(
      isl_basic_set_universe(Statement->getDomainSpace()),
      isl_basic_set_universe(Space));
}

MemoryAccess::MemoryAccess(AccessType type, const Value *base, __isl_take isl_map *accessRelation, const Instruction *AccInst, ScopStmt *Statement) : Inst(AccInst) {
  this->newAccessRelation = NULL;
  this->Type = type;
  this->statement = Statement;

  this->BaseAddr = base;
  setBaseName();

  this->AccessRelation = accessRelation;
}


// Missing in isl
static __isl_give isl_map* isl_map_from_multi_pw_aff(__isl_take isl_multi_pw_aff *mpwaff) {
	if (!mpwaff)
		return NULL;

	isl_space *space = isl_space_domain(isl_multi_pw_aff_get_space(mpwaff));
  isl_map *map = isl_map_universe(isl_space_from_domain(space));

  unsigned n = isl_multi_pw_aff_dim(mpwaff, isl_dim_out);
	for (int i = 0; i < n; ++i) {
    isl_pw_aff *pwaff = isl_multi_pw_aff_get_pw_aff(mpwaff, i); 
		isl_map *map_i = isl_map_from_pw_aff(pwaff);
		map = isl_map_flat_range_product(map, map_i);
	}

	isl_multi_pw_aff_free(mpwaff);
	return map;
}


MemoryAccess::MemoryAccess(const IRAccess &Access, const Instruction *AccInst,
                           ScopStmt *Statement)
    : Inst(AccInst) {
  newAccessRelation = NULL;
  statement = Statement;

  BaseAddr = Access.getBase();
  setBaseName();

  if (!Access.isAffine()) {
<<<<<<< HEAD
    Type = (Type == Read) ? Read : MayWrite;
    AccessRelation = isl_map_from_basic_map(createBasicAccessMap(Statement)); //TODO: Does this also work for multi-dimensional arrays/fields?
=======
    // We overapproximate non-affine accesses with a possible access to the
    // whole array. For read accesses it does not make a difference, if an
    // access must or may happen. However, for write accesses it is important to
    // differentiate between writes that must happen and writes that may happen.
    AccessRelation = isl_map_from_basic_map(createBasicAccessMap(Statement));
    Type = Access.isRead() ? Read : MayWrite;
>>>>>>> 9c47e963
    return;
  }
  // BEGIN Molly
  isl_space *Space = Statement->getDomainSpace();

<<<<<<< HEAD
  auto &offsets = Access.getOffsets();
  auto ctx = Statement->getIslCtx();
  auto dims = offsets.size();
  auto pwafflist = isl_pw_aff_list_alloc(ctx, dims);
  for (auto it = offsets.begin(), end = offsets.end(); it!=end; ++it) {
    auto offset = *it;
    isl_pw_aff *Affine = SCEVAffinator::getPwAff(Statement, offset);
    Affine = isl_pw_aff_align_params(Affine, isl_space_copy(Space));
    Affine = isl_pw_aff_set_tuple_id(Affine, isl_dim_in, isl_dim_get_tuple_id(Space, isl_dim_set));

    if (!Access.areCoordinates()) {
      // Divide the access function by the size of the elements in the array.
      //
      // A stride one array access in C expressed as A[i] is expressed in LLVM-IR
      // as something like A[i * elementsize]. This hides the fact that two
      // subsequent values of 'i' index two values that are stored next to each
      // other in memory. By this division we make this characteristic obvious
      // again.
      isl_int v;
      isl_int_init(v);
      isl_int_set_si(v, Access.getElemSizeInBytes());
      Affine = isl_pw_aff_scale_down(Affine, v);
      isl_int_clear(v);
    }

    pwafflist = isl_pw_aff_list_add(pwafflist, Affine);
  }
=======
  Type = Access.isRead() ? Read : MustWrite;

  isl_pw_aff *Affine = SCEVAffinator::getPwAff(Statement, Access.getOffset());

  // Divide the access function by the size of the elements in the array.
  //
  // A stride one array access in C expressed as A[i] is expressed in LLVM-IR
  // as something like A[i * elementsize]. This hides the fact that two
  // subsequent values of 'i' index two values that are stored next to each
  // other in memory. By this division we make this characteristic obvious
  // again.
  isl_val *v;
  v = isl_val_int_from_si(isl_pw_aff_get_ctx(Affine),
                          Access.getElemSizeInBytes());
  Affine = isl_pw_aff_scale_down_val(Affine, v);
>>>>>>> 9c47e963

  isl_space *logical = isl_space_set_alloc(ctx, 0, dims);
  logical = isl_space_align_params(logical, isl_space_copy(Space));
  isl_space *range = isl_space_map_from_domain_and_range(isl_space_copy(Space), logical);
  auto mpwaff = isl_multi_pw_aff_from_pw_aff_list(range, pwafflist); 
  AccessRelation = isl_map_from_multi_pw_aff(mpwaff); 
  //TODO: free isl objects
  // END Molly
  AccessRelation = isl_map_set_tuple_id(
      AccessRelation, isl_dim_in, isl_space_get_tuple_id(Space, isl_dim_set));
  isl_space_free(Space);
  AccessRelation = isl_map_set_tuple_name(AccessRelation, isl_dim_out,
                                          getBaseName().c_str());
}

void MemoryAccess::realignParams() {
  isl_space *ParamSpace = statement->getParent()->getParamSpace();
  AccessRelation = isl_map_align_params(AccessRelation, ParamSpace);
}

MemoryAccess::MemoryAccess(const Value *BaseAddress, ScopStmt *Statement) {
  newAccessRelation = NULL;
  BaseAddr = BaseAddress;
  Type = Read;
  statement = Statement;

  isl_basic_map *BasicAccessMap = createBasicAccessMap(Statement);
  AccessRelation = isl_map_from_basic_map(BasicAccessMap);
  isl_space *ParamSpace = Statement->getParent()->getParamSpace();
  AccessRelation = isl_map_align_params(AccessRelation, ParamSpace);
}

void MemoryAccess::print(raw_ostream &OS) const {
  switch (Type) {
  case Read:
    OS.indent(12) << "ReadAccess := \n";
    break;
  case MustWrite:
    OS.indent(12) << "MustWriteAccess := \n";
    break;
  case MayWrite:
    OS.indent(12) << "MayWriteAccess := \n";
    break;
  }
  OS.indent(16) << getAccessRelationStr() << ";\n";
}

void MemoryAccess::dump() const { print(errs()); }

// Create a map in the size of the provided set domain, that maps from the
// one element of the provided set domain to another element of the provided
// set domain.
// The mapping is limited to all points that are equal in all but the last
// dimension and for which the last dimension of the input is strict smaller
// than the last dimension of the output.
//
//   getEqualAndLarger(set[i0, i1, ..., iX]):
//
//   set[i0, i1, ..., iX] -> set[o0, o1, ..., oX]
//     : i0 = o0, i1 = o1, ..., i(X-1) = o(X-1), iX < oX
//
static isl_map *getEqualAndLarger(isl_space *setDomain) {
  isl_space *Space = isl_space_map_from_set(setDomain);
  isl_map *Map = isl_map_universe(isl_space_copy(Space));
  isl_local_space *MapLocalSpace = isl_local_space_from_space(Space);

  // Set all but the last dimension to be equal for the input and output
  //
  //   input[i0, i1, ..., iX] -> output[o0, o1, ..., oX]
  //     : i0 = o0, i1 = o1, ..., i(X-1) = o(X-1)
  for (unsigned i = 0; i < isl_map_dim(Map, isl_dim_in) - 1; ++i)
    Map = isl_map_equate(Map, isl_dim_in, i, isl_dim_out, i);

  // Set the last dimension of the input to be strict smaller than the
  // last dimension of the output.
  //
  //   input[?,?,?,...,iX] -> output[?,?,?,...,oX] : iX < oX
  //
  unsigned lastDimension = isl_map_dim(Map, isl_dim_in) - 1;
  isl_val *v;
  isl_ctx *Ctx = isl_map_get_ctx(Map);
  isl_constraint *c = isl_inequality_alloc(isl_local_space_copy(MapLocalSpace));
  v = isl_val_int_from_si(Ctx, -1);
  c = isl_constraint_set_coefficient_val(c, isl_dim_in, lastDimension, v);
  v = isl_val_int_from_si(Ctx, 1);
  c = isl_constraint_set_coefficient_val(c, isl_dim_out, lastDimension, v);
  v = isl_val_int_from_si(Ctx, -1);
  c = isl_constraint_set_constant_val(c, v);

  Map = isl_map_add_constraint(Map, c);

  isl_local_space_free(MapLocalSpace);
  return Map;
}

isl_set *MemoryAccess::getStride(__isl_take const isl_map *Schedule) const {
  isl_map *S = const_cast<isl_map *>(Schedule);
  isl_map *AccessRelation = getAccessRelation();
  isl_space *Space = isl_space_range(isl_map_get_space(S));
  isl_map *NextScatt = getEqualAndLarger(Space);

  S = isl_map_reverse(S);
  NextScatt = isl_map_lexmin(NextScatt);

  NextScatt = isl_map_apply_range(NextScatt, isl_map_copy(S));
  NextScatt = isl_map_apply_range(NextScatt, isl_map_copy(AccessRelation));
  NextScatt = isl_map_apply_domain(NextScatt, S);
  NextScatt = isl_map_apply_domain(NextScatt, AccessRelation);

  isl_set *Deltas = isl_map_deltas(NextScatt);
  return Deltas;
}

bool MemoryAccess::isStrideX(__isl_take const isl_map *Schedule,
                             int StrideWidth) const {
  isl_set *Stride, *StrideX;
  bool IsStrideX;

  Stride = getStride(Schedule);
  StrideX = isl_set_universe(isl_set_get_space(Stride));
  StrideX = isl_set_fix_si(StrideX, isl_dim_set, 0, StrideWidth);
  IsStrideX = isl_set_is_equal(Stride, StrideX);

  isl_set_free(StrideX);
  isl_set_free(Stride);

  return IsStrideX;
}

bool MemoryAccess::isStrideZero(const isl_map *Schedule) const {
  return isStrideX(Schedule, 0);
}

bool MemoryAccess::isStrideOne(const isl_map *Schedule) const {
  return isStrideX(Schedule, 1);
}

void MemoryAccess::setNewAccessRelation(isl_map *newAccess) {
  isl_map_free(newAccessRelation);
  newAccessRelation = newAccess;
}

//===----------------------------------------------------------------------===//

isl_map *ScopStmt::getScattering() const { return isl_map_copy(Scattering); }

void ScopStmt::setScattering(__isl_take isl_map *NewScattering) {
  isl_map_free(Scattering);
  Scattering = NewScattering;
}

void ScopStmt::buildScattering(SmallVectorImpl<unsigned> &Scatter) {
  unsigned NbIterators = getNumIterators();
  unsigned NbScatteringDims = Parent.getMaxLoopDepth() * 2 + 1;

  isl_space *Space = isl_space_set_alloc(getIslCtx(), 0, NbScatteringDims);
  Space = isl_space_set_tuple_name(Space, isl_dim_out, "scattering");

  Scattering = isl_map_from_domain_and_range(isl_set_universe(getDomainSpace()),
                                             isl_set_universe(Space));

  // Loop dimensions.
  for (unsigned i = 0; i < NbIterators; ++i)
    Scattering =
        isl_map_equate(Scattering, isl_dim_out, 2 * i + 1, isl_dim_in, i);

  // Constant dimensions
  for (unsigned i = 0; i < NbIterators + 1; ++i)
    Scattering = isl_map_fix_si(Scattering, isl_dim_out, 2 * i, Scatter[i]);

  // Fill scattering dimensions.
  for (unsigned i = 2 * NbIterators + 1; i < NbScatteringDims; ++i)
    Scattering = isl_map_fix_si(Scattering, isl_dim_out, i, 0);

  Scattering = isl_map_align_params(Scattering, Parent.getParamSpace());
}

void ScopStmt::addAccess(MemoryAccess::AccessType type, const Value *base, __isl_take isl_map *accessRelation, const Instruction *AccInst) {
  auto access = new MemoryAccess(type, base, accessRelation, AccInst, this);
  MemAccs.push_back(access);
  InstructionToAccess[access->getAccessInstruction()] = access; 
}

void ScopStmt::buildAccesses(TempScop &tempScop, const Region &CurRegion) {
  const AccFuncSetType *AccFuncs = tempScop.getAccessFunctions(BB);

  for (AccFuncSetType::const_iterator I = AccFuncs->begin(),
                                      E = AccFuncs->end();
       I != E; ++I) {
    MemAccs.push_back(new MemoryAccess(I->first, I->second, this));
    InstructionToAccess[I->second] = MemAccs.back();
  }
}

void ScopStmt::realignParams() {
  for (memacc_iterator MI = memacc_begin(), ME = memacc_end(); MI != ME; ++MI)
    (*MI)->realignParams();

  Domain = isl_set_align_params(Domain, Parent.getParamSpace());
  Scattering = isl_map_align_params(Scattering, Parent.getParamSpace());
}

__isl_give isl_set *ScopStmt::buildConditionSet(const Comparison &Comp) {
  isl_pw_aff *L = SCEVAffinator::getPwAff(this, Comp.getLHS());
  isl_pw_aff *R = SCEVAffinator::getPwAff(this, Comp.getRHS());

  switch (Comp.getPred()) {
  case ICmpInst::ICMP_EQ:
    return isl_pw_aff_eq_set(L, R);
  case ICmpInst::ICMP_NE:
    return isl_pw_aff_ne_set(L, R);
  case ICmpInst::ICMP_SLT:
    return isl_pw_aff_lt_set(L, R);
  case ICmpInst::ICMP_SLE:
    return isl_pw_aff_le_set(L, R);
  case ICmpInst::ICMP_SGT:
    return isl_pw_aff_gt_set(L, R);
  case ICmpInst::ICMP_SGE:
    return isl_pw_aff_ge_set(L, R);
  case ICmpInst::ICMP_ULT:
  case ICmpInst::ICMP_UGT:
  case ICmpInst::ICMP_ULE:
  case ICmpInst::ICMP_UGE:
    llvm_unreachable("Unsigned comparisons not yet supported");
  default:
    llvm_unreachable("Non integer predicate not supported");
  }
}

__isl_give isl_set *ScopStmt::addLoopBoundsToDomain(__isl_take isl_set *Domain,
                                                    TempScop &tempScop) {
  isl_space *Space;
  isl_local_space *LocalSpace;

  Space = isl_set_get_space(Domain);
  LocalSpace = isl_local_space_from_space(Space);

  for (int i = 0, e = getNumIterators(); i != e; ++i) {
    isl_aff *Zero = isl_aff_zero_on_domain(isl_local_space_copy(LocalSpace));
    isl_pw_aff *IV =
        isl_pw_aff_from_aff(isl_aff_set_coefficient_si(Zero, isl_dim_in, i, 1));

    // 0 <= IV.
    isl_set *LowerBound = isl_pw_aff_nonneg_set(isl_pw_aff_copy(IV));
    Domain = isl_set_intersect(Domain, LowerBound);

    // IV <= LatchExecutions.
    const Loop *L = getLoopForDimension(i);
    const SCEV *LatchExecutions = tempScop.getLoopBound(L);
    isl_pw_aff *UpperBound = SCEVAffinator::getPwAff(this, LatchExecutions);
    isl_set *UpperBoundSet = isl_pw_aff_le_set(IV, UpperBound);
    Domain = isl_set_intersect(Domain, UpperBoundSet);
  }

  isl_local_space_free(LocalSpace);
  return Domain;
}

__isl_give isl_set *ScopStmt::addConditionsToDomain(__isl_take isl_set *Domain,
                                                    TempScop &tempScop,
                                                    const Region &CurRegion) {
  const Region *TopRegion = tempScop.getMaxRegion().getParent(),
               *CurrentRegion = &CurRegion;
  const BasicBlock *BranchingBB = BB;

  do {
    if (BranchingBB != CurrentRegion->getEntry()) {
      if (const BBCond *Condition = tempScop.getBBCond(BranchingBB))
        for (BBCond::const_iterator CI = Condition->begin(),
                                    CE = Condition->end();
             CI != CE; ++CI) {
          isl_set *ConditionSet = buildConditionSet(*CI);
          Domain = isl_set_intersect(Domain, ConditionSet);
        }
    }
    BranchingBB = CurrentRegion->getEntry();
    CurrentRegion = CurrentRegion->getParent();
  } while (TopRegion != CurrentRegion);

  return Domain;
}

__isl_give isl_set *ScopStmt::buildDomain(TempScop &tempScop,
                                          const Region &CurRegion) {
  isl_space *Space;
  isl_set *Domain;
  isl_id *Id;

  Space = isl_space_set_alloc(getIslCtx(), 0, getNumIterators());

  Id = isl_id_alloc(getIslCtx(), getBaseName(), this);

  Domain = isl_set_universe(Space);
  Domain = addLoopBoundsToDomain(Domain, tempScop);
  Domain = addConditionsToDomain(Domain, tempScop, CurRegion);
  Domain = isl_set_set_tuple_id(Domain, Id);

  return Domain;
}

ScopStmt::ScopStmt(Scop &parent, TempScop &tempScop, const Region &CurRegion,
                   BasicBlock &bb, SmallVectorImpl<Loop *> &Nest,
                   SmallVectorImpl<unsigned> &Scatter)
    : Parent(parent), BB(&bb), IVS(Nest.size()), NestLoops(Nest.size()), region(&CurRegion), whereMap(NULL) {
  // Setup the induction variables.
  for (unsigned i = 0, e = Nest.size(); i < e; ++i) {
    if (!SCEVCodegen) {
      PHINode *PN = Nest[i]->getCanonicalInductionVariable();
      assert(PN && "Non canonical IV in Scop!");
      IVS[i] = PN;
    }
    NestLoops[i] = Nest[i];
  }

  raw_string_ostream OS(BaseName);
  WriteAsOperand(OS, &bb, false);
  BaseName = OS.str();

  makeIslCompatible(BaseName);
  BaseName = "Stmt_" + BaseName;

  Domain = buildDomain(tempScop, CurRegion);
  buildScattering(Scatter);
  buildAccesses(tempScop, CurRegion);
}


ScopStmt::ScopStmt(Scop &parent, const Region &CurRegion, BasicBlock &bb, SmallVectorImpl<Loop*> &Nest, __isl_take isl_set *domain) : 
    Parent(parent),
    BB(&bb),
    IVS(Nest.size()), 
    NestLoops(Nest.size()), 
    region(&CurRegion),
    Scattering(NULL),
    Domain(domain),
    whereMap(NULL)
  {
  // Setup the induction variables.
  for (unsigned i = 0, e = Nest.size(); i < e; ++i) {
    PHINode *PN = Nest[i]->getCanonicalInductionVariable();
    assert(PN && "Non canonical IV in Scop!");
    IVS[i] = PN;
    NestLoops[i] = Nest[i];
  }

  raw_string_ostream OS(BaseName);
  WriteAsOperand(OS, &bb, false);
  BaseName = OS.str();

  makeIslCompatible(BaseName);
  BaseName = "Stmt_" + BaseName;
  }


std::string ScopStmt::getDomainStr() const { return stringFromIslObj(Domain); }

std::string ScopStmt::getScatteringStr() const {
  return stringFromIslObj(Scattering);
}


 void ScopStmt::removeAccess(MemoryAccess *access) {
  // Search element; SmallVector has no find
   for (auto it = MemAccs.begin(), end = MemAccs.end(); it!=end; ++it) {
      if (*it != access)
        continue;

      InstructionToAccess.erase(access->getAccessInstruction());
      MemAccs.erase(it);
      delete access;
      return;
   }
   llvm_unreachable("element does no exist");
 }


unsigned ScopStmt::getNumParams() const { return Parent.getNumParams(); }

unsigned ScopStmt::getNumIterators() const {
  // The final read has one dimension with one element.
  if (!BB)
    return 1;

  return NestLoops.size();
}

unsigned ScopStmt::getNumScattering() const {
  return isl_map_dim(Scattering, isl_dim_out);
}

const char *ScopStmt::getBaseName() const { return BaseName.c_str(); }

const PHINode *
ScopStmt::getInductionVariableForDimension(unsigned Dimension) const {
  return IVS[Dimension];
}

const Loop *ScopStmt::getLoopForDimension(unsigned Dimension) const {
  return NestLoops[Dimension];
}

isl_ctx *ScopStmt::getIslCtx() const { return Parent.getIslCtx(); }

isl_set *ScopStmt::getDomain() const { return isl_set_copy(Domain); }

isl_space *ScopStmt::getDomainSpace() const {
  return isl_set_get_space(Domain);
}

isl_id *ScopStmt::getDomainId() const { return isl_set_get_tuple_id(Domain); }

ScopStmt::~ScopStmt() {
  while (!MemAccs.empty()) {
    delete MemAccs.back();
    MemAccs.pop_back();
  }

  isl_set_free(Domain);
  isl_map_free(Scattering);
}

void ScopStmt::print(raw_ostream &OS) const {
  OS << "\t" << getBaseName() << "\n";

  OS.indent(12) << "Domain :=\n";

  if (Domain) {
    OS.indent(16) << getDomainStr() << ";\n";
  } else
    OS.indent(16) << "n/a\n";

  OS.indent(12) << "Scattering :=\n";

  if (Domain) {
    OS.indent(16) << getScatteringStr() << ";\n";
  } else
    OS.indent(16) << "n/a\n";

  for (MemoryAccessVec::const_iterator I = MemAccs.begin(), E = MemAccs.end();
       I != E; ++I)
    (*I)->print(OS);
}

void ScopStmt::dump() const { print(dbgs()); }


#ifdef MOLLY

ScopStmt::ScopStmt(Scop *parent, BasicBlock *bb, const std::string baseName, Region *region, llvm::ArrayRef<llvm::Loop*> sourroundingLoops, isl_set *domain, isl_map *scattering)
  : Parent(*parent), BB(bb),BaseName(baseName), region(region), InstructionToAccess(), NestLoops(sourroundingLoops.size()), IVS(sourroundingLoops.size()), MemAccs(), Domain(domain), Scattering(scattering), whereMap(nullptr) {
    auto nLoops = sourroundingLoops.size();
    for (unsigned i = 0; i < nLoops; i+=1) {
      PHINode *PN = sourroundingLoops[i]->getCanonicalInductionVariable();
      assert(PN && "Non canonical IV in Scop!");
      this->IVS[i] = PN;
      this->NestLoops[i] = sourroundingLoops[i];
    }
}


__isl_give isl_map *ScopStmt::getWhereMap() const { 
  return isl_map_copy(whereMap); 
}


void ScopStmt::setWhereMap(__isl_take isl_map *map) { 
  isl_map_free(whereMap); 
  this->whereMap = map; 
}

#endif MOLLY


//===----------------------------------------------------------------------===//
/// Scop class implement

void Scop::setContext(__isl_take isl_set *NewContext) {
  NewContext = isl_set_align_params(NewContext, isl_set_get_space(Context));
  isl_set_free(Context);
  Context = NewContext;
}

void Scop::addParams(std::vector<const SCEV *> NewParameters) {
  for (std::vector<const SCEV *>::iterator PI = NewParameters.begin(),
                                           PE = NewParameters.end();
       PI != PE; ++PI) {
    const SCEV *Parameter = *PI;

    if (ParameterIds.find(Parameter) != ParameterIds.end())
      continue;

    int dimension = Parameters.size();

    Parameters.push_back(Parameter);
    ParameterIds[Parameter] = dimension;
  }
}

__isl_give isl_id *Scop::getIdForParam(const SCEV *Parameter) const {
  ParamIdType::const_iterator IdIter = ParameterIds.find(Parameter);

  if (IdIter == ParameterIds.end())
    return NULL;

  std::string ParameterName;

  if (const SCEVUnknown *ValueParameter = dyn_cast<SCEVUnknown>(Parameter)) {
    Value *Val = ValueParameter->getValue();
    ParameterName = Val->getName();
  }

  if (ParameterName == "" || ParameterName.substr(0, 2) == "p_")
    ParameterName = "p_" + utostr_32(IdIter->second);

  return isl_id_alloc(getIslCtx(), ParameterName.c_str(), (void *)Parameter);
}

void Scop::buildContext() {
  isl_space *Space = isl_space_params_alloc(IslCtx, 0);
  Context = isl_set_universe(Space);
}

void Scop::addParameterBounds() {
  for (unsigned i = 0; i < isl_set_dim(Context, isl_dim_param); ++i) {
    isl_val *V;
    isl_id *Id;
    const SCEV *Scev;
    const IntegerType *T;

    Id = isl_set_get_dim_id(Context, isl_dim_param, i);
    Scev = (const SCEV *)isl_id_get_user(Id);
    T = dyn_cast<IntegerType>(Scev->getType());
    isl_id_free(Id);

    assert(T && "Not an integer type");
    int Width = T->getBitWidth();

    V = isl_val_int_from_si(IslCtx, Width - 1);
    V = isl_val_2exp(V);
    V = isl_val_neg(V);
    Context = isl_set_lower_bound_val(Context, isl_dim_param, i, V);

    V = isl_val_int_from_si(IslCtx, Width - 1);
    V = isl_val_2exp(V);
    V = isl_val_sub_ui(V, 1);
    Context = isl_set_upper_bound_val(Context, isl_dim_param, i, V);
  }
}

void Scop::realignParams() {
  // Add all parameters into a common model.
  isl_space *Space = isl_space_params_alloc(IslCtx, ParameterIds.size());

  for (ParamIdType::iterator PI = ParameterIds.begin(), PE = ParameterIds.end();
       PI != PE; ++PI) {
    const SCEV *Parameter = PI->first;
    isl_id *id = getIdForParam(Parameter);
    Space = isl_space_set_dim_id(Space, isl_dim_param, PI->second, id);
  }

  // Align the parameters of all data structures to the model.
  Context = isl_set_align_params(Context, Space);

  for (iterator I = begin(), E = end(); I != E; ++I)
    (*I)->realignParams();
}

Scop::Scop(TempScop &tempScop, LoopInfo &LI, ScalarEvolution &ScalarEvolution,
           isl_ctx *Context)
    : SE(&ScalarEvolution), R(tempScop.getMaxRegion()),
      MaxLoopDepth(tempScop.getMaxLoopDepth()), tempScop(tempScop) {
  codegenPending = false;
  IslCtx = Context;
  buildContext();

  SmallVector<Loop *, 8> NestLoops;
  SmallVector<unsigned, 8> Scatter;

  Scatter.assign(MaxLoopDepth + 1, 0);

  // Build the iteration domain, access functions and scattering functions
  // traversing the region tree.
  buildScop(tempScop, getRegion(), NestLoops, Scatter, LI);

  realignParams();
  addParameterBounds();

  assert(NestLoops.empty() && "NestLoops not empty at top level!");
}

Scop::~Scop() {
#ifdef MOLLY
  assert(!codegenPending && "Destroying SCoP without applying its changes");
#endif

  isl_set_free(Context);

  // Free the statements;
  for (iterator I = begin(), E = end(); I != E; ++I)
    delete *I;
}

std::string Scop::getContextStr() const { return stringFromIslObj(Context); }

std::string Scop::getNameStr() const {
  std::string ExitName, EntryName;
  raw_string_ostream ExitStr(ExitName);
  raw_string_ostream EntryStr(EntryName);

  WriteAsOperand(EntryStr, R.getEntry(), false);
  EntryStr.str();

  if (R.getExit()) {
    WriteAsOperand(ExitStr, R.getExit(), false);
    ExitStr.str();
  } else
    ExitName = "FunctionExit";

  return EntryName + "---" + ExitName;
}

__isl_give isl_set *Scop::getContext() const { return isl_set_copy(Context); }
__isl_give isl_space *Scop::getParamSpace() const {
  return isl_set_get_space(this->Context);
}

void Scop::printContext(raw_ostream &OS) const {
  OS << "Context:\n";

  if (!Context) {
    OS.indent(4) << "n/a\n\n";
    return;
  }

  OS.indent(4) << getContextStr() << "\n";

  for (ParamVecType::const_iterator PI = Parameters.begin(),
                                    PE = Parameters.end();
       PI != PE; ++PI) {
    const SCEV *Parameter = *PI;
    int Dim = ParameterIds.find(Parameter)->second;

    OS.indent(4) << "p" << Dim << ": " << *Parameter << "\n";
  }
}

void Scop::printStatements(raw_ostream &OS) const {
  OS << "Statements {\n";

  for (const_iterator SI = begin(), SE = end(); SI != SE; ++SI)
    OS.indent(4) << (**SI);

  OS.indent(4) << "}\n";
}

void Scop::print(raw_ostream &OS) const {
  printContext(OS.indent(4));
  printStatements(OS.indent(4));
}

void Scop::dump() const { print(dbgs()); }

isl_ctx *Scop::getIslCtx() const { return IslCtx; }

__isl_give isl_union_set *Scop::getDomains() {
  isl_union_set *Domain = NULL;

  for (Scop::iterator SI = begin(), SE = end(); SI != SE; ++SI)
    if (!Domain)
      Domain = isl_union_set_from_set((*SI)->getDomain());
    else
      Domain = isl_union_set_union(Domain,
                                   isl_union_set_from_set((*SI)->getDomain()));

  return Domain;
}

ScalarEvolution *Scop::getSE() const { return SE; }

bool Scop::isTrivialBB(BasicBlock *BB, TempScop &tempScop) {
  if (tempScop.getAccessFunctions(BB))
    return false;

  return true;
}

void Scop::buildScop(TempScop &tempScop, const Region &CurRegion,
                     SmallVectorImpl<Loop *> &NestLoops,
                     SmallVectorImpl<unsigned> &Scatter, LoopInfo &LI) {
  Loop *L = castToLoop(CurRegion, LI);

  if (L)
    NestLoops.push_back(L);

  unsigned loopDepth = NestLoops.size();
  assert(Scatter.size() > loopDepth && "Scatter not big enough!");

  for (Region::const_element_iterator I = CurRegion.element_begin(),
                                      E = CurRegion.element_end();
       I != E; ++I)
    if (I->isSubRegion())
      buildScop(tempScop, *(I->getNodeAs<Region>()), NestLoops, Scatter, LI); // recurse
    else {
      BasicBlock *BB = I->getNodeAs<BasicBlock>();

      if (isTrivialBB(BB, tempScop))
        continue;

      Stmts.push_back(
          new ScopStmt(*this, tempScop, CurRegion, *BB, NestLoops, Scatter));

      // Increasing the Scattering function is OK for the moment, because
      // we are using a depth first iterator and the program is well structured.
      ++Scatter[loopDepth];
    }

  if (!L)
    return;

  // Exiting a loop region.
  Scatter[loopDepth] = 0;
  NestLoops.pop_back();
  ++Scatter[loopDepth - 1];
}


#ifdef MOLLY
ScopStmt *Scop::getScopStmtFor(BasicBlock *bb) {
// TODO: Linear search, can also build a map
  for (auto it = Stmts.begin(), end = Stmts.end(); it!=end; ++it) {
    auto stmt = *it;
    if (stmt->getBasicBlock() == bb)
      return stmt;
  }
  return NULL;
}


  void Scop::addScopStmt(ScopStmt *stmt) {  
    assert(stmt->getParent() == this);
    Stmts.push_back(stmt); 
  }
#endif


//===----------------------------------------------------------------------===//
ScopInfo::ScopInfo() : RegionPass(ID), scop(0) {
#ifdef MOLLY
  ctx = nullptr;
#else
  ctx = isl_ctx_alloc();
  isl_options_set_on_error(ctx, ISL_ON_ERROR_ABORT);
#endif
}

ScopInfo::~ScopInfo() {
  clear();
#ifdef MOLLY
#else
  isl_ctx_free(ctx);
#endif
}

void ScopInfo::getAnalysisUsage(AnalysisUsage &AU) const {
  AU.addRequired<LoopInfo>();
  AU.addRequired<RegionInfo>();
  AU.addRequired<ScalarEvolution>();
  AU.addRequired<TempScopInfo>();
#ifdef MOLLY
  //AU.addRequired<PollyContextPass>();
#endif
  AU.setPreservesAll();
}

bool ScopInfo::runOnRegion(Region *R, RGPassManager &RGM) {
  LoopInfo &LI = getAnalysis<LoopInfo>();
  ScalarEvolution &SE = getAnalysis<ScalarEvolution>();
#ifdef MOLLY
  auto pollyContext = getAnalysisIfAvailable<PollyContextPass>();
  if (pollyContext) {
  ctx = pollyContext->getIslCtx();
  } else {
    // We are not in a context that needs to preserve the isl_ctx, so create a new one evey time
    //FIXME: In this case, free in dtor
    ctx = isl_ctx_alloc();
    isl_options_set_on_error(ctx, ISL_ON_ERROR_ABORT);
  }
#endif

  TempScop *tempScop = getAnalysis<TempScopInfo>().getTempScop(R);

  // This region is no Scop.
  if (!tempScop) {
    scop = 0;
    return false;
  }

  // Statistics.
  ++ScopFound;
  if (tempScop->getMaxLoopDepth() > 0)
    ++RichScopFound;

  scop = new Scop(*tempScop, LI, SE, ctx);

  return false;
}

char ScopInfo::ID = 0;

Pass *polly::createScopInfoPass() { return new ScopInfo(); }

INITIALIZE_PASS_BEGIN(ScopInfo, "polly-scops",
                      "Polly - Create polyhedral description of Scops", false,
                      true);
INITIALIZE_PASS_DEPENDENCY(LoopInfo);
INITIALIZE_PASS_DEPENDENCY(RegionInfo);
INITIALIZE_PASS_DEPENDENCY(ScalarEvolution);
INITIALIZE_PASS_DEPENDENCY(TempScopInfo);
INITIALIZE_PASS_END(ScopInfo, "polly-scops",
                    "Polly - Create polyhedral description of Scops", false,
                    true)<|MERGE_RESOLUTION|>--- conflicted
+++ resolved
@@ -318,23 +318,17 @@
   setBaseName();
 
   if (!Access.isAffine()) {
-<<<<<<< HEAD
-    Type = (Type == Read) ? Read : MayWrite;
-    AccessRelation = isl_map_from_basic_map(createBasicAccessMap(Statement)); //TODO: Does this also work for multi-dimensional arrays/fields?
-=======
     // We overapproximate non-affine accesses with a possible access to the
     // whole array. For read accesses it does not make a difference, if an
     // access must or may happen. However, for write accesses it is important to
     // differentiate between writes that must happen and writes that may happen.
-    AccessRelation = isl_map_from_basic_map(createBasicAccessMap(Statement));
+    AccessRelation = isl_map_from_basic_map(createBasicAccessMap(Statement)); //MK TODO: Does this also work for multi-dimensional arrays/fields?
     Type = Access.isRead() ? Read : MayWrite;
->>>>>>> 9c47e963
     return;
   }
-  // BEGIN Molly
+#ifdef MOLLY
   isl_space *Space = Statement->getDomainSpace();
 
-<<<<<<< HEAD
   auto &offsets = Access.getOffsets();
   auto ctx = Statement->getIslCtx();
   auto dims = offsets.size();
@@ -362,7 +356,16 @@
 
     pwafflist = isl_pw_aff_list_add(pwafflist, Affine);
   }
-=======
+
+  isl_space *logical = isl_space_set_alloc(ctx, 0, dims);
+  logical = isl_space_align_params(logical, isl_space_copy(Space));
+  isl_space *range = isl_space_map_from_domain_and_range(isl_space_copy(Space), logical);
+  auto mpwaff = isl_multi_pw_aff_from_pw_aff_list(range, pwafflist); 
+  AccessRelation = isl_map_from_multi_pw_aff(mpwaff); 
+  //TODO: free isl objects
+#else
+  isl_space *Space = Statement->getDomainSpace();
+
   Type = Access.isRead() ? Read : MustWrite;
 
   isl_pw_aff *Affine = SCEVAffinator::getPwAff(Statement, Access.getOffset());
@@ -378,7 +381,6 @@
   v = isl_val_int_from_si(isl_pw_aff_get_ctx(Affine),
                           Access.getElemSizeInBytes());
   Affine = isl_pw_aff_scale_down_val(Affine, v);
->>>>>>> 9c47e963
 
   isl_space *logical = isl_space_set_alloc(ctx, 0, dims);
   logical = isl_space_align_params(logical, isl_space_copy(Space));
@@ -387,6 +389,7 @@
   AccessRelation = isl_map_from_multi_pw_aff(mpwaff); 
   //TODO: free isl objects
   // END Molly
+#endif
   AccessRelation = isl_map_set_tuple_id(
       AccessRelation, isl_dim_in, isl_space_get_tuple_id(Space, isl_dim_set));
   isl_space_free(Space);
