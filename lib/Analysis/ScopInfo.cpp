//===--------- ScopInfo.cpp ----------------------------------------------===//
//
//                     The LLVM Compiler Infrastructure
//
// This file is distributed under the University of Illinois Open Source
// License. See LICENSE.TXT for details.
//
//===----------------------------------------------------------------------===//
//
// Create a polyhedral description for a static control flow region.
//
// The pass creates a polyhedral description of the Scops detected by the Scop
// detection derived from their LLVM-IR code.
//
// This representation is shared among several tools in the polyhedral
// community, which are e.g. Cloog, Pluto, Loopo, Graphite.
//
//===----------------------------------------------------------------------===//

#include "polly/ScopInfo.h"
#include "polly/LinkAllPasses.h"
#include "polly/Options.h"
#include "polly/ScopBuilder.h"
#include "polly/Support/GICHelper.h"
#include "polly/Support/ISLOStream.h"
#include "polly/Support/SCEVValidator.h"
#include "polly/Support/ScopHelper.h"
#include "polly/Support/VirtualInstruction.h"
#include "llvm/ADT/DepthFirstIterator.h"
#include "llvm/ADT/MapVector.h"
#include "llvm/ADT/PostOrderIterator.h"
#include "llvm/ADT/STLExtras.h"
#include "llvm/ADT/SetVector.h"
#include "llvm/ADT/Statistic.h"
#include "llvm/ADT/StringExtras.h"
#include "llvm/Analysis/AliasAnalysis.h"
#include "llvm/Analysis/AssumptionCache.h"
#include "llvm/Analysis/Loads.h"
#include "llvm/Analysis/LoopInfo.h"
#include "llvm/Analysis/LoopIterator.h"
#include "llvm/Analysis/RegionIterator.h"
#include "llvm/Analysis/ScalarEvolutionExpressions.h"
#include "llvm/IR/DiagnosticInfo.h"
#include "llvm/Support/Debug.h"
#include "isl/aff.h"
#include "isl/constraint.h"
#include "isl/local_space.h"
#include "isl/map.h"
#include "isl/options.h"
#include "isl/printer.h"
#include "isl/schedule.h"
#include "isl/schedule_node.h"
#include "isl/set.h"
#include "isl/union_map.h"
#include "isl/union_set.h"
#include "isl/val.h"
#include <sstream>
#include <string>
#include <vector>

using namespace llvm;
using namespace polly;

#define DEBUG_TYPE "polly-scops"

STATISTIC(AssumptionsAliasing, "Number of aliasing assumptions taken.");
STATISTIC(AssumptionsInbounds, "Number of inbounds assumptions taken.");
STATISTIC(AssumptionsWrapping, "Number of wrapping assumptions taken.");
STATISTIC(AssumptionsUnsigned, "Number of unsigned assumptions taken.");
STATISTIC(AssumptionsComplexity, "Number of too complex SCoPs.");
STATISTIC(AssumptionsUnprofitable, "Number of unprofitable SCoPs.");
STATISTIC(AssumptionsErrorBlock, "Number of error block assumptions taken.");
STATISTIC(AssumptionsInfiniteLoop, "Number of bounded loop assumptions taken.");
STATISTIC(AssumptionsInvariantLoad,
          "Number of invariant loads assumptions taken.");
STATISTIC(AssumptionsDelinearization,
          "Number of delinearization assumptions taken.");

STATISTIC(NumLoopsInScop, "Number of loops in scops");
STATISTIC(NumScopsDepthOne, "Number of scops with maximal loop depth 1");
STATISTIC(NumScopsDepthTwo, "Number of scops with maximal loop depth 2");
STATISTIC(NumScopsDepthThree, "Number of scops with maximal loop depth 3");
STATISTIC(NumScopsDepthFour, "Number of scops with maximal loop depth 4");
STATISTIC(NumScopsDepthFive, "Number of scops with maximal loop depth 5");
STATISTIC(NumScopsDepthLarger,
          "Number of scops with maximal loop depth 6 and larger");
STATISTIC(MaxNumLoopsInScop, "Maximal number of loops in scops");

STATISTIC(ScalarAccesses, "Number of remaining scalar accesses");

// The maximal number of basic sets we allow during domain construction to
// be created. More complex scops will result in very high compile time and
// are also unlikely to result in good code
static int const MaxDisjunctsInDomain = 20;

// The number of disjunct in the context after which we stop to add more
// disjuncts. This parameter is there to avoid exponential growth in the
// number of disjunct when adding non-convex sets to the context.
static int const MaxDisjunctsInContext = 4;

// The maximal number of dimensions we allow during invariant load construction.
// More complex access ranges will result in very high compile time and are also
// unlikely to result in good code. This value is very high and should only
// trigger for corner cases (e.g., the "dct_luma" function in h264, SPEC2006).
static int const MaxDimensionsInAccessRange = 9;

static cl::opt<int>
    OptComputeOut("polly-analysis-computeout",
                  cl::desc("Bound the scop analysis by a maximal amount of "
                           "computational steps (0 means no bound)"),
                  cl::Hidden, cl::init(800000), cl::ZeroOrMore,
                  cl::cat(PollyCategory));

static cl::opt<bool> PollyRemarksMinimal(
    "polly-remarks-minimal",
    cl::desc("Do not emit remarks about assumptions that are known"),
    cl::Hidden, cl::ZeroOrMore, cl::init(false), cl::cat(PollyCategory));

// Multiplicative reductions can be disabled separately as these kind of
// operations can overflow easily. Additive reductions and bit operations
// are in contrast pretty stable.
static cl::opt<bool> DisableMultiplicativeReductions(
    "polly-disable-multiplicative-reductions",
    cl::desc("Disable multiplicative reductions"), cl::Hidden, cl::ZeroOrMore,
    cl::init(false), cl::cat(PollyCategory));

static cl::opt<int> RunTimeChecksMaxAccessDisjuncts(
    "polly-rtc-max-array-disjuncts",
    cl::desc("The maximal number of disjunts allowed in memory accesses to "
             "to build RTCs."),
    cl::Hidden, cl::ZeroOrMore, cl::init(8), cl::cat(PollyCategory));

static cl::opt<unsigned> RunTimeChecksMaxParameters(
    "polly-rtc-max-parameters",
    cl::desc("The maximal number of parameters allowed in RTCs."), cl::Hidden,
    cl::ZeroOrMore, cl::init(8), cl::cat(PollyCategory));

static cl::opt<unsigned> RunTimeChecksMaxArraysPerGroup(
    "polly-rtc-max-arrays-per-group",
    cl::desc("The maximal number of arrays to compare in each alias group."),
    cl::Hidden, cl::ZeroOrMore, cl::init(20), cl::cat(PollyCategory));

static cl::opt<std::string> UserContextStr(
    "polly-context", cl::value_desc("isl parameter set"),
    cl::desc("Provide additional constraints on the context parameters"),
    cl::init(""), cl::cat(PollyCategory));

static cl::opt<bool> DetectReductions("polly-detect-reductions",
                                      cl::desc("Detect and exploit reductions"),
                                      cl::Hidden, cl::ZeroOrMore,
                                      cl::init(true), cl::cat(PollyCategory));

static cl::opt<bool>
    IslOnErrorAbort("polly-on-isl-error-abort",
                    cl::desc("Abort if an isl error is encountered"),
                    cl::init(true), cl::cat(PollyCategory));

static cl::opt<bool> PollyPreciseInbounds(
    "polly-precise-inbounds",
    cl::desc("Take more precise inbounds assumptions (do not scale well)"),
    cl::Hidden, cl::init(false), cl::cat(PollyCategory));

static cl::opt<bool>
    PollyIgnoreInbounds("polly-ignore-inbounds",
                        cl::desc("Do not take inbounds assumptions at all"),
                        cl::Hidden, cl::init(false), cl::cat(PollyCategory));

static cl::opt<bool> PollyIgnoreParamBounds(
    "polly-ignore-parameter-bounds",
    cl::desc(
        "Do not add parameter bounds and do no gist simplify sets accordingly"),
    cl::Hidden, cl::init(false), cl::cat(PollyCategory));

static cl::opt<bool> PollyPreciseFoldAccesses(
    "polly-precise-fold-accesses",
    cl::desc("Fold memory accesses to model more possible delinearizations "
             "(does not scale well)"),
    cl::Hidden, cl::init(false), cl::cat(PollyCategory));

bool polly::UseInstructionNames;
static cl::opt<bool, true> XUseInstructionNames(
    "polly-use-llvm-names",
    cl::desc("Use LLVM-IR names when deriving statement names"),
    cl::location(UseInstructionNames), cl::Hidden, cl::init(false),
    cl::ZeroOrMore, cl::cat(PollyCategory));

static cl::opt<bool> PollyPrintInstructions(
    "polly-print-instructions", cl::desc("Output instructions per ScopStmt"),
    cl::Hidden, cl::Optional, cl::init(false), cl::cat(PollyCategory));

//===----------------------------------------------------------------------===//

// Create a sequence of two schedules. Either argument may be null and is
// interpreted as the empty schedule. Can also return null if both schedules are
// empty.
static __isl_give isl_schedule *
combineInSequence(__isl_take isl_schedule *Prev,
                  __isl_take isl_schedule *Succ) {
  if (!Prev)
    return Succ;
  if (!Succ)
    return Prev;

  return isl_schedule_sequence(Prev, Succ);
}

static isl::set addRangeBoundsToSet(isl::set S, const ConstantRange &Range,
                                    int dim, isl::dim type) {
  isl::val V;
  isl::ctx Ctx = S.get_ctx();

  // The upper and lower bound for a parameter value is derived either from
  // the data type of the parameter or from the - possibly more restrictive -
  // range metadata.
  V = valFromAPInt(Ctx.get(), Range.getSignedMin(), true);
  S = S.lower_bound_val(type, dim, V);
  V = valFromAPInt(Ctx.get(), Range.getSignedMax(), true);
  S = S.upper_bound_val(type, dim, V);

  if (Range.isFullSet())
    return S;

  if (isl_set_n_basic_set(S.get()) > MaxDisjunctsInContext)
    return S;

  // In case of signed wrapping, we can refine the set of valid values by
  // excluding the part not covered by the wrapping range.
  if (Range.isSignWrappedSet()) {
    V = valFromAPInt(Ctx.get(), Range.getLower(), true);
    isl::set SLB = S.lower_bound_val(type, dim, V);

    V = valFromAPInt(Ctx.get(), Range.getUpper(), true);
    V = V.sub_ui(1);
    isl::set SUB = S.upper_bound_val(type, dim, V);
    S = SLB.unite(SUB);
  }

  return S;
}

static const ScopArrayInfo *identifyBasePtrOriginSAI(Scop *S, Value *BasePtr) {
  LoadInst *BasePtrLI = dyn_cast<LoadInst>(BasePtr);
  if (!BasePtrLI)
    return nullptr;

  if (!S->contains(BasePtrLI))
    return nullptr;

  ScalarEvolution &SE = *S->getSE();

  auto *OriginBaseSCEV =
      SE.getPointerBase(SE.getSCEV(BasePtrLI->getPointerOperand()));
  if (!OriginBaseSCEV)
    return nullptr;

  auto *OriginBaseSCEVUnknown = dyn_cast<SCEVUnknown>(OriginBaseSCEV);
  if (!OriginBaseSCEVUnknown)
    return nullptr;

  return S->getScopArrayInfo(OriginBaseSCEVUnknown->getValue(),
                             MemoryKind::Array);
}

ScopArrayInfo::ScopArrayInfo(Value *BasePtr, Type *ElementType, isl_ctx *Ctx,
                             ArrayRef<const SCEV *> Sizes, MemoryKind Kind,
                             const DataLayout &DL, Scop *S,
                             const char *BaseName)
    : BasePtr(BasePtr), ElementType(ElementType), IsOnHeap(false), Kind(Kind),
      DL(DL), S(*S), FAD(nullptr) {
  std::string BasePtrName =
      BaseName ? BaseName
               : getIslCompatibleName("MemRef", BasePtr, S->getNextArrayIdx(),
                                      Kind == MemoryKind::PHI ? "__phi" : "",
                                      UseInstructionNames);
  Id = isl::id::alloc(Ctx, BasePtrName.c_str(), this);

  updateSizes(Sizes);

  if (!BasePtr || Kind != MemoryKind::Array) {
    BasePtrOriginSAI = nullptr;
    return;
  }

  BasePtrOriginSAI = identifyBasePtrOriginSAI(S, BasePtr);
  if (BasePtrOriginSAI)
    const_cast<ScopArrayInfo *>(BasePtrOriginSAI)->addDerivedSAI(this);
}

isl::space ScopArrayInfo::getSpace() const {
  auto Space = isl::space(Id.get_ctx(), 0, getNumberOfDimensions());
  Space = Space.set_tuple_id(isl::dim::set, Id);
  return Space;
}

bool ScopArrayInfo::isReadOnly() {
  isl::union_set WriteSet = give(S.getWrites()).range();
  isl::space Space = getSpace();
  WriteSet = WriteSet.extract_set(Space);

  return bool(WriteSet.is_empty());
}

bool ScopArrayInfo::isCompatibleWith(const ScopArrayInfo *Array) const {
  if (Array->getElementType() != getElementType())
    return false;

  if (Array->getNumberOfDimensions() != getNumberOfDimensions())
    return false;

  for (unsigned i = 0; i < getNumberOfDimensions(); i++)
    if (Array->getDimensionSize(i) != getDimensionSize(i))
      return false;

  return true;
}

void ScopArrayInfo::updateElementType(Type *NewElementType) {
  if (NewElementType == ElementType)
    return;

  auto OldElementSize = DL.getTypeAllocSizeInBits(ElementType);
  auto NewElementSize = DL.getTypeAllocSizeInBits(NewElementType);

  if (NewElementSize == OldElementSize || NewElementSize == 0)
    return;

  if (NewElementSize % OldElementSize == 0 && NewElementSize < OldElementSize) {
    ElementType = NewElementType;
  } else {
    auto GCD = GreatestCommonDivisor64(NewElementSize, OldElementSize);
    ElementType = IntegerType::get(ElementType->getContext(), GCD);
  }
}

/// Make the ScopArrayInfo model a Fortran Array
void ScopArrayInfo::applyAndSetFAD(Value *FAD) {
  assert(FAD && "got invalid Fortran array descriptor");
  if (this->FAD) {
    assert(this->FAD == FAD &&
           "receiving different array descriptors for same array");
    return;
  }

  assert(DimensionSizesPw.size() > 0 && !DimensionSizesPw[0]);
  assert(!this->FAD);
  this->FAD = FAD;

  isl::space Space(S.getIslCtx(), 1, 0);

  std::string param_name = getName();
  param_name += "_fortranarr_size";
  // TODO: see if we need to add `this` as the id user pointer
  isl::id IdPwAff = isl::id::alloc(S.getIslCtx(), param_name.c_str(), nullptr);

  Space = Space.set_dim_id(isl::dim::param, 0, IdPwAff);
  isl::pw_aff PwAff =
      isl::aff::var_on_domain(isl::local_space(Space), isl::dim::param, 0);

  DimensionSizesPw[0] = PwAff;
}

bool ScopArrayInfo::updateSizes(ArrayRef<const SCEV *> NewSizes,
                                bool CheckConsistency) {
  int SharedDims = std::min(NewSizes.size(), DimensionSizes.size());
  int ExtraDimsNew = NewSizes.size() - SharedDims;
  int ExtraDimsOld = DimensionSizes.size() - SharedDims;

  if (CheckConsistency) {
    for (int i = 0; i < SharedDims; i++) {
      auto *NewSize = NewSizes[i + ExtraDimsNew];
      auto *KnownSize = DimensionSizes[i + ExtraDimsOld];
      if (NewSize && KnownSize && NewSize != KnownSize)
        return false;
    }

    if (DimensionSizes.size() >= NewSizes.size())
      return true;
  }

  DimensionSizes.clear();
  DimensionSizes.insert(DimensionSizes.begin(), NewSizes.begin(),
                        NewSizes.end());
  DimensionSizesPw.clear();
  for (const SCEV *Expr : DimensionSizes) {
    if (!Expr) {
      DimensionSizesPw.push_back(nullptr);
      continue;
    }
    isl::pw_aff Size = isl::manage(S.getPwAffOnly(Expr));
    DimensionSizesPw.push_back(Size);
  }
  return true;
}

ScopArrayInfo::~ScopArrayInfo() {}

std::string ScopArrayInfo::getName() const { return Id.get_name(); }

int ScopArrayInfo::getElemSizeInBytes() const {
  return DL.getTypeAllocSize(ElementType);
}

isl::id ScopArrayInfo::getBasePtrId() const { return Id; }

#if !defined(NDEBUG) || defined(LLVM_ENABLE_DUMP)
LLVM_DUMP_METHOD void ScopArrayInfo::dump() const { print(errs()); }
#endif

void ScopArrayInfo::print(raw_ostream &OS, bool SizeAsPwAff, bool Oneline,
                          bool Testable) const {
  if (!Oneline)
    OS.indent(8);
  OS << *getElementType() << " " << getName();

  if (!Testable) {
    switch (getKind()) {
    case MemoryKind::Array:
      OS << " Array";
      break;
    case MemoryKind::Value:
      OS << " Value";
      return;
    case MemoryKind::PHI:
      OS << " PHI";
      return;
    case MemoryKind::ExitPHI:
      OS << " ExitPHI";
      return;
    }
  }

  unsigned u = 0;
  // If this is a Fortran array, then we can print the outermost dimension
  // as a isl_pw_aff even though there is no SCEV information.
  bool IsOutermostSizeKnown = SizeAsPwAff && FAD;

  if (!IsOutermostSizeKnown && getNumberOfDimensions() > 0 &&
      !getDimensionSize(0)) {
    OS << "[*]";
    u++;
  }
  for (; u < getNumberOfDimensions(); u++) {
    OS << "[";

    if (SizeAsPwAff) {
      isl::pw_aff Size = getDimensionSizePw(u);
      OS << " " << Size << " ";
    } else {
      OS << *getDimensionSize(u);
    }

    OS << "]";
  }

  if (Oneline)
    return;

  OS << ";";

  if (BasePtrOriginSAI)
    OS << " [BasePtrOrigin: " << BasePtrOriginSAI->getName() << "]";

  OS << " // Element size " << getElemSizeInBytes() << "\n";
}

const ScopArrayInfo *
ScopArrayInfo::getFromAccessFunction(isl::pw_multi_aff PMA) {
  isl::id Id = PMA.get_tuple_id(isl::dim::out);
  assert(!Id.is_null() && "Output dimension didn't have an ID");
  return getFromId(Id);
}

const ScopArrayInfo *ScopArrayInfo::getFromId(isl::id Id) {
  void *User = Id.get_user();
  const ScopArrayInfo *SAI = static_cast<ScopArrayInfo *>(User);
  return SAI;
}

void MemoryAccess::wrapConstantDimensions() {
  auto *SAI = getScopArrayInfo();
  isl::space ArraySpace = SAI->getSpace();
  isl::ctx Ctx = ArraySpace.get_ctx();
  unsigned DimsArray = SAI->getNumberOfDimensions();

  isl::multi_aff DivModAff = isl::multi_aff::identity(
      ArraySpace.map_from_domain_and_range(ArraySpace));
  isl::local_space LArraySpace = isl::local_space(ArraySpace);

  // Begin with last dimension, to iteratively carry into higher dimensions.
  for (int i = DimsArray - 1; i > 0; i--) {
    auto *DimSize = SAI->getDimensionSize(i);
    auto *DimSizeCst = dyn_cast<SCEVConstant>(DimSize);

    // This transformation is not applicable to dimensions with dynamic size.
    if (!DimSizeCst)
      continue;

    // This transformation is not applicable to dimensions of size zero.
    if (DimSize->isZero())
      continue;

    isl::val DimSizeVal =
        valFromAPInt(Ctx.get(), DimSizeCst->getAPInt(), false);
    isl::aff Var = isl::aff::var_on_domain(LArraySpace, isl::dim::set, i);
    isl::aff PrevVar =
        isl::aff::var_on_domain(LArraySpace, isl::dim::set, i - 1);

    // Compute: index % size
    // Modulo must apply in the divide of the previous iteration, if any.
    isl::aff Modulo = Var.mod_val(DimSizeVal);
    Modulo = Modulo.pullback(DivModAff);

    // Compute: floor(index / size)
    isl::aff Divide = Var.div(isl::aff(LArraySpace, DimSizeVal));
    Divide = Divide.floor();
    Divide = Divide.add(PrevVar);
    Divide = Divide.pullback(DivModAff);

    // Apply Modulo and Divide.
    DivModAff = DivModAff.set_aff(i, Modulo);
    DivModAff = DivModAff.set_aff(i - 1, Divide);
  }

  // Apply all modulo/divides on the accesses.
  isl::map Relation = AccessRelation;
  Relation = Relation.apply_range(isl::map::from_multi_aff(DivModAff));
  Relation = Relation.detect_equalities();
  AccessRelation = Relation;
}

void MemoryAccess::updateDimensionality() {
  auto *SAI = getScopArrayInfo();
  isl::space ArraySpace = SAI->getSpace();
  isl::space AccessSpace = AccessRelation.get_space().range();
  isl::ctx Ctx = ArraySpace.get_ctx();

  auto DimsArray = ArraySpace.dim(isl::dim::set);
  auto DimsAccess = AccessSpace.dim(isl::dim::set);
  auto DimsMissing = DimsArray - DimsAccess;

  auto *BB = getStatement()->getEntryBlock();
  auto &DL = BB->getModule()->getDataLayout();
  unsigned ArrayElemSize = SAI->getElemSizeInBytes();
  unsigned ElemBytes = DL.getTypeAllocSize(getElementType());

  isl::map Map = isl::map::from_domain_and_range(
      isl::set::universe(AccessSpace), isl::set::universe(ArraySpace));

  for (unsigned i = 0; i < DimsMissing; i++)
    Map = Map.fix_si(isl::dim::out, i, 0);

  for (unsigned i = DimsMissing; i < DimsArray; i++)
    Map = Map.equate(isl::dim::in, i - DimsMissing, isl::dim::out, i);

  AccessRelation = AccessRelation.apply_range(Map);

  // For the non delinearized arrays, divide the access function of the last
  // subscript by the size of the elements in the array.
  //
  // A stride one array access in C expressed as A[i] is expressed in
  // LLVM-IR as something like A[i * elementsize]. This hides the fact that
  // two subsequent values of 'i' index two values that are stored next to
  // each other in memory. By this division we make this characteristic
  // obvious again. If the base pointer was accessed with offsets not divisible
  // by the accesses element size, we will have chosen a smaller ArrayElemSize
  // that divides the offsets of all accesses to this base pointer.
  if (DimsAccess == 1) {
    isl::val V = isl::val(Ctx, ArrayElemSize);
    AccessRelation = AccessRelation.floordiv_val(V);
  }

  // We currently do this only if we added at least one dimension, which means
  // some dimension's indices have not been specified, an indicator that some
  // index values have been added together.
  // TODO: Investigate general usefulness; Effect on unit tests is to make index
  // expressions more complicated.
  if (DimsMissing)
    wrapConstantDimensions();

  if (!isAffine())
    computeBoundsOnAccessRelation(ArrayElemSize);

  // Introduce multi-element accesses in case the type loaded by this memory
  // access is larger than the canonical element type of the array.
  //
  // An access ((float *)A)[i] to an array char *A is modeled as
  // {[i] -> A[o] : 4 i <= o <= 4 i + 3
  if (ElemBytes > ArrayElemSize) {
    assert(ElemBytes % ArrayElemSize == 0 &&
           "Loaded element size should be multiple of canonical element size");
    isl::map Map = isl::map::from_domain_and_range(
        isl::set::universe(ArraySpace), isl::set::universe(ArraySpace));
    for (unsigned i = 0; i < DimsArray - 1; i++)
      Map = Map.equate(isl::dim::in, i, isl::dim::out, i);

    isl::constraint C;
    isl::local_space LS;

    LS = isl::local_space(Map.get_space());
    int Num = ElemBytes / getScopArrayInfo()->getElemSizeInBytes();

    C = isl::constraint::alloc_inequality(LS);
    C = C.set_constant_val(isl::val(Ctx, Num - 1));
    C = C.set_coefficient_si(isl::dim::in, DimsArray - 1, 1);
    C = C.set_coefficient_si(isl::dim::out, DimsArray - 1, -1);
    Map = Map.add_constraint(C);

    C = isl::constraint::alloc_inequality(LS);
    C = C.set_coefficient_si(isl::dim::in, DimsArray - 1, -1);
    C = C.set_coefficient_si(isl::dim::out, DimsArray - 1, 1);
    C = C.set_constant_val(isl::val(Ctx, 0));
    Map = Map.add_constraint(C);
    AccessRelation = AccessRelation.apply_range(Map);
  }
}

const std::string
MemoryAccess::getReductionOperatorStr(MemoryAccess::ReductionType RT) {
  switch (RT) {
  case MemoryAccess::RT_NONE:
    llvm_unreachable("Requested a reduction operator string for a memory "
                     "access which isn't a reduction");
  case MemoryAccess::RT_ADD:
    return "+";
  case MemoryAccess::RT_MUL:
    return "*";
  case MemoryAccess::RT_BOR:
    return "|";
  case MemoryAccess::RT_BXOR:
    return "^";
  case MemoryAccess::RT_BAND:
    return "&";
  }
  llvm_unreachable("Unknown reduction type");
  return "";
}

/// Return the reduction type for a given binary operator.
static MemoryAccess::ReductionType getReductionType(const BinaryOperator *BinOp,
                                                    const Instruction *Load) {
  if (!BinOp)
    return MemoryAccess::RT_NONE;
  switch (BinOp->getOpcode()) {
  case Instruction::FAdd:
    if (!BinOp->hasUnsafeAlgebra())
      return MemoryAccess::RT_NONE;
  // Fall through
  case Instruction::Add:
    return MemoryAccess::RT_ADD;
  case Instruction::Or:
    return MemoryAccess::RT_BOR;
  case Instruction::Xor:
    return MemoryAccess::RT_BXOR;
  case Instruction::And:
    return MemoryAccess::RT_BAND;
  case Instruction::FMul:
    if (!BinOp->hasUnsafeAlgebra())
      return MemoryAccess::RT_NONE;
  // Fall through
  case Instruction::Mul:
    if (DisableMultiplicativeReductions)
      return MemoryAccess::RT_NONE;
    return MemoryAccess::RT_MUL;
  default:
    return MemoryAccess::RT_NONE;
  }
}

MemoryAccess::~MemoryAccess() {}

const ScopArrayInfo *MemoryAccess::getOriginalScopArrayInfo() const {
  isl::id ArrayId = getArrayId();
  void *User = ArrayId.get_user();
  const ScopArrayInfo *SAI = static_cast<ScopArrayInfo *>(User);
  return SAI;
}

const ScopArrayInfo *MemoryAccess::getLatestScopArrayInfo() const {
  isl::id ArrayId = getLatestArrayId();
  void *User = ArrayId.get_user();
  const ScopArrayInfo *SAI = static_cast<ScopArrayInfo *>(User);
  return SAI;
}

isl::id MemoryAccess::getOriginalArrayId() const {
  return AccessRelation.get_tuple_id(isl::dim::out);
}

isl::id MemoryAccess::getLatestArrayId() const {
  if (!hasNewAccessRelation())
    return getOriginalArrayId();
  return NewAccessRelation.get_tuple_id(isl::dim::out);
}

isl::map MemoryAccess::getAddressFunction() const {
  return getAccessRelation().lexmin();
}

isl::pw_multi_aff
MemoryAccess::applyScheduleToAccessRelation(isl::union_map USchedule) const {
  isl::map Schedule, ScheduledAccRel;
  isl::union_set UDomain;

  UDomain = isl::manage(getStatement()->getDomain());
  USchedule = USchedule.intersect_domain(UDomain);
  Schedule = isl::map::from_union_map(USchedule);
  ScheduledAccRel = getAddressFunction().apply_domain(Schedule);
  return isl::pw_multi_aff::from_map(ScheduledAccRel);
}

isl::map MemoryAccess::getOriginalAccessRelation() const {
  return AccessRelation;
}

std::string MemoryAccess::getOriginalAccessRelationStr() const {
  return stringFromIslObj(AccessRelation.get());
}

isl::space MemoryAccess::getOriginalAccessRelationSpace() const {
  return AccessRelation.get_space();
}

isl::map MemoryAccess::getNewAccessRelation() const {
  return NewAccessRelation;
}

std::string MemoryAccess::getNewAccessRelationStr() const {
  return stringFromIslObj(NewAccessRelation.get());
}

std::string MemoryAccess::getAccessRelationStr() const {
  return isl::manage(getAccessRelation().get()).to_str();
}

#if 0
bool polly::MemoryAccess::isImplicit() const {
  if (isOriginalScalarKind())
    return true;
  auto *AccInst = getAccessInstruction();
  if (!AccInst)
    return false;
#if 1
  if (isa<LoadInst>(AccInst)) {
    auto *Stmt = getStatement();
    if (Stmt->isRegionStmt()) {
      if (!Stmt->getRegion()->contains(AccInst)) {
        return true;
      }
    } else {
      if (Stmt->getBasicBlock() != AccInst->getParent())
        return true;
    }
  }
#endif
  return false;
}
#endif

isl::basic_map MemoryAccess::createBasicAccessMap(ScopStmt *Statement) {
  isl::space Space = isl::space(Statement->getIslCtx(), 0, 1);
  Space = Space.align_params(isl::manage(Statement->getDomainSpace()));

  return isl::basic_map::from_domain_and_range(
      isl::basic_set::universe(isl::manage(Statement->getDomainSpace())),
      isl::basic_set::universe(Space));
}

// Formalize no out-of-bound access assumption
//
// When delinearizing array accesses we optimistically assume that the
// delinearized accesses do not access out of bound locations (the subscript
// expression of each array evaluates for each statement instance that is
// executed to a value that is larger than zero and strictly smaller than the
// size of the corresponding dimension). The only exception is the outermost
// dimension for which we do not need to assume any upper bound.  At this point
// we formalize this assumption to ensure that at code generation time the
// relevant run-time checks can be generated.
//
// To find the set of constraints necessary to avoid out of bound accesses, we
// first build the set of data locations that are not within array bounds. We
// then apply the reverse access relation to obtain the set of iterations that
// may contain invalid accesses and reduce this set of iterations to the ones
// that are actually executed by intersecting them with the domain of the
// statement. If we now project out all loop dimensions, we obtain a set of
// parameters that may cause statement instances to be executed that may
// possibly yield out of bound memory accesses. The complement of these
// constraints is the set of constraints that needs to be assumed to ensure such
// statement instances are never executed.
void MemoryAccess::assumeNoOutOfBound() {
  if (PollyIgnoreInbounds)
    return;
  auto *SAI = getScopArrayInfo();
  isl::space Space = getOriginalAccessRelationSpace().range();
  isl::set Outside = isl::set::empty(Space);
  for (int i = 1, Size = Space.dim(isl::dim::set); i < Size; ++i) {
    isl::local_space LS(Space);
    isl::pw_aff Var = isl::pw_aff::var_on_domain(LS, isl::dim::set, i);
    isl::pw_aff Zero = isl::pw_aff(LS);

    isl::set DimOutside = Var.lt_set(Zero);
    isl::pw_aff SizeE = SAI->getDimensionSizePw(i);
    SizeE = SizeE.add_dims(isl::dim::in, Space.dim(isl::dim::set));
    SizeE = SizeE.set_tuple_id(isl::dim::in, Space.get_tuple_id(isl::dim::set));
    DimOutside = DimOutside.unite(SizeE.le_set(Var));

    Outside = Outside.unite(DimOutside);
  }

  Outside = Outside.apply(getAccessRelation().reverse());
  Outside = Outside.intersect(give(Statement->getDomain()));
  Outside = Outside.params();

  // Remove divs to avoid the construction of overly complicated assumptions.
  // Doing so increases the set of parameter combinations that are assumed to
  // not appear. This is always save, but may make the resulting run-time check
  // bail out more often than strictly necessary.
  Outside = Outside.remove_divs();
  Outside = Outside.complement();
  const auto &Loc = getAccessInstruction()
                        ? getAccessInstruction()->getDebugLoc()
                        : DebugLoc();
  if (!PollyPreciseInbounds)
    Outside = Outside.gist_params(give(Statement->getDomain()).params());
  Statement->getParent()->recordAssumption(INBOUNDS, Outside.release(), Loc,
                                           AS_ASSUMPTION);
}

void MemoryAccess::buildMemIntrinsicAccessRelation() {
  assert(isMemoryIntrinsic());
  assert(Subscripts.size() == 2 && Sizes.size() == 1);

  isl::pw_aff SubscriptPWA = getPwAff(Subscripts[0]);
  isl::map SubscriptMap = isl::map::from_pw_aff(SubscriptPWA);

  isl::map LengthMap;
  if (Subscripts[1] == nullptr) {
    LengthMap = isl::map::universe(SubscriptMap.get_space());
  } else {
    isl::pw_aff LengthPWA = getPwAff(Subscripts[1]);
    LengthMap = isl::map::from_pw_aff(LengthPWA);
    isl::space RangeSpace = LengthMap.get_space().range();
    LengthMap = LengthMap.apply_range(isl::map::lex_gt(RangeSpace));
  }
  LengthMap = LengthMap.lower_bound_si(isl::dim::out, 0, 0);
  LengthMap = LengthMap.align_params(SubscriptMap.get_space());
  SubscriptMap = SubscriptMap.align_params(LengthMap.get_space());
  LengthMap = LengthMap.sum(SubscriptMap);
  AccessRelation =
      LengthMap.set_tuple_id(isl::dim::in, give(getStatement()->getDomainId()));
}

void MemoryAccess::computeBoundsOnAccessRelation(unsigned ElementSize) {
  ScalarEvolution *SE = Statement->getParent()->getSE();

  auto MAI = MemAccInst(getAccessInstruction());
  if (isa<MemIntrinsic>(MAI))
    return;

  Value *Ptr = MAI.getPointerOperand();
  if (!Ptr || !SE->isSCEVable(Ptr->getType()))
    return;

  auto *PtrSCEV = SE->getSCEV(Ptr);
  if (isa<SCEVCouldNotCompute>(PtrSCEV))
    return;

  auto *BasePtrSCEV = SE->getPointerBase(PtrSCEV);
  if (BasePtrSCEV && !isa<SCEVCouldNotCompute>(BasePtrSCEV))
    PtrSCEV = SE->getMinusSCEV(PtrSCEV, BasePtrSCEV);

  const ConstantRange &Range = SE->getSignedRange(PtrSCEV);
  if (Range.isFullSet())
    return;

  if (Range.isWrappedSet() || Range.isSignWrappedSet())
    return;

  bool isWrapping = Range.isSignWrappedSet();

  unsigned BW = Range.getBitWidth();
  const auto One = APInt(BW, 1);
  const auto LB = isWrapping ? Range.getLower() : Range.getSignedMin();
  const auto UB = isWrapping ? (Range.getUpper() - One) : Range.getSignedMax();

  auto Min = LB.sdiv(APInt(BW, ElementSize));
  auto Max = UB.sdiv(APInt(BW, ElementSize)) + One;

  assert(Min.sle(Max) && "Minimum expected to be less or equal than max");

  isl::map Relation = AccessRelation;
  isl::set AccessRange = Relation.range();
  AccessRange = addRangeBoundsToSet(AccessRange, ConstantRange(Min, Max), 0,
                                    isl::dim::set);
  AccessRelation = Relation.intersect_range(AccessRange);
}

void MemoryAccess::foldAccessRelation() {
  if (Sizes.size() < 2 || isa<SCEVConstant>(Sizes[1]))
    return;

  int Size = Subscripts.size();

  isl::map NewAccessRelation = AccessRelation;

  for (int i = Size - 2; i >= 0; --i) {
    isl::space Space;
    isl::map MapOne, MapTwo;
    isl::pw_aff DimSize = getPwAff(Sizes[i + 1]);

    isl::space SpaceSize = DimSize.get_space();
    isl::id ParamId =
        give(isl_space_get_dim_id(SpaceSize.get(), isl_dim_param, 0));

    Space = AccessRelation.get_space();
    Space = Space.range().map_from_set();
    Space = Space.align_params(SpaceSize);

    int ParamLocation = Space.find_dim_by_id(isl::dim::param, ParamId);

    MapOne = isl::map::universe(Space);
    for (int j = 0; j < Size; ++j)
      MapOne = MapOne.equate(isl::dim::in, j, isl::dim::out, j);
    MapOne = MapOne.lower_bound_si(isl::dim::in, i + 1, 0);

    MapTwo = isl::map::universe(Space);
    for (int j = 0; j < Size; ++j)
      if (j < i || j > i + 1)
        MapTwo = MapTwo.equate(isl::dim::in, j, isl::dim::out, j);

    isl::local_space LS(Space);
    isl::constraint C;
    C = isl::constraint::alloc_equality(LS);
    C = C.set_constant_si(-1);
    C = C.set_coefficient_si(isl::dim::in, i, 1);
    C = C.set_coefficient_si(isl::dim::out, i, -1);
    MapTwo = MapTwo.add_constraint(C);
    C = isl::constraint::alloc_equality(LS);
    C = C.set_coefficient_si(isl::dim::in, i + 1, 1);
    C = C.set_coefficient_si(isl::dim::out, i + 1, -1);
    C = C.set_coefficient_si(isl::dim::param, ParamLocation, 1);
    MapTwo = MapTwo.add_constraint(C);
    MapTwo = MapTwo.upper_bound_si(isl::dim::in, i + 1, -1);

    MapOne = MapOne.unite(MapTwo);
    NewAccessRelation = NewAccessRelation.apply_range(MapOne);
  }

  isl::id BaseAddrId = getScopArrayInfo()->getBasePtrId();
  isl::space Space = give(Statement->getDomainSpace());
  NewAccessRelation = NewAccessRelation.set_tuple_id(
      isl::dim::in, Space.get_tuple_id(isl::dim::set));
  NewAccessRelation = NewAccessRelation.set_tuple_id(isl::dim::out, BaseAddrId);
  NewAccessRelation =
      NewAccessRelation.gist_domain(give(Statement->getDomain()));

  // Access dimension folding might in certain cases increase the number of
  // disjuncts in the memory access, which can possibly complicate the generated
  // run-time checks and can lead to costly compilation.
  if (!PollyPreciseFoldAccesses &&
      isl_map_n_basic_map(NewAccessRelation.get()) >
          isl_map_n_basic_map(AccessRelation.get())) {
  } else {
    AccessRelation = NewAccessRelation;
  }
}

/// Check if @p Expr is divisible by @p Size.
static bool isDivisible(const SCEV *Expr, unsigned Size, ScalarEvolution &SE) {
  assert(Size != 0);
  if (Size == 1)
    return true;

  // Only one factor needs to be divisible.
  if (auto *MulExpr = dyn_cast<SCEVMulExpr>(Expr)) {
    for (auto *FactorExpr : MulExpr->operands())
      if (isDivisible(FactorExpr, Size, SE))
        return true;
    return false;
  }

  // For other n-ary expressions (Add, AddRec, Max,...) all operands need
  // to be divisible.
  if (auto *NAryExpr = dyn_cast<SCEVNAryExpr>(Expr)) {
    for (auto *OpExpr : NAryExpr->operands())
      if (!isDivisible(OpExpr, Size, SE))
        return false;
    return true;
  }

  auto *SizeSCEV = SE.getConstant(Expr->getType(), Size);
  auto *UDivSCEV = SE.getUDivExpr(Expr, SizeSCEV);
  auto *MulSCEV = SE.getMulExpr(UDivSCEV, SizeSCEV);
  return MulSCEV == Expr;
}

void MemoryAccess::buildAccessRelation(const ScopArrayInfo *SAI) {
  assert(AccessRelation.is_null() && "AccessRelation already built");

  // Initialize the invalid domain which describes all iterations for which the
  // access relation is not modeled correctly.
  isl::set StmtInvalidDomain = isl::manage(getStatement()->getInvalidDomain());
  InvalidDomain = isl::set::empty(StmtInvalidDomain.get_space());

  isl::ctx Ctx = Id.get_ctx();
  isl::id BaseAddrId = SAI->getBasePtrId();

  if (getAccessInstruction() && isa<MemIntrinsic>(getAccessInstruction())) {
    buildMemIntrinsicAccessRelation();
    AccessRelation = AccessRelation.set_tuple_id(isl::dim::out, BaseAddrId);
    return;
  }

  if (!isAffine()) {
    // We overapproximate non-affine accesses with a possible access to the
    // whole array. For read accesses it does not make a difference, if an
    // access must or may happen. However, for write accesses it is important to
    // differentiate between writes that must happen and writes that may happen.
    if (AccessRelation.is_null())
      AccessRelation = createBasicAccessMap(Statement);

    AccessRelation = AccessRelation.set_tuple_id(isl::dim::out, BaseAddrId);
    return;
  }

  isl::space Space = isl::space(Ctx, 0, Statement->getNumIterators(), 0);
  AccessRelation = isl::map::universe(Space);

  for (int i = 0, Size = Subscripts.size(); i < Size; ++i) {
    isl::pw_aff Affine = getPwAff(Subscripts[i]);
    isl::map SubscriptMap = isl::map::from_pw_aff(Affine);
    AccessRelation = AccessRelation.flat_range_product(SubscriptMap);
  }

  Space = isl::manage(Statement->getDomainSpace());
  AccessRelation = AccessRelation.set_tuple_id(
      isl::dim::in, Space.get_tuple_id(isl::dim::set));
  AccessRelation = AccessRelation.set_tuple_id(isl::dim::out, BaseAddrId);

  AccessRelation =
      AccessRelation.gist_domain(isl::manage(Statement->getDomain()));
}

MemoryAccess::MemoryAccess(ScopStmt *Stmt, Instruction *AccessInst,
                           AccessType AccType, Value *BaseAddress,
                           Type *ElementType, bool Affine,
                           ArrayRef<const SCEV *> Subscripts,
                           ArrayRef<const SCEV *> Sizes, Value *AccessValue,
                           MemoryKind Kind, bool IsImplicit)
    : Kind(Kind), AccType(AccType), RedType(RT_NONE), Statement(Stmt),
      InvalidDomain(nullptr), BaseAddr(BaseAddress), ElementType(ElementType),
      Sizes(Sizes.begin(), Sizes.end()), AccessInstruction(AccessInst),
      AccessValue(AccessValue), IsAffine(Affine),
      Subscripts(Subscripts.begin(), Subscripts.end()), AccessRelation(nullptr),
      NewAccessRelation(nullptr), FAD(nullptr), IsImplicit(IsImplicit) {
  static const std::string TypeStrings[] = {"", "_Read", "_Write", "_MayWrite"};
  const std::string Access = TypeStrings[AccType] + utostr(Stmt->size());

  std::string IdName = Stmt->getBaseName() + Access;
  Id = isl::id::alloc(Stmt->getParent()->getIslCtx(), IdName.c_str(), this);
}

MemoryAccess::MemoryAccess(ScopStmt *Stmt, AccessType AccType, isl::map AccRel)
    : Kind(MemoryKind::Array), AccType(AccType), RedType(RT_NONE),
      Statement(Stmt), InvalidDomain(nullptr), AccessInstruction(nullptr),
      IsAffine(true), AccessRelation(nullptr), NewAccessRelation(AccRel),
      FAD(nullptr), IsImplicit(false) {
  isl::id ArrayInfoId = NewAccessRelation.get_tuple_id(isl::dim::out);
  auto *SAI = ScopArrayInfo::getFromId(ArrayInfoId);
  Sizes.push_back(nullptr);
  for (unsigned i = 1; i < SAI->getNumberOfDimensions(); i++)
    Sizes.push_back(SAI->getDimensionSize(i));
  ElementType = SAI->getElementType();
  BaseAddr = SAI->getBasePtr();
  static const std::string TypeStrings[] = {"", "_Read", "_Write", "_MayWrite"};
  const std::string Access = TypeStrings[AccType] + utostr(Stmt->size());

  std::string IdName = Stmt->getBaseName() + Access;
  Id = isl::id::alloc(Stmt->getParent()->getIslCtx(), IdName.c_str(), this);
}

void MemoryAccess::realignParams() {
  isl::set Ctx = isl::manage(Statement->getParent()->getContext());
  InvalidDomain = InvalidDomain.gist_params(Ctx);
  AccessRelation = AccessRelation.gist_params(Ctx);
}

const std::string MemoryAccess::getReductionOperatorStr() const {
  return MemoryAccess::getReductionOperatorStr(getReductionType());
}

isl::id MemoryAccess::getId() const { return Id; }

raw_ostream &polly::operator<<(raw_ostream &OS,
                               MemoryAccess::ReductionType RT) {
  if (RT == MemoryAccess::RT_NONE)
    OS << "NONE";
  else
    OS << MemoryAccess::getReductionOperatorStr(RT);
  return OS;
}

void MemoryAccess::setFortranArrayDescriptor(Value *FAD) { this->FAD = FAD; }

llvm::raw_ostream &polly::operator<<(llvm::raw_ostream &OS,
                                     const ScopArrayInfo *SAI) {
  if (!SAI) {
    OS << "null";
    return OS;
  }

  SAI->print(OS, true, true);
  return OS;
}

llvm::raw_ostream &polly::operator<<(llvm::raw_ostream &OS,
                                     const MemoryAccess *MA) {
  if (!MA) {
    OS << "null";
    return OS;
  }

  MA->print(OS, true);
  return OS;
}

void MemoryAccess::print(raw_ostream &OS, bool Oneline) const {
  if (Oneline) {
    OS << "[" << getStatement()->getBaseName() << "] ";

    auto OrigKind = getOriginalKind();
    switch (OrigKind) {
    case MemoryKind::Value:
      if (isWrite()) {
        OS << "Def " << getScopArrayInfo()->getName() << " := ";
        getAccessValue()->printAsOperand(OS, false);
      } else
        OS << "Use " << getScopArrayInfo()->getName();
      break;
    case MemoryKind::PHI:
    case MemoryKind::ExitPHI:
      // OS << (OrigKind == MemoryKind::ExitPHI ? " ExitPHI" : " PHI");
      if (isWrite()) {
        OS << (OrigKind == MemoryKind::ExitPHI ? "Exiting " : "Incoming ")
           << getScopArrayInfo()->getName() << " := ";
        bool First = true;
        for (auto Incoming : getIncoming()) {
          if (!First)
            OS << " | ";
          Incoming.second->printAsOperand(OS, false);
          First = false;
        }
      } else {
        OS << "Merge ";
        getAccessInstruction()->printAsOperand(OS, false);
        OS << " := " << getScopArrayInfo()->getName();
      }
      break;
    case MemoryKind::Array:
      if (isWrite()) {
        OS << "Store " << getAccessRelation() << " := ";
        getAccessValue()->printAsOperand(OS, false);
      } else {
        OS << "Load ";
        getAccessInstruction()->printAsOperand(OS, false);
        OS << " := " << getAccessRelation();
      }
      break;
    }

    if (hasNewAccessRelation()) {
      assert(isLatestArrayKind());
      if (isWrite())
        OS << " [new: " << getAccessRelation() << "]";
      else
        OS << " [new: " << getAccessRelation() << "]";
    }
    return;
  }

  switch (AccType) {
  case READ:
    OS.indent(12) << "ReadAccess :=\t";
    break;
  case MUST_WRITE:
    OS.indent(12) << "MustWriteAccess :=\t";
    break;
  case MAY_WRITE:
    OS.indent(12) << "MayWriteAccess :=\t";
    break;
  }

  OS << "[Reduction Type: " << getReductionType() << "] ";

  if (FAD) {
    OS << "[Fortran array descriptor: " << FAD->getName();
    OS << "] ";
  };

  OS << "[Scalar: " << isScalarKind() << "]\n";
  OS.indent(16) << getOriginalAccessRelationStr() << ";\n";
  if (hasNewAccessRelation())
    OS.indent(11) << "new: " << getNewAccessRelationStr() << ";\n";
}

#if !defined(NDEBUG) || defined(LLVM_ENABLE_DUMP)
LLVM_DUMP_METHOD void MemoryAccess::dump() const {
  print(errs());
  errs() << '\n';
}
#endif

isl::pw_aff MemoryAccess::getPwAff(const SCEV *E) {
  auto *Stmt = getStatement();
  PWACtx PWAC = Stmt->getParent()->getPwAff(E, Stmt->getEntryBlock());
  isl::set StmtDom = isl::manage(getStatement()->getDomain());
  StmtDom = StmtDom.reset_tuple_id();
  isl::set NewInvalidDom = StmtDom.intersect(isl::manage(PWAC.second));
  InvalidDomain = InvalidDomain.unite(NewInvalidDom);
  return isl::manage(PWAC.first);
}

// Create a map in the size of the provided set domain, that maps from the
// one element of the provided set domain to another element of the provided
// set domain.
// The mapping is limited to all points that are equal in all but the last
// dimension and for which the last dimension of the input is strict smaller
// than the last dimension of the output.
//
//   getEqualAndLarger(set[i0, i1, ..., iX]):
//
//   set[i0, i1, ..., iX] -> set[o0, o1, ..., oX]
//     : i0 = o0, i1 = o1, ..., i(X-1) = o(X-1), iX < oX
//
static isl::map getEqualAndLarger(isl::space SetDomain) {
  isl::space Space = SetDomain.map_from_set();
  isl::map Map = isl::map::universe(Space);
  unsigned lastDimension = Map.dim(isl::dim::in) - 1;

  // Set all but the last dimension to be equal for the input and output
  //
  //   input[i0, i1, ..., iX] -> output[o0, o1, ..., oX]
  //     : i0 = o0, i1 = o1, ..., i(X-1) = o(X-1)
  for (unsigned i = 0; i < lastDimension; ++i)
    Map = Map.equate(isl::dim::in, i, isl::dim::out, i);

  // Set the last dimension of the input to be strict smaller than the
  // last dimension of the output.
  //
  //   input[?,?,?,...,iX] -> output[?,?,?,...,oX] : iX < oX
  Map = Map.order_lt(isl::dim::in, lastDimension, isl::dim::out, lastDimension);
  return Map;
}

isl::set MemoryAccess::getStride(isl::map Schedule) const {
  isl::map AccessRelation = getAccessRelation();
  isl::space Space = Schedule.get_space().range();
  isl::map NextScatt = getEqualAndLarger(Space);

  Schedule = Schedule.reverse();
  NextScatt = NextScatt.lexmin();

  NextScatt = NextScatt.apply_range(Schedule);
  NextScatt = NextScatt.apply_range(AccessRelation);
  NextScatt = NextScatt.apply_domain(Schedule);
  NextScatt = NextScatt.apply_domain(AccessRelation);

  isl::set Deltas = NextScatt.deltas();
  return Deltas;
}

bool MemoryAccess::isStrideX(isl::map Schedule, int StrideWidth) const {
  isl::set Stride, StrideX;
  bool IsStrideX;

  Stride = getStride(Schedule);
  StrideX = isl::set::universe(Stride.get_space());
  for (unsigned i = 0; i < StrideX.dim(isl::dim::set) - 1; i++)
    StrideX = StrideX.fix_si(isl::dim::set, i, 0);
  StrideX = StrideX.fix_si(isl::dim::set, StrideX.dim(isl::dim::set) - 1,
                           StrideWidth);
  IsStrideX = Stride.is_subset(StrideX);

  return IsStrideX;
}

bool MemoryAccess::isStrideZero(isl::map Schedule) const {
  return isStrideX(Schedule, 0);
}

bool MemoryAccess::isStrideOne(isl::map Schedule) const {
  return isStrideX(Schedule, 1);
}

void MemoryAccess::setAccessRelation(__isl_take isl_map *NewAccess) {
  AccessRelation = isl::manage(NewAccess);
}

void MemoryAccess::setNewAccessRelation(__isl_take isl_map *NewAccess) {
  assert(NewAccess);

#ifndef NDEBUG
  // Check domain space compatibility.
  auto *NewSpace = isl_map_get_space(NewAccess);
  auto *NewDomainSpace = isl_space_domain(isl_space_copy(NewSpace));
  auto *OriginalDomainSpace = getStatement()->getDomainSpace();
  assert(isl_space_has_equal_tuples(OriginalDomainSpace, NewDomainSpace));
  isl_space_free(NewDomainSpace);
  isl_space_free(OriginalDomainSpace);

  // Reads must be executed unconditionally. Writes might be executed in a
  // subdomain only.
  if (isRead()) {
    // Check whether there is an access for every statement instance.
    auto *StmtDomain = getStatement()->getDomain();
    StmtDomain = isl_set_intersect_params(
        StmtDomain, getStatement()->getParent()->getContext());
    auto *NewDomain = isl_map_domain(isl_map_copy(NewAccess));
    assert(isl_set_is_subset(StmtDomain, NewDomain) &&
           "Partial READ accesses not supported");
    isl_set_free(NewDomain);
    isl_set_free(StmtDomain);
  }
  if (isl_map_is_empty(NewAccess) == isl_bool_false)
    DEBUG(dbgs() << "WARNING: effectively removing access\n");

  auto *NewAccessSpace = isl_space_range(NewSpace);
  assert(isl_space_has_tuple_id(NewAccessSpace, isl_dim_set) &&
         "Must specify the array that is accessed");
  auto *NewArrayId = isl_space_get_tuple_id(NewAccessSpace, isl_dim_set);
  auto *SAI = static_cast<ScopArrayInfo *>(isl_id_get_user(NewArrayId));
  assert(SAI && "Must set a ScopArrayInfo");

  if (SAI->isArrayKind() && SAI->getBasePtrOriginSAI()) {
    InvariantEquivClassTy *EqClass =
        getStatement()->getParent()->lookupInvariantEquivClass(
            SAI->getBasePtr());
    assert(EqClass &&
           "Access functions to indirect arrays must have an invariant and "
           "hoisted base pointer");
  }

  // Check whether access dimensions correspond to number of dimensions of the
  // accesses array.
  auto Dims = SAI->getNumberOfDimensions();
  assert(isl_space_dim(NewAccessSpace, isl_dim_set) == Dims &&
         "Access dims must match array dims");
  isl_space_free(NewAccessSpace);
  isl_id_free(NewArrayId);
#endif

  NewAccess = isl_map_gist_domain(NewAccess, getStatement()->getDomain());
  NewAccessRelation = isl::manage(NewAccess);
}

bool MemoryAccess::isLatestPartialAccess() const {
  isl::set StmtDom = give(getStatement()->getDomain());
  isl::set AccDom = getLatestAccessRelation().domain();

  return isl_set_is_subset(StmtDom.keep(), AccDom.keep()) == isl_bool_false;
}

//===----------------------------------------------------------------------===//

__isl_give isl_map *ScopStmt::getSchedule() const {
  isl_set *Domain = getDomain();
  if (isl_set_is_empty(Domain)) {
    isl_set_free(Domain);
    return isl_map_from_aff(
        isl_aff_zero_on_domain(isl_local_space_from_space(getDomainSpace())));
  }
  auto *Schedule = getParent()->getSchedule();
  if (!Schedule) {
    isl_set_free(Domain);
    return nullptr;
  }
  Schedule = isl_union_map_intersect_domain(
      Schedule, isl_union_set_from_set(isl_set_copy(Domain)));
  if (isl_union_map_is_empty(Schedule)) {
    isl_set_free(Domain);
    isl_union_map_free(Schedule);
    return isl_map_from_aff(
        isl_aff_zero_on_domain(isl_local_space_from_space(getDomainSpace())));
  }
  auto *M = isl_map_from_union_map(Schedule);
  M = isl_map_coalesce(M);
  M = isl_map_gist_domain(M, Domain);
  M = isl_map_coalesce(M);
  return M;
}

void ScopStmt::restrictDomain(__isl_take isl_set *NewDomain) {
  assert(isl_set_is_subset(NewDomain, Domain) &&
         "New domain is not a subset of old domain!");
  isl_set_free(Domain);
  Domain = NewDomain;
}

void ScopStmt::buildAccessRelations() {
  Scop &S = *getParent();
  for (MemoryAccess *Access : MemAccs) {
    Type *ElementType = Access->getElementType();

    MemoryKind Ty;
    if (Access->isPHIKind())
      Ty = MemoryKind::PHI;
    else if (Access->isExitPHIKind())
      Ty = MemoryKind::ExitPHI;
    else if (Access->isValueKind())
      Ty = MemoryKind::Value;
    else
      Ty = MemoryKind::Array;

    auto *SAI = S.getOrCreateScopArrayInfo(Access->getOriginalBaseAddr(),
                                           ElementType, Access->Sizes, Ty);
    Access->buildAccessRelation(SAI);
    S.addAccessData(Access);
  }
}

void ScopStmt::addAccess(MemoryAccess *Access, bool Prepend) {
  Instruction *AccessInst = Access->getAccessInstruction();

  if (Access->isArrayKind()) {
    MemoryAccessList &MAL = InstructionToAccess[AccessInst];
    MAL.emplace_front(Access);
  } else if (Access->isValueKind() && Access->isWrite()) {
    Instruction *AccessVal = cast<Instruction>(Access->getAccessValue());
    assert(Parent.getStmtFor(AccessVal) == this);
    assert(!ValueWrites.lookup(AccessVal));

    ValueWrites[AccessVal] = Access;
  } else if (Access->isValueKind() && Access->isRead()) {
    Value *AccessVal = Access->getAccessValue();
    assert(!ValueReads.lookup(AccessVal));

    ValueReads[AccessVal] = Access;
  } else if (Access->isAnyPHIKind() && Access->isWrite()) {
    PHINode *PHI = cast<PHINode>(Access->getAccessValue());
    assert(!PHIWrites.lookup(PHI));

    PHIWrites[PHI] = Access;
  } else if (Access->isAnyPHIKind() && Access->isRead()) {
    PHINode *PHI = cast<PHINode>(Access->getAccessValue());
    assert(!PHIReads.lookup(PHI));

    PHIReads[PHI] = Access;
  }

  if (Prepend) {
    MemAccs.insert(MemAccs.begin(), Access);
    return;
  }
  MemAccs.push_back(Access);
}

void ScopStmt::realignParams() {
  for (MemoryAccess *MA : *this)
    MA->realignParams();

  auto *Ctx = Parent.getContext();
  InvalidDomain = isl_set_gist_params(InvalidDomain, isl_set_copy(Ctx));
  Domain = isl_set_gist_params(Domain, Ctx);
}

/// Add @p BSet to the set @p User if @p BSet is bounded.
static isl_stat collectBoundedParts(__isl_take isl_basic_set *BSet,
                                    void *User) {
  isl_set **BoundedParts = static_cast<isl_set **>(User);
  if (isl_basic_set_is_bounded(BSet))
    *BoundedParts = isl_set_union(*BoundedParts, isl_set_from_basic_set(BSet));
  else
    isl_basic_set_free(BSet);
  return isl_stat_ok;
}

/// Return the bounded parts of @p S.
static __isl_give isl_set *collectBoundedParts(__isl_take isl_set *S) {
  isl_set *BoundedParts = isl_set_empty(isl_set_get_space(S));
  isl_set_foreach_basic_set(S, collectBoundedParts, &BoundedParts);
  isl_set_free(S);
  return BoundedParts;
}

/// Compute the (un)bounded parts of @p S wrt. to dimension @p Dim.
///
/// @returns A separation of @p S into first an unbounded then a bounded subset,
///          both with regards to the dimension @p Dim.
static std::pair<__isl_give isl_set *, __isl_give isl_set *>
partitionSetParts(__isl_take isl_set *S, unsigned Dim) {

  for (unsigned u = 0, e = isl_set_n_dim(S); u < e; u++)
    S = isl_set_lower_bound_si(S, isl_dim_set, u, 0);

  unsigned NumDimsS = isl_set_n_dim(S);
  isl_set *OnlyDimS = isl_set_copy(S);

  // Remove dimensions that are greater than Dim as they are not interesting.
  assert(NumDimsS >= Dim + 1);
  OnlyDimS =
      isl_set_project_out(OnlyDimS, isl_dim_set, Dim + 1, NumDimsS - Dim - 1);

  // Create artificial parametric upper bounds for dimensions smaller than Dim
  // as we are not interested in them.
  OnlyDimS = isl_set_insert_dims(OnlyDimS, isl_dim_param, 0, Dim);
  for (unsigned u = 0; u < Dim; u++) {
    isl_constraint *C = isl_inequality_alloc(
        isl_local_space_from_space(isl_set_get_space(OnlyDimS)));
    C = isl_constraint_set_coefficient_si(C, isl_dim_param, u, 1);
    C = isl_constraint_set_coefficient_si(C, isl_dim_set, u, -1);
    OnlyDimS = isl_set_add_constraint(OnlyDimS, C);
  }

  // Collect all bounded parts of OnlyDimS.
  isl_set *BoundedParts = collectBoundedParts(OnlyDimS);

  // Create the dimensions greater than Dim again.
  BoundedParts = isl_set_insert_dims(BoundedParts, isl_dim_set, Dim + 1,
                                     NumDimsS - Dim - 1);

  // Remove the artificial upper bound parameters again.
  BoundedParts = isl_set_remove_dims(BoundedParts, isl_dim_param, 0, Dim);

  isl_set *UnboundedParts = isl_set_subtract(S, isl_set_copy(BoundedParts));
  return std::make_pair(UnboundedParts, BoundedParts);
}

/// Set the dimension Ids from @p From in @p To.
static __isl_give isl_set *setDimensionIds(__isl_keep isl_set *From,
                                           __isl_take isl_set *To) {
  for (unsigned u = 0, e = isl_set_n_dim(From); u < e; u++) {
    isl_id *DimId = isl_set_get_dim_id(From, isl_dim_set, u);
    To = isl_set_set_dim_id(To, isl_dim_set, u, DimId);
  }
  return To;
}

/// Create the conditions under which @p L @p Pred @p R is true.
static __isl_give isl_set *buildConditionSet(ICmpInst::Predicate Pred,
                                             __isl_take isl_pw_aff *L,
                                             __isl_take isl_pw_aff *R) {
  switch (Pred) {
  case ICmpInst::ICMP_EQ:
    return isl_pw_aff_eq_set(L, R);
  case ICmpInst::ICMP_NE:
    return isl_pw_aff_ne_set(L, R);
  case ICmpInst::ICMP_SLT:
    return isl_pw_aff_lt_set(L, R);
  case ICmpInst::ICMP_SLE:
    return isl_pw_aff_le_set(L, R);
  case ICmpInst::ICMP_SGT:
    return isl_pw_aff_gt_set(L, R);
  case ICmpInst::ICMP_SGE:
    return isl_pw_aff_ge_set(L, R);
  case ICmpInst::ICMP_ULT:
    return isl_pw_aff_lt_set(L, R);
  case ICmpInst::ICMP_UGT:
    return isl_pw_aff_gt_set(L, R);
  case ICmpInst::ICMP_ULE:
    return isl_pw_aff_le_set(L, R);
  case ICmpInst::ICMP_UGE:
    return isl_pw_aff_ge_set(L, R);
  default:
    llvm_unreachable("Non integer predicate not supported");
  }
}

/// Create the conditions under which @p L @p Pred @p R is true.
///
/// Helper function that will make sure the dimensions of the result have the
/// same isl_id's as the @p Domain.
static __isl_give isl_set *buildConditionSet(ICmpInst::Predicate Pred,
                                             __isl_take isl_pw_aff *L,
                                             __isl_take isl_pw_aff *R,
                                             __isl_keep isl_set *Domain) {
  isl_set *ConsequenceCondSet = buildConditionSet(Pred, L, R);
  return setDimensionIds(Domain, ConsequenceCondSet);
}

/// Compute the isl representation for the SCEV @p E in this BB.
///
/// @param S                The Scop in which @p BB resides in.
/// @param BB               The BB for which isl representation is to be
/// computed.
/// @param InvalidDomainMap A map of BB to their invalid domains.
/// @param E                The SCEV that should be translated.
/// @param NonNegative      Flag to indicate the @p E has to be non-negative.
///
/// Note that this function will also adjust the invalid context accordingly.

__isl_give isl_pw_aff *
getPwAff(Scop &S, BasicBlock *BB,
         DenseMap<BasicBlock *, isl::set> &InvalidDomainMap, const SCEV *E,
         bool NonNegative = false) {
  PWACtx PWAC = S.getPwAff(E, BB, NonNegative);
  InvalidDomainMap[BB] = InvalidDomainMap[BB].unite(isl::manage(PWAC.second));
  return PWAC.first;
}

/// Build the conditions sets for the switch @p SI in the @p Domain.
///
/// This will fill @p ConditionSets with the conditions under which control
/// will be moved from @p SI to its successors. Hence, @p ConditionSets will
/// have as many elements as @p SI has successors.
static bool
buildConditionSets(Scop &S, BasicBlock *BB, SwitchInst *SI, Loop *L,
                   __isl_keep isl_set *Domain,
                   DenseMap<BasicBlock *, isl::set> &InvalidDomainMap,
                   SmallVectorImpl<__isl_give isl_set *> &ConditionSets) {

  Value *Condition = getConditionFromTerminator(SI);
  assert(Condition && "No condition for switch");

  ScalarEvolution &SE = *S.getSE();
  isl_pw_aff *LHS, *RHS;
  LHS = getPwAff(S, BB, InvalidDomainMap, SE.getSCEVAtScope(Condition, L));

  unsigned NumSuccessors = SI->getNumSuccessors();
  ConditionSets.resize(NumSuccessors);
  for (auto &Case : SI->cases()) {
    unsigned Idx = Case.getSuccessorIndex();
    ConstantInt *CaseValue = Case.getCaseValue();

    RHS = getPwAff(S, BB, InvalidDomainMap, SE.getSCEV(CaseValue));
    isl_set *CaseConditionSet =
        buildConditionSet(ICmpInst::ICMP_EQ, isl_pw_aff_copy(LHS), RHS, Domain);
    ConditionSets[Idx] = isl_set_coalesce(
        isl_set_intersect(CaseConditionSet, isl_set_copy(Domain)));
  }

  assert(ConditionSets[0] == nullptr && "Default condition set was set");
  isl_set *ConditionSetUnion = isl_set_copy(ConditionSets[1]);
  for (unsigned u = 2; u < NumSuccessors; u++)
    ConditionSetUnion =
        isl_set_union(ConditionSetUnion, isl_set_copy(ConditionSets[u]));
  ConditionSets[0] = setDimensionIds(
      Domain, isl_set_subtract(isl_set_copy(Domain), ConditionSetUnion));

  isl_pw_aff_free(LHS);

  return true;
}

/// Build condition sets for unsigned ICmpInst(s).
/// Special handling is required for unsigned operands to ensure that if
/// MSB (aka the Sign bit) is set for an operands in an unsigned ICmpInst
/// it should wrap around.
///
/// @param IsStrictUpperBound holds information on the predicate relation
/// between TestVal and UpperBound, i.e,
/// TestVal < UpperBound  OR  TestVal <= UpperBound
static __isl_give isl_set *
buildUnsignedConditionSets(Scop &S, BasicBlock *BB, Value *Condition,
                           __isl_keep isl_set *Domain, const SCEV *SCEV_TestVal,
                           const SCEV *SCEV_UpperBound,
                           DenseMap<BasicBlock *, isl::set> &InvalidDomainMap,
                           bool IsStrictUpperBound) {

  // Do not take NonNeg assumption on TestVal
  // as it might have MSB (Sign bit) set.
  isl_pw_aff *TestVal = getPwAff(S, BB, InvalidDomainMap, SCEV_TestVal, false);
  // Take NonNeg assumption on UpperBound.
  isl_pw_aff *UpperBound =
      getPwAff(S, BB, InvalidDomainMap, SCEV_UpperBound, true);

  // 0 <= TestVal
  isl_set *First =
      isl_pw_aff_le_set(isl_pw_aff_zero_on_domain(isl_local_space_from_space(
                            isl_pw_aff_get_domain_space(TestVal))),
                        isl_pw_aff_copy(TestVal));

  isl_set *Second;
  if (IsStrictUpperBound)
    // TestVal < UpperBound
    Second = isl_pw_aff_lt_set(TestVal, UpperBound);
  else
    // TestVal <= UpperBound
    Second = isl_pw_aff_le_set(TestVal, UpperBound);

  isl_set *ConsequenceCondSet = isl_set_intersect(First, Second);
  ConsequenceCondSet = setDimensionIds(Domain, ConsequenceCondSet);
  return ConsequenceCondSet;
}

/// Build the conditions sets for the branch condition @p Condition in
/// the @p Domain.
///
/// This will fill @p ConditionSets with the conditions under which control
/// will be moved from @p TI to its successors. Hence, @p ConditionSets will
/// have as many elements as @p TI has successors. If @p TI is nullptr the
/// context under which @p Condition is true/false will be returned as the
/// new elements of @p ConditionSets.
static bool
buildConditionSets(Scop &S, BasicBlock *BB, Value *Condition,
                   TerminatorInst *TI, Loop *L, __isl_keep isl_set *Domain,
                   DenseMap<BasicBlock *, isl::set> &InvalidDomainMap,
                   SmallVectorImpl<__isl_give isl_set *> &ConditionSets) {

  isl_set *ConsequenceCondSet = nullptr;
  if (auto *CCond = dyn_cast<ConstantInt>(Condition)) {
    if (CCond->isZero())
      ConsequenceCondSet = isl_set_empty(isl_set_get_space(Domain));
    else
      ConsequenceCondSet = isl_set_universe(isl_set_get_space(Domain));
  } else if (BinaryOperator *BinOp = dyn_cast<BinaryOperator>(Condition)) {
    auto Opcode = BinOp->getOpcode();
    assert(Opcode == Instruction::And || Opcode == Instruction::Or);

    bool Valid = buildConditionSets(S, BB, BinOp->getOperand(0), TI, L, Domain,
                                    InvalidDomainMap, ConditionSets) &&
                 buildConditionSets(S, BB, BinOp->getOperand(1), TI, L, Domain,
                                    InvalidDomainMap, ConditionSets);
    if (!Valid) {
      while (!ConditionSets.empty())
        isl_set_free(ConditionSets.pop_back_val());
      return false;
    }

    isl_set_free(ConditionSets.pop_back_val());
    isl_set *ConsCondPart0 = ConditionSets.pop_back_val();
    isl_set_free(ConditionSets.pop_back_val());
    isl_set *ConsCondPart1 = ConditionSets.pop_back_val();

    if (Opcode == Instruction::And)
      ConsequenceCondSet = isl_set_intersect(ConsCondPart0, ConsCondPart1);
    else
      ConsequenceCondSet = isl_set_union(ConsCondPart0, ConsCondPart1);
  } else {
    auto *ICond = dyn_cast<ICmpInst>(Condition);
    assert(ICond &&
           "Condition of exiting branch was neither constant nor ICmp!");

    ScalarEvolution &SE = *S.getSE();
    isl_pw_aff *LHS, *RHS;
    // For unsigned comparisons we assumed the signed bit of neither operand
    // to be set. The comparison is equal to a signed comparison under this
    // assumption.
    bool NonNeg = ICond->isUnsigned();
    const SCEV *LeftOperand = SE.getSCEVAtScope(ICond->getOperand(0), L),
               *RightOperand = SE.getSCEVAtScope(ICond->getOperand(1), L);

    switch (ICond->getPredicate()) {
    case ICmpInst::ICMP_ULT:
      ConsequenceCondSet =
          buildUnsignedConditionSets(S, BB, Condition, Domain, LeftOperand,
                                     RightOperand, InvalidDomainMap, true);
      break;
    case ICmpInst::ICMP_ULE:
      ConsequenceCondSet =
          buildUnsignedConditionSets(S, BB, Condition, Domain, LeftOperand,
                                     RightOperand, InvalidDomainMap, false);
      break;
    case ICmpInst::ICMP_UGT:
      ConsequenceCondSet =
          buildUnsignedConditionSets(S, BB, Condition, Domain, RightOperand,
                                     LeftOperand, InvalidDomainMap, true);
      break;
    case ICmpInst::ICMP_UGE:
      ConsequenceCondSet =
          buildUnsignedConditionSets(S, BB, Condition, Domain, RightOperand,
                                     LeftOperand, InvalidDomainMap, false);
      break;
    default:
      LHS = getPwAff(S, BB, InvalidDomainMap, LeftOperand, NonNeg);
      RHS = getPwAff(S, BB, InvalidDomainMap, RightOperand, NonNeg);
      ConsequenceCondSet =
          buildConditionSet(ICond->getPredicate(), LHS, RHS, Domain);
      break;
    }
  }

  // If no terminator was given we are only looking for parameter constraints
  // under which @p Condition is true/false.
  if (!TI)
    ConsequenceCondSet = isl_set_params(ConsequenceCondSet);
  assert(ConsequenceCondSet);
  ConsequenceCondSet = isl_set_coalesce(
      isl_set_intersect(ConsequenceCondSet, isl_set_copy(Domain)));

  isl_set *AlternativeCondSet = nullptr;
  bool TooComplex =
      isl_set_n_basic_set(ConsequenceCondSet) >= MaxDisjunctsInDomain;

  if (!TooComplex) {
    AlternativeCondSet = isl_set_subtract(isl_set_copy(Domain),
                                          isl_set_copy(ConsequenceCondSet));
    TooComplex =
        isl_set_n_basic_set(AlternativeCondSet) >= MaxDisjunctsInDomain;
  }

  if (TooComplex) {
    S.invalidate(COMPLEXITY, TI ? TI->getDebugLoc() : DebugLoc(),
                 TI ? TI->getParent() : nullptr /* BasicBlock */);
    isl_set_free(AlternativeCondSet);
    isl_set_free(ConsequenceCondSet);
    return false;
  }

  ConditionSets.push_back(ConsequenceCondSet);
  ConditionSets.push_back(isl_set_coalesce(AlternativeCondSet));

  return true;
}

/// Build the conditions sets for the terminator @p TI in the @p Domain.
///
/// This will fill @p ConditionSets with the conditions under which control
/// will be moved from @p TI to its successors. Hence, @p ConditionSets will
/// have as many elements as @p TI has successors.
static bool
buildConditionSets(Scop &S, BasicBlock *BB, TerminatorInst *TI, Loop *L,
                   __isl_keep isl_set *Domain,
                   DenseMap<BasicBlock *, isl::set> &InvalidDomainMap,
                   SmallVectorImpl<__isl_give isl_set *> &ConditionSets) {

  if (SwitchInst *SI = dyn_cast<SwitchInst>(TI))
    return buildConditionSets(S, BB, SI, L, Domain, InvalidDomainMap,
                              ConditionSets);

  assert(isa<BranchInst>(TI) && "Terminator was neither branch nor switch.");

  if (TI->getNumSuccessors() == 1) {
    ConditionSets.push_back(isl_set_copy(Domain));
    return true;
  }

  Value *Condition = getConditionFromTerminator(TI);
  assert(Condition && "No condition for Terminator");

  return buildConditionSets(S, BB, Condition, TI, L, Domain, InvalidDomainMap,
                            ConditionSets);
}

void ScopStmt::buildDomain() {
  isl_id *Id = isl_id_alloc(getIslCtx(), getBaseName(), this);

  Domain = getParent()->getDomainConditions(this);
  Domain = isl_set_set_tuple_id(Domain, Id);
}

void ScopStmt::collectSurroundingLoops() {
  for (unsigned u = 0, e = isl_set_n_dim(Domain); u < e; u++) {
    isl_id *DimId = isl_set_get_dim_id(Domain, isl_dim_set, u);
    NestLoops.push_back(static_cast<Loop *>(isl_id_get_user(DimId)));
    isl_id_free(DimId);
  }
}

ScopStmt::ScopStmt(Scop &parent, Region &R, Loop *SurroundingLoop)
    : Parent(parent), InvalidDomain(nullptr), Domain(nullptr), BB(nullptr),
      R(&R), Build(nullptr), SurroundingLoop(SurroundingLoop) {

  BaseName = getIslCompatibleName(
      "Stmt", R.getNameStr(), parent.getNextStmtIdx(), "", UseInstructionNames);
}

ScopStmt::ScopStmt(Scop &parent, BasicBlock &bb, Loop *SurroundingLoop,
                   std::vector<Instruction *> Instructions)
    : Parent(parent), InvalidDomain(nullptr), Domain(nullptr), BB(&bb),
      R(nullptr), Build(nullptr), SurroundingLoop(SurroundingLoop),
      Instructions(Instructions) {

  BaseName = getIslCompatibleName("Stmt", &bb, parent.getNextStmtIdx(), "",
                                  UseInstructionNames);

  InstructionSet.reserve(Instructions.size());
  InstructionSet.insert(Instructions.begin(), Instructions.end());
}

ScopStmt::ScopStmt(Scop &parent, __isl_take isl_map *SourceRel,
                   __isl_take isl_map *TargetRel, __isl_take isl_set *NewDomain)
    : Parent(parent), InvalidDomain(nullptr), Domain(NewDomain), BB(nullptr),
      R(nullptr), Build(nullptr) {
  BaseName = getIslCompatibleName("CopyStmt_", "",
                                  std::to_string(parent.getCopyStmtsNum()));
  auto *Id = isl_id_alloc(getIslCtx(), getBaseName(), this);
  Domain = isl_set_set_tuple_id(Domain, isl_id_copy(Id));
  TargetRel = isl_map_set_tuple_id(TargetRel, isl_dim_in, Id);
  auto *Access = new MemoryAccess(this, MemoryAccess::AccessType::MUST_WRITE,
                                  isl::manage(TargetRel));
  parent.addAccessFunction(Access);
  addAccess(Access);
  SourceRel = isl_map_set_tuple_id(SourceRel, isl_dim_in, isl_id_copy(Id));
  Access = new MemoryAccess(this, MemoryAccess::AccessType::READ,
                            isl::manage(SourceRel));
  parent.addAccessFunction(Access);
  addAccess(Access);
}

void ScopStmt::init(LoopInfo &LI) {
  assert(!Domain && "init must be called only once");

  buildDomain();
  collectSurroundingLoops();
  buildAccessRelations();

  if (DetectReductions)
    checkForReductions();
}

/// Collect loads which might form a reduction chain with @p StoreMA.
///
/// Check if the stored value for @p StoreMA is a binary operator with one or
/// two loads as operands. If the binary operand is commutative & associative,
/// used only once (by @p StoreMA) and its load operands are also used only
/// once, we have found a possible reduction chain. It starts at an operand
/// load and includes the binary operator and @p StoreMA.
///
/// Note: We allow only one use to ensure the load and binary operator cannot
///       escape this block or into any other store except @p StoreMA.
void ScopStmt::collectCandiateReductionLoads(
    MemoryAccess *StoreMA, SmallVectorImpl<MemoryAccess *> &Loads) {
  auto *Store = dyn_cast<StoreInst>(StoreMA->getAccessInstruction());
  if (!Store)
    return;

  // Skip if there is not one binary operator between the load and the store
  auto *BinOp = dyn_cast<BinaryOperator>(Store->getValueOperand());
  if (!BinOp)
    return;

  // Skip if the binary operators has multiple uses
  if (BinOp->getNumUses() != 1)
    return;

  // Skip if the opcode of the binary operator is not commutative/associative
  if (!BinOp->isCommutative() || !BinOp->isAssociative())
    return;

  // Skip if the binary operator is outside the current SCoP
  if (BinOp->getParent() != Store->getParent())
    return;

  // Skip if it is a multiplicative reduction and we disabled them
  if (DisableMultiplicativeReductions &&
      (BinOp->getOpcode() == Instruction::Mul ||
       BinOp->getOpcode() == Instruction::FMul))
    return;

  // Check the binary operator operands for a candidate load
  auto *PossibleLoad0 = dyn_cast<LoadInst>(BinOp->getOperand(0));
  auto *PossibleLoad1 = dyn_cast<LoadInst>(BinOp->getOperand(1));
  if (!PossibleLoad0 && !PossibleLoad1)
    return;

  // A load is only a candidate if it cannot escape (thus has only this use)
  if (PossibleLoad0 && PossibleLoad0->getNumUses() == 1)
    if (PossibleLoad0->getParent() == Store->getParent())
      Loads.push_back(&getArrayAccessFor(PossibleLoad0));
  if (PossibleLoad1 && PossibleLoad1->getNumUses() == 1)
    if (PossibleLoad1->getParent() == Store->getParent())
      Loads.push_back(&getArrayAccessFor(PossibleLoad1));
}

/// Check for reductions in this ScopStmt.
///
/// Iterate over all store memory accesses and check for valid binary reduction
/// like chains. For all candidates we check if they have the same base address
/// and there are no other accesses which overlap with them. The base address
/// check rules out impossible reductions candidates early. The overlap check,
/// together with the "only one user" check in collectCandiateReductionLoads,
/// guarantees that none of the intermediate results will escape during
/// execution of the loop nest. We basically check here that no other memory
/// access can access the same memory as the potential reduction.
void ScopStmt::checkForReductions() {
  SmallVector<MemoryAccess *, 2> Loads;
  SmallVector<std::pair<MemoryAccess *, MemoryAccess *>, 4> Candidates;

  // First collect candidate load-store reduction chains by iterating over all
  // stores and collecting possible reduction loads.
  for (MemoryAccess *StoreMA : MemAccs) {
    if (StoreMA->isRead())
      continue;

    Loads.clear();
    collectCandiateReductionLoads(StoreMA, Loads);
    for (MemoryAccess *LoadMA : Loads)
      Candidates.push_back(std::make_pair(LoadMA, StoreMA));
  }

  // Then check each possible candidate pair.
  for (const auto &CandidatePair : Candidates) {
    bool Valid = true;
    isl_map *LoadAccs = CandidatePair.first->getAccessRelation().release();
    isl_map *StoreAccs = CandidatePair.second->getAccessRelation().release();

    // Skip those with obviously unequal base addresses.
    if (!isl_map_has_equal_space(LoadAccs, StoreAccs)) {
      isl_map_free(LoadAccs);
      isl_map_free(StoreAccs);
      continue;
    }

    // And check if the remaining for overlap with other memory accesses.
    isl_map *AllAccsRel = isl_map_union(LoadAccs, StoreAccs);
    AllAccsRel = isl_map_intersect_domain(AllAccsRel, getDomain());
    isl_set *AllAccs = isl_map_range(AllAccsRel);

    for (MemoryAccess *MA : MemAccs) {
      if (MA == CandidatePair.first || MA == CandidatePair.second)
        continue;

      isl_map *AccRel = isl_map_intersect_domain(
          MA->getAccessRelation().release(), getDomain());
      isl_set *Accs = isl_map_range(AccRel);

      if (isl_set_has_equal_space(AllAccs, Accs)) {
        isl_set *OverlapAccs = isl_set_intersect(Accs, isl_set_copy(AllAccs));
        Valid = Valid && isl_set_is_empty(OverlapAccs);
        isl_set_free(OverlapAccs);
      } else {
        isl_set_free(Accs);
      }
    }

    isl_set_free(AllAccs);
    if (!Valid)
      continue;

    const LoadInst *Load =
        dyn_cast<const LoadInst>(CandidatePair.first->getAccessInstruction());
    MemoryAccess::ReductionType RT =
        getReductionType(dyn_cast<BinaryOperator>(Load->user_back()), Load);

    // If no overlapping access was found we mark the load and store as
    // reduction like.
    CandidatePair.first->markAsReductionLike(RT);
    CandidatePair.second->markAsReductionLike(RT);
  }
}

std::string ScopStmt::getDomainStr() const { return stringFromIslObj(Domain); }

std::string ScopStmt::getScheduleStr() const {
  auto *S = getSchedule();
  if (!S)
    return "";
  auto Str = stringFromIslObj(S);
  isl_map_free(S);
  return Str;
}

void ScopStmt::setInvalidDomain(__isl_take isl_set *ID) {
  isl_set_free(InvalidDomain);
  InvalidDomain = ID;
}

BasicBlock *ScopStmt::getEntryBlock() const {
  if (isBlockStmt())
    return getBasicBlock();
  return getRegion()->getEntry();
}

unsigned ScopStmt::getNumIterators() const { return NestLoops.size(); }

const char *ScopStmt::getBaseName() const { return BaseName.c_str(); }

Loop *ScopStmt::getLoopForDimension(unsigned Dimension) const {
  return NestLoops[Dimension];
}

isl_ctx *ScopStmt::getIslCtx() const { return Parent.getIslCtx(); }

__isl_give isl_set *ScopStmt::getDomain() const { return isl_set_copy(Domain); }

__isl_give isl_space *ScopStmt::getDomainSpace() const {
  return isl_set_get_space(Domain);
}

__isl_give isl_id *ScopStmt::getDomainId() const {
  return isl_set_get_tuple_id(Domain);
}

ScopStmt::~ScopStmt() {
  isl_set_free(Domain);
  isl_set_free(InvalidDomain);
}

void ScopStmt::printInstructions(raw_ostream &OS) const {
  OS << "Instructions {\n";

  for (Instruction *Inst : Instructions)
    OS.indent(16) << *Inst << "\n";

  OS.indent(12) << "}\n";
}

void ScopStmt::print(raw_ostream &OS, bool PrintInstructions,
                     bool Reproducible) const {
  OS.indent(8) << getBaseName() << "\n";
  OS.indent(12) << "Domain :=\n";

  if (Domain) {
    OS.indent(16) << getDomainStr() << ";\n";
  } else
    OS.indent(16) << "n/a\n";

  OS.indent(12) << "Schedule :=\n";

  if (Domain) {
    OS.indent(16) << getScheduleStr() << ";\n";
  } else
    OS.indent(16) << "n/a\n";

  for (MemoryAccess *Access : MemAccs)
    Access->print(OS);

<<<<<<< HEAD
  if (PrintInstructions || !Reproducible)
=======
  if (PrintInstructions && isBlockStmt())
>>>>>>> 1415a2a7
    printInstructions(OS.indent(12));
}

#if !defined(NDEBUG) || defined(LLVM_ENABLE_DUMP)
LLVM_DUMP_METHOD void ScopStmt::dump() const { print(dbgs(), true, false); }
#endif

void ScopStmt::removeAccessData(MemoryAccess *MA) {
  if (MA->isRead() && MA->isOriginalValueKind()) {
    bool Found = ValueReads.erase(MA->getAccessValue());
    (void)Found;
    assert(Found && "Expected access data not found");
  }
  if (MA->isWrite() && MA->isOriginalValueKind()) {
    bool Found = ValueWrites.erase(cast<Instruction>(MA->getAccessValue()));
    (void)Found;
    assert(Found && "Expected access data not found");
  }
  if (MA->isWrite() && MA->isOriginalAnyPHIKind()) {
    bool Found = PHIWrites.erase(cast<PHINode>(MA->getAccessInstruction()));
    (void)Found;
    assert(Found && "Expected access data not found");
  }
  if (MA->isRead() && MA->isOriginalAnyPHIKind()) {
    bool Found = PHIReads.erase(cast<PHINode>(MA->getAccessInstruction()));
    (void)Found;
    assert(Found && "Expected access data not found");
  }
}

void ScopStmt::removeMemoryAccess(MemoryAccess *MA) {
  // Remove the memory accesses from this statement together with all scalar
  // accesses that were caused by it. MemoryKind::Value READs have no access
  // instruction, hence would not be removed by this function. However, it is
  // only used for invariant LoadInst accesses, its arguments are always affine,
  // hence synthesizable, and therefore there are no MemoryKind::Value READ
  // accesses to be removed.
  auto Predicate = [&](MemoryAccess *Acc) {
    return Acc->getAccessInstruction() == MA->getAccessInstruction();
  };
  for (auto *MA : MemAccs) {
    if (Predicate(MA)) {
      removeAccessData(MA);
      Parent.removeAccessData(MA);
    }
  }
  MemAccs.erase(std::remove_if(MemAccs.begin(), MemAccs.end(), Predicate),
                MemAccs.end());
  InstructionToAccess.erase(MA->getAccessInstruction());
}

void ScopStmt::removeSingleMemoryAccess(MemoryAccess *MA) {
  auto MAIt = std::find(MemAccs.begin(), MemAccs.end(), MA);
  assert(MAIt != MemAccs.end());
  MemAccs.erase(MAIt);

  removeAccessData(MA);
  Parent.removeAccessData(MA);

  auto It = InstructionToAccess.find(MA->getAccessInstruction());
  if (It != InstructionToAccess.end()) {
    It->second.remove(MA);
    if (It->second.empty())
      InstructionToAccess.erase(MA->getAccessInstruction());
  }
}

MemoryAccess *ScopStmt::ensureValueRead(Value *V) {
  MemoryAccess *Access = lookupInputAccessOf(V);
  if (Access)
    return Access;

  ScopArrayInfo *SAI =
      Parent.getOrCreateScopArrayInfo(V, V->getType(), {}, MemoryKind::Value);
  Access = new MemoryAccess(this, nullptr, MemoryAccess::READ, V, V->getType(),
                            true, {}, {}, V, MemoryKind::Value, true);
  Parent.addAccessFunction(Access);
  Access->buildAccessRelation(SAI);
  addAccess(Access);
  Parent.addAccessData(Access);
  return Access;
}

raw_ostream &polly::operator<<(raw_ostream &O, const ScopStmt &S) {
  S.print(O, PollyPrintInstructions);
  return O;
}

//===----------------------------------------------------------------------===//
/// Scop class implement

void Scop::setContext(__isl_take isl_set *NewContext) {
  NewContext = isl_set_align_params(NewContext, isl_set_get_space(Context));
  isl_set_free(Context);
  Context = NewContext;
}

namespace {
/// Remap parameter values but keep AddRecs valid wrt. invariant loads.
struct SCEVSensitiveParameterRewriter
    : public SCEVRewriteVisitor<SCEVSensitiveParameterRewriter> {
  ValueToValueMap &VMap;

public:
  SCEVSensitiveParameterRewriter(ValueToValueMap &VMap, ScalarEvolution &SE)
      : SCEVRewriteVisitor(SE), VMap(VMap) {}

  static const SCEV *rewrite(const SCEV *E, ScalarEvolution &SE,
                             ValueToValueMap &VMap) {
    SCEVSensitiveParameterRewriter SSPR(VMap, SE);
    return SSPR.visit(E);
  }

  const SCEV *visitAddRecExpr(const SCEVAddRecExpr *E) {
    auto *Start = visit(E->getStart());
    auto *AddRec = SE.getAddRecExpr(SE.getConstant(E->getType(), 0),
                                    visit(E->getStepRecurrence(SE)),
                                    E->getLoop(), SCEV::FlagAnyWrap);
    return SE.getAddExpr(Start, AddRec);
  }

  const SCEV *visitUnknown(const SCEVUnknown *E) {
    if (auto *NewValue = VMap.lookup(E->getValue()))
      return SE.getUnknown(NewValue);
    return E;
  }
};

/// Check whether we should remap a SCEV expression.
struct SCEVFindInsideScop : public SCEVTraversal<SCEVFindInsideScop> {
  ValueToValueMap &VMap;
  bool FoundInside = false;
  Scop *S;

public:
  SCEVFindInsideScop(ValueToValueMap &VMap, ScalarEvolution &SE, Scop *S)
      : SCEVTraversal(*this), VMap(VMap), S(S) {}

  static bool hasVariant(const SCEV *E, ScalarEvolution &SE,
                         ValueToValueMap &VMap, Scop *S) {
    SCEVFindInsideScop SFIS(VMap, SE, S);
    SFIS.visitAll(E);
    return SFIS.FoundInside;
  }

  bool follow(const SCEV *E) {
    if (auto *AddRec = dyn_cast<SCEVAddRecExpr>(E)) {
      FoundInside |= S->getRegion().contains(AddRec->getLoop());
    } else if (auto *Unknown = dyn_cast<SCEVUnknown>(E)) {
      if (Instruction *I = dyn_cast<Instruction>(Unknown->getValue()))
        FoundInside |= S->getRegion().contains(I) && !VMap.count(I);
    }
    return !FoundInside;
  }
  bool isDone() { return FoundInside; }
};
} // namespace

const SCEV *Scop::getRepresentingInvariantLoadSCEV(const SCEV *E) {
  // Check whether it makes sense to rewrite the SCEV.  (ScalarEvolution
  // doesn't like addition between an AddRec and an expression that
  // doesn't have a dominance relationship with it.)
  if (SCEVFindInsideScop::hasVariant(E, *SE, InvEquivClassVMap, this))
    return E;

  // Rewrite SCEV.
  return SCEVSensitiveParameterRewriter::rewrite(E, *SE, InvEquivClassVMap);
}

// This table of function names is used to translate parameter names in more
// human-readable names. This makes it easier to interpret Polly analysis
// results.
StringMap<std::string> KnownNames = {
    {"_Z13get_global_idj", "global_id"},
    {"_Z12get_local_idj", "local_id"},
    {"_Z15get_global_sizej", "global_size"},
    {"_Z14get_local_sizej", "local_size"},
    {"_Z12get_work_dimv", "work_dim"},
    {"_Z17get_global_offsetj", "global_offset"},
    {"_Z12get_group_idj", "group_id"},
    {"_Z14get_num_groupsj", "num_groups"},
};

static std::string getCallParamName(CallInst *Call) {
  std::string Result;
  raw_string_ostream OS(Result);
  std::string Name = Call->getCalledFunction()->getName();

  auto Iterator = KnownNames.find(Name);
  if (Iterator != KnownNames.end())
    Name = "__" + Iterator->getValue();
  OS << Name;
  for (auto &Operand : Call->arg_operands()) {
    ConstantInt *Op = cast<ConstantInt>(&Operand);
    OS << "_" << Op->getValue();
  }
  OS.flush();
  return Result;
}

void Scop::createParameterId(const SCEV *Parameter) {
  assert(Parameters.count(Parameter));
  assert(!ParameterIds.count(Parameter));

  std::string ParameterName = "p_" + std::to_string(getNumParams() - 1);

  if (const SCEVUnknown *ValueParameter = dyn_cast<SCEVUnknown>(Parameter)) {
    Value *Val = ValueParameter->getValue();
    CallInst *Call = dyn_cast<CallInst>(Val);

    if (Call && isConstCall(Call)) {
      ParameterName = getCallParamName(Call);
    } else if (UseInstructionNames) {
      // If this parameter references a specific Value and this value has a name
      // we use this name as it is likely to be unique and more useful than just
      // a number.
      if (Val->hasName())
        ParameterName = Val->getName();
      else if (LoadInst *LI = dyn_cast<LoadInst>(Val)) {
        auto *LoadOrigin = LI->getPointerOperand()->stripInBoundsOffsets();
        if (LoadOrigin->hasName()) {
          ParameterName += "_loaded_from_";
          ParameterName +=
              LI->getPointerOperand()->stripInBoundsOffsets()->getName();
        }
      }
    }

    ParameterName = getIslCompatibleName("", ParameterName, "");
  }

  auto *Id = isl_id_alloc(getIslCtx(), ParameterName.c_str(),
                          const_cast<void *>((const void *)Parameter));
  ParameterIds[Parameter] = Id;
}

void Scop::addParams(const ParameterSetTy &NewParameters) {
  for (const SCEV *Parameter : NewParameters) {
    // Normalize the SCEV to get the representing element for an invariant load.
    Parameter = extractConstantFactor(Parameter, *SE).second;
    Parameter = getRepresentingInvariantLoadSCEV(Parameter);

    if (Parameters.insert(Parameter))
      createParameterId(Parameter);
  }
}

__isl_give isl_id *Scop::getIdForParam(const SCEV *Parameter) {
  // Normalize the SCEV to get the representing element for an invariant load.
  Parameter = getRepresentingInvariantLoadSCEV(Parameter);
  return isl_id_copy(ParameterIds.lookup(Parameter));
}

__isl_give isl_set *
Scop::addNonEmptyDomainConstraints(__isl_take isl_set *C) const {
  isl_set *DomainContext = isl_union_set_params(getDomains());
  return isl_set_intersect_params(C, DomainContext);
}

bool Scop::isDominatedBy(const DominatorTree &DT, BasicBlock *BB) const {
  return DT.dominates(BB, getEntry());
}

void Scop::addUserAssumptions(
    AssumptionCache &AC, DominatorTree &DT, LoopInfo &LI,
    DenseMap<BasicBlock *, isl::set> &InvalidDomainMap) {
  for (auto &Assumption : AC.assumptions()) {
    auto *CI = dyn_cast_or_null<CallInst>(Assumption);
    if (!CI || CI->getNumArgOperands() != 1)
      continue;

    bool InScop = contains(CI);
    if (!InScop && !isDominatedBy(DT, CI->getParent()))
      continue;

    auto *L = LI.getLoopFor(CI->getParent());
    auto *Val = CI->getArgOperand(0);
    ParameterSetTy DetectedParams;
    if (!isAffineConstraint(Val, &R, L, *SE, DetectedParams)) {
      ORE.emit(
          OptimizationRemarkAnalysis(DEBUG_TYPE, "IgnoreUserAssumption", CI)
          << "Non-affine user assumption ignored.");
      continue;
    }

    // Collect all newly introduced parameters.
    ParameterSetTy NewParams;
    for (auto *Param : DetectedParams) {
      Param = extractConstantFactor(Param, *SE).second;
      Param = getRepresentingInvariantLoadSCEV(Param);
      if (Parameters.count(Param))
        continue;
      NewParams.insert(Param);
    }

    SmallVector<isl_set *, 2> ConditionSets;
    auto *TI = InScop ? CI->getParent()->getTerminator() : nullptr;
    BasicBlock *BB = InScop ? CI->getParent() : getRegion().getEntry();
    auto *Dom = InScop ? DomainMap[BB].copy() : isl_set_copy(Context);
    assert(Dom && "Cannot propagate a nullptr.");
    bool Valid = buildConditionSets(*this, BB, Val, TI, L, Dom,
                                    InvalidDomainMap, ConditionSets);
    isl_set_free(Dom);

    if (!Valid)
      continue;

    isl_set *AssumptionCtx = nullptr;
    if (InScop) {
      AssumptionCtx = isl_set_complement(isl_set_params(ConditionSets[1]));
      isl_set_free(ConditionSets[0]);
    } else {
      AssumptionCtx = isl_set_complement(ConditionSets[1]);
      AssumptionCtx = isl_set_intersect(AssumptionCtx, ConditionSets[0]);
    }

    // Project out newly introduced parameters as they are not otherwise useful.
    if (!NewParams.empty()) {
      for (unsigned u = 0; u < isl_set_n_param(AssumptionCtx); u++) {
        auto *Id = isl_set_get_dim_id(AssumptionCtx, isl_dim_param, u);
        auto *Param = static_cast<const SCEV *>(isl_id_get_user(Id));
        isl_id_free(Id);

        if (!NewParams.count(Param))
          continue;

        AssumptionCtx =
            isl_set_project_out(AssumptionCtx, isl_dim_param, u--, 1);
      }
    }
    ORE.emit(OptimizationRemarkAnalysis(DEBUG_TYPE, "UserAssumption", CI)
             << "Use user assumption: " << stringFromIslObj(AssumptionCtx));
    Context = isl_set_intersect(Context, AssumptionCtx);
  }
}

void Scop::addUserContext() {
  if (UserContextStr.empty())
    return;

  isl_set *UserContext =
      isl_set_read_from_str(getIslCtx(), UserContextStr.c_str());
  isl_space *Space = getParamSpace();
  if (isl_space_dim(Space, isl_dim_param) !=
      isl_set_dim(UserContext, isl_dim_param)) {
    auto SpaceStr = isl_space_to_str(Space);
    errs() << "Error: the context provided in -polly-context has not the same "
           << "number of dimensions than the computed context. Due to this "
           << "mismatch, the -polly-context option is ignored. Please provide "
           << "the context in the parameter space: " << SpaceStr << ".\n";
    free(SpaceStr);
    isl_set_free(UserContext);
    isl_space_free(Space);
    return;
  }

  for (unsigned i = 0; i < isl_space_dim(Space, isl_dim_param); i++) {
    auto *NameContext = isl_set_get_dim_name(Context, isl_dim_param, i);
    auto *NameUserContext = isl_set_get_dim_name(UserContext, isl_dim_param, i);

    if (strcmp(NameContext, NameUserContext) != 0) {
      auto SpaceStr = isl_space_to_str(Space);
      errs() << "Error: the name of dimension " << i
             << " provided in -polly-context "
             << "is '" << NameUserContext << "', but the name in the computed "
             << "context is '" << NameContext
             << "'. Due to this name mismatch, "
             << "the -polly-context option is ignored. Please provide "
             << "the context in the parameter space: " << SpaceStr << ".\n";
      free(SpaceStr);
      isl_set_free(UserContext);
      isl_space_free(Space);
      return;
    }

    UserContext =
        isl_set_set_dim_id(UserContext, isl_dim_param, i,
                           isl_space_get_dim_id(Space, isl_dim_param, i));
  }

  Context = isl_set_intersect(Context, UserContext);
  isl_space_free(Space);
}

void Scop::buildInvariantEquivalenceClasses() {
  DenseMap<std::pair<const SCEV *, Type *>, LoadInst *> EquivClasses;

  const InvariantLoadsSetTy &RIL = getRequiredInvariantLoads();
  for (LoadInst *LInst : RIL) {
    const SCEV *PointerSCEV = SE->getSCEV(LInst->getPointerOperand());

    Type *Ty = LInst->getType();
    LoadInst *&ClassRep = EquivClasses[std::make_pair(PointerSCEV, Ty)];
    if (ClassRep) {
      InvEquivClassVMap[LInst] = ClassRep;
      continue;
    }

    ClassRep = LInst;
    InvariantEquivClasses.emplace_back(
        InvariantEquivClassTy{PointerSCEV, MemoryAccessList(), nullptr, Ty});
  }
}

void Scop::buildContext() {
  isl_space *Space = isl_space_params_alloc(getIslCtx(), 0);
  Context = isl_set_universe(isl_space_copy(Space));
  InvalidContext = isl_set_empty(isl_space_copy(Space));
  AssumedContext = isl_set_universe(Space);
}

void Scop::addParameterBounds() {
  unsigned PDim = 0;
  for (auto *Parameter : Parameters) {
    ConstantRange SRange = SE->getSignedRange(Parameter);
    Context =
        addRangeBoundsToSet(give(Context), SRange, PDim++, isl::dim::param)
            .release();
  }
}

// We use the outermost dimension to generate GPU transfers for Fortran arrays
// even when the array bounds are not known statically. To do so, we need the
// outermost dimension information. We add this into the context so that the
// outermost dimension is available during codegen.
// We currently do not care about dimensions other than the outermost
// dimension since it doesn't affect transfers.
static isl_set *addFortranArrayOutermostDimParams(__isl_give isl_set *Context,
                                                  Scop::array_range Arrays) {

  std::vector<isl_id *> OutermostSizeIds;
  for (auto Array : Arrays) {
    // To check if an array is a Fortran array, we check if it has a isl_pw_aff
    // for its outermost dimension. Fortran arrays will have this since the
    // outermost dimension size can be picked up from their runtime description.
    // TODO: actually need to check if it has a FAD, but for now this works.
    if (Array->getNumberOfDimensions() > 0) {
      isl_pw_aff *PwAff = Array->getDimensionSizePw(0).release();
      if (!PwAff)
        continue;

      isl_id *Id = isl_pw_aff_get_dim_id(PwAff, isl_dim_param, 0);
      isl_pw_aff_free(PwAff);
      assert(Id && "Invalid Id for PwAff expression in Fortran array");
      OutermostSizeIds.push_back(Id);
    }
  }

  const int NumTrueParams = isl_set_dim(Context, isl_dim_param);
  Context = isl_set_add_dims(Context, isl_dim_param, OutermostSizeIds.size());

  for (size_t i = 0; i < OutermostSizeIds.size(); i++) {
    Context = isl_set_set_dim_id(Context, isl_dim_param, NumTrueParams + i,
                                 OutermostSizeIds[i]);
    Context =
        isl_set_lower_bound_si(Context, isl_dim_param, NumTrueParams + i, 0);
  }

  return Context;
}

void Scop::realignParams() {
  if (PollyIgnoreParamBounds)
    return;

  // Add all parameters into a common model.
  isl_space *Space = isl_space_params_alloc(getIslCtx(), ParameterIds.size());

  unsigned PDim = 0;
  for (const auto *Parameter : Parameters) {
    isl_id *id = getIdForParam(Parameter);
    Space = isl_space_set_dim_id(Space, isl_dim_param, PDim++, id);
  }

  // Align the parameters of all data structures to the model.
  Context = isl_set_align_params(Context, Space);

  // Add the outermost dimension of the Fortran arrays into the Context.
  // See the description of the function for more information.
  Context = addFortranArrayOutermostDimParams(Context, arrays());

  // As all parameters are known add bounds to them.
  addParameterBounds();

  for (ScopStmt &Stmt : *this)
    Stmt.realignParams();
  // Simplify the schedule according to the context too.
  Schedule = isl_schedule_gist_domain_params(Schedule, getContext());
}

static __isl_give isl_set *
simplifyAssumptionContext(__isl_take isl_set *AssumptionContext,
                          const Scop &S) {
  // If we have modeled all blocks in the SCoP that have side effects we can
  // simplify the context with the constraints that are needed for anything to
  // be executed at all. However, if we have error blocks in the SCoP we already
  // assumed some parameter combinations cannot occur and removed them from the
  // domains, thus we cannot use the remaining domain to simplify the
  // assumptions.
  if (!S.hasErrorBlock()) {
    isl_set *DomainParameters = isl_union_set_params(S.getDomains());
    AssumptionContext =
        isl_set_gist_params(AssumptionContext, DomainParameters);
  }

  AssumptionContext = isl_set_gist_params(AssumptionContext, S.getContext());
  return AssumptionContext;
}

void Scop::simplifyContexts() {
  // The parameter constraints of the iteration domains give us a set of
  // constraints that need to hold for all cases where at least a single
  // statement iteration is executed in the whole scop. We now simplify the
  // assumed context under the assumption that such constraints hold and at
  // least a single statement iteration is executed. For cases where no
  // statement instances are executed, the assumptions we have taken about
  // the executed code do not matter and can be changed.
  //
  // WARNING: This only holds if the assumptions we have taken do not reduce
  //          the set of statement instances that are executed. Otherwise we
  //          may run into a case where the iteration domains suggest that
  //          for a certain set of parameter constraints no code is executed,
  //          but in the original program some computation would have been
  //          performed. In such a case, modifying the run-time conditions and
  //          possibly influencing the run-time check may cause certain scops
  //          to not be executed.
  //
  // Example:
  //
  //   When delinearizing the following code:
  //
  //     for (long i = 0; i < 100; i++)
  //       for (long j = 0; j < m; j++)
  //         A[i+p][j] = 1.0;
  //
  //   we assume that the condition m <= 0 or (m >= 1 and p >= 0) holds as
  //   otherwise we would access out of bound data. Now, knowing that code is
  //   only executed for the case m >= 0, it is sufficient to assume p >= 0.
  AssumedContext = simplifyAssumptionContext(AssumedContext, *this);
  InvalidContext = isl_set_align_params(InvalidContext, getParamSpace());
}

/// Add the minimal/maximal access in @p Set to @p User.
static isl::stat
buildMinMaxAccess(isl::set Set, Scop::MinMaxVectorTy &MinMaxAccesses, Scop &S) {
  isl::pw_multi_aff MinPMA, MaxPMA;
  isl::pw_aff LastDimAff;
  isl::aff OneAff;
  unsigned Pos;
  isl::ctx Ctx = Set.get_ctx();

  Set = Set.remove_divs();

  if (isl_set_n_basic_set(Set.get()) >= MaxDisjunctsInDomain)
    return isl::stat::error;

  // Restrict the number of parameters involved in the access as the lexmin/
  // lexmax computation will take too long if this number is high.
  //
  // Experiments with a simple test case using an i7 4800MQ:
  //
  //  #Parameters involved | Time (in sec)
  //            6          |     0.01
  //            7          |     0.04
  //            8          |     0.12
  //            9          |     0.40
  //           10          |     1.54
  //           11          |     6.78
  //           12          |    30.38
  //
  if (isl_set_n_param(Set.get()) > RunTimeChecksMaxParameters) {
    unsigned InvolvedParams = 0;
    for (unsigned u = 0, e = isl_set_n_param(Set.get()); u < e; u++)
      if (Set.involves_dims(isl::dim::param, u, 1))
        InvolvedParams++;

    if (InvolvedParams > RunTimeChecksMaxParameters)
      return isl::stat::error;
  }

  if (isl_set_n_basic_set(Set.get()) > RunTimeChecksMaxAccessDisjuncts)
    return isl::stat::error;

  MinPMA = Set.lexmin_pw_multi_aff();
  MaxPMA = Set.lexmax_pw_multi_aff();

  if (isl_ctx_last_error(Ctx.get()) == isl_error_quota)
    return isl::stat::error;

  MinPMA = MinPMA.coalesce();
  MaxPMA = MaxPMA.coalesce();

  // Adjust the last dimension of the maximal access by one as we want to
  // enclose the accessed memory region by MinPMA and MaxPMA. The pointer
  // we test during code generation might now point after the end of the
  // allocated array but we will never dereference it anyway.
  assert(MaxPMA.dim(isl::dim::out) && "Assumed at least one output dimension");
  Pos = MaxPMA.dim(isl::dim::out) - 1;
  LastDimAff = MaxPMA.get_pw_aff(Pos);
  OneAff = isl::aff(isl::local_space(LastDimAff.get_domain_space()));
  OneAff = OneAff.add_constant_si(1);
  LastDimAff = LastDimAff.add(OneAff);
  MaxPMA = MaxPMA.set_pw_aff(Pos, LastDimAff);

  MinMaxAccesses.push_back(std::make_pair(MinPMA.copy(), MaxPMA.copy()));

  return isl::stat::ok;
}

static __isl_give isl_set *getAccessDomain(MemoryAccess *MA) {
  isl_set *Domain = MA->getStatement()->getDomain();
  Domain = isl_set_project_out(Domain, isl_dim_set, 0, isl_set_n_dim(Domain));
  return isl_set_reset_tuple_id(Domain);
}

/// Wrapper function to calculate minimal/maximal accesses to each array.
static bool calculateMinMaxAccess(Scop::AliasGroupTy AliasGroup, Scop &S,
                                  Scop::MinMaxVectorTy &MinMaxAccesses) {

  MinMaxAccesses.reserve(AliasGroup.size());

  isl::union_set Domains = give(S.getDomains());
  isl::union_map Accesses = isl::union_map::empty(give(S.getParamSpace()));

  for (MemoryAccess *MA : AliasGroup)
    Accesses = Accesses.add_map(give(MA->getAccessRelation().release()));

  Accesses = Accesses.intersect_domain(Domains);
  isl::union_set Locations = Accesses.range();
  Locations = Locations.coalesce();
  Locations = Locations.detect_equalities();

  auto Lambda = [&MinMaxAccesses, &S](isl::set Set) -> isl::stat {
    return buildMinMaxAccess(Set, MinMaxAccesses, S);
  };
  return Locations.foreach_set(Lambda) == isl::stat::ok;
}

/// Helper to treat non-affine regions and basic blocks the same.
///
///{

/// Return the block that is the representing block for @p RN.
static inline BasicBlock *getRegionNodeBasicBlock(RegionNode *RN) {
  return RN->isSubRegion() ? RN->getNodeAs<Region>()->getEntry()
                           : RN->getNodeAs<BasicBlock>();
}

/// Return the @p idx'th block that is executed after @p RN.
static inline BasicBlock *
getRegionNodeSuccessor(RegionNode *RN, TerminatorInst *TI, unsigned idx) {
  if (RN->isSubRegion()) {
    assert(idx == 0);
    return RN->getNodeAs<Region>()->getExit();
  }
  return TI->getSuccessor(idx);
}

/// Return the smallest loop surrounding @p RN.
static inline Loop *getRegionNodeLoop(RegionNode *RN, LoopInfo &LI) {
  if (!RN->isSubRegion()) {
    BasicBlock *BB = RN->getNodeAs<BasicBlock>();
    Loop *L = LI.getLoopFor(BB);

    // Unreachable statements are not considered to belong to a LLVM loop, as
    // they are not part of an actual loop in the control flow graph.
    // Nevertheless, we handle certain unreachable statements that are common
    // when modeling run-time bounds checks as being part of the loop to be
    // able to model them and to later eliminate the run-time bounds checks.
    //
    // Specifically, for basic blocks that terminate in an unreachable and
    // where the immediate predecessor is part of a loop, we assume these
    // basic blocks belong to the loop the predecessor belongs to. This
    // allows us to model the following code.
    //
    // for (i = 0; i < N; i++) {
    //   if (i > 1024)
    //     abort();            <- this abort might be translated to an
    //                            unreachable
    //
    //   A[i] = ...
    // }
    if (!L && isa<UnreachableInst>(BB->getTerminator()) && BB->getPrevNode())
      L = LI.getLoopFor(BB->getPrevNode());
    return L;
  }

  Region *NonAffineSubRegion = RN->getNodeAs<Region>();
  Loop *L = LI.getLoopFor(NonAffineSubRegion->getEntry());
  while (L && NonAffineSubRegion->contains(L))
    L = L->getParentLoop();
  return L;
}

/// Get the number of blocks in @p L.
///
/// The number of blocks in a loop are the number of basic blocks actually
/// belonging to the loop, as well as all single basic blocks that the loop
/// exits to and which terminate in an unreachable instruction. We do not
/// allow such basic blocks in the exit of a scop, hence they belong to the
/// scop and represent run-time conditions which we want to model and
/// subsequently speculate away.
///
/// @see getRegionNodeLoop for additional details.
unsigned getNumBlocksInLoop(Loop *L) {
  unsigned NumBlocks = L->getNumBlocks();
  SmallVector<llvm::BasicBlock *, 4> ExitBlocks;
  L->getExitBlocks(ExitBlocks);

  for (auto ExitBlock : ExitBlocks) {
    if (isa<UnreachableInst>(ExitBlock->getTerminator()))
      NumBlocks++;
  }
  return NumBlocks;
}

static inline unsigned getNumBlocksInRegionNode(RegionNode *RN) {
  if (!RN->isSubRegion())
    return 1;

  Region *R = RN->getNodeAs<Region>();
  return std::distance(R->block_begin(), R->block_end());
}

static bool containsErrorBlock(RegionNode *RN, const Region &R, LoopInfo &LI,
                               const DominatorTree &DT) {
  if (!RN->isSubRegion())
    return isErrorBlock(*RN->getNodeAs<BasicBlock>(), R, LI, DT);
  for (BasicBlock *BB : RN->getNodeAs<Region>()->blocks())
    if (isErrorBlock(*BB, R, LI, DT))
      return true;
  return false;
}

///}

static inline __isl_give isl_set *addDomainDimId(__isl_take isl_set *Domain,
                                                 unsigned Dim, Loop *L) {
  Domain = isl_set_lower_bound_si(Domain, isl_dim_set, Dim, -1);
  isl_id *DimId =
      isl_id_alloc(isl_set_get_ctx(Domain), nullptr, static_cast<void *>(L));
  return isl_set_set_dim_id(Domain, isl_dim_set, Dim, DimId);
}

__isl_give isl_set *Scop::getDomainConditions(const ScopStmt *Stmt) const {
  return getDomainConditions(Stmt->getEntryBlock());
}

__isl_give isl_set *Scop::getDomainConditions(BasicBlock *BB) const {
  auto DIt = DomainMap.find(BB);
  if (DIt != DomainMap.end())
    return DIt->getSecond().copy();

  auto &RI = *R.getRegionInfo();
  auto *BBR = RI.getRegionFor(BB);
  while (BBR->getEntry() == BB)
    BBR = BBR->getParent();
  return getDomainConditions(BBR->getEntry());
}

bool Scop::buildDomains(Region *R, DominatorTree &DT, LoopInfo &LI,
                        DenseMap<BasicBlock *, isl::set> &InvalidDomainMap) {

  bool IsOnlyNonAffineRegion = isNonAffineSubRegion(R);
  auto *EntryBB = R->getEntry();
  auto *L = IsOnlyNonAffineRegion ? nullptr : LI.getLoopFor(EntryBB);
  int LD = getRelativeLoopDepth(L);
  auto *S = isl_set_universe(isl_space_set_alloc(getIslCtx(), 0, LD + 1));

  while (LD-- >= 0) {
    S = addDomainDimId(S, LD + 1, L);
    L = L->getParentLoop();
  }

  InvalidDomainMap[EntryBB] = isl::manage(isl_set_empty(isl_set_get_space(S)));
  DomainMap[EntryBB] = isl::manage(S);

  if (IsOnlyNonAffineRegion)
    return !containsErrorBlock(R->getNode(), *R, LI, DT);

  if (!buildDomainsWithBranchConstraints(R, DT, LI, InvalidDomainMap))
    return false;

  if (!propagateDomainConstraints(R, DT, LI, InvalidDomainMap))
    return false;

  // Error blocks and blocks dominated by them have been assumed to never be
  // executed. Representing them in the Scop does not add any value. In fact,
  // it is likely to cause issues during construction of the ScopStmts. The
  // contents of error blocks have not been verified to be expressible and
  // will cause problems when building up a ScopStmt for them.
  // Furthermore, basic blocks dominated by error blocks may reference
  // instructions in the error block which, if the error block is not modeled,
  // can themselves not be constructed properly. To this end we will replace
  // the domains of error blocks and those only reachable via error blocks
  // with an empty set. Additionally, we will record for each block under which
  // parameter combination it would be reached via an error block in its
  // InvalidDomain. This information is needed during load hoisting.
  if (!propagateInvalidStmtDomains(R, DT, LI, InvalidDomainMap))
    return false;

  return true;
}

/// Adjust the dimensions of @p Dom that was constructed for @p OldL
///        to be compatible to domains constructed for loop @p NewL.
///
/// This function assumes @p NewL and @p OldL are equal or there is a CFG
/// edge from @p OldL to @p NewL.
static __isl_give isl_set *adjustDomainDimensions(Scop &S,
                                                  __isl_take isl_set *Dom,
                                                  Loop *OldL, Loop *NewL) {

  // If the loops are the same there is nothing to do.
  if (NewL == OldL)
    return Dom;

  int OldDepth = S.getRelativeLoopDepth(OldL);
  int NewDepth = S.getRelativeLoopDepth(NewL);
  // If both loops are non-affine loops there is nothing to do.
  if (OldDepth == -1 && NewDepth == -1)
    return Dom;

  // Distinguish three cases:
  //   1) The depth is the same but the loops are not.
  //      => One loop was left one was entered.
  //   2) The depth increased from OldL to NewL.
  //      => One loop was entered, none was left.
  //   3) The depth decreased from OldL to NewL.
  //      => Loops were left were difference of the depths defines how many.
  if (OldDepth == NewDepth) {
    assert(OldL->getParentLoop() == NewL->getParentLoop());
    Dom = isl_set_project_out(Dom, isl_dim_set, NewDepth, 1);
    Dom = isl_set_add_dims(Dom, isl_dim_set, 1);
    Dom = addDomainDimId(Dom, NewDepth, NewL);
  } else if (OldDepth < NewDepth) {
    assert(OldDepth + 1 == NewDepth);
    auto &R = S.getRegion();
    (void)R;
    assert(NewL->getParentLoop() == OldL ||
           ((!OldL || !R.contains(OldL)) && R.contains(NewL)));
    Dom = isl_set_add_dims(Dom, isl_dim_set, 1);
    Dom = addDomainDimId(Dom, NewDepth, NewL);
  } else {
    assert(OldDepth > NewDepth);
    int Diff = OldDepth - NewDepth;
    int NumDim = isl_set_n_dim(Dom);
    assert(NumDim >= Diff);
    Dom = isl_set_project_out(Dom, isl_dim_set, NumDim - Diff, Diff);
  }

  return Dom;
}

bool Scop::propagateInvalidStmtDomains(
    Region *R, DominatorTree &DT, LoopInfo &LI,
    DenseMap<BasicBlock *, isl::set> &InvalidDomainMap) {

  ReversePostOrderTraversal<Region *> RTraversal(R);
  for (auto *RN : RTraversal) {

    // Recurse for affine subregions but go on for basic blocks and non-affine
    // subregions.
    if (RN->isSubRegion()) {
      Region *SubRegion = RN->getNodeAs<Region>();
      if (!isNonAffineSubRegion(SubRegion)) {
        propagateInvalidStmtDomains(SubRegion, DT, LI, InvalidDomainMap);
        continue;
      }
    }

    bool ContainsErrorBlock = containsErrorBlock(RN, getRegion(), LI, DT);
    BasicBlock *BB = getRegionNodeBasicBlock(RN);
    isl::set &Domain = DomainMap[BB];
    assert(Domain && "Cannot propagate a nullptr");

    isl::set InvalidDomain = InvalidDomainMap[BB];

    bool IsInvalidBlock = ContainsErrorBlock || Domain.is_subset(InvalidDomain);

    if (!IsInvalidBlock) {
      InvalidDomain = InvalidDomain.intersect(Domain);
    } else {
      InvalidDomain = Domain;
      isl::set DomPar = Domain.params();
      recordAssumption(ERRORBLOCK, DomPar.release(),
                       BB->getTerminator()->getDebugLoc(), AS_RESTRICTION);
      Domain = nullptr;
    }

    if (InvalidDomain.is_empty()) {
      InvalidDomainMap[BB] = InvalidDomain;
      continue;
    }

    auto *BBLoop = getRegionNodeLoop(RN, LI);
    auto *TI = BB->getTerminator();
    unsigned NumSuccs = RN->isSubRegion() ? 1 : TI->getNumSuccessors();
    for (unsigned u = 0; u < NumSuccs; u++) {
      auto *SuccBB = getRegionNodeSuccessor(RN, TI, u);

      // Skip successors outside the SCoP.
      if (!contains(SuccBB))
        continue;

      // Skip backedges.
      if (DT.dominates(SuccBB, BB))
        continue;

      Loop *SuccBBLoop = getFirstNonBoxedLoopFor(SuccBB, LI, getBoxedLoops());

      auto *AdjustedInvalidDomain = adjustDomainDimensions(
          *this, InvalidDomain.copy(), BBLoop, SuccBBLoop);

      auto *SuccInvalidDomain = InvalidDomainMap[SuccBB].copy();
      SuccInvalidDomain =
          isl_set_union(SuccInvalidDomain, AdjustedInvalidDomain);
      SuccInvalidDomain = isl_set_coalesce(SuccInvalidDomain);
      unsigned NumConjucts = isl_set_n_basic_set(SuccInvalidDomain);

      InvalidDomainMap[SuccBB] = isl::manage(SuccInvalidDomain);

      // Check if the maximal number of domain disjunctions was reached.
      // In case this happens we will bail.
      if (NumConjucts < MaxDisjunctsInDomain)
        continue;

      InvalidDomainMap.erase(BB);
      invalidate(COMPLEXITY, TI->getDebugLoc(), TI->getParent());
      return false;
    }

    InvalidDomainMap[BB] = InvalidDomain;
  }

  return true;
}

void Scop::propagateDomainConstraintsToRegionExit(
    BasicBlock *BB, Loop *BBLoop,
    SmallPtrSetImpl<BasicBlock *> &FinishedExitBlocks, LoopInfo &LI,
    DenseMap<BasicBlock *, isl::set> &InvalidDomainMap) {

  // Check if the block @p BB is the entry of a region. If so we propagate it's
  // domain to the exit block of the region. Otherwise we are done.
  auto *RI = R.getRegionInfo();
  auto *BBReg = RI ? RI->getRegionFor(BB) : nullptr;
  auto *ExitBB = BBReg ? BBReg->getExit() : nullptr;
  if (!BBReg || BBReg->getEntry() != BB || !contains(ExitBB))
    return;

  // Do not propagate the domain if there is a loop backedge inside the region
  // that would prevent the exit block from being executed.
  auto *L = BBLoop;
  while (L && contains(L)) {
    SmallVector<BasicBlock *, 4> LatchBBs;
    BBLoop->getLoopLatches(LatchBBs);
    for (auto *LatchBB : LatchBBs)
      if (BB != LatchBB && BBReg->contains(LatchBB))
        return;
    L = L->getParentLoop();
  }

  isl::set Domain = DomainMap[BB];
  assert(Domain && "Cannot propagate a nullptr");

  Loop *ExitBBLoop = getFirstNonBoxedLoopFor(ExitBB, LI, getBoxedLoops());

  // Since the dimensions of @p BB and @p ExitBB might be different we have to
  // adjust the domain before we can propagate it.
  isl::set AdjustedDomain = isl::manage(
      adjustDomainDimensions(*this, Domain.copy(), BBLoop, ExitBBLoop));
  isl::set &ExitDomain = DomainMap[ExitBB];

  // If the exit domain is not yet created we set it otherwise we "add" the
  // current domain.
  ExitDomain = ExitDomain ? AdjustedDomain.unite(ExitDomain) : AdjustedDomain;

  // Initialize the invalid domain.
  InvalidDomainMap[ExitBB] = ExitDomain.empty(ExitDomain.get_space());

  FinishedExitBlocks.insert(ExitBB);
}

bool Scop::buildDomainsWithBranchConstraints(
    Region *R, DominatorTree &DT, LoopInfo &LI,
    DenseMap<BasicBlock *, isl::set> &InvalidDomainMap) {

  // To create the domain for each block in R we iterate over all blocks and
  // subregions in R and propagate the conditions under which the current region
  // element is executed. To this end we iterate in reverse post order over R as
  // it ensures that we first visit all predecessors of a region node (either a
  // basic block or a subregion) before we visit the region node itself.
  // Initially, only the domain for the SCoP region entry block is set and from
  // there we propagate the current domain to all successors, however we add the
  // condition that the successor is actually executed next.
  // As we are only interested in non-loop carried constraints here we can
  // simply skip loop back edges.

  SmallPtrSet<BasicBlock *, 8> FinishedExitBlocks;
  ReversePostOrderTraversal<Region *> RTraversal(R);
  for (auto *RN : RTraversal) {

    // Recurse for affine subregions but go on for basic blocks and non-affine
    // subregions.
    if (RN->isSubRegion()) {
      Region *SubRegion = RN->getNodeAs<Region>();
      if (!isNonAffineSubRegion(SubRegion)) {
        if (!buildDomainsWithBranchConstraints(SubRegion, DT, LI,
                                               InvalidDomainMap))
          return false;
        continue;
      }
    }

    if (containsErrorBlock(RN, getRegion(), LI, DT))
      HasErrorBlock = true;

    BasicBlock *BB = getRegionNodeBasicBlock(RN);
    TerminatorInst *TI = BB->getTerminator();

    if (isa<UnreachableInst>(TI))
      continue;

    isl::set Domain = DomainMap.lookup(BB);
    if (!Domain)
      continue;
    MaxLoopDepth = std::max(MaxLoopDepth, isl_set_n_dim(Domain.get()));

    auto *BBLoop = getRegionNodeLoop(RN, LI);
    // Propagate the domain from BB directly to blocks that have a superset
    // domain, at the moment only region exit nodes of regions that start in BB.
    propagateDomainConstraintsToRegionExit(BB, BBLoop, FinishedExitBlocks, LI,
                                           InvalidDomainMap);

    // If all successors of BB have been set a domain through the propagation
    // above we do not need to build condition sets but can just skip this
    // block. However, it is important to note that this is a local property
    // with regards to the region @p R. To this end FinishedExitBlocks is a
    // local variable.
    auto IsFinishedRegionExit = [&FinishedExitBlocks](BasicBlock *SuccBB) {
      return FinishedExitBlocks.count(SuccBB);
    };
    if (std::all_of(succ_begin(BB), succ_end(BB), IsFinishedRegionExit))
      continue;

    // Build the condition sets for the successor nodes of the current region
    // node. If it is a non-affine subregion we will always execute the single
    // exit node, hence the single entry node domain is the condition set. For
    // basic blocks we use the helper function buildConditionSets.
    SmallVector<isl_set *, 8> ConditionSets;
    if (RN->isSubRegion())
      ConditionSets.push_back(Domain.copy());
    else if (!buildConditionSets(*this, BB, TI, BBLoop, Domain.get(),
                                 InvalidDomainMap, ConditionSets))
      return false;

    // Now iterate over the successors and set their initial domain based on
    // their condition set. We skip back edges here and have to be careful when
    // we leave a loop not to keep constraints over a dimension that doesn't
    // exist anymore.
    assert(RN->isSubRegion() || TI->getNumSuccessors() == ConditionSets.size());
    for (unsigned u = 0, e = ConditionSets.size(); u < e; u++) {
      isl::set CondSet = isl::manage(ConditionSets[u]);
      BasicBlock *SuccBB = getRegionNodeSuccessor(RN, TI, u);

      // Skip blocks outside the region.
      if (!contains(SuccBB))
        continue;

      // If we propagate the domain of some block to "SuccBB" we do not have to
      // adjust the domain.
      if (FinishedExitBlocks.count(SuccBB))
        continue;

      // Skip back edges.
      if (DT.dominates(SuccBB, BB))
        continue;

      Loop *SuccBBLoop = getFirstNonBoxedLoopFor(SuccBB, LI, getBoxedLoops());

      CondSet = isl::manage(
          adjustDomainDimensions(*this, CondSet.copy(), BBLoop, SuccBBLoop));

      // Set the domain for the successor or merge it with an existing domain in
      // case there are multiple paths (without loop back edges) to the
      // successor block.
      isl::set &SuccDomain = DomainMap[SuccBB];

      if (SuccDomain) {
        SuccDomain = SuccDomain.unite(CondSet).coalesce();
      } else {
        // Initialize the invalid domain.
        InvalidDomainMap[SuccBB] = CondSet.empty(CondSet.get_space());
        SuccDomain = CondSet;
      }

      SuccDomain = SuccDomain.detect_equalities();

      // Check if the maximal number of domain disjunctions was reached.
      // In case this happens we will clean up and bail.
      if (isl_set_n_basic_set(SuccDomain.get()) < MaxDisjunctsInDomain)
        continue;

      invalidate(COMPLEXITY, DebugLoc());
      while (++u < ConditionSets.size())
        isl_set_free(ConditionSets[u]);
      return false;
    }
  }

  return true;
}

__isl_give isl_set *
Scop::getPredecessorDomainConstraints(BasicBlock *BB,
                                      __isl_keep isl_set *Domain,
                                      DominatorTree &DT, LoopInfo &LI) {
  // If @p BB is the ScopEntry we are done
  if (R.getEntry() == BB)
    return isl_set_universe(isl_set_get_space(Domain));

  // The region info of this function.
  auto &RI = *R.getRegionInfo();

  Loop *BBLoop = getFirstNonBoxedLoopFor(BB, LI, getBoxedLoops());

  // A domain to collect all predecessor domains, thus all conditions under
  // which the block is executed. To this end we start with the empty domain.
  isl_set *PredDom = isl_set_empty(isl_set_get_space(Domain));

  // Set of regions of which the entry block domain has been propagated to BB.
  // all predecessors inside any of the regions can be skipped.
  SmallSet<Region *, 8> PropagatedRegions;

  for (auto *PredBB : predecessors(BB)) {
    // Skip backedges.
    if (DT.dominates(BB, PredBB))
      continue;

    // If the predecessor is in a region we used for propagation we can skip it.
    auto PredBBInRegion = [PredBB](Region *PR) { return PR->contains(PredBB); };
    if (std::any_of(PropagatedRegions.begin(), PropagatedRegions.end(),
                    PredBBInRegion)) {
      continue;
    }

    // Check if there is a valid region we can use for propagation, thus look
    // for a region that contains the predecessor and has @p BB as exit block.
    auto *PredR = RI.getRegionFor(PredBB);
    while (PredR->getExit() != BB && !PredR->contains(BB))
      PredR->getParent();

    // If a valid region for propagation was found use the entry of that region
    // for propagation, otherwise the PredBB directly.
    if (PredR->getExit() == BB) {
      PredBB = PredR->getEntry();
      PropagatedRegions.insert(PredR);
    }

    auto *PredBBDom = getDomainConditions(PredBB);
    Loop *PredBBLoop = getFirstNonBoxedLoopFor(PredBB, LI, getBoxedLoops());

    PredBBDom = adjustDomainDimensions(*this, PredBBDom, PredBBLoop, BBLoop);

    PredDom = isl_set_union(PredDom, PredBBDom);
  }

  return PredDom;
}

bool Scop::propagateDomainConstraints(
    Region *R, DominatorTree &DT, LoopInfo &LI,
    DenseMap<BasicBlock *, isl::set> &InvalidDomainMap) {
  // Iterate over the region R and propagate the domain constrains from the
  // predecessors to the current node. In contrast to the
  // buildDomainsWithBranchConstraints function, this one will pull the domain
  // information from the predecessors instead of pushing it to the successors.
  // Additionally, we assume the domains to be already present in the domain
  // map here. However, we iterate again in reverse post order so we know all
  // predecessors have been visited before a block or non-affine subregion is
  // visited.

  ReversePostOrderTraversal<Region *> RTraversal(R);
  for (auto *RN : RTraversal) {

    // Recurse for affine subregions but go on for basic blocks and non-affine
    // subregions.
    if (RN->isSubRegion()) {
      Region *SubRegion = RN->getNodeAs<Region>();
      if (!isNonAffineSubRegion(SubRegion)) {
        if (!propagateDomainConstraints(SubRegion, DT, LI, InvalidDomainMap))
          return false;
        continue;
      }
    }

    BasicBlock *BB = getRegionNodeBasicBlock(RN);
    isl::set &Domain = DomainMap[BB];
    assert(Domain);

    // Under the union of all predecessor conditions we can reach this block.
    isl::set PredDom =
        isl::manage(getPredecessorDomainConstraints(BB, Domain.get(), DT, LI));
    Domain = Domain.intersect(PredDom).coalesce();
    Domain = Domain.align_params(isl::manage(getParamSpace()));

    Loop *BBLoop = getRegionNodeLoop(RN, LI);
    if (BBLoop && BBLoop->getHeader() == BB && contains(BBLoop))
      if (!addLoopBoundsToHeaderDomain(BBLoop, LI, InvalidDomainMap))
        return false;
  }

  return true;
}

/// Create a map to map from a given iteration to a subsequent iteration.
///
/// This map maps from SetSpace -> SetSpace where the dimensions @p Dim
/// is incremented by one and all other dimensions are equal, e.g.,
///             [i0, i1, i2, i3] -> [i0, i1, i2 + 1, i3]
///
/// if @p Dim is 2 and @p SetSpace has 4 dimensions.
static __isl_give isl_map *
createNextIterationMap(__isl_take isl_space *SetSpace, unsigned Dim) {
  auto *MapSpace = isl_space_map_from_set(SetSpace);
  auto *NextIterationMap = isl_map_universe(isl_space_copy(MapSpace));
  for (unsigned u = 0; u < isl_map_dim(NextIterationMap, isl_dim_in); u++)
    if (u != Dim)
      NextIterationMap =
          isl_map_equate(NextIterationMap, isl_dim_in, u, isl_dim_out, u);
  auto *C = isl_constraint_alloc_equality(isl_local_space_from_space(MapSpace));
  C = isl_constraint_set_constant_si(C, 1);
  C = isl_constraint_set_coefficient_si(C, isl_dim_in, Dim, 1);
  C = isl_constraint_set_coefficient_si(C, isl_dim_out, Dim, -1);
  NextIterationMap = isl_map_add_constraint(NextIterationMap, C);
  return NextIterationMap;
}

bool Scop::addLoopBoundsToHeaderDomain(
    Loop *L, LoopInfo &LI, DenseMap<BasicBlock *, isl::set> &InvalidDomainMap) {
  int LoopDepth = getRelativeLoopDepth(L);
  assert(LoopDepth >= 0 && "Loop in region should have at least depth one");

  BasicBlock *HeaderBB = L->getHeader();
  assert(DomainMap.count(HeaderBB));
  isl::set &HeaderBBDom = DomainMap[HeaderBB];

  isl::map NextIterationMap = isl::manage(
      createNextIterationMap(HeaderBBDom.get_space().release(), LoopDepth));

  isl::set UnionBackedgeCondition = HeaderBBDom.empty(HeaderBBDom.get_space());

  SmallVector<llvm::BasicBlock *, 4> LatchBlocks;
  L->getLoopLatches(LatchBlocks);

  for (BasicBlock *LatchBB : LatchBlocks) {

    // If the latch is only reachable via error statements we skip it.
    isl::set LatchBBDom = DomainMap.lookup(LatchBB);
    if (!LatchBBDom)
      continue;

    isl::set BackedgeCondition = nullptr;

    TerminatorInst *TI = LatchBB->getTerminator();
    BranchInst *BI = dyn_cast<BranchInst>(TI);
    assert(BI && "Only branch instructions allowed in loop latches");

    if (BI->isUnconditional())
      BackedgeCondition = LatchBBDom;
    else {
      SmallVector<isl_set *, 8> ConditionSets;
      int idx = BI->getSuccessor(0) != HeaderBB;
      if (!buildConditionSets(*this, LatchBB, TI, L, LatchBBDom.get(),
                              InvalidDomainMap, ConditionSets))
        return false;

      // Free the non back edge condition set as we do not need it.
      isl_set_free(ConditionSets[1 - idx]);

      BackedgeCondition = isl::manage(ConditionSets[idx]);
    }

    int LatchLoopDepth = getRelativeLoopDepth(LI.getLoopFor(LatchBB));
    assert(LatchLoopDepth >= LoopDepth);
    BackedgeCondition = BackedgeCondition.project_out(
        isl::dim::set, LoopDepth + 1, LatchLoopDepth - LoopDepth);
    UnionBackedgeCondition = UnionBackedgeCondition.unite(BackedgeCondition);
  }

  isl::map ForwardMap = ForwardMap.lex_le(HeaderBBDom.get_space());
  for (int i = 0; i < LoopDepth; i++)
    ForwardMap = ForwardMap.equate(isl::dim::in, i, isl::dim::out, i);

  isl::set UnionBackedgeConditionComplement =
      UnionBackedgeCondition.complement();
  UnionBackedgeConditionComplement =
      UnionBackedgeConditionComplement.lower_bound_si(isl::dim::set, LoopDepth,
                                                      0);
  UnionBackedgeConditionComplement =
      UnionBackedgeConditionComplement.apply(ForwardMap);
  HeaderBBDom = HeaderBBDom.subtract(UnionBackedgeConditionComplement);
  HeaderBBDom = HeaderBBDom.apply(NextIterationMap);

  auto Parts = partitionSetParts(HeaderBBDom.copy(), LoopDepth);
  HeaderBBDom = isl::manage(Parts.second);

  // Check if there is a <nsw> tagged AddRec for this loop and if so do not add
  // the bounded assumptions to the context as they are already implied by the
  // <nsw> tag.
  if (Affinator.hasNSWAddRecForLoop(L)) {
    isl_set_free(Parts.first);
    return true;
  }

  isl_set *UnboundedCtx = isl_set_params(Parts.first);
  recordAssumption(INFINITELOOP, UnboundedCtx,
                   HeaderBB->getTerminator()->getDebugLoc(), AS_RESTRICTION);
  return true;
}

MemoryAccess *Scop::lookupBasePtrAccess(MemoryAccess *MA) {
  Value *PointerBase = MA->getOriginalBaseAddr();

  auto *PointerBaseInst = dyn_cast<Instruction>(PointerBase);
  if (!PointerBaseInst)
    return nullptr;

  auto *BasePtrStmt = getStmtFor(PointerBaseInst);
  if (!BasePtrStmt)
    return nullptr;

  return BasePtrStmt->getArrayAccessOrNULLFor(PointerBaseInst);
}

bool Scop::hasNonHoistableBasePtrInScop(MemoryAccess *MA,
                                        isl::union_map Writes) {
  if (auto *BasePtrMA = lookupBasePtrAccess(MA)) {
    return getNonHoistableCtx(BasePtrMA, Writes).is_null();
  }

  Value *BaseAddr = MA->getOriginalBaseAddr();
  if (auto *BasePtrInst = dyn_cast<Instruction>(BaseAddr))
    if (!isa<LoadInst>(BasePtrInst))
      return contains(BasePtrInst);

  return false;
}

bool Scop::buildAliasChecks(AliasAnalysis &AA) {
  if (!PollyUseRuntimeAliasChecks)
    return true;

  if (buildAliasGroups(AA)) {
    // Aliasing assumptions do not go through addAssumption but we still want to
    // collect statistics so we do it here explicitly.
    if (MinMaxAliasGroups.size())
      AssumptionsAliasing++;
    return true;
  }

  // If a problem occurs while building the alias groups we need to delete
  // this SCoP and pretend it wasn't valid in the first place. To this end
  // we make the assumed context infeasible.
  invalidate(ALIASING, DebugLoc());

  DEBUG(dbgs() << "\n\nNOTE: Run time checks for " << getNameStr()
               << " could not be created as the number of parameters involved "
                  "is too high. The SCoP will be "
                  "dismissed.\nUse:\n\t--polly-rtc-max-parameters=X\nto adjust "
                  "the maximal number of parameters but be advised that the "
                  "compile time might increase exponentially.\n\n");
  return false;
}

std::tuple<Scop::AliasGroupVectorTy, DenseSet<const ScopArrayInfo *>>
Scop::buildAliasGroupsForAccesses(AliasAnalysis &AA) {
  AliasSetTracker AST(AA);

  DenseMap<Value *, MemoryAccess *> PtrToAcc;
  DenseSet<const ScopArrayInfo *> HasWriteAccess;
  for (ScopStmt &Stmt : *this) {

    isl_set *StmtDomain = Stmt.getDomain();
    bool StmtDomainEmpty = isl_set_is_empty(StmtDomain);
    isl_set_free(StmtDomain);

    // Statements with an empty domain will never be executed.
    if (StmtDomainEmpty)
      continue;

    for (MemoryAccess *MA : Stmt) {
      if (MA->isScalarKind())
        continue;
      if (!MA->isRead())
        HasWriteAccess.insert(MA->getScopArrayInfo());
      MemAccInst Acc(MA->getAccessInstruction());
      if (MA->isRead() && isa<MemTransferInst>(Acc))
        PtrToAcc[cast<MemTransferInst>(Acc)->getRawSource()] = MA;
      else
        PtrToAcc[Acc.getPointerOperand()] = MA;
      AST.add(Acc);
    }
  }

  AliasGroupVectorTy AliasGroups;
  for (AliasSet &AS : AST) {
    if (AS.isMustAlias() || AS.isForwardingAliasSet())
      continue;
    AliasGroupTy AG;
    for (auto &PR : AS)
      AG.push_back(PtrToAcc[PR.getValue()]);
    if (AG.size() < 2)
      continue;
    AliasGroups.push_back(std::move(AG));
  }

  return std::make_tuple(AliasGroups, HasWriteAccess);
}

void Scop::splitAliasGroupsByDomain(AliasGroupVectorTy &AliasGroups) {
  for (unsigned u = 0; u < AliasGroups.size(); u++) {
    AliasGroupTy NewAG;
    AliasGroupTy &AG = AliasGroups[u];
    AliasGroupTy::iterator AGI = AG.begin();
    isl_set *AGDomain = getAccessDomain(*AGI);
    while (AGI != AG.end()) {
      MemoryAccess *MA = *AGI;
      isl_set *MADomain = getAccessDomain(MA);
      if (isl_set_is_disjoint(AGDomain, MADomain)) {
        NewAG.push_back(MA);
        AGI = AG.erase(AGI);
        isl_set_free(MADomain);
      } else {
        AGDomain = isl_set_union(AGDomain, MADomain);
        AGI++;
      }
    }
    if (NewAG.size() > 1)
      AliasGroups.push_back(std::move(NewAG));
    isl_set_free(AGDomain);
  }
}

bool Scop::buildAliasGroups(AliasAnalysis &AA) {
  // To create sound alias checks we perform the following steps:
  //   o) We partition each group into read only and non read only accesses.
  //   o) For each group with more than one base pointer we then compute minimal
  //      and maximal accesses to each array of a group in read only and non
  //      read only partitions separately.
  AliasGroupVectorTy AliasGroups;
  DenseSet<const ScopArrayInfo *> HasWriteAccess;

  std::tie(AliasGroups, HasWriteAccess) = buildAliasGroupsForAccesses(AA);

  splitAliasGroupsByDomain(AliasGroups);

  for (AliasGroupTy &AG : AliasGroups) {
    if (!hasFeasibleRuntimeContext())
      return false;

    {
      IslMaxOperationsGuard MaxOpGuard(getIslCtx(), OptComputeOut);
      bool Valid = buildAliasGroup(AG, HasWriteAccess);
      if (!Valid)
        return false;
    }
    if (isl_ctx_last_error(getIslCtx()) == isl_error_quota) {
      invalidate(COMPLEXITY, DebugLoc());
      return false;
    }
  }

  return true;
}

bool Scop::buildAliasGroup(Scop::AliasGroupTy &AliasGroup,
                           DenseSet<const ScopArrayInfo *> HasWriteAccess) {
  AliasGroupTy ReadOnlyAccesses;
  AliasGroupTy ReadWriteAccesses;
  SmallPtrSet<const ScopArrayInfo *, 4> ReadWriteArrays;
  SmallPtrSet<const ScopArrayInfo *, 4> ReadOnlyArrays;

  if (AliasGroup.size() < 2)
    return true;

  for (MemoryAccess *Access : AliasGroup) {
    ORE.emit(OptimizationRemarkAnalysis(DEBUG_TYPE, "PossibleAlias",
                                        Access->getAccessInstruction())
             << "Possibly aliasing pointer, use restrict keyword.");
    const ScopArrayInfo *Array = Access->getScopArrayInfo();
    if (HasWriteAccess.count(Array)) {
      ReadWriteArrays.insert(Array);
      ReadWriteAccesses.push_back(Access);
    } else {
      ReadOnlyArrays.insert(Array);
      ReadOnlyAccesses.push_back(Access);
    }
  }

  // If there are no read-only pointers, and less than two read-write pointers,
  // no alias check is needed.
  if (ReadOnlyAccesses.empty() && ReadWriteArrays.size() <= 1)
    return true;

  // If there is no read-write pointer, no alias check is needed.
  if (ReadWriteArrays.empty())
    return true;

  // For non-affine accesses, no alias check can be generated as we cannot
  // compute a sufficiently tight lower and upper bound: bail out.
  for (MemoryAccess *MA : AliasGroup) {
    if (!MA->isAffine()) {
      invalidate(ALIASING, MA->getAccessInstruction()->getDebugLoc(),
                 MA->getAccessInstruction()->getParent());
      return false;
    }
  }

  // Ensure that for all memory accesses for which we generate alias checks,
  // their base pointers are available.
  for (MemoryAccess *MA : AliasGroup) {
    if (MemoryAccess *BasePtrMA = lookupBasePtrAccess(MA))
      addRequiredInvariantLoad(
          cast<LoadInst>(BasePtrMA->getAccessInstruction()));
  }

  MinMaxAliasGroups.emplace_back();
  MinMaxVectorPairTy &pair = MinMaxAliasGroups.back();
  MinMaxVectorTy &MinMaxAccessesReadWrite = pair.first;
  MinMaxVectorTy &MinMaxAccessesReadOnly = pair.second;

  bool Valid;

  Valid =
      calculateMinMaxAccess(ReadWriteAccesses, *this, MinMaxAccessesReadWrite);

  if (!Valid)
    return false;

  // Bail out if the number of values we need to compare is too large.
  // This is important as the number of comparisons grows quadratically with
  // the number of values we need to compare.
  if (MinMaxAccessesReadWrite.size() + ReadOnlyArrays.size() >
      RunTimeChecksMaxArraysPerGroup)
    return false;

  Valid =
      calculateMinMaxAccess(ReadOnlyAccesses, *this, MinMaxAccessesReadOnly);

  if (!Valid)
    return false;

  return true;
}

/// Get the smallest loop that contains @p S but is not in @p S.
static Loop *getLoopSurroundingScop(Scop &S, LoopInfo &LI) {
  // Start with the smallest loop containing the entry and expand that
  // loop until it contains all blocks in the region. If there is a loop
  // containing all blocks in the region check if it is itself contained
  // and if so take the parent loop as it will be the smallest containing
  // the region but not contained by it.
  Loop *L = LI.getLoopFor(S.getEntry());
  while (L) {
    bool AllContained = true;
    for (auto *BB : S.blocks())
      AllContained &= L->contains(BB);
    if (AllContained)
      break;
    L = L->getParentLoop();
  }

  return L ? (S.contains(L) ? L->getParentLoop() : L) : nullptr;
}

int Scop::NextScopID = 0;

std::string Scop::CurrentFunc = "";

int Scop::getNextID(std::string ParentFunc) {
  if (ParentFunc != CurrentFunc) {
    CurrentFunc = ParentFunc;
    NextScopID = 0;
  }
  return NextScopID++;
}

Scop::Scop(Region &R, ScalarEvolution &ScalarEvolution, LoopInfo &LI,
           ScopDetection::DetectionContext &DC, OptimizationRemarkEmitter &ORE)
    : SE(&ScalarEvolution), R(R), name(R.getNameStr()), IsOptimized(false),
      HasSingleExitEdge(R.getExitingBlock()), HasErrorBlock(false),
      MaxLoopDepth(0), CopyStmtsNum(0), SkipScop(false), DC(DC), ORE(ORE),
      IslCtx(isl_ctx_alloc(), isl_ctx_free), Context(nullptr),
      Affinator(this, LI), AssumedContext(nullptr), InvalidContext(nullptr),
      Schedule(nullptr),
      ID(getNextID((*R.getEntry()->getParent()).getName().str())) {
  if (IslOnErrorAbort)
    isl_options_set_on_error(getIslCtx(), ISL_ON_ERROR_ABORT);
  buildContext();
}

void Scop::foldSizeConstantsToRight() {
  isl_union_set *Accessed = isl_union_map_range(getAccesses());

  for (auto Array : arrays()) {
    if (Array->getNumberOfDimensions() <= 1)
      continue;

    isl_space *Space = Array->getSpace().release();

    Space = isl_space_align_params(Space, isl_union_set_get_space(Accessed));

    if (!isl_union_set_contains(Accessed, Space)) {
      isl_space_free(Space);
      continue;
    }

    isl_set *Elements = isl_union_set_extract_set(Accessed, Space);

    isl_map *Transform =
        isl_map_universe(isl_space_map_from_set(Array->getSpace().release()));

    std::vector<int> Int;

    int Dims = isl_set_dim(Elements, isl_dim_set);
    for (int i = 0; i < Dims; i++) {
      isl_set *DimOnly =
          isl_set_project_out(isl_set_copy(Elements), isl_dim_set, 0, i);
      DimOnly = isl_set_project_out(DimOnly, isl_dim_set, 1, Dims - i - 1);
      DimOnly = isl_set_lower_bound_si(DimOnly, isl_dim_set, 0, 0);

      isl_basic_set *DimHull = isl_set_affine_hull(DimOnly);

      if (i == Dims - 1) {
        Int.push_back(1);
        Transform = isl_map_equate(Transform, isl_dim_in, i, isl_dim_out, i);
        isl_basic_set_free(DimHull);
        continue;
      }

      if (isl_basic_set_dim(DimHull, isl_dim_div) == 1) {
        isl_aff *Diff = isl_basic_set_get_div(DimHull, 0);
        isl_val *Val = isl_aff_get_denominator_val(Diff);
        isl_aff_free(Diff);

        int ValInt = 1;

        if (isl_val_is_int(Val))
          ValInt = isl_val_get_num_si(Val);
        isl_val_free(Val);

        Int.push_back(ValInt);

        isl_constraint *C = isl_constraint_alloc_equality(
            isl_local_space_from_space(isl_map_get_space(Transform)));
        C = isl_constraint_set_coefficient_si(C, isl_dim_out, i, ValInt);
        C = isl_constraint_set_coefficient_si(C, isl_dim_in, i, -1);
        Transform = isl_map_add_constraint(Transform, C);
        isl_basic_set_free(DimHull);
        continue;
      }

      isl_basic_set *ZeroSet = isl_basic_set_copy(DimHull);
      ZeroSet = isl_basic_set_fix_si(ZeroSet, isl_dim_set, 0, 0);

      int ValInt = 1;
      if (isl_basic_set_is_equal(ZeroSet, DimHull)) {
        ValInt = 0;
      }

      Int.push_back(ValInt);
      Transform = isl_map_equate(Transform, isl_dim_in, i, isl_dim_out, i);
      isl_basic_set_free(DimHull);
      isl_basic_set_free(ZeroSet);
    }

    isl_set *MappedElements = isl_map_domain(isl_map_copy(Transform));

    if (!isl_set_is_subset(Elements, MappedElements)) {
      isl_set_free(Elements);
      isl_set_free(MappedElements);
      isl_map_free(Transform);
      continue;
    }

    isl_set_free(MappedElements);

    bool CanFold = true;

    if (Int[0] <= 1)
      CanFold = false;

    unsigned NumDims = Array->getNumberOfDimensions();
    for (unsigned i = 1; i < NumDims - 1; i++)
      if (Int[0] != Int[i] && Int[i])
        CanFold = false;

    if (!CanFold) {
      isl_set_free(Elements);
      isl_map_free(Transform);
      continue;
    }

    for (auto &Access : AccessFunctions)
      if (Access->getScopArrayInfo() == Array)
        Access->setAccessRelation(isl_map_apply_range(
            Access->getAccessRelation().release(), isl_map_copy(Transform)));

    isl_map_free(Transform);

    std::vector<const SCEV *> Sizes;
    for (unsigned i = 0; i < NumDims; i++) {
      auto Size = Array->getDimensionSize(i);

      if (i == NumDims - 1)
        Size = SE->getMulExpr(Size, SE->getConstant(Size->getType(), Int[0]));
      Sizes.push_back(Size);
    }

    Array->updateSizes(Sizes, false /* CheckConsistency */);

    isl_set_free(Elements);
  }
  isl_union_set_free(Accessed);
  return;
}

void Scop::markFortranArrays() {
  for (ScopStmt &Stmt : Stmts) {
    for (MemoryAccess *MemAcc : Stmt) {
      Value *FAD = MemAcc->getFortranArrayDescriptor();
      if (!FAD)
        continue;

      // TODO: const_cast-ing to edit
      ScopArrayInfo *SAI =
          const_cast<ScopArrayInfo *>(MemAcc->getLatestScopArrayInfo());
      assert(SAI && "memory access into a Fortran array does not "
                    "have an associated ScopArrayInfo");
      SAI->applyAndSetFAD(FAD);
    }
  }
}

void Scop::finalizeAccesses() {
  updateAccessDimensionality();
  foldSizeConstantsToRight();
  foldAccessRelations();
  assumeNoOutOfBounds();
  markFortranArrays();
}

Scop::~Scop() {
  isl_set_free(Context);
  isl_set_free(AssumedContext);
  isl_set_free(InvalidContext);
  isl_schedule_free(Schedule);

  for (auto &It : ParameterIds)
    isl_id_free(It.second);

  for (auto &AS : RecordedAssumptions)
    isl_set_free(AS.Set);

  // Free the alias groups
  for (MinMaxVectorPairTy &MinMaxAccessPair : MinMaxAliasGroups) {
    for (MinMaxAccessTy &MMA : MinMaxAccessPair.first) {
      isl_pw_multi_aff_free(MMA.first);
      isl_pw_multi_aff_free(MMA.second);
    }
    for (MinMaxAccessTy &MMA : MinMaxAccessPair.second) {
      isl_pw_multi_aff_free(MMA.first);
      isl_pw_multi_aff_free(MMA.second);
    }
  }

  for (const auto &IAClass : InvariantEquivClasses)
    isl_set_free(IAClass.ExecutionContext);

  // Explicitly release all Scop objects and the underlying isl objects before
  // we release the isl context.
  Stmts.clear();
  ScopArrayInfoSet.clear();
  ScopArrayInfoMap.clear();
  ScopArrayNameMap.clear();
  AccessFunctions.clear();
}

void Scop::updateAccessDimensionality() {
  // Check all array accesses for each base pointer and find a (virtual) element
  // size for the base pointer that divides all access functions.
  for (ScopStmt &Stmt : *this)
    for (MemoryAccess *Access : Stmt) {
      if (!Access->isArrayKind())
        continue;
      ScopArrayInfo *Array =
          const_cast<ScopArrayInfo *>(Access->getScopArrayInfo());

      if (Array->getNumberOfDimensions() != 1)
        continue;
      unsigned DivisibleSize = Array->getElemSizeInBytes();
      const SCEV *Subscript = Access->getSubscript(0);
      while (!isDivisible(Subscript, DivisibleSize, *SE))
        DivisibleSize /= 2;
      auto *Ty = IntegerType::get(SE->getContext(), DivisibleSize * 8);
      Array->updateElementType(Ty);
    }

  for (auto &Stmt : *this)
    for (auto &Access : Stmt)
      Access->updateDimensionality();
}

void Scop::foldAccessRelations() {
  for (auto &Stmt : *this)
    for (auto &Access : Stmt)
      Access->foldAccessRelation();
}

void Scop::assumeNoOutOfBounds() {
  for (auto &Stmt : *this)
    for (auto &Access : Stmt)
      Access->assumeNoOutOfBound();
}

static bool hasDbgCall(BasicBlock *BB) {
  for (Instruction &Inst : *BB)
    if (CallInst *CI = dyn_cast<CallInst>(&Inst)) {
      auto CF = CI->getCalledFunction();
      if (CF && CF->getName().startswith("dbg"))
        return true;
    }
  return false;
}

static bool hasDbgCall(Region *R) {
  for (BasicBlock *RBB : R->blocks())
    if (hasDbgCall(RBB))
      return true;
  return false;
}

static bool hasDbgCall(ScopStmt *Stmt) {
  if (!Stmt)
    return false;

  if (Stmt->isBlockStmt())
    return hasDbgCall(Stmt->getBasicBlock());
  return hasDbgCall(Stmt->getRegion());
}

void Scop::removeFromStmtMap(ScopStmt &Stmt) {
  if (Stmt.isRegionStmt())
    for (BasicBlock *BB : Stmt.getRegion()->blocks())
      StmtMap.erase(BB);
  else
    StmtMap.erase(Stmt.getBasicBlock());
}

void Scop::removeStmts(std::function<bool(ScopStmt &)> ShouldDelete) {
  for (auto StmtIt = Stmts.begin(), StmtEnd = Stmts.end(); StmtIt != StmtEnd;) {
    if (!ShouldDelete(*StmtIt) || hasDbgCall(&*StmtIt)) {
      StmtIt++;
      continue;
    }

    removeFromStmtMap(*StmtIt);
    StmtIt = Stmts.erase(StmtIt);
  }
}

void Scop::removeStmtNotInDomainMap() {
  auto ShouldDelete = [this](ScopStmt &Stmt) -> bool {
    return !this->DomainMap.lookup(Stmt.getEntryBlock());
  };
  removeStmts(ShouldDelete);
}

void Scop::simplifySCoP(bool AfterHoisting) {

  auto ShouldDelete = [AfterHoisting](ScopStmt &Stmt) -> bool {
    bool RemoveStmt = Stmt.isEmpty();

    // Remove read only statements only after invariant load hoisting.
    if (!RemoveStmt && AfterHoisting) {
      bool OnlyRead = true;
      for (MemoryAccess *MA : Stmt) {
        if (MA->isRead())
          continue;

        OnlyRead = false;
        break;
      }

      RemoveStmt = OnlyRead;
    }
    return RemoveStmt;
  };
  removeStmts(ShouldDelete);
}

InvariantEquivClassTy *Scop::lookupInvariantEquivClass(Value *Val) {
  LoadInst *LInst = dyn_cast<LoadInst>(Val);
  if (!LInst)
    return nullptr;

  if (Value *Rep = InvEquivClassVMap.lookup(LInst))
    LInst = cast<LoadInst>(Rep);

  Type *Ty = LInst->getType();
  const SCEV *PointerSCEV = SE->getSCEV(LInst->getPointerOperand());
  for (auto &IAClass : InvariantEquivClasses) {
    if (PointerSCEV != IAClass.IdentifyingPointer || Ty != IAClass.AccessType)
      continue;

    auto &MAs = IAClass.InvariantAccesses;
    for (auto *MA : MAs)
      if (MA->getAccessInstruction() == Val)
        return &IAClass;
  }

  return nullptr;
}

/// Check if @p MA can always be hoisted without execution context.
static bool canAlwaysBeHoisted(MemoryAccess *MA, bool StmtInvalidCtxIsEmpty,
                               bool MAInvalidCtxIsEmpty,
                               bool NonHoistableCtxIsEmpty) {
  LoadInst *LInst = cast<LoadInst>(MA->getAccessInstruction());
  const DataLayout &DL = LInst->getParent()->getModule()->getDataLayout();
  // TODO: We can provide more information for better but more expensive
  //       results.
  if (!isDereferenceableAndAlignedPointer(LInst->getPointerOperand(),
                                          LInst->getAlignment(), DL))
    return false;

  // If the location might be overwritten we do not hoist it unconditionally.
  //
  // TODO: This is probably to conservative.
  if (!NonHoistableCtxIsEmpty)
    return false;

  // If a dereferenceable load is in a statement that is modeled precisely we
  // can hoist it.
  if (StmtInvalidCtxIsEmpty && MAInvalidCtxIsEmpty)
    return true;

  // Even if the statement is not modeled precisely we can hoist the load if it
  // does not involve any parameters that might have been specialized by the
  // statement domain.
  for (unsigned u = 0, e = MA->getNumSubscripts(); u < e; u++)
    if (!isa<SCEVConstant>(MA->getSubscript(u)))
      return false;
  return true;
}

void Scop::addInvariantLoads(ScopStmt &Stmt, InvariantAccessesTy &InvMAs) {

  if (InvMAs.empty())
    return;

  auto *StmtInvalidCtx = Stmt.getInvalidContext();
  bool StmtInvalidCtxIsEmpty = isl_set_is_empty(StmtInvalidCtx);

  // Get the context under which the statement is executed but remove the error
  // context under which this statement is reached.
  isl_set *DomainCtx = isl_set_params(Stmt.getDomain());
  DomainCtx = isl_set_subtract(DomainCtx, StmtInvalidCtx);

  if (isl_set_n_basic_set(DomainCtx) >= MaxDisjunctsInDomain) {
    auto *AccInst = InvMAs.front().MA->getAccessInstruction();
    invalidate(COMPLEXITY, AccInst->getDebugLoc(), AccInst->getParent());
    isl_set_free(DomainCtx);
    for (auto &InvMA : InvMAs)
      isl_set_free(InvMA.NonHoistableCtx);
    return;
  }

  // Project out all parameters that relate to loads in the statement. Otherwise
  // we could have cyclic dependences on the constraints under which the
  // hoisted loads are executed and we could not determine an order in which to
  // pre-load them. This happens because not only lower bounds are part of the
  // domain but also upper bounds.
  for (auto &InvMA : InvMAs) {
    auto *MA = InvMA.MA;
    Instruction *AccInst = MA->getAccessInstruction();
    if (SE->isSCEVable(AccInst->getType())) {
      SetVector<Value *> Values;
      for (const SCEV *Parameter : Parameters) {
        Values.clear();
        findValues(Parameter, *SE, Values);
        if (!Values.count(AccInst))
          continue;

        if (isl_id *ParamId = getIdForParam(Parameter)) {
          int Dim = isl_set_find_dim_by_id(DomainCtx, isl_dim_param, ParamId);
          if (Dim >= 0)
            DomainCtx = isl_set_eliminate(DomainCtx, isl_dim_param, Dim, 1);
          isl_id_free(ParamId);
        }
      }
    }
  }

  for (auto &InvMA : InvMAs) {
    auto *MA = InvMA.MA;
    auto *NHCtx = InvMA.NonHoistableCtx;

    // Check for another invariant access that accesses the same location as
    // MA and if found consolidate them. Otherwise create a new equivalence
    // class at the end of InvariantEquivClasses.
    LoadInst *LInst = cast<LoadInst>(MA->getAccessInstruction());
    Type *Ty = LInst->getType();
    const SCEV *PointerSCEV = SE->getSCEV(LInst->getPointerOperand());

    auto *MAInvalidCtx = MA->getInvalidContext().release();
    bool NonHoistableCtxIsEmpty = isl_set_is_empty(NHCtx);
    bool MAInvalidCtxIsEmpty = isl_set_is_empty(MAInvalidCtx);

    isl_set *MACtx;
    // Check if we know that this pointer can be speculatively accessed.
    if (canAlwaysBeHoisted(MA, StmtInvalidCtxIsEmpty, MAInvalidCtxIsEmpty,
                           NonHoistableCtxIsEmpty)) {
      MACtx = isl_set_universe(isl_set_get_space(DomainCtx));
      isl_set_free(MAInvalidCtx);
      isl_set_free(NHCtx);
    } else {
      MACtx = isl_set_copy(DomainCtx);
      MACtx = isl_set_subtract(MACtx, isl_set_union(MAInvalidCtx, NHCtx));
      MACtx = isl_set_gist_params(MACtx, getContext());
    }

    bool Consolidated = false;
    for (auto &IAClass : InvariantEquivClasses) {
      if (PointerSCEV != IAClass.IdentifyingPointer || Ty != IAClass.AccessType)
        continue;

      // If the pointer and the type is equal check if the access function wrt.
      // to the domain is equal too. It can happen that the domain fixes
      // parameter values and these can be different for distinct part of the
      // SCoP. If this happens we cannot consolidate the loads but need to
      // create a new invariant load equivalence class.
      auto &MAs = IAClass.InvariantAccesses;
      if (!MAs.empty()) {
        auto *LastMA = MAs.front();

        auto *AR = isl_map_range(MA->getAccessRelation().release());
        auto *LastAR = isl_map_range(LastMA->getAccessRelation().release());
        bool SameAR = isl_set_is_equal(AR, LastAR);
        isl_set_free(AR);
        isl_set_free(LastAR);

        if (!SameAR)
          continue;
      }

      // Add MA to the list of accesses that are in this class.
      MAs.push_front(MA);

      Consolidated = true;

      // Unify the execution context of the class and this statement.
      isl_set *&IAClassDomainCtx = IAClass.ExecutionContext;
      if (IAClassDomainCtx)
        IAClassDomainCtx =
            isl_set_coalesce(isl_set_union(IAClassDomainCtx, MACtx));
      else
        IAClassDomainCtx = MACtx;
      break;
    }

    if (Consolidated)
      continue;

    // If we did not consolidate MA, thus did not find an equivalence class
    // for it, we create a new one.
    InvariantEquivClasses.emplace_back(
        InvariantEquivClassTy{PointerSCEV, MemoryAccessList{MA}, MACtx, Ty});
  }

  isl_set_free(DomainCtx);
}

/// Check if an access range is too complex.
///
/// An access range is too complex, if it contains either many disjuncts or
/// very complex expressions. As a simple heuristic, we assume if a set to
/// be too complex if the sum of existentially quantified dimensions and
/// set dimensions is larger than a threshold. This reliably detects both
/// sets with many disjuncts as well as sets with many divisions as they
/// arise in h264.
///
/// @param AccessRange The range to check for complexity.
///
/// @returns True if the access range is too complex.
static bool isAccessRangeTooComplex(isl::set AccessRange) {
  unsigned NumTotalDims = 0;

  auto CountDimensions = [&NumTotalDims](isl::basic_set BSet) -> isl::stat {
    NumTotalDims += BSet.dim(isl::dim::div);
    NumTotalDims += BSet.dim(isl::dim::set);
    return isl::stat::ok;
  };

  AccessRange.foreach_basic_set(CountDimensions);

  if (NumTotalDims > MaxDimensionsInAccessRange)
    return true;

  return false;
}

isl::set Scop::getNonHoistableCtx(MemoryAccess *Access, isl::union_map Writes) {
  // TODO: Loads that are not loop carried, hence are in a statement with
  //       zero iterators, are by construction invariant, though we
  //       currently "hoist" them anyway. This is necessary because we allow
  //       them to be treated as parameters (e.g., in conditions) and our code
  //       generation would otherwise use the old value.

  auto &Stmt = *Access->getStatement();
  BasicBlock *BB = Stmt.getEntryBlock();

  if (Access->isScalarKind() || Access->isWrite() || !Access->isAffine() ||
      Access->isMemoryIntrinsic())
    return nullptr;

  // Skip accesses that have an invariant base pointer which is defined but
  // not loaded inside the SCoP. This can happened e.g., if a readnone call
  // returns a pointer that is used as a base address. However, as we want
  // to hoist indirect pointers, we allow the base pointer to be defined in
  // the region if it is also a memory access. Each ScopArrayInfo object
  // that has a base pointer origin has a base pointer that is loaded and
  // that it is invariant, thus it will be hoisted too. However, if there is
  // no base pointer origin we check that the base pointer is defined
  // outside the region.
  auto *LI = cast<LoadInst>(Access->getAccessInstruction());
  if (hasNonHoistableBasePtrInScop(Access, Writes))
    return nullptr;

  isl::map AccessRelation = give(Access->getAccessRelation().release());
  assert(!AccessRelation.is_empty());

  if (AccessRelation.involves_dims(isl::dim::in, 0, Stmt.getNumIterators()))
    return nullptr;

  AccessRelation = AccessRelation.intersect_domain(give(Stmt.getDomain()));
  isl::set SafeToLoad;

  auto &DL = getFunction().getParent()->getDataLayout();
  if (isSafeToLoadUnconditionally(LI->getPointerOperand(), LI->getAlignment(),
                                  DL)) {
    SafeToLoad = isl::set::universe(AccessRelation.get_space().range());
  } else if (BB != LI->getParent()) {
    // Skip accesses in non-affine subregions as they might not be executed
    // under the same condition as the entry of the non-affine subregion.
    return nullptr;
  } else {
    SafeToLoad = AccessRelation.range();
  }

  if (isAccessRangeTooComplex(AccessRelation.range()))
    return nullptr;

  isl::union_map Written = Writes.intersect_range(SafeToLoad);
  isl::set WrittenCtx = Written.params();
  bool IsWritten = !WrittenCtx.is_empty();

  if (!IsWritten)
    return WrittenCtx;

  WrittenCtx = WrittenCtx.remove_divs();
  bool TooComplex =
      isl_set_n_basic_set(WrittenCtx.get()) >= MaxDisjunctsInDomain;
  if (TooComplex || !isRequiredInvariantLoad(LI))
    return nullptr;

  addAssumption(INVARIANTLOAD, WrittenCtx.copy(), LI->getDebugLoc(),
                AS_RESTRICTION, LI->getParent());
  return WrittenCtx;
}

void Scop::verifyInvariantLoads() {
  auto &RIL = getRequiredInvariantLoads();
  for (LoadInst *LI : RIL) {
    assert(LI && contains(LI));
    ScopStmt *Stmt = getStmtFor(LI);
    if (Stmt && Stmt->getArrayAccessOrNULLFor(LI)) {
      invalidate(INVARIANTLOAD, LI->getDebugLoc(), LI->getParent());
      return;
    }
  }
}

void Scop::hoistInvariantLoads() {
  if (!PollyInvariantLoadHoisting)
    return;

  isl::union_map Writes = give(getWrites());
  for (ScopStmt &Stmt : *this) {
    InvariantAccessesTy InvariantAccesses;

    for (MemoryAccess *Access : Stmt)
      if (isl::set NHCtx = getNonHoistableCtx(Access, Writes))
        InvariantAccesses.push_back({Access, NHCtx.release()});

    // Transfer the memory access from the statement to the SCoP.
    for (auto InvMA : InvariantAccesses)
      Stmt.removeMemoryAccess(InvMA.MA);
    addInvariantLoads(Stmt, InvariantAccesses);
  }
}

/// Find the canonical scop array info object for a set of invariant load
/// hoisted loads. The canonical array is the one that corresponds to the
/// first load in the list of accesses which is used as base pointer of a
/// scop array.
static const ScopArrayInfo *findCanonicalArray(Scop *S,
                                               MemoryAccessList &Accesses) {
  for (MemoryAccess *Access : Accesses) {
    const ScopArrayInfo *CanonicalArray = S->getScopArrayInfoOrNull(
        Access->getAccessInstruction(), MemoryKind::Array);
    if (CanonicalArray)
      return CanonicalArray;
  }
  return nullptr;
}

/// Check if @p Array severs as base array in an invariant load.
static bool isUsedForIndirectHoistedLoad(Scop *S, const ScopArrayInfo *Array) {
  for (InvariantEquivClassTy &EqClass2 : S->getInvariantAccesses())
    for (MemoryAccess *Access2 : EqClass2.InvariantAccesses)
      if (Access2->getScopArrayInfo() == Array)
        return true;
  return false;
}

/// Replace the base pointer arrays in all memory accesses referencing @p Old,
/// with a reference to @p New.
static void replaceBasePtrArrays(Scop *S, const ScopArrayInfo *Old,
                                 const ScopArrayInfo *New) {
  for (ScopStmt &Stmt : *S)
    for (MemoryAccess *Access : Stmt) {
      if (Access->getLatestScopArrayInfo() != Old)
        continue;

      isl_id *Id = New->getBasePtrId().release();
      isl_map *Map = Access->getAccessRelation().release();
      Map = isl_map_set_tuple_id(Map, isl_dim_out, Id);
      Access->setAccessRelation(Map);
    }
}

void Scop::canonicalizeDynamicBasePtrs() {
  for (InvariantEquivClassTy &EqClass : InvariantEquivClasses) {
    MemoryAccessList &BasePtrAccesses = EqClass.InvariantAccesses;

    const ScopArrayInfo *CanonicalBasePtrSAI =
        findCanonicalArray(this, BasePtrAccesses);

    if (!CanonicalBasePtrSAI)
      continue;

    for (MemoryAccess *BasePtrAccess : BasePtrAccesses) {
      const ScopArrayInfo *BasePtrSAI = getScopArrayInfoOrNull(
          BasePtrAccess->getAccessInstruction(), MemoryKind::Array);
      if (!BasePtrSAI || BasePtrSAI == CanonicalBasePtrSAI ||
          !BasePtrSAI->isCompatibleWith(CanonicalBasePtrSAI))
        continue;

      // we currently do not canonicalize arrays where some accesses are
      // hoisted as invariant loads. If we would, we need to update the access
      // function of the invariant loads as well. However, as this is not a
      // very common situation, we leave this for now to avoid further
      // complexity increases.
      if (isUsedForIndirectHoistedLoad(this, BasePtrSAI))
        continue;

      replaceBasePtrArrays(this, BasePtrSAI, CanonicalBasePtrSAI);
    }
  }
}

ScopArrayInfo *Scop::getOrCreateScopArrayInfo(Value *BasePtr, Type *ElementType,
                                              ArrayRef<const SCEV *> Sizes,
                                              MemoryKind Kind,
                                              const char *BaseName) {
  assert((BasePtr || BaseName) &&
         "BasePtr and BaseName can not be nullptr at the same time.");
  assert(!(BasePtr && BaseName) && "BaseName is redundant.");
  auto &SAI = BasePtr ? ScopArrayInfoMap[std::make_pair(BasePtr, Kind)]
                      : ScopArrayNameMap[BaseName];
  if (!SAI) {
    auto &DL = getFunction().getParent()->getDataLayout();
    SAI.reset(new ScopArrayInfo(BasePtr, ElementType, getIslCtx(), Sizes, Kind,
                                DL, this, BaseName));
    ScopArrayInfoSet.insert(SAI.get());
  } else {
    SAI->updateElementType(ElementType);
    // In case of mismatching array sizes, we bail out by setting the run-time
    // context to false.
    if (!SAI->updateSizes(Sizes))
      invalidate(DELINEARIZATION, DebugLoc());
  }
  return SAI.get();
}

ScopArrayInfo *Scop::createScopArrayInfo(Type *ElementType,
                                         const std::string &BaseName,
                                         const std::vector<unsigned> &Sizes) {
  auto *DimSizeType = Type::getInt64Ty(getSE()->getContext());
  std::vector<const SCEV *> SCEVSizes;

  for (auto size : Sizes)
    if (size)
      SCEVSizes.push_back(getSE()->getConstant(DimSizeType, size, false));
    else
      SCEVSizes.push_back(nullptr);

  auto *SAI = getOrCreateScopArrayInfo(nullptr, ElementType, SCEVSizes,
                                       MemoryKind::Array, BaseName.c_str());
  return SAI;
}

const ScopArrayInfo *Scop::getScopArrayInfoOrNull(Value *BasePtr,
                                                  MemoryKind Kind) {
  auto *SAI = ScopArrayInfoMap[std::make_pair(BasePtr, Kind)].get();
  return SAI;
}

const ScopArrayInfo *Scop::getScopArrayInfo(Value *BasePtr, MemoryKind Kind) {
  auto *SAI = getScopArrayInfoOrNull(BasePtr, Kind);
  assert(SAI && "No ScopArrayInfo available for this base pointer");
  return SAI;
}

std::string Scop::getContextStr() const { return stringFromIslObj(Context); }

std::string Scop::getAssumedContextStr() const {
  assert(AssumedContext && "Assumed context not yet built");
  return stringFromIslObj(AssumedContext);
}

std::string Scop::getInvalidContextStr() const {
  return stringFromIslObj(InvalidContext);
}

std::string Scop::getNameStr() const {
  std::string ExitName, EntryName;
  std::tie(EntryName, ExitName) = getEntryExitStr();
  return EntryName + "---" + ExitName;
}

std::pair<std::string, std::string> Scop::getEntryExitStr() const {
  std::string ExitName, EntryName;
  raw_string_ostream ExitStr(ExitName);
  raw_string_ostream EntryStr(EntryName);

  R.getEntry()->printAsOperand(EntryStr, false);
  EntryStr.str();

  if (R.getExit()) {
    R.getExit()->printAsOperand(ExitStr, false);
    ExitStr.str();
  } else
    ExitName = "FunctionExit";

  return std::make_pair(EntryName, ExitName);
}

__isl_give isl_set *Scop::getContext() const { return isl_set_copy(Context); }
__isl_give isl_space *Scop::getParamSpace() const {
  return isl_set_get_space(Context);
}

__isl_give isl_set *Scop::getAssumedContext() const {
  assert(AssumedContext && "Assumed context not yet built");
  return isl_set_copy(AssumedContext);
}

bool Scop::isProfitable(bool ScalarsAreUnprofitable) const {
  if (PollyProcessUnprofitable)
    return true;

  if (isEmpty())
    return false;

  unsigned OptimizableStmtsOrLoops = 0;
  for (auto &Stmt : *this) {
    if (Stmt.getNumIterators() == 0)
      continue;

    bool ContainsArrayAccs = false;
    bool ContainsScalarAccs = false;
    for (auto *MA : Stmt) {
      if (MA->isRead())
        continue;
      ContainsArrayAccs |= MA->isLatestArrayKind();
      ContainsScalarAccs |= MA->isLatestScalarKind();
    }

    if (!ScalarsAreUnprofitable || (ContainsArrayAccs && !ContainsScalarAccs))
      OptimizableStmtsOrLoops += Stmt.getNumIterators();
  }

  return OptimizableStmtsOrLoops > 1;
}

bool Scop::hasFeasibleRuntimeContext() const {
  auto *PositiveContext = getAssumedContext();
  auto *NegativeContext = getInvalidContext();
  PositiveContext = addNonEmptyDomainConstraints(PositiveContext);
  bool IsFeasible = !(isl_set_is_empty(PositiveContext) ||
                      isl_set_is_subset(PositiveContext, NegativeContext));
  isl_set_free(PositiveContext);
  if (!IsFeasible) {
    isl_set_free(NegativeContext);
    return false;
  }

  auto *DomainContext = isl_union_set_params(getDomains());
  IsFeasible = !isl_set_is_subset(DomainContext, NegativeContext);
  IsFeasible &= !isl_set_is_subset(Context, NegativeContext);
  isl_set_free(NegativeContext);
  isl_set_free(DomainContext);

  return IsFeasible;
}

static std::string toString(AssumptionKind Kind) {
  switch (Kind) {
  case ALIASING:
    return "No-aliasing";
  case INBOUNDS:
    return "Inbounds";
  case WRAPPING:
    return "No-overflows";
  case UNSIGNED:
    return "Signed-unsigned";
  case COMPLEXITY:
    return "Low complexity";
  case PROFITABLE:
    return "Profitable";
  case ERRORBLOCK:
    return "No-error";
  case INFINITELOOP:
    return "Finite loop";
  case INVARIANTLOAD:
    return "Invariant load";
  case DELINEARIZATION:
    return "Delinearization";
  }
  llvm_unreachable("Unknown AssumptionKind!");
}

bool Scop::isEffectiveAssumption(__isl_keep isl_set *Set, AssumptionSign Sign) {
  if (Sign == AS_ASSUMPTION) {
    if (isl_set_is_subset(Context, Set))
      return false;

    if (isl_set_is_subset(AssumedContext, Set))
      return false;
  } else {
    if (isl_set_is_disjoint(Set, Context))
      return false;

    if (isl_set_is_subset(Set, InvalidContext))
      return false;
  }
  return true;
}

bool Scop::trackAssumption(AssumptionKind Kind, __isl_keep isl_set *Set,
                           DebugLoc Loc, AssumptionSign Sign, BasicBlock *BB) {
  if (PollyRemarksMinimal && !isEffectiveAssumption(Set, Sign))
    return false;

  // Do never emit trivial assumptions as they only clutter the output.
  if (!PollyRemarksMinimal) {
    isl_set *Univ = nullptr;
    if (Sign == AS_ASSUMPTION)
      Univ = isl_set_universe(isl_set_get_space(Set));

    bool IsTrivial = (Sign == AS_RESTRICTION && isl_set_is_empty(Set)) ||
                     (Sign == AS_ASSUMPTION && isl_set_is_equal(Univ, Set));
    isl_set_free(Univ);

    if (IsTrivial)
      return false;
  }

  switch (Kind) {
  case ALIASING:
    AssumptionsAliasing++;
    break;
  case INBOUNDS:
    AssumptionsInbounds++;
    break;
  case WRAPPING:
    AssumptionsWrapping++;
    break;
  case UNSIGNED:
    AssumptionsUnsigned++;
    break;
  case COMPLEXITY:
    AssumptionsComplexity++;
    break;
  case PROFITABLE:
    AssumptionsUnprofitable++;
    break;
  case ERRORBLOCK:
    AssumptionsErrorBlock++;
    break;
  case INFINITELOOP:
    AssumptionsInfiniteLoop++;
    break;
  case INVARIANTLOAD:
    AssumptionsInvariantLoad++;
    break;
  case DELINEARIZATION:
    AssumptionsDelinearization++;
    break;
  }

  auto Suffix = Sign == AS_ASSUMPTION ? " assumption:\t" : " restriction:\t";
  std::string Msg = toString(Kind) + Suffix + stringFromIslObj(Set);
  if (BB)
    ORE.emit(OptimizationRemarkAnalysis(DEBUG_TYPE, "AssumpRestrict", Loc, BB)
             << Msg);
  else
    ORE.emit(OptimizationRemarkAnalysis(DEBUG_TYPE, "AssumpRestrict", Loc,
                                        R.getEntry())
             << Msg);
  return true;
}

void Scop::addAssumption(AssumptionKind Kind, __isl_take isl_set *Set,
                         DebugLoc Loc, AssumptionSign Sign, BasicBlock *BB) {
  // Simplify the assumptions/restrictions first.
  Set = isl_set_gist_params(Set, getContext());

  if (!trackAssumption(Kind, Set, Loc, Sign, BB)) {
    isl_set_free(Set);
    return;
  }

  if (Sign == AS_ASSUMPTION) {
    AssumedContext = isl_set_intersect(AssumedContext, Set);
    AssumedContext = isl_set_coalesce(AssumedContext);
  } else {
    InvalidContext = isl_set_union(InvalidContext, Set);
    InvalidContext = isl_set_coalesce(InvalidContext);
  }
}

void Scop::recordAssumption(AssumptionKind Kind, __isl_take isl_set *Set,
                            DebugLoc Loc, AssumptionSign Sign, BasicBlock *BB) {
  assert((isl_set_is_params(Set) || BB) &&
         "Assumptions without a basic block must be parameter sets");
  RecordedAssumptions.push_back({Kind, Sign, Set, Loc, BB});
}

void Scop::addRecordedAssumptions() {
  while (!RecordedAssumptions.empty()) {
    const Assumption &AS = RecordedAssumptions.pop_back_val();

    if (!AS.BB) {
      addAssumption(AS.Kind, AS.Set, AS.Loc, AS.Sign, nullptr /* BasicBlock */);
      continue;
    }

    // If the domain was deleted the assumptions are void.
    isl_set *Dom = getDomainConditions(AS.BB);
    if (!Dom) {
      isl_set_free(AS.Set);
      continue;
    }

    // If a basic block was given use its domain to simplify the assumption.
    // In case of restrictions we know they only have to hold on the domain,
    // thus we can intersect them with the domain of the block. However, for
    // assumptions the domain has to imply them, thus:
    //                     _              _____
    //   Dom => S   <==>   A v B   <==>   A - B
    //
    // To avoid the complement we will register A - B as a restriction not an
    // assumption.
    isl_set *S = AS.Set;
    if (AS.Sign == AS_RESTRICTION)
      S = isl_set_params(isl_set_intersect(S, Dom));
    else /* (AS.Sign == AS_ASSUMPTION) */
      S = isl_set_params(isl_set_subtract(Dom, S));

    addAssumption(AS.Kind, S, AS.Loc, AS_RESTRICTION, AS.BB);
  }
}

void Scop::invalidate(AssumptionKind Kind, DebugLoc Loc, BasicBlock *BB) {
  addAssumption(Kind, isl_set_empty(getParamSpace()), Loc, AS_ASSUMPTION, BB);
}

__isl_give isl_set *Scop::getInvalidContext() const {
  return isl_set_copy(InvalidContext);
}

void Scop::printContext(raw_ostream &OS) const {
  OS << "Context:\n";
  OS.indent(4) << Context << "\n";

  OS.indent(4) << "Assumed Context:\n";
  OS.indent(4) << AssumedContext << "\n";

  OS.indent(4) << "Invalid Context:\n";
  OS.indent(4) << InvalidContext << "\n";

  unsigned Dim = 0;
  for (const SCEV *Parameter : Parameters)
    OS.indent(4) << "p" << Dim++ << ": " << *Parameter << "\n";
}

void Scop::printAliasAssumptions(raw_ostream &OS) const {
  int noOfGroups = 0;
  for (const MinMaxVectorPairTy &Pair : MinMaxAliasGroups) {
    if (Pair.second.size() == 0)
      noOfGroups += 1;
    else
      noOfGroups += Pair.second.size();
  }

  OS.indent(4) << "Alias Groups (" << noOfGroups << "):\n";
  if (MinMaxAliasGroups.empty()) {
    OS.indent(8) << "n/a\n";
    return;
  }

  for (const MinMaxVectorPairTy &Pair : MinMaxAliasGroups) {

    // If the group has no read only accesses print the write accesses.
    if (Pair.second.empty()) {
      OS.indent(8) << "[[";
      for (const MinMaxAccessTy &MMANonReadOnly : Pair.first) {
        OS << " <" << MMANonReadOnly.first << ", " << MMANonReadOnly.second
           << ">";
      }
      OS << " ]]\n";
    }

    for (const MinMaxAccessTy &MMAReadOnly : Pair.second) {
      OS.indent(8) << "[[";
      OS << " <" << MMAReadOnly.first << ", " << MMAReadOnly.second << ">";
      for (const MinMaxAccessTy &MMANonReadOnly : Pair.first) {
        OS << " <" << MMANonReadOnly.first << ", " << MMANonReadOnly.second
           << ">";
      }
      OS << " ]]\n";
    }
  }
}

void Scop::printStatements(raw_ostream &OS, bool PrintInstructions,
                           bool Reproducible) const {
  OS << "Statements {\n";

  for (const ScopStmt &Stmt : *this) {
    OS.indent(4);
    Stmt.print(OS, PrintInstructions, Reproducible);
  }

  OS.indent(4) << "}\n";
}

void Scop::printArrayInfo(raw_ostream &OS) const {
  OS << "Arrays {\n";

  for (auto &Array : arrays())
    Array->print(OS);

  OS.indent(4) << "}\n";

  OS.indent(4) << "Arrays (Bounds as pw_affs) {\n";

  for (auto &Array : arrays())
    Array->print(OS, /* SizeAsPwAff */ true);

  OS.indent(4) << "}\n";
}

void Scop::print(raw_ostream &OS, bool PrintInstructions,
                 bool Reproducible) const {
  OS.indent(4) << "Function: " << getFunction().getName() << "\n";
  OS.indent(4) << "Region: " << getNameStr() << "\n";
  OS.indent(4) << "Max Loop Depth:  " << getMaxLoopDepth() << "\n";
  OS.indent(4) << "Invariant Accesses: {\n";
  for (const auto &IAClass : InvariantEquivClasses) {
    const auto &MAs = IAClass.InvariantAccesses;
    if (MAs.empty()) {
      OS.indent(12) << "Class Pointer: " << *IAClass.IdentifyingPointer << "\n";
    } else {
      MAs.front()->print(OS);
      OS.indent(12) << "Execution Context: " << IAClass.ExecutionContext
                    << "\n";
    }
  }
  OS.indent(4) << "}\n";
  printContext(OS.indent(4));
  printArrayInfo(OS.indent(4));
  printAliasAssumptions(OS);
  printStatements(OS.indent(4), PrintInstructions, Reproducible);
}

#if !defined(NDEBUG) || defined(LLVM_ENABLE_DUMP)
LLVM_DUMP_METHOD void Scop::dump() const { print(dbgs(), true, false); }
#endif

isl_ctx *Scop::getIslCtx() const { return IslCtx.get(); }

__isl_give PWACtx Scop::getPwAff(const SCEV *E, BasicBlock *BB,
                                 bool NonNegative) {
  // First try to use the SCEVAffinator to generate a piecewise defined
  // affine function from @p E in the context of @p BB. If that tasks becomes to
  // complex the affinator might return a nullptr. In such a case we invalidate
  // the SCoP and return a dummy value. This way we do not need to add error
  // handling code to all users of this function.
  auto PWAC = Affinator.getPwAff(E, BB);
  if (PWAC.first) {
    // TODO: We could use a heuristic and either use:
    //         SCEVAffinator::takeNonNegativeAssumption
    //       or
    //         SCEVAffinator::interpretAsUnsigned
    //       to deal with unsigned or "NonNegative" SCEVs.
    if (NonNegative)
      Affinator.takeNonNegativeAssumption(PWAC);
    return PWAC;
  }

  auto DL = BB ? BB->getTerminator()->getDebugLoc() : DebugLoc();
  invalidate(COMPLEXITY, DL, BB);
  return Affinator.getPwAff(SE->getZero(E->getType()), BB);
}

__isl_give isl_union_set *Scop::getDomains() const {
  isl_space *EmptySpace = isl_space_params_alloc(getIslCtx(), 0);
  isl_union_set *Domain = isl_union_set_empty(EmptySpace);

  for (const ScopStmt &Stmt : *this)
    Domain = isl_union_set_add_set(Domain, Stmt.getDomain());

  return Domain;
}

__isl_give isl_pw_aff *Scop::getPwAffOnly(const SCEV *E, BasicBlock *BB) {
  PWACtx PWAC = getPwAff(E, BB);
  isl_set_free(PWAC.second);
  return PWAC.first;
}

__isl_give isl_union_map *
Scop::getAccessesOfType(std::function<bool(MemoryAccess &)> Predicate) {
  isl_union_map *Accesses = isl_union_map_empty(getParamSpace());

  for (ScopStmt &Stmt : *this) {
    for (MemoryAccess *MA : Stmt) {
      if (!Predicate(*MA))
        continue;

      isl_set *Domain = Stmt.getDomain();
      isl_map *AccessDomain = MA->getAccessRelation().release();
      AccessDomain = isl_map_intersect_domain(AccessDomain, Domain);
      Accesses = isl_union_map_add_map(Accesses, AccessDomain);
    }
  }

  return isl_union_map_coalesce(Accesses);

  for (auto X : this->getInvariantAccesses())
    for (auto A : X.InvariantAccesses) {
      if (!Predicate(*A))
        continue;
      Accesses =
          isl_union_map_add_map(Accesses, A->getAccessRelation().release());
    }
  return isl_union_map_coalesce(Accesses);
}

__isl_give isl_union_map *Scop::getMustWrites() {
  return getAccessesOfType([](MemoryAccess &MA) { return MA.isMustWrite(); });
}

__isl_give isl_union_map *Scop::getMayWrites() {
  return getAccessesOfType([](MemoryAccess &MA) { return MA.isMayWrite(); });
}

__isl_give isl_union_map *Scop::getWrites() {
  return getAccessesOfType([](MemoryAccess &MA) { return MA.isWrite(); });
}

__isl_give isl_union_map *Scop::getReads() {
  return getAccessesOfType([](MemoryAccess &MA) { return MA.isRead(); });
}

__isl_give isl_union_map *Scop::getAccesses() {
  return getAccessesOfType([](MemoryAccess &MA) { return true; });
}

// Check whether @p Node is an extension node.
//
// @return true if @p Node is an extension node.
isl_bool isNotExtNode(__isl_keep isl_schedule_node *Node, void *User) {
  if (isl_schedule_node_get_type(Node) == isl_schedule_node_extension)
    return isl_bool_error;
  else
    return isl_bool_true;
}

bool Scop::containsExtensionNode(__isl_keep isl_schedule *Schedule) {
  return isl_schedule_foreach_schedule_node_top_down(Schedule, isNotExtNode,
                                                     nullptr) == isl_stat_error;
}

__isl_give isl_union_map *Scop::getSchedule() const {
  auto *Tree = getScheduleTree();
  if (containsExtensionNode(Tree)) {
    isl_schedule_free(Tree);
    return nullptr;
  }
  auto *S = isl_schedule_get_map(Tree);
  isl_schedule_free(Tree);
  return S;
}

__isl_give isl_schedule *Scop::getScheduleTree() const {
  return isl_schedule_intersect_domain(isl_schedule_copy(Schedule),
                                       getDomains());
}

void Scop::setSchedule(__isl_take isl_union_map *NewSchedule) {
  auto *S = isl_schedule_from_domain(getDomains());
  S = isl_schedule_insert_partial_schedule(
      S, isl_multi_union_pw_aff_from_union_map(NewSchedule));
  isl_schedule_free(Schedule);
  Schedule = S;
}

void Scop::setScheduleTree(__isl_take isl_schedule *NewSchedule) {
  isl_schedule_free(Schedule);
  Schedule = NewSchedule;
}

bool Scop::restrictDomains(__isl_take isl_union_set *Domain) {
  bool Changed = false;
  for (ScopStmt &Stmt : *this) {
    isl_union_set *StmtDomain = isl_union_set_from_set(Stmt.getDomain());
    isl_union_set *NewStmtDomain = isl_union_set_intersect(
        isl_union_set_copy(StmtDomain), isl_union_set_copy(Domain));

    if (isl_union_set_is_subset(StmtDomain, NewStmtDomain)) {
      isl_union_set_free(StmtDomain);
      isl_union_set_free(NewStmtDomain);
      continue;
    }

    Changed = true;

    isl_union_set_free(StmtDomain);
    NewStmtDomain = isl_union_set_coalesce(NewStmtDomain);

    if (isl_union_set_is_empty(NewStmtDomain)) {
      Stmt.restrictDomain(isl_set_empty(Stmt.getDomainSpace()));
      isl_union_set_free(NewStmtDomain);
    } else
      Stmt.restrictDomain(isl_set_from_union_set(NewStmtDomain));
  }
  isl_union_set_free(Domain);
  return Changed;
}

ScalarEvolution *Scop::getSE() const { return SE; }

// Create an isl_multi_union_aff that defines an identity mapping from the
// elements of USet to their N-th dimension.
//
// # Example:
//
//            Domain: { A[i,j]; B[i,j,k] }
//                 N: 1
//
// Resulting Mapping: { {A[i,j] -> [(j)]; B[i,j,k] -> [(j)] }
//
// @param USet   A union set describing the elements for which to generate a
//               mapping.
// @param N      The dimension to map to.
// @returns      A mapping from USet to its N-th dimension.
static isl::multi_union_pw_aff mapToDimension(isl::union_set USet, int N) {
  assert(N >= 0);
  assert(USet);
  assert(!USet.is_empty());

  auto Result = isl::union_pw_multi_aff::empty(USet.get_space());

  auto Lambda = [&Result, N](isl::set S) -> isl::stat {
    int Dim = S.dim(isl::dim::set);
    auto PMA = isl::pw_multi_aff::project_out_map(S.get_space(), isl::dim::set,
                                                  N, Dim - N);
    if (N > 1)
      PMA = PMA.drop_dims(isl::dim::out, 0, N - 1);

    Result = Result.add_pw_multi_aff(PMA);
    return isl::stat::ok;
  };

  isl::stat Res = USet.foreach_set(Lambda);
  (void)Res;

  assert(Res == isl::stat::ok);

  return isl::multi_union_pw_aff(isl::union_pw_multi_aff(Result));
}

void Scop::addScopStmt(BasicBlock *BB, Loop *SurroundingLoop,
                       std::vector<Instruction *> Instructions) {
  assert(BB && "Unexpected nullptr!");
  Stmts.emplace_back(*this, *BB, SurroundingLoop, Instructions);
  auto *Stmt = &Stmts.back();
  StmtMap[BB].push_back(Stmt);
}

void Scop::addScopStmt(Region *R, Loop *SurroundingLoop) {
  assert(R && "Unexpected nullptr!");
  Stmts.emplace_back(*this, *R, SurroundingLoop);
  auto *Stmt = &Stmts.back();
  for (BasicBlock *BB : R->blocks())
    StmtMap[BB].push_back(Stmt);
}

static int countLoops(Loop *L, const Region &IfContainedBy) {
  int Result = IfContainedBy.contains(L);
  for (auto SubLoop : L->getSubLoops())
    Result += countLoops(SubLoop, IfContainedBy);
  return Result;
}

int Scop::getNumContainedLoops() const {
  int Result = 0;
  for (auto TopLevelLoop : *getLI())
    Result += countLoops(TopLevelLoop, getRegion());
  return Result;
}

int Scop::getNumScalarAccesses() const {
  int Result = 0;
  for (auto &Stmt : *this) {
    for (auto MA : Stmt) {
      if (MA->isLatestScalarKind())
        Result += 1;
    }
  }
  return Result;
}

int Scop::getNumScalarDeps() const {
  int Result = 0;
  for (auto &Stmt : *this) {
    for (auto MA : Stmt) {
      if (MA->isLatestValueKind() && MA->isRead())
        Result += 1;

      if (MA->isLatestAnyPHIKind() && MA->isWrite())
        Result += 1;
    }
  }
  return Result;
}

static Loop *commonLoop(Loop *L1, Loop *L2) {
  while (true) {
    if (!L1 || !L2)
      return nullptr;

    if (L1 == L2)
      return L1;

    if (L1->contains(L2))
      return L1;

    if (L2->contains(L1))
      return L2;

    L1 = L1->getParentLoop();
  }
}

int Scop::getNumScalarLoopDeps() const {
  int Result = 0;
  for (auto &Stmt : *this) {
    for (auto MA : Stmt) {
      if (MA->isLatestValueKind() && MA->isRead()) {
        auto Def = getValueDef(MA->getLatestScopArrayInfo());
        if (!Def)
          continue;

        auto CommonLoop = commonLoop(MA->getStatement()->getSurroundingLoop(),
                                     Def->getStatement()->getSurroundingLoop());
        if (contains(CommonLoop))
          Result += 1;
      }

      else if (MA->isLatestAnyPHIKind() && MA->isWrite()) {
        auto PHI = getPHIRead(MA->getScopArrayInfo());
        if (!PHI)
          continue;

        auto CommonLoop = commonLoop(MA->getStatement()->getSurroundingLoop(),
                                     PHI->getStatement()->getSurroundingLoop());
        if (contains(CommonLoop))
          Result += 1;
      }
    }
  }
  return Result;
}

int Scop::getNumScalarWritesInLoops() const {
  int Result = 0;
  for (auto &Stmt : *this) {
    for (auto MA : Stmt) {
      if (!MA->isLatestScalarKind())
        continue;
      if (!MA->isWrite())
        continue;

      if (contains(MA->getStatement()->getSurroundingLoop()))
        Result += 1;
    }
  }
  return Result;
}

ScopStmt *Scop::addScopStmt(__isl_take isl_map *SourceRel,
                            __isl_take isl_map *TargetRel,
                            __isl_take isl_set *Domain) {
#ifndef NDEBUG
  isl_set *SourceDomain = isl_map_domain(isl_map_copy(SourceRel));
  isl_set *TargetDomain = isl_map_domain(isl_map_copy(TargetRel));
  assert(isl_set_is_subset(Domain, TargetDomain) &&
         "Target access not defined for complete statement domain");
  assert(isl_set_is_subset(Domain, SourceDomain) &&
         "Source access not defined for complete statement domain");
  isl_set_free(SourceDomain);
  isl_set_free(TargetDomain);
#endif
  Stmts.emplace_back(*this, SourceRel, TargetRel, Domain);
  CopyStmtsNum++;
  return &(Stmts.back());
}

void Scop::buildSchedule(LoopInfo &LI) {
  Loop *L = getLoopSurroundingScop(*this, LI);
  LoopStackTy LoopStack({LoopStackElementTy(L, nullptr, 0)});
  buildSchedule(getRegion().getNode(), LoopStack, LI);
  assert(LoopStack.size() == 1 && LoopStack.back().L == L);
  Schedule = LoopStack[0].Schedule;
}

/// To generate a schedule for the elements in a Region we traverse the Region
/// in reverse-post-order and add the contained RegionNodes in traversal order
/// to the schedule of the loop that is currently at the top of the LoopStack.
/// For loop-free codes, this results in a correct sequential ordering.
///
/// Example:
///           bb1(0)
///         /     \.
///      bb2(1)   bb3(2)
///         \    /  \.
///          bb4(3)  bb5(4)
///             \   /
///              bb6(5)
///
/// Including loops requires additional processing. Whenever a loop header is
/// encountered, the corresponding loop is added to the @p LoopStack. Starting
/// from an empty schedule, we first process all RegionNodes that are within
/// this loop and complete the sequential schedule at this loop-level before
/// processing about any other nodes. To implement this
/// loop-nodes-first-processing, the reverse post-order traversal is
/// insufficient. Hence, we additionally check if the traversal yields
/// sub-regions or blocks that are outside the last loop on the @p LoopStack.
/// These region-nodes are then queue and only traverse after the all nodes
/// within the current loop have been processed.
void Scop::buildSchedule(Region *R, LoopStackTy &LoopStack, LoopInfo &LI) {
  Loop *OuterScopLoop = getLoopSurroundingScop(*this, LI);

  ReversePostOrderTraversal<Region *> RTraversal(R);
  std::deque<RegionNode *> WorkList(RTraversal.begin(), RTraversal.end());
  std::deque<RegionNode *> DelayList;
  bool LastRNWaiting = false;

  // Iterate over the region @p R in reverse post-order but queue
  // sub-regions/blocks iff they are not part of the last encountered but not
  // completely traversed loop. The variable LastRNWaiting is a flag to indicate
  // that we queued the last sub-region/block from the reverse post-order
  // iterator. If it is set we have to explore the next sub-region/block from
  // the iterator (if any) to guarantee progress. If it is not set we first try
  // the next queued sub-region/blocks.
  while (!WorkList.empty() || !DelayList.empty()) {
    RegionNode *RN;

    if ((LastRNWaiting && !WorkList.empty()) || DelayList.size() == 0) {
      RN = WorkList.front();
      WorkList.pop_front();
      LastRNWaiting = false;
    } else {
      RN = DelayList.front();
      DelayList.pop_front();
    }

    Loop *L = getRegionNodeLoop(RN, LI);
    if (!contains(L))
      L = OuterScopLoop;

    Loop *LastLoop = LoopStack.back().L;
    if (LastLoop != L) {
      if (LastLoop && !LastLoop->contains(L)) {
        LastRNWaiting = true;
        DelayList.push_back(RN);
        continue;
      }
      LoopStack.push_back({L, nullptr, 0});
    }
    buildSchedule(RN, LoopStack, LI);
  }

  return;
}

void Scop::buildSchedule(RegionNode *RN, LoopStackTy &LoopStack, LoopInfo &LI) {

  if (RN->isSubRegion()) {
    auto *LocalRegion = RN->getNodeAs<Region>();
    if (!isNonAffineSubRegion(LocalRegion)) {
      buildSchedule(LocalRegion, LoopStack, LI);
      return;
    }
  }

  auto &LoopData = LoopStack.back();
  LoopData.NumBlocksProcessed += getNumBlocksInRegionNode(RN);

  for (auto *Stmt : getStmtListFor(RN)) {
    auto *UDomain = isl_union_set_from_set(Stmt->getDomain());
    auto *StmtSchedule = isl_schedule_from_domain(UDomain);
    LoopData.Schedule = combineInSequence(LoopData.Schedule, StmtSchedule);
  }

  // Check if we just processed the last node in this loop. If we did, finalize
  // the loop by:
  //
  //   - adding new schedule dimensions
  //   - folding the resulting schedule into the parent loop schedule
  //   - dropping the loop schedule from the LoopStack.
  //
  // Then continue to check surrounding loops, which might also have been
  // completed by this node.
  while (LoopData.L &&
         LoopData.NumBlocksProcessed == getNumBlocksInLoop(LoopData.L)) {
    auto *Schedule = LoopData.Schedule;
    auto NumBlocksProcessed = LoopData.NumBlocksProcessed;

    LoopStack.pop_back();
    auto &NextLoopData = LoopStack.back();

    if (Schedule) {
      isl::union_set Domain = give(isl_schedule_get_domain(Schedule));
      isl::multi_union_pw_aff MUPA = mapToDimension(Domain, LoopStack.size());
      Schedule = isl_schedule_insert_partial_schedule(Schedule, MUPA.release());
      NextLoopData.Schedule =
          combineInSequence(NextLoopData.Schedule, Schedule);
    }

    NextLoopData.NumBlocksProcessed += NumBlocksProcessed;
    LoopData = NextLoopData;
  }
}

ScopStmt *Scop::getStmtFor(BasicBlock *BB) const {
  auto StmtMapIt = StmtMap.find(BB);
  if (StmtMapIt == StmtMap.end())
    return nullptr;
  assert(StmtMapIt->second.size() == 1);
  return StmtMapIt->second.front();
}

ArrayRef<ScopStmt *> Scop::getStmtListFor(BasicBlock *BB) const {
  auto StmtMapIt = StmtMap.find(BB);
  if (StmtMapIt == StmtMap.end())
    return {};
  assert(StmtMapIt->second.size() == 1 &&
         "Each statement corresponds to exactly one BB.");
  return StmtMapIt->second;
}

ScopStmt *Scop::getLastStmtFor(BasicBlock *BB) const {
  ArrayRef<ScopStmt *> StmtList = getStmtListFor(BB);
  if (StmtList.size() > 0)
    return StmtList.back();
  return nullptr;
}

ArrayRef<ScopStmt *> Scop::getStmtListFor(RegionNode *RN) const {
  if (RN->isSubRegion())
    return getStmtListFor(RN->getNodeAs<Region>());
  return getStmtListFor(RN->getNodeAs<BasicBlock>());
}

ArrayRef<ScopStmt *> Scop::getStmtListFor(Region *R) const {
  return getStmtListFor(R->getEntry());
}

int Scop::getRelativeLoopDepth(const Loop *L) const {
  if (!L || !R.contains(L))
    return -1;
  // outermostLoopInRegion always returns nullptr for top level regions
  if (R.isTopLevelRegion()) {
    // LoopInfo's depths start at 1, we start at 0
    return L->getLoopDepth() - 1;
  } else {
    Loop *OuterLoop = R.outermostLoopInRegion(const_cast<Loop *>(L));
    assert(OuterLoop);
    return L->getLoopDepth() - OuterLoop->getLoopDepth();
  }
}

ScopArrayInfo *Scop::getArrayInfoByName(const std::string BaseName) {
  for (auto &SAI : arrays()) {
    if (SAI->getName() == BaseName)
      return SAI;
  }
  return nullptr;
}

void Scop::addAccessData(MemoryAccess *Access) {
  const ScopArrayInfo *SAI = Access->getOriginalScopArrayInfo();
  assert(SAI && "can only use after access relations have been constructed");

  if (Access->isOriginalValueKind() && Access->isRead())
    ValueUseAccs[SAI].push_back(Access);
  else if (Access->isOriginalAnyPHIKind() && Access->isWrite())
    PHIIncomingAccs[SAI].push_back(Access);
}

void Scop::removeAccessData(MemoryAccess *Access) {
  if (Access->isOriginalValueKind() && Access->isRead()) {
    auto &Uses = ValueUseAccs[Access->getScopArrayInfo()];
    std::remove(Uses.begin(), Uses.end(), Access);
  } else if (Access->isOriginalAnyPHIKind() && Access->isWrite()) {
    auto &Incomings = PHIIncomingAccs[Access->getScopArrayInfo()];
    std::remove(Incomings.begin(), Incomings.end(), Access);
  }
}

MemoryAccess *Scop::getValueDef(const ScopArrayInfo *SAI) const {
  assert(SAI->isValueKind());

  Instruction *Val = dyn_cast<Instruction>(SAI->getBasePtr());
  if (!Val)
    return nullptr;

  ScopStmt *Stmt = getStmtFor(Val);
  if (!Stmt)
    return nullptr;

  return Stmt->lookupValueWriteOf(Val);
}

ArrayRef<MemoryAccess *> Scop::getValueUses(const ScopArrayInfo *SAI) const {
  assert(SAI->isValueKind());
  auto It = ValueUseAccs.find(SAI);
  if (It == ValueUseAccs.end())
    return {};
  return It->second;
}

MemoryAccess *Scop::getPHIRead(const ScopArrayInfo *SAI) const {
  assert(SAI->isPHIKind() || SAI->isExitPHIKind());

  if (SAI->isExitPHIKind())
    return nullptr;

  PHINode *PHI = cast<PHINode>(SAI->getBasePtr());
  ScopStmt *Stmt = getStmtFor(PHI);
  assert(Stmt && "PHINode must be within the SCoP");

  return Stmt->lookupPHIReadOf(PHI);
}

ArrayRef<MemoryAccess *> Scop::getPHIIncomings(const ScopArrayInfo *SAI) const {
  assert(SAI->isPHIKind() || SAI->isExitPHIKind());
  auto It = PHIIncomingAccs.find(SAI);
  if (It == PHIIncomingAccs.end())
    return {};
  return It->second;
}

bool Scop::isEscaping(Instruction *Inst) {
  assert(contains(Inst) && "The concept of escaping makes only sense for "
                           "values defined inside the SCoP");

  for (Use &Use : Inst->uses()) {
    BasicBlock *UserBB = getUseBlock(Use);
    if (!contains(UserBB))
      return true;

    // When the SCoP region exit needs to be simplified, PHIs in the region exit
    // move to a new basic block such that its incoming blocks are not in the
    // SCoP anymore.
    if (hasSingleExitEdge() && isa<PHINode>(Use.getUser()) &&
        isExit(cast<PHINode>(Use.getUser())->getParent()))
      return true;
  }
  return false;
}

raw_ostream &polly::operator<<(raw_ostream &O, const Scop &scop) {
  scop.print(O, PollyPrintInstructions);
  return O;
}

//===----------------------------------------------------------------------===//
void ScopInfoRegionPass::getAnalysisUsage(AnalysisUsage &AU) const {
  AU.addRequired<LoopInfoWrapperPass>();
  AU.addRequired<RegionInfoPass>();
  AU.addRequired<DominatorTreeWrapperPass>();
  AU.addRequiredTransitive<ScalarEvolutionWrapperPass>();
  AU.addRequiredTransitive<ScopDetectionWrapperPass>();
  AU.addRequired<AAResultsWrapperPass>();
  AU.addRequired<AssumptionCacheTracker>();
  AU.setPreservesAll();
}

void updateLoopCountStatistic(ScopDetection::LoopStats Stats) {
  NumLoopsInScop += Stats.NumLoops;
  MaxNumLoopsInScop =
      std::max(MaxNumLoopsInScop.getValue(), (unsigned)Stats.NumLoops);

  if (Stats.MaxDepth == 1)
    NumScopsDepthOne++;
  else if (Stats.MaxDepth == 2)
    NumScopsDepthTwo++;
  else if (Stats.MaxDepth == 3)
    NumScopsDepthThree++;
  else if (Stats.MaxDepth == 4)
    NumScopsDepthFour++;
  else if (Stats.MaxDepth == 5)
    NumScopsDepthFive++;
  else
    NumScopsDepthLarger++;
}

bool ScopInfoRegionPass::runOnRegion(Region *R, RGPassManager &RGM) {
  auto &SD = getAnalysis<ScopDetectionWrapperPass>().getSD();

  if (!SD.isMaxRegionInScop(*R))
    return false;

  Function *F = R->getEntry()->getParent();
  auto &SE = getAnalysis<ScalarEvolutionWrapperPass>().getSE();
  auto &LI = getAnalysis<LoopInfoWrapperPass>().getLoopInfo();
  auto &AA = getAnalysis<AAResultsWrapperPass>().getAAResults();
  auto const &DL = F->getParent()->getDataLayout();
  auto &DT = getAnalysis<DominatorTreeWrapperPass>().getDomTree();
  auto &AC = getAnalysis<AssumptionCacheTracker>().getAssumptionCache(*F);

  ScopBuilder SB(R, AC, AA, DL, DT, LI, SD, SE);
  S = SB.getScop(); // take ownership of scop object

  if (S) {
    ScopDetection::LoopStats Stats =
        ScopDetection::countBeneficialLoops(&S->getRegion(), SE, LI, 0);
    updateLoopCountStatistic(Stats);
  }

  return false;
}

void ScopInfoRegionPass::print(raw_ostream &OS, const Module *) const {
  if (S)
    S->print(OS, PollyPrintInstructions);
  else
    OS << "Invalid Scop!\n";
}

char ScopInfoRegionPass::ID = 0;

Pass *polly::createScopInfoRegionPassPass() { return new ScopInfoRegionPass(); }

INITIALIZE_PASS_BEGIN(ScopInfoRegionPass, "polly-scops",
                      "Polly - Create polyhedral description of Scops", false,
                      false);
INITIALIZE_PASS_DEPENDENCY(AAResultsWrapperPass);
INITIALIZE_PASS_DEPENDENCY(AssumptionCacheTracker);
INITIALIZE_PASS_DEPENDENCY(LoopInfoWrapperPass);
INITIALIZE_PASS_DEPENDENCY(RegionInfoPass);
INITIALIZE_PASS_DEPENDENCY(ScalarEvolutionWrapperPass);
INITIALIZE_PASS_DEPENDENCY(ScopDetectionWrapperPass);
INITIALIZE_PASS_DEPENDENCY(DominatorTreeWrapperPass);
INITIALIZE_PASS_END(ScopInfoRegionPass, "polly-scops",
                    "Polly - Create polyhedral description of Scops", false,
                    false)

//===----------------------------------------------------------------------===//
ScopInfo::ScopInfo(const DataLayout &DL, ScopDetection &SD, ScalarEvolution &SE,
                   LoopInfo &LI, AliasAnalysis &AA, DominatorTree &DT,
                   AssumptionCache &AC) {
  /// Create polyhedral description of scops for all the valid regions of a
  /// function.
  for (auto &It : SD) {
    Region *R = const_cast<Region *>(It);
    if (!SD.isMaxRegionInScop(*R))
      continue;

    ScopBuilder SB(R, AC, AA, DL, DT, LI, SD, SE);
    std::unique_ptr<Scop> S = SB.getScop();
    if (!S)
      continue;
    bool Inserted = RegionToScopMap.insert({R, std::move(S)}).second;
    assert(Inserted && "Building Scop for the same region twice!");
    (void)Inserted;
  }
}

AnalysisKey ScopInfoAnalysis::Key;

ScopInfoAnalysis::Result ScopInfoAnalysis::run(Function &F,
                                               FunctionAnalysisManager &FAM) {
  auto &SD = FAM.getResult<ScopAnalysis>(F);
  auto &SE = FAM.getResult<ScalarEvolutionAnalysis>(F);
  auto &LI = FAM.getResult<LoopAnalysis>(F);
  auto &AA = FAM.getResult<AAManager>(F);
  auto &DT = FAM.getResult<DominatorTreeAnalysis>(F);
  auto &AC = FAM.getResult<AssumptionAnalysis>(F);
  auto &DL = F.getParent()->getDataLayout();
  return {DL, SD, SE, LI, AA, DT, AC};
}

PreservedAnalyses ScopInfoPrinterPass::run(Function &F,
                                           FunctionAnalysisManager &FAM) {
  auto &SI = FAM.getResult<ScopInfoAnalysis>(F);
  for (auto &It : SI) {
    if (It.second)
      It.second->print(Stream, PollyPrintInstructions);
    else
      Stream << "Invalid Scop!\n";
  }
  return PreservedAnalyses::all();
}

void ScopInfoWrapperPass::getAnalysisUsage(AnalysisUsage &AU) const {
  AU.addRequired<LoopInfoWrapperPass>();
  AU.addRequired<RegionInfoPass>();
  AU.addRequired<DominatorTreeWrapperPass>();
  AU.addRequiredTransitive<ScalarEvolutionWrapperPass>();
  AU.addRequiredTransitive<ScopDetectionWrapperPass>();
  AU.addRequired<AAResultsWrapperPass>();
  AU.addRequired<AssumptionCacheTracker>();
  AU.setPreservesAll();
}

bool ScopInfoWrapperPass::runOnFunction(Function &F) {
  auto &SD = getAnalysis<ScopDetectionWrapperPass>().getSD();
  auto &SE = getAnalysis<ScalarEvolutionWrapperPass>().getSE();
  auto &LI = getAnalysis<LoopInfoWrapperPass>().getLoopInfo();
  auto &AA = getAnalysis<AAResultsWrapperPass>().getAAResults();
  auto const &DL = F.getParent()->getDataLayout();
  auto &DT = getAnalysis<DominatorTreeWrapperPass>().getDomTree();
  auto &AC = getAnalysis<AssumptionCacheTracker>().getAssumptionCache(F);

  Result.reset(new ScopInfo{DL, SD, SE, LI, AA, DT, AC});
  return false;
}

void ScopInfoWrapperPass::print(raw_ostream &OS, const Module *) const {
  for (auto &It : *Result) {
    if (It.second)
      It.second->print(OS, PollyPrintInstructions);
    else
      OS << "Invalid Scop!\n";
  }
}

char ScopInfoWrapperPass::ID = 0;

Pass *polly::createScopInfoWrapperPassPass() {
  return new ScopInfoWrapperPass();
}

INITIALIZE_PASS_BEGIN(
    ScopInfoWrapperPass, "polly-function-scops",
    "Polly - Create polyhedral description of all Scops of a function", false,
    false);
INITIALIZE_PASS_DEPENDENCY(AAResultsWrapperPass);
INITIALIZE_PASS_DEPENDENCY(AssumptionCacheTracker);
INITIALIZE_PASS_DEPENDENCY(LoopInfoWrapperPass);
INITIALIZE_PASS_DEPENDENCY(RegionInfoPass);
INITIALIZE_PASS_DEPENDENCY(ScalarEvolutionWrapperPass);
INITIALIZE_PASS_DEPENDENCY(ScopDetectionWrapperPass);
INITIALIZE_PASS_DEPENDENCY(DominatorTreeWrapperPass);
INITIALIZE_PASS_END(
    ScopInfoWrapperPass, "polly-function-scops",
    "Polly - Create polyhedral description of all Scops of a function", false,
    false)<|MERGE_RESOLUTION|>--- conflicted
+++ resolved
@@ -2104,11 +2104,7 @@
   for (MemoryAccess *Access : MemAccs)
     Access->print(OS);
 
-<<<<<<< HEAD
-  if (PrintInstructions || !Reproducible)
-=======
-  if (PrintInstructions && isBlockStmt())
->>>>>>> 1415a2a7
+  if (isBlockStmt() && (PrintInstructions || !Reproducible))
     printInstructions(OS.indent(12));
 }
 
