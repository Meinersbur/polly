--- conflicted
+++ resolved
@@ -463,19 +463,13 @@
     isl_pw_aff *Affine =
         SCEVAffinator::getPwAff(Statement, Access.Subscripts[i]);
 
-<<<<<<< HEAD
 #ifdef MOLLY
     if (i == Size - 1 && Access.areOffsets()) {
 #else /* MOLLY */
     if (i == Size - 1) {
 #endif /* MOLLY */
-      // Divide the access function of the last subscript by the size of the
-      // elements in the array.
-=======
-    if (Size == 1) {
       // For the non delinearized arrays, divide the access function of the last
       // subscript by the size of the elements in the array.
->>>>>>> 202711c8
       //
       // A stride one array access in C expressed as A[i] is expressed in
       // LLVM-IR as something like A[i * elementsize]. This hides the fact that
