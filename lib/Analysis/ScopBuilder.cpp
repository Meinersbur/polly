--- conflicted
+++ resolved
@@ -59,11 +59,7 @@
   // the region. If it is not it can only be in the exit block of the region.
   // In this case we model the operands but not the PHI itself.
   auto *Scope = LI.getLoopFor(PHI->getParent());
-<<<<<<< HEAD
-  if (!IsExitBlock && canSynthesize(PHI, *scop,  &SE, Scope))
-=======
   if (!IsExitBlock && canSynthesize(PHI, *scop, &SE, Scope))
->>>>>>> 6e83d8e4
     return;
 
   // PHI nodes are modeled as if they had been demoted prior to the SCoP
@@ -432,32 +428,20 @@
 }
 
 void ScopBuilder::buildStmts(Region &SR) {
-
-
   if (scop->isNonAffineSubRegion(&SR)) {
-<<<<<<< HEAD
-	  auto EntryBB = SR.getEntry();
-	  auto SurroundingLoop = LI.getLoopFor(EntryBB);
-	  SurroundingLoop =	getFirstNonBoxedLoopFor(SurroundingLoop, LI, scop->getBoxedLoops());
-    scop->addScopStmt(nullptr, &SR, SurroundingLoop);
-=======
-    scop->addScopStmt(&SR);
->>>>>>> 6e83d8e4
+	  auto SurroundingLoop = LI.getLoopFor(SR.getEntry());
+	   SurroundingLoop =	getFirstNonBoxedLoopFor(SurroundingLoop, LI, scop->getBoxedLoops());
+    scop->addScopStmt(&SR, SurroundingLoop);
     return;
   }
 
   for (auto I = SR.element_begin(), E = SR.element_end(); I != E; ++I)
     if (I->isSubRegion())
       buildStmts(*I->getNodeAs<Region>());
-<<<<<<< HEAD
     else {
 		auto SurroundingLoop = LI.getLoopFor(I->getNodeAs<BasicBlock>());
-      scop->addScopStmt(I->getNodeAs<BasicBlock>(), nullptr,SurroundingLoop);
+      scop->addScopStmt(I->getNodeAs<BasicBlock>(), SurroundingLoop);
 	}
-=======
-    else
-      scop->addScopStmt(I->getNodeAs<BasicBlock>());
->>>>>>> 6e83d8e4
 }
 
 void ScopBuilder::buildAccessFunctions(BasicBlock &BB,
@@ -581,11 +565,7 @@
   // If the instruction can be synthesized and the user is in the region we do
   // not need to add a value dependences.
   auto *Scope = LI.getLoopFor(UserBB);
-<<<<<<< HEAD
-  if (canSynthesize(V, *scop,  &SE, Scope))
-=======
   if (canSynthesize(V, *scop, &SE, Scope))
->>>>>>> 6e83d8e4
     return;
 
   // Do not build scalar dependences for required invariant loads as we will
