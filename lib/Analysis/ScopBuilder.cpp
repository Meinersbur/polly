//===- ScopBuilder.cpp ---------------------------------------------------===//
//
//                     The LLVM Compiler Infrastructure
//
// This file is distributed under the University of Illinois Open Source
// License. See LICENSE.TXT for details.
//
//===----------------------------------------------------------------------===//
//
// Create a polyhedral description for a static control flow region.
//
// The pass creates a polyhedral description of the Scops detected by the SCoP
// detection derived from their LLVM-IR code.
//
//===----------------------------------------------------------------------===//

#include "polly/ScopBuilder.h"
#include "polly/Options.h"
#include "polly/Support/GICHelper.h"
#include "polly/Support/SCEVValidator.h"
#include "llvm/Analysis/RegionIterator.h"
#include "llvm/IR/DiagnosticInfo.h"

using namespace llvm;
using namespace polly;

#define DEBUG_TYPE "polly-scops"

STATISTIC(ScopFound, "Number of valid Scops");
STATISTIC(RichScopFound, "Number of Scops containing a loop");

// If the loop is nonaffine/boxed, return the first non-boxed surrounding loop
// for Polly. If the loop is affine, return the loop itself. Do not call
// `getSCEVAtScope()` on the result of `getFirstNonBoxedLoopFor()`, as we need
// to analyze the memory accesses of the nonaffine/boxed loops.
static Loop *getFirstNonBoxedLoopFor(Loop *L, LoopInfo &LI,
                                     const BoxedLoopsSetTy &BoxedLoops) {
  while (BoxedLoops.count(L))
    L = L->getParentLoop();
  return L;
}

static cl::opt<bool> ModelReadOnlyScalars(
    "polly-analyze-read-only-scalars",
    cl::desc("Model read-only scalar values in the scop description"),
    cl::Hidden, cl::ZeroOrMore, cl::init(true), cl::cat(PollyCategory));

void ScopBuilder::buildPHIAccesses(PHINode *PHI, Region *NonAffineSubRegion,
                                   bool IsExitBlock) {

  // PHI nodes that are in the exit block of the region, hence if IsExitBlock is
  // true, are not modeled as ordinary PHI nodes as they are not part of the
  // region. However, we model the operands in the predecessor blocks that are
  // part of the region as regular scalar accesses.

  // If we can synthesize a PHI we can skip it, however only if it is in
  // the region. If it is not it can only be in the exit block of the region.
  // In this case we model the operands but not the PHI itself.
  auto *Scope = LI.getLoopFor(PHI->getParent());
  if (!IsExitBlock && canSynthesize(PHI, *scop, &LI, &SE, Scope))
    return;

  // PHI nodes are modeled as if they had been demoted prior to the SCoP
  // detection. Hence, the PHI is a load of a new memory location in which the
  // incoming value was written at the end of the incoming basic block.
  bool OnlyNonAffineSubRegionOperands = true;
  for (unsigned u = 0; u < PHI->getNumIncomingValues(); u++) {
    Value *Op = PHI->getIncomingValue(u);
    BasicBlock *OpBB = PHI->getIncomingBlock(u);

    // Do not build PHI dependences inside a non-affine subregion, but make
    // sure that the necessary scalar values are still made available.
    if (NonAffineSubRegion && NonAffineSubRegion->contains(OpBB)) {
      auto *OpInst = dyn_cast<Instruction>(Op);
      if (!OpInst || !NonAffineSubRegion->contains(OpInst))
        ensureValueRead(Op, OpBB);
      continue;
    }

    OnlyNonAffineSubRegionOperands = false;
    ensurePHIWrite(PHI, OpBB, Op, IsExitBlock);
  }

  if (!OnlyNonAffineSubRegionOperands && !IsExitBlock) {
    addPHIReadAccess(PHI);
  }
}

void ScopBuilder::buildScalarDependences(Instruction *Inst) {
  assert(!isa<PHINode>(Inst));

  // Pull-in required operands.
  for (Use &Op : Inst->operands())
    ensureValueRead(Op.get(), Inst->getParent());
}

void ScopBuilder::buildEscapingDependences(Instruction *Inst) {
  // Check for uses of this instruction outside the scop. Because we do not
  // iterate over such instructions and therefore did not "ensure" the existence
  // of a write, we must determine such use here.
  for (Use &U : Inst->uses()) {
    Instruction *UI = dyn_cast<Instruction>(U.getUser());
    if (!UI)
      continue;

    BasicBlock *UseParent = getUseBlock(U);
    BasicBlock *UserParent = UI->getParent();

    // An escaping value is either used by an instruction not within the scop,
    // or (when the scop region's exit needs to be simplified) by a PHI in the
    // scop's exit block. This is because region simplification before code
    // generation inserts new basic blocks before the PHI such that its incoming
    // blocks are not in the scop anymore.
    if (!scop->contains(UseParent) ||
        (isa<PHINode>(UI) && scop->isExit(UserParent) &&
         scop->hasSingleExitEdge())) {
      // At least one escaping use found.
      ensureValueWrite(Inst);
      break;
    }
  }
}

bool ScopBuilder::buildAccessMultiDimFixed(MemAccInst Inst, Loop *L) {
  Value *Val = Inst.getValueOperand();
  Type *ElementType = Val->getType();
  Value *Address = Inst.getPointerOperand();
  const SCEV *AccessFunction = SE.getSCEVAtScope(Address, L);
  const SCEVUnknown *BasePointer =
      dyn_cast<SCEVUnknown>(SE.getPointerBase(AccessFunction));
  enum MemoryAccess::AccessType AccType =
      isa<LoadInst>(Inst) ? MemoryAccess::READ : MemoryAccess::MUST_WRITE;

  if (auto *BitCast = dyn_cast<BitCastInst>(Address)) {
    auto *Src = BitCast->getOperand(0);
    auto *SrcTy = Src->getType();
    auto *DstTy = BitCast->getType();
    // Do not try to delinearize non-sized (opaque) pointers.
    if ((SrcTy->isPointerTy() && !SrcTy->getPointerElementType()->isSized()) ||
        (DstTy->isPointerTy() && !DstTy->getPointerElementType()->isSized())) {
      return false;
    }
    if (SrcTy->isPointerTy() && DstTy->isPointerTy() &&
        DL.getTypeAllocSize(SrcTy->getPointerElementType()) ==
            DL.getTypeAllocSize(DstTy->getPointerElementType()))
      Address = Src;
  }

  auto *GEP = dyn_cast<GetElementPtrInst>(Address);
  if (!GEP)
    return false;

  std::vector<const SCEV *> Subscripts;
  std::vector<int> Sizes;
  std::tie(Subscripts, Sizes) = getIndexExpressionsFromGEP(GEP, SE);
  auto *BasePtr = GEP->getOperand(0);

  if (auto *BasePtrCast = dyn_cast<BitCastInst>(BasePtr))
    BasePtr = BasePtrCast->getOperand(0);

  // Check for identical base pointers to ensure that we do not miss index
  // offsets that have been added before this GEP is applied.
  if (BasePtr != BasePointer->getValue())
    return false;

  std::vector<const SCEV *> SizesSCEV;

  const InvariantLoadsSetTy &ScopRIL = scop->getRequiredInvariantLoads();

  Loop *SurroundingLoop = getFirstNonBoxedLoopFor(L, LI, scop->getBoxedLoops());
  for (auto *Subscript : Subscripts) {
    InvariantLoadsSetTy AccessILS;
    if (!isAffineExpr(&scop->getRegion(), SurroundingLoop, Subscript, SE,
                      &AccessILS))
      return false;

    for (LoadInst *LInst : AccessILS)
      if (!ScopRIL.count(LInst))
        return false;
  }

  if (Sizes.empty())
    return false;

  SizesSCEV.push_back(nullptr);

  for (auto V : Sizes)
    SizesSCEV.push_back(SE.getSCEV(
        ConstantInt::get(IntegerType::getInt64Ty(BasePtr->getContext()), V)));

  addArrayAccess(Inst, AccType, BasePointer->getValue(), ElementType, true,
                 Subscripts, SizesSCEV, Val);
  return true;
}

bool ScopBuilder::buildAccessMultiDimParam(MemAccInst Inst, Loop *L) {
  if (!PollyDelinearize)
    return false;

  Value *Address = Inst.getPointerOperand();
  Value *Val = Inst.getValueOperand();
  Type *ElementType = Val->getType();
  unsigned ElementSize = DL.getTypeAllocSize(ElementType);
  enum MemoryAccess::AccessType AccType =
      isa<LoadInst>(Inst) ? MemoryAccess::READ : MemoryAccess::MUST_WRITE;

  const SCEV *AccessFunction = SE.getSCEVAtScope(Address, L);
  const SCEVUnknown *BasePointer =
      dyn_cast<SCEVUnknown>(SE.getPointerBase(AccessFunction));

  assert(BasePointer && "Could not find base pointer");

  auto &InsnToMemAcc = scop->getInsnToMemAccMap();
  auto AccItr = InsnToMemAcc.find(Inst);
  if (AccItr == InsnToMemAcc.end())
    return false;

  std::vector<const SCEV *> Sizes = {nullptr};

  Sizes.insert(Sizes.end(), AccItr->second.Shape->DelinearizedSizes.begin(),
               AccItr->second.Shape->DelinearizedSizes.end());
  // Remove the element size. This information is already provided by the
  // ElementSize parameter. In case the element size of this access and the
  // element size used for delinearization differs the delinearization is
  // incorrect. Hence, we invalidate the scop.
  //
  // TODO: Handle delinearization with differing element sizes.
  auto DelinearizedSize =
      cast<SCEVConstant>(Sizes.back())->getAPInt().getSExtValue();
  Sizes.pop_back();
  if (ElementSize != DelinearizedSize)
    scop->invalidate(DELINEARIZATION, Inst->getDebugLoc());

  addArrayAccess(Inst, AccType, BasePointer->getValue(), ElementType, true,
                 AccItr->second.DelinearizedSubscripts, Sizes, Val);
  return true;
}

bool ScopBuilder::buildAccessMemIntrinsic(MemAccInst Inst, Loop *L) {
  auto *MemIntr = dyn_cast_or_null<MemIntrinsic>(Inst);

  if (MemIntr == nullptr)
    return false;

  auto *LengthVal = SE.getSCEVAtScope(MemIntr->getLength(), L);
  assert(LengthVal);

  // Check if the length val is actually affine or if we overapproximate it
  InvariantLoadsSetTy AccessILS;
  const InvariantLoadsSetTy &ScopRIL = scop->getRequiredInvariantLoads();

  Loop *SurroundingLoop = getFirstNonBoxedLoopFor(L, LI, scop->getBoxedLoops());
  bool LengthIsAffine = isAffineExpr(&scop->getRegion(), SurroundingLoop,
                                     LengthVal, SE, &AccessILS);
  for (LoadInst *LInst : AccessILS)
    if (!ScopRIL.count(LInst))
      LengthIsAffine = false;
  if (!LengthIsAffine)
    LengthVal = nullptr;

  auto *DestPtrVal = MemIntr->getDest();
  assert(DestPtrVal);

  auto *DestAccFunc = SE.getSCEVAtScope(DestPtrVal, L);
  assert(DestAccFunc);
  // Ignore accesses to "NULL".
  // TODO: We could use this to optimize the region further, e.g., intersect
  //       the context with
  //          isl_set_complement(isl_set_params(getDomain()))
  //       as we know it would be undefined to execute this instruction anyway.
  if (DestAccFunc->isZero())
    return true;

  auto *DestPtrSCEV = dyn_cast<SCEVUnknown>(SE.getPointerBase(DestAccFunc));
  assert(DestPtrSCEV);
  DestAccFunc = SE.getMinusSCEV(DestAccFunc, DestPtrSCEV);
  addArrayAccess(Inst, MemoryAccess::MUST_WRITE, DestPtrSCEV->getValue(),
                 IntegerType::getInt8Ty(DestPtrVal->getContext()), false,
                 {DestAccFunc, LengthVal}, {nullptr}, Inst.getValueOperand());

  auto *MemTrans = dyn_cast<MemTransferInst>(MemIntr);
  if (!MemTrans)
    return true;

  auto *SrcPtrVal = MemTrans->getSource();
  assert(SrcPtrVal);

  auto *SrcAccFunc = SE.getSCEVAtScope(SrcPtrVal, L);
  assert(SrcAccFunc);
  // Ignore accesses to "NULL".
  // TODO: See above TODO
  if (SrcAccFunc->isZero())
    return true;

  auto *SrcPtrSCEV = dyn_cast<SCEVUnknown>(SE.getPointerBase(SrcAccFunc));
  assert(SrcPtrSCEV);
  SrcAccFunc = SE.getMinusSCEV(SrcAccFunc, SrcPtrSCEV);
  addArrayAccess(Inst, MemoryAccess::READ, SrcPtrSCEV->getValue(),
                 IntegerType::getInt8Ty(SrcPtrVal->getContext()), false,
                 {SrcAccFunc, LengthVal}, {nullptr}, Inst.getValueOperand());

  return true;
}

bool ScopBuilder::buildAccessCallInst(MemAccInst Inst, Loop *L) {
  auto *CI = dyn_cast_or_null<CallInst>(Inst);

  if (CI == nullptr)
    return false;

  if (CI->doesNotAccessMemory() || isIgnoredIntrinsic(CI))
    return true;

  bool ReadOnly = false;
  auto *AF = SE.getConstant(IntegerType::getInt64Ty(CI->getContext()), 0);
  auto *CalledFunction = CI->getCalledFunction();
  switch (AA.getModRefBehavior(CalledFunction)) {
  case llvm::FMRB_UnknownModRefBehavior:
    llvm_unreachable("Unknown mod ref behaviour cannot be represented.");
  case llvm::FMRB_DoesNotAccessMemory:
    return true;
  case llvm::FMRB_DoesNotReadMemory:
    return false;
  case llvm::FMRB_OnlyReadsMemory:
    GlobalReads.push_back(CI);
    return true;
  case llvm::FMRB_OnlyReadsArgumentPointees:
    ReadOnly = true;
  // Fall through
  case llvm::FMRB_OnlyAccessesArgumentPointees:
    auto AccType = ReadOnly ? MemoryAccess::READ : MemoryAccess::MAY_WRITE;
    for (const auto &Arg : CI->arg_operands()) {
      if (!Arg->getType()->isPointerTy())
        continue;

      auto *ArgSCEV = SE.getSCEVAtScope(Arg, L);
      if (ArgSCEV->isZero())
        continue;

      auto *ArgBasePtr = cast<SCEVUnknown>(SE.getPointerBase(ArgSCEV));
      addArrayAccess(Inst, AccType, ArgBasePtr->getValue(),
                     ArgBasePtr->getType(), false, {AF}, {nullptr}, CI);
    }
    return true;
  }

  return true;
}

void ScopBuilder::buildAccessSingleDim(MemAccInst Inst, Loop *L) {
  Value *Address = Inst.getPointerOperand();
  Value *Val = Inst.getValueOperand();
  Type *ElementType = Val->getType();
  enum MemoryAccess::AccessType AccType =
      isa<LoadInst>(Inst) ? MemoryAccess::READ : MemoryAccess::MUST_WRITE;

  const SCEV *AccessFunction = SE.getSCEVAtScope(Address, L);
  const SCEVUnknown *BasePointer =
      dyn_cast<SCEVUnknown>(SE.getPointerBase(AccessFunction));

  assert(BasePointer && "Could not find base pointer");
  AccessFunction = SE.getMinusSCEV(AccessFunction, BasePointer);

  // Check if the access depends on a loop contained in a non-affine subregion.
  bool isVariantInNonAffineLoop = false;
  SetVector<const Loop *> Loops;
  auto &BoxedLoops = scop->getBoxedLoops();
  findLoops(AccessFunction, Loops);
  for (const Loop *L : Loops)
    if (BoxedLoops.count(L))
      isVariantInNonAffineLoop = true;

  InvariantLoadsSetTy AccessILS;

  Loop *SurroundingLoop = getFirstNonBoxedLoopFor(L, LI, BoxedLoops);
  bool IsAffine = !isVariantInNonAffineLoop &&
                  isAffineExpr(&scop->getRegion(), SurroundingLoop,
                               AccessFunction, SE, &AccessILS);

  const InvariantLoadsSetTy &ScopRIL = scop->getRequiredInvariantLoads();
  for (LoadInst *LInst : AccessILS)
    if (!ScopRIL.count(LInst))
      IsAffine = false;

  if (!IsAffine && AccType == MemoryAccess::MUST_WRITE)
    AccType = MemoryAccess::MAY_WRITE;

  addArrayAccess(Inst, AccType, BasePointer->getValue(), ElementType, IsAffine,
                 {AccessFunction}, {nullptr}, Val);
}

void ScopBuilder::buildMemoryAccess(MemAccInst Inst, Loop *L) {

  if (buildAccessMemIntrinsic(Inst, L))
    return;

  if (buildAccessCallInst(Inst, L))
    return;

  if (buildAccessMultiDimFixed(Inst, L))
    return;

  if (buildAccessMultiDimParam(Inst, L))
    return;

  buildAccessSingleDim(Inst, L);
}

void ScopBuilder::buildAccessFunctions(Region &SR) {

  if (scop->isNonAffineSubRegion(&SR)) {
    for (BasicBlock *BB : SR.blocks())
      buildAccessFunctions(*BB, &SR);
    return;
  }

  for (auto I = SR.element_begin(), E = SR.element_end(); I != E; ++I)
    if (I->isSubRegion())
      buildAccessFunctions(*I->getNodeAs<Region>());
    else
      buildAccessFunctions(*I->getNodeAs<BasicBlock>());
}

void ScopBuilder::buildStmts(Region &SR) {

  if (scop->isNonAffineSubRegion(&SR)) {
    scop->addScopStmt(nullptr, &SR);
    return;
  }

  for (auto I = SR.element_begin(), E = SR.element_end(); I != E; ++I)
    if (I->isSubRegion())
      buildStmts(*I->getNodeAs<Region>());
    else
      scop->addScopStmt(I->getNodeAs<BasicBlock>(), nullptr);
}

void ScopBuilder::buildAccessFunctions(BasicBlock &BB,
                                       Region *NonAffineSubRegion,
                                       bool IsExitBlock) {
  // We do not build access functions for error blocks, as they may contain
  // instructions we can not model.
  if (isErrorBlock(BB, scop->getRegion(), LI, DT) && !IsExitBlock)
    return;

  Loop *L = LI.getLoopFor(&BB);

  for (Instruction &Inst : BB) {
    PHINode *PHI = dyn_cast<PHINode>(&Inst);
    if (PHI)
      buildPHIAccesses(PHI, NonAffineSubRegion, IsExitBlock);

    // For the exit block we stop modeling after the last PHI node.
    if (!PHI && IsExitBlock)
      break;

    if (auto MemInst = MemAccInst::dyn_cast(Inst))
      buildMemoryAccess(MemInst, L);

    if (isIgnoredIntrinsic(&Inst))
      continue;

    // PHI nodes have already been modeled above and TerminatorInsts that are
    // not part of a non-affine subregion are fully modeled and regenerated
    // from the polyhedral domains. Hence, they do not need to be modeled as
    // explicit data dependences.
    if (!PHI && (!isa<TerminatorInst>(&Inst) || NonAffineSubRegion))
      buildScalarDependences(&Inst);

    if (!IsExitBlock)
      buildEscapingDependences(&Inst);
  }
}

MemoryAccess *ScopBuilder::addMemoryAccess(
    BasicBlock *BB, Instruction *Inst, MemoryAccess::AccessType AccType,
    Value *BaseAddress, Type *ElementType, bool Affine, Value *AccessValue,
    ArrayRef<const SCEV *> Subscripts, ArrayRef<const SCEV *> Sizes,
    ScopArrayInfo::MemoryKind Kind) {
  ScopStmt *Stmt = scop->getStmtFor(BB);

  // Do not create a memory access for anything not in the SCoP. It would be
  // ignored anyway.
  if (!Stmt)
    return nullptr;

  Value *BaseAddr = BaseAddress;
  std::string BaseName = getIslCompatibleName("MemRef_", BaseAddr, "");

  bool isKnownMustAccess = false;

  // Accesses in single-basic block statements are always excuted.
  if (Stmt->isBlockStmt())
    isKnownMustAccess = true;

  if (Stmt->isRegionStmt()) {
    // Accesses that dominate the exit block of a non-affine region are always
    // executed. In non-affine regions there may exist MK_Values that do not
    // dominate the exit. MK_Values will always dominate the exit and MK_PHIs
    // only if there is at most one PHI_WRITE in the non-affine region.
    if (DT.dominates(BB, Stmt->getRegion()->getExit()))
      isKnownMustAccess = true;
  }

  // Non-affine PHI writes do not "happen" at a particular instruction, but
  // after exiting the statement. Therefore they are guaranteed execute and
  // overwrite the old value.
  if (Kind == ScopArrayInfo::MK_PHI || Kind == ScopArrayInfo::MK_ExitPHI)
    isKnownMustAccess = true;

  if (!isKnownMustAccess && AccType == MemoryAccess::MUST_WRITE)
    AccType = MemoryAccess::MAY_WRITE;

  auto *Access =
      new MemoryAccess(Stmt, Inst, AccType, BaseAddress, ElementType, Affine,
                       Subscripts, Sizes, AccessValue, Kind, BaseName);

  scop->addAccessFunction(Access);
  Stmt->addAccess(Access);
  return Access;
}

void ScopBuilder::addArrayAccess(
    MemAccInst MemAccInst, MemoryAccess::AccessType AccType, Value *BaseAddress,
    Type *ElementType, bool IsAffine, ArrayRef<const SCEV *> Subscripts,
    ArrayRef<const SCEV *> Sizes, Value *AccessValue) {
  ArrayBasePointers.insert(BaseAddress);
  addMemoryAccess(MemAccInst->getParent(), MemAccInst, AccType, BaseAddress,
                  ElementType, IsAffine, AccessValue, Subscripts, Sizes,
                  ScopArrayInfo::MK_Array);
}

void ScopBuilder::ensureValueWrite(Instruction *Inst) {
  ScopStmt *Stmt = scop->getStmtFor(Inst);

  // Inst not defined within this SCoP.
  if (!Stmt)
    return;

  // Do not process further if the instruction is already written.
  if (Stmt->lookupValueWriteOf(Inst))
    return;

  addMemoryAccess(Inst->getParent(), Inst, MemoryAccess::MUST_WRITE, Inst,
                  Inst->getType(), true, Inst, ArrayRef<const SCEV *>(),
                  ArrayRef<const SCEV *>(), ScopArrayInfo::MK_Value);
}

void ScopBuilder::ensureValueRead(Value *V, BasicBlock *UserBB) {

  // There cannot be an "access" for literal constants. BasicBlock references
  // (jump destinations) also never change.
  if ((isa<Constant>(V) && !isa<GlobalVariable>(V)) || isa<BasicBlock>(V))
    return;

  // If the instruction can be synthesized and the user is in the region we do
  // not need to add a value dependences.
  auto *Scope = LI.getLoopFor(UserBB);
  if (canSynthesize(V, *scop, &LI, &SE, Scope))
    return;

  // Do not build scalar dependences for required invariant loads as we will
  // hoist them later on anyway or drop the SCoP if we cannot.
  auto &ScopRIL = scop->getRequiredInvariantLoads();
  if (ScopRIL.count(dyn_cast<LoadInst>(V)))
    return;

  // Determine the ScopStmt containing the value's definition and use. There is
  // no defining ScopStmt if the value is a function argument, a global value,
  // or defined outside the SCoP.
  Instruction *ValueInst = dyn_cast<Instruction>(V);
  ScopStmt *ValueStmt = ValueInst ? scop->getStmtFor(ValueInst) : nullptr;

  ScopStmt *UserStmt = scop->getStmtFor(UserBB);

  // We do not model uses outside the scop.
  if (!UserStmt)
    return;

  // Add MemoryAccess for invariant values only if requested.
  if (!ModelReadOnlyScalars && !ValueStmt)
    return;

  // Ignore use-def chains within the same ScopStmt.
  if (ValueStmt == UserStmt)
    return;

  // Do not create another MemoryAccess for reloading the value if one already
  // exists.
  if (UserStmt->lookupValueReadOf(V))
    return;

<<<<<<< HEAD
#if 0
  // MK: By definition, MK_ExitPHI have no read MemoryAcesses!

  // For exit PHIs use the MK_ExitPHI MemoryKind not MK_Value.
  ScopArrayInfo::MemoryKind Kind = ScopArrayInfo::MK_Value;
  if (!ValueStmt && isa<PHINode>(V) && )
    Kind = ScopArrayInfo::MK_ExitPHI;
#else 
    ScopArrayInfo::MemoryKind Kind = ScopArrayInfo::MK_Value;
#endif

=======
>>>>>>> f9e97d47
  addMemoryAccess(UserBB, nullptr, MemoryAccess::READ, V, V->getType(), true, V,
                  ArrayRef<const SCEV *>(), ArrayRef<const SCEV *>(),
                  ScopArrayInfo::MK_Value);
  if (ValueInst)
    ensureValueWrite(ValueInst);
}

void ScopBuilder::ensurePHIWrite(PHINode *PHI, BasicBlock *IncomingBlock,
                                 Value *IncomingValue, bool IsExitBlock) {
  // As the incoming block might turn out to be an error statement ensure we
  // will create an exit PHI SAI object. It is needed during code generation
  // and would be created later anyway.
  if (IsExitBlock)
    scop->getOrCreateScopArrayInfo(PHI, PHI->getType(), {},
                                   ScopArrayInfo::MK_ExitPHI);

  ScopStmt *IncomingStmt = scop->getStmtFor(IncomingBlock);
  if (!IncomingStmt)
    return;

  // Take care for the incoming value being available in the incoming block.
  // This must be done before the check for multiple PHI writes because multiple
  // exiting edges from subregion each can be the effective written value of the
  // subregion. As such, all of them must be made available in the subregion
  // statement.
  ensureValueRead(IncomingValue, IncomingBlock);

  // Do not add more than one MemoryAccess per PHINode and ScopStmt.
  if (MemoryAccess *Acc = IncomingStmt->lookupPHIWriteOf(PHI)) {
    assert(Acc->getAccessInstruction() == PHI);
    Acc->addIncoming(IncomingBlock, IncomingValue);
    return;
  }

  MemoryAccess *Acc = addMemoryAccess(
      IncomingStmt->getEntryBlock(), PHI, MemoryAccess::MUST_WRITE, PHI,
      PHI->getType(), true, PHI, ArrayRef<const SCEV *>(),
      ArrayRef<const SCEV *>(),
      IsExitBlock ? ScopArrayInfo::MK_ExitPHI : ScopArrayInfo::MK_PHI);
  assert(Acc);
  Acc->addIncoming(IncomingBlock, IncomingValue);
}

void ScopBuilder::addPHIReadAccess(PHINode *PHI) {
  addMemoryAccess(PHI->getParent(), PHI, MemoryAccess::READ, PHI,
                  PHI->getType(), true, PHI, ArrayRef<const SCEV *>(),
                  ArrayRef<const SCEV *>(), ScopArrayInfo::MK_PHI);
}

void ScopBuilder::buildScop(Region &R, AssumptionCache &AC) {
  scop.reset(new Scop(R, SE, LI, *SD.getDetectionContext(&R)));

  buildStmts(R);
  buildAccessFunctions(R);

  // In case the region does not have an exiting block we will later (during
  // code generation) split the exit block. This will move potential PHI nodes
  // from the current exit block into the new region exiting block. Hence, PHI
  // nodes that are at this point not part of the region will be.
  // To handle these PHI nodes later we will now model their operands as scalar
  // accesses. Note that we do not model anything in the exit block if we have
  // an exiting block in the region, as there will not be any splitting later.
  if (!scop->hasSingleExitEdge())
    buildAccessFunctions(*R.getExit(), nullptr,
                         /* IsExitBlock */ true);

  // Create memory accesses for global reads since all arrays are now known.
  auto *AF = SE.getConstant(IntegerType::getInt64Ty(SE.getContext()), 0);
  for (auto *GlobalRead : GlobalReads)
    for (auto *BP : ArrayBasePointers)
      addArrayAccess(MemAccInst(GlobalRead), MemoryAccess::READ, BP,
                     BP->getType(), false, {AF}, {nullptr}, GlobalRead);

  scop->init(AA, AC, DT, LI);
}

ScopBuilder::ScopBuilder(Region *R, AssumptionCache &AC, AliasAnalysis &AA,
                         const DataLayout &DL, DominatorTree &DT, LoopInfo &LI,
                         ScopDetection &SD, ScalarEvolution &SE)
    : AA(AA), DL(DL), DT(DT), LI(LI), SD(SD), SE(SE) {

  Function *F = R->getEntry()->getParent();

  DebugLoc Beg, End;
  getDebugLocations(getBBPairForRegion(R), Beg, End);
  std::string Msg = "SCoP begins here.";
  emitOptimizationRemarkAnalysis(F->getContext(), DEBUG_TYPE, *F, Beg, Msg);

  buildScop(*R, AC);

  DEBUG(scop->print(dbgs()));

  if (!scop->hasFeasibleRuntimeContext()) {
    Msg = "SCoP ends here but was dismissed.";
    scop.reset();
  } else {
    Msg = "SCoP ends here.";
    ++ScopFound;
    if (scop->getMaxLoopDepth() > 0)
      ++RichScopFound;
  }

  emitOptimizationRemarkAnalysis(F->getContext(), DEBUG_TYPE, *F, End, Msg);
}<|MERGE_RESOLUTION|>--- conflicted
+++ resolved
@@ -590,20 +590,6 @@
   if (UserStmt->lookupValueReadOf(V))
     return;
 
-<<<<<<< HEAD
-#if 0
-  // MK: By definition, MK_ExitPHI have no read MemoryAcesses!
-
-  // For exit PHIs use the MK_ExitPHI MemoryKind not MK_Value.
-  ScopArrayInfo::MemoryKind Kind = ScopArrayInfo::MK_Value;
-  if (!ValueStmt && isa<PHINode>(V) && )
-    Kind = ScopArrayInfo::MK_ExitPHI;
-#else 
-    ScopArrayInfo::MemoryKind Kind = ScopArrayInfo::MK_Value;
-#endif
-
-=======
->>>>>>> f9e97d47
   addMemoryAccess(UserBB, nullptr, MemoryAccess::READ, V, V->getType(), true, V,
                   ArrayRef<const SCEV *>(), ArrayRef<const SCEV *>(),
                   ScopArrayInfo::MK_Value);
