--- conflicted
+++ resolved
@@ -1,33 +1,12 @@
 # build a monolithic libLLVMPollyLib.$shlibext
 # and a thin module LLVMPolly.moduleext that links to that shared library
 
-<<<<<<< HEAD
-#set(MODULE TRUE)
-=======
->>>>>>> da139a44
 set(LLVM_NO_RTTI 1)
 
 if (PLUTO_FOUND)
   set(POLLY_PLUTO_FILES Pluto.cpp)
 endif (PLUTO_FOUND)
 
-<<<<<<< HEAD
-set(LLVM_USED_LIBS
-  LLVMPollyAnalysis
-  LLVMPollyCodeGen
-#  LLVMPollyExchange
-  LLVMPollySupport
-  LLVMPollyJSON
-  )
-
-if (PLUTO_FOUND)
-  list(APPEND LLVM_NEXT_EXTERNAL_LIBS ${PLUTO_LIBRARY})
-endif(PLUTO_FOUND)
-
-file(GLOB polly_headers ${POLLY_SOURCE_DIR}/include/polly/*.h)
-set_source_files_properties(${polly_headers} PROPERTIES HEADER_FILE_ONLY ON)
-add_polly_library(LLVMPolly
-=======
 set(POLLY_JSON_FILES
     JSON/json_reader.cpp
     JSON/json_value.cpp
@@ -83,7 +62,6 @@
   Exchange/JSONExporter.cpp
   ${POLLY_JSON_FILES}
   ${POLLY_OPENSCOP_FILES}
->>>>>>> da139a44
   Canonicalization.cpp
   CodePreparation.cpp
   DeadCodeElimination.cpp
@@ -92,10 +70,8 @@
   Pocc.cpp
   RegisterPasses.cpp
   ScheduleOptimizer.cpp
-  PollyContextPass.cpp
   ${POLLY_SCOPLIB_FILES}
   ${POLLY_PLUTO_FILES}
-  ${polly_headers}
   )
 
 add_polly_loadable_module(LLVMPolly
@@ -112,4 +88,8 @@
 set_target_properties(LLVMPolly
   PROPERTIES
   LINKER_LANGUAGE CXX
-  PREFIX "")+  PREFIX "")
+
+if (PLUTO_FOUND)
+  target_link_libraries(LLVMPolly ${PLUTO_LIBRARY})
+endif(PLUTO_FOUND)