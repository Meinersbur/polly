set(LLVM_NO_RTTI 1)

set(ISL_CODEGEN_FILES
    CodeGen/IslAst.cpp
    CodeGen/IslExprBuilder.cpp
    CodeGen/IslNodeBuilder.cpp
    CodeGen/CodeGeneration.cpp)

if (GPU_CODEGEN)
  set (GPGPU_CODEGEN_FILES
       CodeGen/PPCGCodeGeneration.cpp
       )
endif (GPU_CODEGEN)

# Compile ISL into a separate library.
add_subdirectory(External)

set(POLLY_HEADER_FILES)
if (MSVC_IDE OR XCODE)
  file(GLOB_RECURSE POLLY_HEADER_FILES "${POLLY_SOURCE_DIR}/include/polly/*.h")
endif ()

<<<<<<< HEAD
add_polly_library(Polly
  Support/DumpModulePass.cpp
  Support/DumpDebugPass.cpp
=======
# Use an object-library to add the same files to multiple libs without requiring
# the sources them to be recompiled for each of them.
add_library(PollyCore OBJECT
>>>>>>> c6d189d0
  Analysis/DependenceInfo.cpp
  Analysis/PolyhedralInfo.cpp
  Analysis/ScopDetection.cpp
  Analysis/ScopDetectionDiagnostic.cpp
  Analysis/ScopInfo.cpp
  Analysis/ScopBuilder.cpp
  Analysis/ScopGraphPrinter.cpp
  Analysis/ScopPass.cpp
  Analysis/PruneUnprofitable.cpp
  CodeGen/BlockGenerators.cpp
  ${ISL_CODEGEN_FILES}
  CodeGen/LoopGenerators.cpp
  CodeGen/IRBuilder.cpp
  CodeGen/Utils.cpp
  CodeGen/RuntimeDebugBuilder.cpp
  CodeGen/CodegenCleanup.cpp
  CodeGen/PerfMonitor.cpp
  ${GPGPU_CODEGEN_FILES}
  Exchange/JSONExporter.cpp
  Support/GICHelper.cpp
  Support/SCEVAffinator.cpp
  Support/SCEVValidator.cpp
  Support/RegisterPasses.cpp
  Support/ScopHelper.cpp
  Support/ScopLocation.cpp
  Support/ISLTools.cpp
  Support/DumpModulePass.cpp
  Support/VirtualInstruction.cpp
  ${POLLY_JSON_FILES}
  Transform/Canonicalization.cpp
  Transform/CodePreparation.cpp
  Transform/DeadCodeElimination.cpp
  Transform/ScheduleOptimizer.cpp
  Transform/FlattenSchedule.cpp
  Transform/FlattenAlgo.cpp
  Transform/DeLICM.cpp
  Transform/Simplify.cpp
  Support/VirtualInstruction.cpp
  ${POLLY_HEADER_FILES}
  )
set_target_properties(PollyCore PROPERTIES FOLDER "Polly")

# Create the library that can be linked into LLVM's tools and Polly's unittests.
# It depends on all library it needs, such that with
# LLVM_POLLY_LINK_INTO_TOOLS=ON, its dependencies like PollyISL are linked as
# well.
add_polly_library(Polly $<TARGET_OBJECTS:PollyCore>)
target_link_libraries(Polly
  ${ISL_TARGET}
  ${JSONCPP_LIBRARIES}
)

# Additional dependencies for Polly-ACC.
if (GPU_CODEGEN)
  target_link_libraries(Polly PollyPPCG)
endif ()

# Add Polly's LLVM dependencies.
# When built inside the LLVM source tree, these are CMake targets that will
# depend on their dependencies and CMake ensures they are added in the right
# order.
# If Polly is built independently, just add all LLVM libraries. LLVM_ROOT_DIR
# might have been configured to compile to individual libraries or a single
# libLLVM.so (called dylib), reported by llvm-config, so there is no fixed list
# of required libraries.
if (DEFINED LLVM_MAIN_SRC_DIR)

  # Polly-ACC requires the NVPTX backend to work. Ask LLVM about its libraries.
  set(nvptx_libs)
  if (GPU_CODEGEN)
    # This call emits an error if they NVPTX backend is not enable.
    llvm_map_components_to_libnames(nvptx_libs NVPTX)
  endif ()

  if (LLVM_LINK_LLVM_DYLIB)
    # The shlib/dylib contains all the LLVM components
    # (including NVPTX is enabled) already. Adding them to target_link_libraries
    # would cause them being twice in the address space
    # (their LLVM*.a/so and their copies in libLLVM.so)
    # which results in errors when the two instances try to register the same
    # command-line switches.
    target_link_libraries(Polly LLVM)
  else ()
    target_link_libraries(Polly
      LLVMSupport
      LLVMCore
      LLVMScalarOpts
      LLVMInstCombine
      LLVMTransformUtils
      LLVMAnalysis
      LLVMipo
      LLVMMC
      ${nvptx_libs}
# The libraries below are required for darwin: http://PR26392
      LLVMBitReader
      LLVMMCParser
      LLVMObject
      LLVMProfileData
      LLVMTarget
      LLVMVectorize
    )
  endif ()
else ()
  # When Polly-ACC is enabled, we assume that the host LLVM was also built with
  # the NVPTX target enabled.
  target_link_libraries(Polly
    ${LLVM_LIBS}
    ${LLVM_SYSTEM_LIBS}
  )
endif ()

# Create a loadable module Polly.so that can be loaded using
# LLVM's/clang's "-load" option.
if (MSVC)
  # Add dummy target, because loadable modules are not supported on Windows
  add_custom_target(LLVMPolly)
  set_target_properties(LLVMPolly PROPERTIES FOLDER "Polly")
else ()
  add_polly_loadable_module(LLVMPolly
    Polly.cpp
    $<TARGET_OBJECTS:PollyCore>
  )

  # Only add the dependencies that are not part of LLVM. The latter are assumed
  # to be already available in the address space the module is loaded into.
  # Adding them once more would have the effect that both copies try to register
  # the same command line options, to which LLVM reacts with an error.
  # If Polly-ACC is enabled, the NVPTX target is also expected to reside in the
  # hosts. This is not the case for bugpoint. Use LLVM_POLLY_LINK_INTO_TOOLS=ON
  # instead which will automatically resolve the additional dependencies by
  # Polly.
  target_link_libraries(LLVMPolly ${ISL_TARGET} ${JSONCPP_LIBRARIES})
  if (GPU_CODEGEN)
    target_link_libraries(LLVMPolly PollyPPCG)
  endif ()

  set_target_properties(LLVMPolly
    PROPERTIES
    LINKER_LANGUAGE CXX
    PREFIX "")
endif ()

if (TARGET intrinsics_gen)
  # Check if we are building as part of an LLVM build
  add_dependencies(PollyCore intrinsics_gen)
endif()
<|MERGE_RESOLUTION|>--- conflicted
+++ resolved
@@ -20,15 +20,10 @@
   file(GLOB_RECURSE POLLY_HEADER_FILES "${POLLY_SOURCE_DIR}/include/polly/*.h")
 endif ()
 
-<<<<<<< HEAD
-add_polly_library(Polly
-  Support/DumpModulePass.cpp
-  Support/DumpDebugPass.cpp
-=======
 # Use an object-library to add the same files to multiple libs without requiring
 # the sources them to be recompiled for each of them.
 add_library(PollyCore OBJECT
->>>>>>> c6d189d0
+  Support/DumpDebugPass.cpp
   Analysis/DependenceInfo.cpp
   Analysis/PolyhedralInfo.cpp
   Analysis/ScopDetection.cpp
@@ -66,7 +61,6 @@
   Transform/FlattenAlgo.cpp
   Transform/DeLICM.cpp
   Transform/Simplify.cpp
-  Support/VirtualInstruction.cpp
   ${POLLY_HEADER_FILES}
   )
 set_target_properties(PollyCore PROPERTIES FOLDER "Polly")
