//===------ PTXGenerator.cpp -  IR helper to create loops -----------------===//
//
//                     The LLVM Compiler Infrastructure
//
// This file is distributed under the University of Illinois Open Source
// License. See LICENSE.TXT for details.
//
//===----------------------------------------------------------------------===//
//
// This file contains functions to create GPU parallel codes as LLVM-IR.
//
//===----------------------------------------------------------------------===//

#include "polly/CodeGen/PTXGenerator.h"

#ifdef GPU_CODEGEN
#include "polly/ScopDetection.h"
#include "polly/ScopInfo.h"

#include "llvm/PassManager.h"
#include "llvm/ADT/SetVector.h"
#include "llvm/Support/Debug.h"
#include "llvm/Support/FormattedStream.h"
#include "llvm/Support/TargetRegistry.h"
#include "llvm/IR/DataLayout.h"
#include "llvm/IR/Dominators.h"
#include "llvm/IR/Intrinsics.h"
#include "llvm/IR/Module.h"
#include "llvm/Target/TargetMachine.h"
#include "llvm/Transforms/Utils/BasicBlockUtils.h"
#include "llvm/Transforms/Utils/Cloning.h"

using namespace llvm;
using namespace polly;

PTXGenerator::PTXGenerator(PollyIRBuilder &Builder, Pass *P,
                           const std::string &Triple)
    : Builder(Builder), P(P), GPUTriple(Triple), GridWidth(1), GridHeight(1),
      BlockWidth(1), BlockHeight(1), OutputBytes(0) {
  InitializeGPUDataTypes();
}

Module *PTXGenerator::getModule() {
  return Builder.GetInsertBlock()->getParent()->getParent();
}

Function *PTXGenerator::createSubfunctionDefinition(int NumArgs) {
  assert(NumArgs == 1 && "we support only one array access now.");

  Module *M = getModule();
  Function *F = Builder.GetInsertBlock()->getParent();
  std::vector<Type *> Arguments;
  for (int i = 0; i < NumArgs; i++)
    Arguments.push_back(Builder.getInt8PtrTy());
  FunctionType *FT = FunctionType::get(Builder.getVoidTy(), Arguments, false);
  Function *FN = Function::Create(FT, Function::InternalLinkage,
                                  F->getName() + "_ptx_subfn", M);
  FN->setCallingConv(CallingConv::PTX_Kernel);

  // Do not run any optimization pass on the new function.
  P->getAnalysis<polly::ScopDetection>().markFunctionAsInvalid(FN);

  for (Function::arg_iterator AI = FN->arg_begin(); AI != FN->arg_end(); ++AI)
    AI->setName("ptx.Array");

  return FN;
}

void PTXGenerator::createSubfunction(SetVector<Value *> &UsedValues,
                                     SetVector<Value *> &OriginalIVS,
                                     PTXGenerator::ValueToValueMapTy &VMap,
                                     Function **SubFunction) {
  Function *FN = createSubfunctionDefinition(UsedValues.size());
  Module *M = getModule();
  LLVMContext &Context = FN->getContext();
  IntegerType *Ty = Builder.getInt64Ty();

  // Store the previous basic block.
  BasicBlock *PrevBB = Builder.GetInsertBlock();

  // Create basic blocks.
  BasicBlock *HeaderBB = BasicBlock::Create(Context, "ptx.setup", FN);
  BasicBlock *ExitBB = BasicBlock::Create(Context, "ptx.exit", FN);
  BasicBlock *BodyBB = BasicBlock::Create(Context, "ptx.loop_body", FN);

  DominatorTree &DT = P->getAnalysis<DominatorTreeWrapperPass>().getDomTree();
  DT.addNewBlock(HeaderBB, PrevBB);
  DT.addNewBlock(ExitBB, HeaderBB);
  DT.addNewBlock(BodyBB, HeaderBB);

  Builder.SetInsertPoint(HeaderBB);

  // Insert VMap items with maps of array base address on the host to base
  // address on the device.
  Function::arg_iterator AI = FN->arg_begin();
  for (unsigned j = 0; j < UsedValues.size(); j++) {
    Value *BaseAddr = UsedValues[j];
    Type *ArrayTy = BaseAddr->getType();
    Value *Param = Builder.CreateBitCast(AI, ArrayTy);
    VMap.insert(std::make_pair(BaseAddr, Param));
    AI++;
  }

  // FIXME: These intrinsics should be inserted on-demand. However, we insert
  // them all currently for simplicity.
  Function *GetNctaidX =
      Intrinsic::getDeclaration(M, Intrinsic::ptx_read_nctaid_x);
  Function *GetNctaidY =
      Intrinsic::getDeclaration(M, Intrinsic::ptx_read_nctaid_y);
  Function *GetCtaidX =
      Intrinsic::getDeclaration(M, Intrinsic::ptx_read_ctaid_x);
  Function *GetCtaidY =
      Intrinsic::getDeclaration(M, Intrinsic::ptx_read_ctaid_y);
  Function *GetNtidX = Intrinsic::getDeclaration(M, Intrinsic::ptx_read_ntid_x);
  Function *GetNtidY = Intrinsic::getDeclaration(M, Intrinsic::ptx_read_ntid_y);
  Function *GetTidX = Intrinsic::getDeclaration(M, Intrinsic::ptx_read_tid_x);
  Function *GetTidY = Intrinsic::getDeclaration(M, Intrinsic::ptx_read_tid_y);

  Value *GridWidth = Builder.CreateCall(GetNctaidX);
  GridWidth = Builder.CreateIntCast(GridWidth, Ty, false);
  Value *GridHeight = Builder.CreateCall(GetNctaidY);
  GridHeight = Builder.CreateIntCast(GridHeight, Ty, false);
  Value *BlockWidth = Builder.CreateCall(GetNtidX);
  BlockWidth = Builder.CreateIntCast(BlockWidth, Ty, false);
  Value *BlockHeight = Builder.CreateCall(GetNtidY);
  BlockHeight = Builder.CreateIntCast(BlockHeight, Ty, false);
  Value *BIDx = Builder.CreateCall(GetCtaidX);
  BIDx = Builder.CreateIntCast(BIDx, Ty, false);
  Value *BIDy = Builder.CreateCall(GetCtaidY);
  BIDy = Builder.CreateIntCast(BIDy, Ty, false);
  Value *TIDx = Builder.CreateCall(GetTidX);
  TIDx = Builder.CreateIntCast(TIDx, Ty, false);
  Value *TIDy = Builder.CreateCall(GetTidY);
  TIDy = Builder.CreateIntCast(TIDy, Ty, false);

  Builder.CreateBr(BodyBB);
  Builder.SetInsertPoint(BodyBB);

  unsigned NumDims = OriginalIVS.size();
  std::vector<Value *> Substitutions;
  Value *BlockID, *ThreadID;
  switch (NumDims) {
  case 1: {
    Value *BlockSize =
        Builder.CreateMul(BlockWidth, BlockHeight, "p_gpu_blocksize");
    BlockID = Builder.CreateMul(BIDy, GridWidth, "p_gpu_index_i");
    BlockID = Builder.CreateAdd(BlockID, BIDx);
    BlockID = Builder.CreateMul(BlockID, BlockSize);
    ThreadID = Builder.CreateMul(TIDy, BlockWidth, "p_gpu_index_j");
    ThreadID = Builder.CreateAdd(ThreadID, TIDx);
    ThreadID = Builder.CreateAdd(ThreadID, BlockID);
    Substitutions.push_back(ThreadID);
    break;
  }
  case 2: {
    BlockID = Builder.CreateMul(BIDy, GridWidth, "p_gpu_index_i");
    BlockID = Builder.CreateAdd(BlockID, BIDx);
    Substitutions.push_back(BlockID);
    ThreadID = Builder.CreateMul(TIDy, BlockWidth, "p_gpu_index_j");
    ThreadID = Builder.CreateAdd(ThreadID, TIDx);
    Substitutions.push_back(ThreadID);
    break;
  }
  case 3: {
    BlockID = Builder.CreateMul(BIDy, GridWidth, "p_gpu_index_i");
    BlockID = Builder.CreateAdd(BlockID, BIDx);
    Substitutions.push_back(BlockID);
    Substitutions.push_back(TIDy);
    Substitutions.push_back(TIDx);
    break;
  }
  case 4: {
    Substitutions.push_back(BIDy);
    Substitutions.push_back(BIDx);
    Substitutions.push_back(TIDy);
    Substitutions.push_back(TIDx);
    break;
  }
  default:
    assert(true &&
           "We cannot transform parallel loops whose depth is larger than 4.");
    return;
  }

  assert(OriginalIVS.size() == Substitutions.size() &&
         "The size of IVS should be equal to the size of substitutions.");
  for (unsigned i = 0; i < OriginalIVS.size(); ++i) {
<<<<<<< HEAD
    VMap.insert(
        std::make_pair(OriginalIVS[i], Substitutions[i]));
=======
    VMap.insert(std::make_pair(OriginalIVS[i], Substitutions[i]));
>>>>>>> af1b4fd4
  }

  Builder.CreateBr(ExitBB);
  Builder.SetInsertPoint(--Builder.GetInsertPoint());
  BasicBlock::iterator LoopBody = Builder.GetInsertPoint();

  // Add the termination of the ptx-device subfunction.
  Builder.SetInsertPoint(ExitBB);
  Builder.CreateRetVoid();

  Builder.SetInsertPoint(LoopBody);
  *SubFunction = FN;
}

void PTXGenerator::startGeneration(SetVector<Value *> &UsedValues,
                                   SetVector<Value *> &OriginalIVS,
                                   ValueToValueMapTy &VMap,
                                   BasicBlock::iterator *LoopBody) {
  Function *SubFunction;
  BasicBlock::iterator PrevInsertPoint = Builder.GetInsertPoint();
  createSubfunction(UsedValues, OriginalIVS, VMap, &SubFunction);
  *LoopBody = Builder.GetInsertPoint();
  Builder.SetInsertPoint(PrevInsertPoint);
}

IntegerType *PTXGenerator::getInt64Type() { return Builder.getInt64Ty(); }

PointerType *PTXGenerator::getI8PtrType() {
  return PointerType::getUnqual(Builder.getInt8Ty());
}

PointerType *PTXGenerator::getPtrI8PtrType() {
  return PointerType::getUnqual(getI8PtrType());
}

PointerType *PTXGenerator::getFloatPtrType() {
  return llvm::Type::getFloatPtrTy(getModule()->getContext());
}

PointerType *PTXGenerator::getGPUContextPtrType() {
  return PointerType::getUnqual(ContextTy);
}

PointerType *PTXGenerator::getGPUModulePtrType() {
  return PointerType::getUnqual(ModuleTy);
}

PointerType *PTXGenerator::getGPUDevicePtrType() {
  return PointerType::getUnqual(DeviceTy);
}

PointerType *PTXGenerator::getPtrGPUDevicePtrType() {
  return PointerType::getUnqual(DevDataTy);
}

PointerType *PTXGenerator::getGPUFunctionPtrType() {
  return PointerType::getUnqual(KernelTy);
}

PointerType *PTXGenerator::getGPUEventPtrType() {
  return PointerType::getUnqual(EventTy);
}

void PTXGenerator::InitializeGPUDataTypes() {
  LLVMContext &Context = getModule()->getContext();

  ContextTy = StructType::create(Context, "struct.PollyGPUContextT");
  ModuleTy = StructType::create(Context, "struct.PollyGPUModuleT");
  KernelTy = StructType::create(Context, "struct.PollyGPUFunctionT");
  DeviceTy = StructType::create(Context, "struct.PollyGPUDeviceT");
  DevDataTy = StructType::create(Context, "struct.PollyGPUDevicePtrT");
  EventTy = StructType::create(Context, "struct.PollyGPUEventT");
}

void PTXGenerator::createCallInitDevice(Value *Context, Value *Device) {
  const char *Name = "polly_initDevice";
  Module *M = getModule();
  Function *F = M->getFunction(Name);

  // If F is not available, declare it.
  if (!F) {
    GlobalValue::LinkageTypes Linkage = Function::ExternalLinkage;
    std::vector<Type *> Args;
    Args.push_back(PointerType::getUnqual(getGPUContextPtrType()));
    Args.push_back(PointerType::getUnqual(getGPUDevicePtrType()));
    FunctionType *Ty = FunctionType::get(Builder.getVoidTy(), Args, false);
    F = Function::Create(Ty, Linkage, Name, M);
  }

  Builder.CreateCall2(F, Context, Device);
}

void PTXGenerator::createCallGetPTXModule(Value *Buffer, Value *Module) {
  const char *Name = "polly_getPTXModule";
  llvm::Module *M = getModule();
  Function *F = M->getFunction(Name);

  // If F is not available, declare it.
  if (!F) {
    GlobalValue::LinkageTypes Linkage = Function::ExternalLinkage;
    std::vector<Type *> Args;
    Args.push_back(getI8PtrType());
    Args.push_back(PointerType::getUnqual(getGPUModulePtrType()));
    FunctionType *Ty = FunctionType::get(Builder.getVoidTy(), Args, false);
    F = Function::Create(Ty, Linkage, Name, M);
  }

  Builder.CreateCall2(F, Buffer, Module);
}

void PTXGenerator::createCallGetPTXKernelEntry(Value *Entry, Value *Module,
                                               Value *Kernel) {
  const char *Name = "polly_getPTXKernelEntry";
  llvm::Module *M = getModule();
  Function *F = M->getFunction(Name);

  // If F is not available, declare it.
  if (!F) {
    GlobalValue::LinkageTypes Linkage = Function::ExternalLinkage;
    std::vector<Type *> Args;
    Args.push_back(getI8PtrType());
    Args.push_back(getGPUModulePtrType());
    Args.push_back(PointerType::getUnqual(getGPUFunctionPtrType()));
    FunctionType *Ty = FunctionType::get(Builder.getVoidTy(), Args, false);
    F = Function::Create(Ty, Linkage, Name, M);
  }

  Builder.CreateCall3(F, Entry, Module, Kernel);
}

void PTXGenerator::createCallAllocateMemoryForHostAndDevice(Value *HostData,
                                                            Value *DeviceData,
                                                            Value *Size) {
  const char *Name = "polly_allocateMemoryForHostAndDevice";
  Module *M = getModule();
  Function *F = M->getFunction(Name);

  // If F is not available, declare it.
  if (!F) {
    GlobalValue::LinkageTypes Linkage = Function::ExternalLinkage;
    std::vector<Type *> Args;
    Args.push_back(getPtrI8PtrType());
    Args.push_back(PointerType::getUnqual(getPtrGPUDevicePtrType()));
    Args.push_back(getInt64Type());
    FunctionType *Ty = FunctionType::get(Builder.getVoidTy(), Args, false);
    F = Function::Create(Ty, Linkage, Name, M);
  }

  Builder.CreateCall3(F, HostData, DeviceData, Size);
}

void PTXGenerator::createCallCopyFromHostToDevice(Value *DeviceData,
                                                  Value *HostData,
                                                  Value *Size) {
  const char *Name = "polly_copyFromHostToDevice";
  Module *M = getModule();
  Function *F = M->getFunction(Name);

  // If F is not available, declare it.
  if (!F) {
    GlobalValue::LinkageTypes Linkage = Function::ExternalLinkage;
    std::vector<Type *> Args;
    Args.push_back(getPtrGPUDevicePtrType());
    Args.push_back(getI8PtrType());
    Args.push_back(getInt64Type());
    FunctionType *Ty = FunctionType::get(Builder.getVoidTy(), Args, false);
    F = Function::Create(Ty, Linkage, Name, M);
  }

  Builder.CreateCall3(F, DeviceData, HostData, Size);
}

void PTXGenerator::createCallCopyFromDeviceToHost(Value *HostData,
                                                  Value *DeviceData,
                                                  Value *Size) {
  const char *Name = "polly_copyFromDeviceToHost";
  Module *M = getModule();
  Function *F = M->getFunction(Name);

  // If F is not available, declare it.
  if (!F) {
    GlobalValue::LinkageTypes Linkage = Function::ExternalLinkage;
    std::vector<Type *> Args;
    Args.push_back(getI8PtrType());
    Args.push_back(getPtrGPUDevicePtrType());
    Args.push_back(getInt64Type());
    FunctionType *Ty = FunctionType::get(Builder.getVoidTy(), Args, false);
    F = Function::Create(Ty, Linkage, Name, M);
  }

  Builder.CreateCall3(F, HostData, DeviceData, Size);
}

void PTXGenerator::createCallSetKernelParameters(Value *Kernel,
                                                 Value *BlockWidth,
                                                 Value *BlockHeight,
                                                 Value *DeviceData) {
  const char *Name = "polly_setKernelParameters";
  Module *M = getModule();
  Function *F = M->getFunction(Name);

  // If F is not available, declare it.
  if (!F) {
    GlobalValue::LinkageTypes Linkage = Function::ExternalLinkage;
    std::vector<Type *> Args;
    Args.push_back(getGPUFunctionPtrType());
    Args.push_back(getInt64Type());
    Args.push_back(getInt64Type());
    Args.push_back(getPtrGPUDevicePtrType());
    FunctionType *Ty = FunctionType::get(Builder.getVoidTy(), Args, false);
    F = Function::Create(Ty, Linkage, Name, M);
  }

  Builder.CreateCall4(F, Kernel, BlockWidth, BlockHeight, DeviceData);
}

void PTXGenerator::createCallLaunchKernel(Value *Kernel, Value *GridWidth,
                                          Value *GridHeight) {
  const char *Name = "polly_launchKernel";
  Module *M = getModule();
  Function *F = M->getFunction(Name);

  // If F is not available, declare it.
  if (!F) {
    GlobalValue::LinkageTypes Linkage = Function::ExternalLinkage;
    std::vector<Type *> Args;
    Args.push_back(getGPUFunctionPtrType());
    Args.push_back(getInt64Type());
    Args.push_back(getInt64Type());
    FunctionType *Ty = FunctionType::get(Builder.getVoidTy(), Args, false);
    F = Function::Create(Ty, Linkage, Name, M);
  }

  Builder.CreateCall3(F, Kernel, GridWidth, GridHeight);
}

void PTXGenerator::createCallStartTimerByCudaEvent(Value *StartEvent,
                                                   Value *StopEvent) {
  const char *Name = "polly_startTimerByCudaEvent";
  Module *M = getModule();
  Function *F = M->getFunction(Name);

  // If F is not available, declare it.
  if (!F) {
    GlobalValue::LinkageTypes Linkage = Function::ExternalLinkage;
    std::vector<Type *> Args;
    Args.push_back(PointerType::getUnqual(getGPUEventPtrType()));
    Args.push_back(PointerType::getUnqual(getGPUEventPtrType()));
    FunctionType *Ty = FunctionType::get(Builder.getVoidTy(), Args, false);
    F = Function::Create(Ty, Linkage, Name, M);
  }

  Builder.CreateCall2(F, StartEvent, StopEvent);
}

void PTXGenerator::createCallStopTimerByCudaEvent(Value *StartEvent,
                                                  Value *StopEvent,
                                                  Value *Timer) {
  const char *Name = "polly_stopTimerByCudaEvent";
  Module *M = getModule();
  Function *F = M->getFunction(Name);

  // If F is not available, declare it.
  if (!F) {
    GlobalValue::LinkageTypes Linkage = Function::ExternalLinkage;
    std::vector<Type *> Args;
    Args.push_back(getGPUEventPtrType());
    Args.push_back(getGPUEventPtrType());
    Args.push_back(getFloatPtrType());
    FunctionType *Ty = FunctionType::get(Builder.getVoidTy(), Args, false);
    F = Function::Create(Ty, Linkage, Name, M);
  }

  Builder.CreateCall3(F, StartEvent, StopEvent, Timer);
}

void PTXGenerator::createCallCleanupGPGPUResources(Value *HostData,
                                                   Value *DeviceData,
                                                   Value *Module,
                                                   Value *Context,
                                                   Value *Kernel) {
  const char *Name = "polly_cleanupGPGPUResources";
  llvm::Module *M = getModule();
  Function *F = M->getFunction(Name);

  // If F is not available, declare it.
  if (!F) {
    GlobalValue::LinkageTypes Linkage = Function::ExternalLinkage;
    std::vector<Type *> Args;
    Args.push_back(getI8PtrType());
    Args.push_back(getPtrGPUDevicePtrType());
    Args.push_back(getGPUModulePtrType());
    Args.push_back(getGPUContextPtrType());
    Args.push_back(getGPUFunctionPtrType());
    FunctionType *Ty = FunctionType::get(Builder.getVoidTy(), Args, false);
    F = Function::Create(Ty, Linkage, Name, M);
  }

  Builder.CreateCall5(F, HostData, DeviceData, Module, Context, Kernel);
}

Value *PTXGenerator::getCUDAGridWidth() {
  return ConstantInt::get(getInt64Type(), GridWidth);
}

Value *PTXGenerator::getCUDAGridHeight() {
  return ConstantInt::get(getInt64Type(), GridHeight);
}

Value *PTXGenerator::getCUDABlockWidth() {
  return ConstantInt::get(getInt64Type(), BlockWidth);
}

Value *PTXGenerator::getCUDABlockHeight() {
  return ConstantInt::get(getInt64Type(), BlockHeight);
}

Value *PTXGenerator::getOutputArraySizeInBytes() {
  return ConstantInt::get(getInt64Type(), OutputBytes);
}

Value *PTXGenerator::createPTXKernelFunction(Function *SubFunction) {
  Module *M = getModule();
  std::string LLVMKernelStr;
  raw_string_ostream NameROS(LLVMKernelStr);
  formatted_raw_ostream FOS(NameROS);
  FOS << "target triple = \"" << GPUTriple << "\"\n";
  SubFunction->print(FOS);

  // Insert ptx intrinsics into the kernel string.
  for (Module::iterator I = M->begin(), E = M->end(); I != E;) {
    Function *F = I++;
    // Function must be a prototype and unused.
    if (F->isDeclaration() && F->isIntrinsic()) {
      switch (F->getIntrinsicID()) {
      case Intrinsic::ptx_read_nctaid_x:
      case Intrinsic::ptx_read_nctaid_y:
      case Intrinsic::ptx_read_ctaid_x:
      case Intrinsic::ptx_read_ctaid_y:
      case Intrinsic::ptx_read_ntid_x:
      case Intrinsic::ptx_read_ntid_y:
      case Intrinsic::ptx_read_tid_x:
      case Intrinsic::ptx_read_tid_y:
        F->print(FOS);
        break;
      default:
        break;
      }
    }
  }

  Value *LLVMKernel =
      Builder.CreateGlobalStringPtr(LLVMKernelStr, "llvm_kernel");
  Value *MCPU = Builder.CreateGlobalStringPtr("sm_10", "mcpu");
  Value *Features = Builder.CreateGlobalStringPtr("", "cpu_features");

  Function *GetDeviceKernel = Intrinsic::getDeclaration(M, Intrinsic::codegen);

  return Builder.CreateCall3(GetDeviceKernel, LLVMKernel, MCPU, Features);
}

Value *PTXGenerator::getPTXKernelEntryName(Function *SubFunction) {
  StringRef Entry = SubFunction->getName();
  return Builder.CreateGlobalStringPtr(Entry, "ptx_entry");
}

void PTXGenerator::eraseUnusedFunctions(Function *SubFunction) {
  Module *M = getModule();
  SubFunction->eraseFromParent();

  if (Function *FuncPTXReadNCtaidX = M->getFunction("llvm.ptx.read.nctaid.x")) {
    FuncPTXReadNCtaidX->eraseFromParent();
  }

  if (Function *FuncPTXReadNCtaidY = M->getFunction("llvm.ptx.read.nctaid.y")) {
    FuncPTXReadNCtaidY->eraseFromParent();
  }

  if (Function *FuncPTXReadCtaidX = M->getFunction("llvm.ptx.read.ctaid.x")) {
    FuncPTXReadCtaidX->eraseFromParent();
  }

  if (Function *FuncPTXReadCtaidY = M->getFunction("llvm.ptx.read.ctaid.y")) {
    FuncPTXReadCtaidY->eraseFromParent();
  }

  if (Function *FuncPTXReadNTidX = M->getFunction("llvm.ptx.read.ntid.x")) {
    FuncPTXReadNTidX->eraseFromParent();
  }

  if (Function *FuncPTXReadNTidY = M->getFunction("llvm.ptx.read.ntid.y")) {
    FuncPTXReadNTidY->eraseFromParent();
  }

  if (Function *FuncPTXReadTidX = M->getFunction("llvm.ptx.read.tid.x")) {
    FuncPTXReadTidX->eraseFromParent();
  }

  if (Function *FuncPTXReadTidY = M->getFunction("llvm.ptx.read.tid.y")) {
    FuncPTXReadTidY->eraseFromParent();
  }
}

void PTXGenerator::finishGeneration(Function *F) {
  // Define data used by the GPURuntime library.
  AllocaInst *PtrCUContext =
      Builder.CreateAlloca(getGPUContextPtrType(), 0, "phcontext");
  AllocaInst *PtrCUDevice =
      Builder.CreateAlloca(getGPUDevicePtrType(), 0, "phdevice");
  AllocaInst *PtrCUModule =
      Builder.CreateAlloca(getGPUModulePtrType(), 0, "phmodule");
  AllocaInst *PtrCUKernel =
      Builder.CreateAlloca(getGPUFunctionPtrType(), 0, "phkernel");
  AllocaInst *PtrCUStartEvent =
      Builder.CreateAlloca(getGPUEventPtrType(), 0, "pstart_timer");
  AllocaInst *PtrCUStopEvent =
      Builder.CreateAlloca(getGPUEventPtrType(), 0, "pstop_timer");
  AllocaInst *PtrDevData =
      Builder.CreateAlloca(getPtrGPUDevicePtrType(), 0, "pdevice_data");
  AllocaInst *PtrHostData =
      Builder.CreateAlloca(getI8PtrType(), 0, "phost_data");
  Type *FloatTy = llvm::Type::getFloatTy(getModule()->getContext());
  AllocaInst *PtrElapsedTimes = Builder.CreateAlloca(FloatTy, 0, "ptimer");

  // Initialize the GPU device.
  createCallInitDevice(PtrCUContext, PtrCUDevice);

  // Create the GPU kernel module and entry function.
  Value *PTXString = createPTXKernelFunction(F);
  Value *PTXEntry = getPTXKernelEntryName(F);
  createCallGetPTXModule(PTXString, PtrCUModule);
  LoadInst *CUModule = Builder.CreateLoad(PtrCUModule, "cumodule");
  createCallGetPTXKernelEntry(PTXEntry, CUModule, PtrCUKernel);

  // Allocate device memory and its corresponding host memory.
  createCallAllocateMemoryForHostAndDevice(PtrHostData, PtrDevData,
                                           getOutputArraySizeInBytes());

  // Get the pointer to the device memory and set the GPU execution parameters.
  LoadInst *DData = Builder.CreateLoad(PtrDevData, "device_data");
  LoadInst *CUKernel = Builder.CreateLoad(PtrCUKernel, "cukernel");
  createCallSetKernelParameters(CUKernel, getCUDABlockWidth(),
                                getCUDABlockHeight(), DData);

  // Create the start and end timer and record the start time.
  createCallStartTimerByCudaEvent(PtrCUStartEvent, PtrCUStopEvent);

  // Launch the GPU kernel.
  createCallLaunchKernel(CUKernel, getCUDAGridWidth(), getCUDAGridHeight());

  // Copy the results back from the GPU to the host.
  LoadInst *HData = Builder.CreateLoad(PtrHostData, "host_data");
  createCallCopyFromDeviceToHost(HData, DData, getOutputArraySizeInBytes());

  // Record the end time.
  LoadInst *CUStartEvent = Builder.CreateLoad(PtrCUStartEvent, "start_timer");
  LoadInst *CUStopEvent = Builder.CreateLoad(PtrCUStopEvent, "stop_timer");
  createCallStopTimerByCudaEvent(CUStartEvent, CUStopEvent, PtrElapsedTimes);

  // Cleanup all the resources used.
  LoadInst *CUContext = Builder.CreateLoad(PtrCUContext, "cucontext");
  createCallCleanupGPGPUResources(HData, DData, CUModule, CUContext, CUKernel);

  // Erase the ptx kernel and device subfunctions and ptx intrinsics from
  // current module.
  eraseUnusedFunctions(F);
}
#endif /* GPU_CODEGEN */<|MERGE_RESOLUTION|>--- conflicted
+++ resolved
@@ -185,12 +185,7 @@
   assert(OriginalIVS.size() == Substitutions.size() &&
          "The size of IVS should be equal to the size of substitutions.");
   for (unsigned i = 0; i < OriginalIVS.size(); ++i) {
-<<<<<<< HEAD
-    VMap.insert(
-        std::make_pair(OriginalIVS[i], Substitutions[i]));
-=======
     VMap.insert(std::make_pair(OriginalIVS[i], Substitutions[i]));
->>>>>>> af1b4fd4
   }
 
   Builder.CreateBr(ExitBB);
