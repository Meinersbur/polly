//===------ IslCodeGeneration.cpp - Code generate the Scops using ISL. ----===//
//
//                     The LLVM Compiler Infrastructure
//
// This file is distributed under the University of Illinois Open Source
// License. See LICENSE.TXT for details.
//
//===----------------------------------------------------------------------===//
//
// The IslCodeGeneration pass takes a Scop created by ScopInfo and translates it
// back to LLVM-IR using the ISL code generator.
//
// The Scop describes the high level memory behaviour of a control flow region.
// Transformation passes can update the schedule (execution order) of statements
// in the Scop. ISL is used to generate an abstract syntax tree that reflects
// the updated execution order. This clast is used to create new LLVM-IR that is
// computationally equivalent to the original control flow region, but executes
// its code in the new execution order defined by the changed scattering.
//
//===----------------------------------------------------------------------===//
#include "polly/Config/config.h"
#include "polly/CodeGen/BlockGenerators.h"
#include "polly/CodeGen/CodeGeneration.h"
#include "polly/CodeGen/IslAst.h"
#include "polly/CodeGen/LoopGenerators.h"
#include "polly/CodeGen/Utils.h"
#include "polly/Dependences.h"
#include "polly/LinkAllPasses.h"
#include "polly/ScopInfo.h"
#include "polly/Support/GICHelper.h"
#include "polly/Support/ScopHelper.h"
#include "polly/TempScopInfo.h"
#include "llvm/Analysis/LoopInfo.h"
#include "llvm/Analysis/ScalarEvolutionExpander.h"
#include "llvm/IR/Module.h"
#define DEBUG_TYPE "polly-codegen-isl"
#include "llvm/Support/CommandLine.h"
#include "llvm/Support/Debug.h"
#include "llvm/IR/DataLayout.h"
#include "llvm/Transforms/Utils/BasicBlockUtils.h"

#include "isl/union_map.h"
#include "isl/list.h"
#include "isl/ast.h"
#include "isl/ast_build.h"
#include "isl/set.h"
#include "isl/map.h"
#include "isl/aff.h"

#include <map>

using namespace polly;
using namespace llvm;

/// @brief Insert function calls that print certain LLVM values at run time.
///
/// This class inserts libc function calls to print certain LLVM values at
/// run time.
class RuntimeDebugBuilder {
public:
  RuntimeDebugBuilder(IRBuilder<> &Builder) : Builder(Builder) {}

  /// @brief Print a string to stdout.
  ///
  /// @param String The string to print.
  void createStrPrinter(std::string String);

  /// @brief Print an integer value to stdout.
  ///
  /// @param V The value to print.
  void createIntPrinter(Value *V);

private:
  IRBuilder<> &Builder;

  /// @brief Add a call to the fflush function with no file pointer given.
  ///
  /// This call will flush all opened file pointers including stdout and stderr.
  void createFlush();

  /// @brief Get a reference to the 'printf' function.
  ///
  /// If the current module does not yet contain a reference to printf, we
  /// insert a reference to it. Otherwise the existing reference is returned.
  Function *getPrintF();
};

Function *RuntimeDebugBuilder::getPrintF() {
  Module *M = Builder.GetInsertBlock()->getParent()->getParent();
  const char *Name = "printf";
  Function *F = M->getFunction(Name);

  if (!F) {
    GlobalValue::LinkageTypes Linkage = Function::ExternalLinkage;
    FunctionType *Ty =
        FunctionType::get(Builder.getInt32Ty(), Builder.getInt8PtrTy(), true);
    F = Function::Create(Ty, Linkage, Name, M);
  }

  return F;
}

void RuntimeDebugBuilder::createFlush() {
  Module *M = Builder.GetInsertBlock()->getParent()->getParent();
  const char *Name = "fflush";
  Function *F = M->getFunction(Name);

  if (!F) {
    GlobalValue::LinkageTypes Linkage = Function::ExternalLinkage;
    FunctionType *Ty =
        FunctionType::get(Builder.getInt32Ty(), Builder.getInt8PtrTy(), false);
    F = Function::Create(Ty, Linkage, Name, M);
  }

  Builder.CreateCall(F, Constant::getNullValue(Builder.getInt8PtrTy()));
}

void RuntimeDebugBuilder::createStrPrinter(std::string String) {
  Function *F = getPrintF();
  Value *StringValue = Builder.CreateGlobalStringPtr(String);
  Builder.CreateCall(F, StringValue);

  createFlush();
}

void RuntimeDebugBuilder::createIntPrinter(Value *V) {
  IntegerType *Ty = dyn_cast<IntegerType>(V->getType());
  (void)Ty;
  assert(Ty && Ty->getBitWidth() == 64 &&
         "Cannot insert printer for this type.");

  Function *F = getPrintF();
  Value *String = Builder.CreateGlobalStringPtr("%ld");
  Builder.CreateCall2(F, String, V);
  createFlush();
}

/// @brief Calculate the Value of a certain isl_ast_expr
class IslExprBuilder {
public:
  IslExprBuilder(IRBuilder<> &Builder, std::map<isl_id *, Value *> &IDToValue,
                 Pass *P)
      : Builder(Builder), IDToValue(IDToValue) {}

  Value *create(__isl_take isl_ast_expr *Expr);
  Type *getWidestType(Type *T1, Type *T2);
  IntegerType *getType(__isl_keep isl_ast_expr *Expr);

private:
  IRBuilder<> &Builder;
  std::map<isl_id *, Value *> &IDToValue;

  Value *createOp(__isl_take isl_ast_expr *Expr);
  Value *createOpUnary(__isl_take isl_ast_expr *Expr);
  Value *createOpBin(__isl_take isl_ast_expr *Expr);
  Value *createOpNAry(__isl_take isl_ast_expr *Expr);
  Value *createOpSelect(__isl_take isl_ast_expr *Expr);
  Value *createOpICmp(__isl_take isl_ast_expr *Expr);
  Value *createOpBoolean(__isl_take isl_ast_expr *Expr);
  Value *createId(__isl_take isl_ast_expr *Expr);
  Value *createInt(__isl_take isl_ast_expr *Expr);
};

Type *IslExprBuilder::getWidestType(Type *T1, Type *T2) {
  assert(isa<IntegerType>(T1) && isa<IntegerType>(T2));

  if (T1->getPrimitiveSizeInBits() < T2->getPrimitiveSizeInBits())
    return T2;
  else
    return T1;
}

Value *IslExprBuilder::createOpUnary(__isl_take isl_ast_expr *Expr) {
  assert(isl_ast_expr_get_op_type(Expr) == isl_ast_op_minus &&
         "Unsupported unary operation");

  Value *V;
  Type *MaxType = getType(Expr);

  V = create(isl_ast_expr_get_op_arg(Expr, 0));
  MaxType = getWidestType(MaxType, V->getType());

  if (MaxType != V->getType())
    V = Builder.CreateSExt(V, MaxType);

  isl_ast_expr_free(Expr);
  return Builder.CreateNSWNeg(V);
}

Value *IslExprBuilder::createOpNAry(__isl_take isl_ast_expr *Expr) {
  assert(isl_ast_expr_get_type(Expr) == isl_ast_expr_op &&
         "isl ast expression not of type isl_ast_op");
  assert(isl_ast_expr_get_op_n_arg(Expr) >= 2 &&
         "We need at least two operands in an n-ary operation");

  Value *V;

  V = create(isl_ast_expr_get_op_arg(Expr, 0));

  for (int i = 0; i < isl_ast_expr_get_op_n_arg(Expr); ++i) {
    Value *OpV;
    OpV = create(isl_ast_expr_get_op_arg(Expr, i));

    Type *Ty = getWidestType(V->getType(), OpV->getType());

    if (Ty != OpV->getType())
      OpV = Builder.CreateSExt(OpV, Ty);

    if (Ty != V->getType())
      V = Builder.CreateSExt(V, Ty);

    switch (isl_ast_expr_get_op_type(Expr)) {
    default:
      llvm_unreachable("This is no n-ary isl ast expression");

    case isl_ast_op_max: {
      Value *Cmp = Builder.CreateICmpSGT(V, OpV);
      V = Builder.CreateSelect(Cmp, V, OpV);
      continue;
    }
    case isl_ast_op_min: {
      Value *Cmp = Builder.CreateICmpSLT(V, OpV);
      V = Builder.CreateSelect(Cmp, V, OpV);
      continue;
    }
    }
  }

  // TODO: We can truncate the result, if it fits into a smaller type. This can
  // help in cases where we have larger operands (e.g. i67) but the result is
  // known to fit into i64. Without the truncation, the larger i67 type may
  // force all subsequent operations to be performed on a non-native type.
  isl_ast_expr_free(Expr);
  return V;
}

Value *IslExprBuilder::createOpBin(__isl_take isl_ast_expr *Expr) {
  Value *LHS, *RHS, *Res;
  Type *MaxType;
  isl_ast_op_type OpType;

  assert(isl_ast_expr_get_type(Expr) == isl_ast_expr_op &&
         "isl ast expression not of type isl_ast_op");
  assert(isl_ast_expr_get_op_n_arg(Expr) == 2 &&
         "not a binary isl ast expression");

  OpType = isl_ast_expr_get_op_type(Expr);

  LHS = create(isl_ast_expr_get_op_arg(Expr, 0));
  RHS = create(isl_ast_expr_get_op_arg(Expr, 1));

  MaxType = LHS->getType();
  MaxType = getWidestType(MaxType, RHS->getType());

  // Take the result into account when calculating the widest type.
  //
  // For operations such as '+' the result may require a type larger than
  // the type of the individual operands. For other operations such as '/', the
  // result type cannot be larger than the type of the individual operand. isl
  // does not calculate correct types for these operations and we consequently
  // exclude those operations here.
  switch (OpType) {
  case isl_ast_op_pdiv_q:
  case isl_ast_op_pdiv_r:
  case isl_ast_op_div:
  case isl_ast_op_fdiv_q:
    // Do nothing
    break;
  case isl_ast_op_add:
  case isl_ast_op_sub:
  case isl_ast_op_mul:
    MaxType = getWidestType(MaxType, getType(Expr));
    break;
  default:
    llvm_unreachable("This is no binary isl ast expression");
  }

  if (MaxType != RHS->getType())
    RHS = Builder.CreateSExt(RHS, MaxType);

  if (MaxType != LHS->getType())
    LHS = Builder.CreateSExt(LHS, MaxType);

  switch (OpType) {
  default:
    llvm_unreachable("This is no binary isl ast expression");
  case isl_ast_op_add:
    Res = Builder.CreateNSWAdd(LHS, RHS);
    break;
  case isl_ast_op_sub:
    Res = Builder.CreateNSWSub(LHS, RHS);
    break;
  case isl_ast_op_mul:
    Res = Builder.CreateNSWMul(LHS, RHS);
    break;
  case isl_ast_op_div:
  case isl_ast_op_pdiv_q: // Dividend is non-negative
    Res = Builder.CreateSDiv(LHS, RHS);
    break;
  case isl_ast_op_fdiv_q: { // Round towards -infty
    // TODO: Review code and check that this calculation does not yield
    //       incorrect overflow in some bordercases.
    //
    // floord(n,d) ((n < 0) ? (n - d + 1) : n) / d
    Value *One = ConstantInt::get(MaxType, 1);
    Value *Zero = ConstantInt::get(MaxType, 0);
    Value *Sum1 = Builder.CreateSub(LHS, RHS);
    Value *Sum2 = Builder.CreateAdd(Sum1, One);
    Value *isNegative = Builder.CreateICmpSLT(LHS, Zero);
    Value *Dividend = Builder.CreateSelect(isNegative, Sum2, LHS);
    Res = Builder.CreateSDiv(Dividend, RHS);
    break;
  }
  case isl_ast_op_pdiv_r: // Dividend is non-negative
    Res = Builder.CreateSRem(LHS, RHS);
    break;
  }

  // TODO: We can truncate the result, if it fits into a smaller type. This can
  // help in cases where we have larger operands (e.g. i67) but the result is
  // known to fit into i64. Without the truncation, the larger i67 type may
  // force all subsequent operations to be performed on a non-native type.
  isl_ast_expr_free(Expr);
  return Res;
}

Value *IslExprBuilder::createOpSelect(__isl_take isl_ast_expr *Expr) {
  assert(isl_ast_expr_get_op_type(Expr) == isl_ast_op_select &&
         "Unsupported unary isl ast expression");
  Value *LHS, *RHS, *Cond;
  Type *MaxType = getType(Expr);

  Cond = create(isl_ast_expr_get_op_arg(Expr, 0));

  LHS = create(isl_ast_expr_get_op_arg(Expr, 1));
  RHS = create(isl_ast_expr_get_op_arg(Expr, 2));

  MaxType = getWidestType(MaxType, LHS->getType());
  MaxType = getWidestType(MaxType, RHS->getType());

  if (MaxType != RHS->getType())
    RHS = Builder.CreateSExt(RHS, MaxType);

  if (MaxType != LHS->getType())
    LHS = Builder.CreateSExt(LHS, MaxType);

  // TODO: Do we want to truncate the result?
  isl_ast_expr_free(Expr);
  return Builder.CreateSelect(Cond, LHS, RHS);
}

Value *IslExprBuilder::createOpICmp(__isl_take isl_ast_expr *Expr) {
  assert(isl_ast_expr_get_type(Expr) == isl_ast_expr_op &&
         "Expected an isl_ast_expr_op expression");

  Value *LHS, *RHS, *Res;

  LHS = create(isl_ast_expr_get_op_arg(Expr, 0));
  RHS = create(isl_ast_expr_get_op_arg(Expr, 1));

  Type *MaxType = LHS->getType();
  MaxType = getWidestType(MaxType, RHS->getType());

  if (MaxType != RHS->getType())
    RHS = Builder.CreateSExt(RHS, MaxType);

  if (MaxType != LHS->getType())
    LHS = Builder.CreateSExt(LHS, MaxType);

  switch (isl_ast_expr_get_op_type(Expr)) {
  default:
    llvm_unreachable("Unsupported ICmp isl ast expression");
  case isl_ast_op_eq:
    Res = Builder.CreateICmpEQ(LHS, RHS);
    break;
  case isl_ast_op_le:
    Res = Builder.CreateICmpSLE(LHS, RHS);
    break;
  case isl_ast_op_lt:
    Res = Builder.CreateICmpSLT(LHS, RHS);
    break;
  case isl_ast_op_ge:
    Res = Builder.CreateICmpSGE(LHS, RHS);
    break;
  case isl_ast_op_gt:
    Res = Builder.CreateICmpSGT(LHS, RHS);
    break;
  }

  isl_ast_expr_free(Expr);
  return Res;
}

Value *IslExprBuilder::createOpBoolean(__isl_take isl_ast_expr *Expr) {
  assert(isl_ast_expr_get_type(Expr) == isl_ast_expr_op &&
         "Expected an isl_ast_expr_op expression");

  Value *LHS, *RHS, *Res;
  isl_ast_op_type OpType;

  OpType = isl_ast_expr_get_op_type(Expr);

  assert((OpType == isl_ast_op_and || OpType == isl_ast_op_or) &&
         "Unsupported isl_ast_op_type");

  LHS = create(isl_ast_expr_get_op_arg(Expr, 0));
  RHS = create(isl_ast_expr_get_op_arg(Expr, 1));

  // Even though the isl pretty printer prints the expressions as 'exp && exp'
  // or 'exp || exp', we actually code generate the bitwise expressions
  // 'exp & exp' or 'exp | exp'. This forces the evaluation of both branches,
  // but it is, due to the use of i1 types, otherwise equivalent. The reason
  // to go for bitwise operations is, that we assume the reduced control flow
  // will outweight the overhead introduced by evaluating unneeded expressions.
  // The isl code generation currently does not take advantage of the fact that
  // the expression after an '||' or '&&' is in some cases not evaluated.
  // Evaluating it anyways does not cause any undefined behaviour.
  //
  // TODO: Document in isl itself, that the unconditionally evaluating the
  // second part of '||' or '&&' expressions is safe.
  assert(LHS->getType() == Builder.getInt1Ty() && "Expected i1 type");
  assert(RHS->getType() == Builder.getInt1Ty() && "Expected i1 type");

  switch (OpType) {
  default:
    llvm_unreachable("Unsupported boolean expression");
  case isl_ast_op_and:
    Res = Builder.CreateAnd(LHS, RHS);
    break;
  case isl_ast_op_or:
    Res = Builder.CreateOr(LHS, RHS);
    break;
  }

  isl_ast_expr_free(Expr);
  return Res;
}

Value *IslExprBuilder::createOp(__isl_take isl_ast_expr *Expr) {
  assert(isl_ast_expr_get_type(Expr) == isl_ast_expr_op &&
         "Expression not of type isl_ast_expr_op");
  switch (isl_ast_expr_get_op_type(Expr)) {
  case isl_ast_op_error:
  case isl_ast_op_cond:
  case isl_ast_op_and_then:
  case isl_ast_op_or_else:
  case isl_ast_op_call:
<<<<<<< HEAD
=======
  case isl_ast_op_member:
>>>>>>> 33da175e
  case isl_ast_op_access:
    llvm_unreachable("Unsupported isl ast expression");
  case isl_ast_op_max:
  case isl_ast_op_min:
    return createOpNAry(Expr);
  case isl_ast_op_add:
  case isl_ast_op_sub:
  case isl_ast_op_mul:
  case isl_ast_op_div:
  case isl_ast_op_fdiv_q: // Round towards -infty
  case isl_ast_op_pdiv_q: // Dividend is non-negative
  case isl_ast_op_pdiv_r: // Dividend is non-negative
    return createOpBin(Expr);
  case isl_ast_op_minus:
    return createOpUnary(Expr);
  case isl_ast_op_select:
    return createOpSelect(Expr);
  case isl_ast_op_and:
  case isl_ast_op_or:
    return createOpBoolean(Expr);
  case isl_ast_op_eq:
  case isl_ast_op_le:
  case isl_ast_op_lt:
  case isl_ast_op_ge:
  case isl_ast_op_gt:
    return createOpICmp(Expr);
  }

  llvm_unreachable("Unsupported isl_ast_expr_op kind.");
}

Value *IslExprBuilder::createId(__isl_take isl_ast_expr *Expr) {
  assert(isl_ast_expr_get_type(Expr) == isl_ast_expr_id &&
         "Expression not of type isl_ast_expr_ident");

  isl_id *Id;
  Value *V;

  Id = isl_ast_expr_get_id(Expr);

  assert(IDToValue.count(Id) && "Identifier not found");

  V = IDToValue[Id];

  isl_id_free(Id);
  isl_ast_expr_free(Expr);

  return V;
}

IntegerType *IslExprBuilder::getType(__isl_keep isl_ast_expr *Expr) {
  // XXX: We assume i64 is large enough. This is often true, but in general
  //      incorrect. Also, on 32bit architectures, it would be beneficial to
  //      use a smaller type. We can and should directly derive this information
  //      during code generation.
  return IntegerType::get(Builder.getContext(), 64);
}

Value *IslExprBuilder::createInt(__isl_take isl_ast_expr *Expr) {
  assert(isl_ast_expr_get_type(Expr) == isl_ast_expr_int &&
         "Expression not of type isl_ast_expr_int");
  isl_val *Val;
  Value *V;
  APInt APValue;
  IntegerType *T;

  Val = isl_ast_expr_get_val(Expr);
  APValue = APIntFromVal(Val);
  T = getType(Expr);
  APValue = APValue.sextOrSelf(T->getBitWidth());
  V = ConstantInt::get(T, APValue);

  isl_ast_expr_free(Expr);
  return V;
}

Value *IslExprBuilder::create(__isl_take isl_ast_expr *Expr) {
  switch (isl_ast_expr_get_type(Expr)) {
  case isl_ast_expr_error:
    llvm_unreachable("Code generation error");
  case isl_ast_expr_op:
    return createOp(Expr);
  case isl_ast_expr_id:
    return createId(Expr);
  case isl_ast_expr_int:
    return createInt(Expr);
  }

  llvm_unreachable("Unexpected enum value");
}

class IslNodeBuilder {
public:
  IslNodeBuilder(IRBuilder<> &Builder, Pass *P)
      : Builder(Builder), ExprBuilder(Builder, IDToValue, P), P(P) {}

  void addParameters(__isl_take isl_set *Context);
  void create(__isl_take isl_ast_node *Node);
  IslExprBuilder &getExprBuilder() { return ExprBuilder; }

private:
  IRBuilder<> &Builder;
  IslExprBuilder ExprBuilder;
  Pass *P;

  // This maps an isl_id* to the Value* it has in the generated program. For now
  // on, the only isl_ids that are stored here are the newly calculated loop
  // ivs.
  std::map<isl_id *, Value *> IDToValue;

  // Extract the upper bound of this loop
  //
  // The isl code generation can generate arbitrary expressions to check if the
  // upper bound of a loop is reached, but it provides an option to enforce
  // 'atomic' upper bounds. An 'atomic upper bound is always of the form
  // iv <= expr, where expr is an (arbitrary) expression not containing iv.
  //
  // This function extracts 'atomic' upper bounds. Polly, in general, requires
  // atomic upper bounds for the following reasons:
  //
  // 1. An atomic upper bound is loop invariant
  //
  //    It must not be calculated at each loop iteration and can often even be
  //    hoisted out further by the loop invariant code motion.
  //
  // 2. OpenMP needs a loop invarient upper bound to calculate the number
  //    of loop iterations.
  //
  // 3. With the existing code, upper bounds have been easier to implement.
  __isl_give isl_ast_expr *getUpperBound(__isl_keep isl_ast_node *For,
                                         CmpInst::Predicate &Predicate);

  unsigned getNumberOfIterations(__isl_keep isl_ast_node *For);

  void createFor(__isl_take isl_ast_node *For);
  void createForVector(__isl_take isl_ast_node *For, int VectorWidth);
  void createForSequential(__isl_take isl_ast_node *For);
  void createSubstitutions(__isl_take isl_pw_multi_aff *PMA,
                           __isl_take isl_ast_build *Context, ScopStmt *Stmt,
                           ValueMapT &VMap, LoopToScevMapT &LTS);
  void createSubstitutionsVector(__isl_take isl_pw_multi_aff *PMA,
                                 __isl_take isl_ast_build *Context,
                                 ScopStmt *Stmt, VectorValueMapT &VMap,
                                 std::vector<LoopToScevMapT> &VLTS,
                                 std::vector<Value *> &IVS,
                                 __isl_take isl_id *IteratorID);
  void createIf(__isl_take isl_ast_node *If);
  void createUserVector(__isl_take isl_ast_node *User,
                        std::vector<Value *> &IVS,
                        __isl_take isl_id *IteratorID,
                        __isl_take isl_union_map *Schedule);
  void createUser(__isl_take isl_ast_node *User);
  void createBlock(__isl_take isl_ast_node *Block);
};

__isl_give isl_ast_expr *
IslNodeBuilder::getUpperBound(__isl_keep isl_ast_node *For,
                              ICmpInst::Predicate &Predicate) {
  isl_id *UBID, *IteratorID;
  isl_ast_expr *Cond, *Iterator, *UB, *Arg0;
  isl_ast_op_type Type;

  Cond = isl_ast_node_for_get_cond(For);
  Iterator = isl_ast_node_for_get_iterator(For);
  Type = isl_ast_expr_get_op_type(Cond);

  assert(isl_ast_expr_get_type(Cond) == isl_ast_expr_op &&
         "conditional expression is not an atomic upper bound");

  switch (Type) {
  case isl_ast_op_le:
    Predicate = ICmpInst::ICMP_SLE;
    break;
  case isl_ast_op_lt:
    Predicate = ICmpInst::ICMP_SLT;
    break;
  default:
    llvm_unreachable("Unexpected comparision type in loop conditon");
  }

  Arg0 = isl_ast_expr_get_op_arg(Cond, 0);

  assert(isl_ast_expr_get_type(Arg0) == isl_ast_expr_id &&
         "conditional expression is not an atomic upper bound");

  UBID = isl_ast_expr_get_id(Arg0);

  assert(isl_ast_expr_get_type(Iterator) == isl_ast_expr_id &&
         "Could not get the iterator");

  IteratorID = isl_ast_expr_get_id(Iterator);

  assert(UBID == IteratorID &&
         "conditional expression is not an atomic upper bound");

  UB = isl_ast_expr_get_op_arg(Cond, 1);

  isl_ast_expr_free(Cond);
  isl_ast_expr_free(Iterator);
  isl_ast_expr_free(Arg0);
  isl_id_free(IteratorID);
  isl_id_free(UBID);

  return UB;
}

unsigned IslNodeBuilder::getNumberOfIterations(__isl_keep isl_ast_node *For) {
  isl_id *Annotation = isl_ast_node_get_annotation(For);
  if (!Annotation)
    return -1;

  struct IslAstUser *Info = (struct IslAstUser *)isl_id_get_user(Annotation);
  if (!Info) {
    isl_id_free(Annotation);
    return -1;
  }

  isl_union_map *Schedule = isl_ast_build_get_schedule(Info->Context);
  isl_set *LoopDomain = isl_set_from_union_set(isl_union_map_range(Schedule));
  isl_id_free(Annotation);
  int NumberOfIterations = polly::getNumberOfIterations(LoopDomain);
  if (NumberOfIterations == -1)
    return -1;
  return NumberOfIterations + 1;
}

void IslNodeBuilder::createUserVector(__isl_take isl_ast_node *User,
                                      std::vector<Value *> &IVS,
                                      __isl_take isl_id *IteratorID,
                                      __isl_take isl_union_map *Schedule) {
  isl_id *Annotation = isl_ast_node_get_annotation(User);
  assert(Annotation && "Vector user statement is not annotated");

  struct IslAstUser *Info = (struct IslAstUser *)isl_id_get_user(Annotation);
  assert(Info && "Vector user statement annotation does not contain info");

  isl_id *Id = isl_pw_multi_aff_get_tuple_id(Info->PMA, isl_dim_out);
  ScopStmt *Stmt = (ScopStmt *)isl_id_get_user(Id);
  VectorValueMapT VectorMap(IVS.size());
  std::vector<LoopToScevMapT> VLTS(IVS.size());

  isl_union_set *Domain = isl_union_set_from_set(Stmt->getDomain());
  Schedule = isl_union_map_intersect_domain(Schedule, Domain);
  isl_map *S = isl_map_from_union_map(Schedule);

  createSubstitutionsVector(isl_pw_multi_aff_copy(Info->PMA),
                            isl_ast_build_copy(Info->Context), Stmt, VectorMap,
                            VLTS, IVS, IteratorID);
  VectorBlockGenerator::generate(Builder, *Stmt, VectorMap, VLTS, S, P);

  isl_map_free(S);
  isl_id_free(Annotation);
  isl_id_free(Id);
  isl_ast_node_free(User);
}

void IslNodeBuilder::createForVector(__isl_take isl_ast_node *For,
                                     int VectorWidth) {
  isl_ast_node *Body = isl_ast_node_for_get_body(For);
  isl_ast_expr *Init = isl_ast_node_for_get_init(For);
  isl_ast_expr *Inc = isl_ast_node_for_get_inc(For);
  isl_ast_expr *Iterator = isl_ast_node_for_get_iterator(For);
  isl_id *IteratorID = isl_ast_expr_get_id(Iterator);

  Value *ValueLB = ExprBuilder.create(Init);
  Value *ValueInc = ExprBuilder.create(Inc);

  Type *MaxType = ExprBuilder.getType(Iterator);
  MaxType = ExprBuilder.getWidestType(MaxType, ValueLB->getType());
  MaxType = ExprBuilder.getWidestType(MaxType, ValueInc->getType());

  if (MaxType != ValueLB->getType())
    ValueLB = Builder.CreateSExt(ValueLB, MaxType);
  if (MaxType != ValueInc->getType())
    ValueInc = Builder.CreateSExt(ValueInc, MaxType);

  std::vector<Value *> IVS(VectorWidth);
  IVS[0] = ValueLB;

  for (int i = 1; i < VectorWidth; i++)
    IVS[i] = Builder.CreateAdd(IVS[i - 1], ValueInc, "p_vector_iv");

  isl_id *Annotation = isl_ast_node_get_annotation(For);
  assert(Annotation && "For statement is not annotated");

  struct IslAstUser *Info = (struct IslAstUser *)isl_id_get_user(Annotation);
  assert(Info && "For statement annotation does not contain info");

  isl_union_map *Schedule = isl_ast_build_get_schedule(Info->Context);
  assert(Schedule && "For statement annotation does not contain its schedule");

  IDToValue[IteratorID] = ValueLB;

  switch (isl_ast_node_get_type(Body)) {
  case isl_ast_node_user:
    createUserVector(Body, IVS, isl_id_copy(IteratorID),
                     isl_union_map_copy(Schedule));
    break;
  case isl_ast_node_block: {
    isl_ast_node_list *List = isl_ast_node_block_get_children(Body);

    for (int i = 0; i < isl_ast_node_list_n_ast_node(List); ++i)
      createUserVector(isl_ast_node_list_get_ast_node(List, i), IVS,
                       isl_id_copy(IteratorID), isl_union_map_copy(Schedule));

    isl_ast_node_free(Body);
    isl_ast_node_list_free(List);
    break;
  }
  default:
    isl_ast_node_dump(Body);
    llvm_unreachable("Unhandled isl_ast_node in vectorizer");
  }

  IDToValue.erase(IteratorID);
  isl_id_free(IteratorID);
  isl_id_free(Annotation);
  isl_union_map_free(Schedule);

  isl_ast_node_free(For);
  isl_ast_expr_free(Iterator);
}

void IslNodeBuilder::createForSequential(__isl_take isl_ast_node *For) {
  isl_ast_node *Body;
  isl_ast_expr *Init, *Inc, *Iterator, *UB;
  isl_id *IteratorID;
  Value *ValueLB, *ValueUB, *ValueInc;
  Type *MaxType;
  BasicBlock *ExitBlock;
  Value *IV;
  CmpInst::Predicate Predicate;

  Body = isl_ast_node_for_get_body(For);

  // isl_ast_node_for_is_degenerate(For)
  //
  // TODO: For degenerated loops we could generate a plain assignment.
  //       However, for now we just reuse the logic for normal loops, which will
  //       create a loop with a single iteration.

  Init = isl_ast_node_for_get_init(For);
  Inc = isl_ast_node_for_get_inc(For);
  Iterator = isl_ast_node_for_get_iterator(For);
  IteratorID = isl_ast_expr_get_id(Iterator);
  UB = getUpperBound(For, Predicate);

  ValueLB = ExprBuilder.create(Init);
  ValueUB = ExprBuilder.create(UB);
  ValueInc = ExprBuilder.create(Inc);

  MaxType = ExprBuilder.getType(Iterator);
  MaxType = ExprBuilder.getWidestType(MaxType, ValueLB->getType());
  MaxType = ExprBuilder.getWidestType(MaxType, ValueUB->getType());
  MaxType = ExprBuilder.getWidestType(MaxType, ValueInc->getType());

  if (MaxType != ValueLB->getType())
    ValueLB = Builder.CreateSExt(ValueLB, MaxType);
  if (MaxType != ValueUB->getType())
    ValueUB = Builder.CreateSExt(ValueUB, MaxType);
  if (MaxType != ValueInc->getType())
    ValueInc = Builder.CreateSExt(ValueInc, MaxType);

  IV = createLoop(ValueLB, ValueUB, ValueInc, Builder, P, ExitBlock, Predicate);
  IDToValue[IteratorID] = IV;

  create(Body);

  IDToValue.erase(IteratorID);

  Builder.SetInsertPoint(ExitBlock->begin());

  isl_ast_node_free(For);
  isl_ast_expr_free(Iterator);
  isl_id_free(IteratorID);
}

void IslNodeBuilder::createFor(__isl_take isl_ast_node *For) {
  bool Vector = PollyVectorizerChoice != VECTORIZER_NONE;

  if (Vector && isInnermostParallel(For)) {
    int VectorWidth = getNumberOfIterations(For);
    if (1 < VectorWidth && VectorWidth <= 16) {
      createForVector(For, VectorWidth);
      return;
    }
  }
  createForSequential(For);
}

void IslNodeBuilder::createIf(__isl_take isl_ast_node *If) {
  isl_ast_expr *Cond = isl_ast_node_if_get_cond(If);

  Function *F = Builder.GetInsertBlock()->getParent();
  LLVMContext &Context = F->getContext();

  BasicBlock *CondBB =
      SplitBlock(Builder.GetInsertBlock(), Builder.GetInsertPoint(), P);
  CondBB->setName("polly.cond");
  BasicBlock *MergeBB = SplitBlock(CondBB, CondBB->begin(), P);
  MergeBB->setName("polly.merge");
  BasicBlock *ThenBB = BasicBlock::Create(Context, "polly.then", F);
  BasicBlock *ElseBB = BasicBlock::Create(Context, "polly.else", F);

  DominatorTree &DT = P->getAnalysis<DominatorTreeWrapperPass>().getDomTree();
  DT.addNewBlock(ThenBB, CondBB);
  DT.addNewBlock(ElseBB, CondBB);
  DT.changeImmediateDominator(MergeBB, CondBB);

  LoopInfo &LI = P->getAnalysis<LoopInfo>();
  Loop *L = LI.getLoopFor(CondBB);
  if (L) {
    L->addBasicBlockToLoop(ThenBB, LI.getBase());
    L->addBasicBlockToLoop(ElseBB, LI.getBase());
  }

  CondBB->getTerminator()->eraseFromParent();

  Builder.SetInsertPoint(CondBB);
  Value *Predicate = ExprBuilder.create(Cond);
  Builder.CreateCondBr(Predicate, ThenBB, ElseBB);
  Builder.SetInsertPoint(ThenBB);
  Builder.CreateBr(MergeBB);
  Builder.SetInsertPoint(ElseBB);
  Builder.CreateBr(MergeBB);
  Builder.SetInsertPoint(ThenBB->begin());

  create(isl_ast_node_if_get_then(If));

  Builder.SetInsertPoint(ElseBB->begin());

  if (isl_ast_node_if_has_else(If))
    create(isl_ast_node_if_get_else(If));

  Builder.SetInsertPoint(MergeBB->begin());

  isl_ast_node_free(If);
}

void IslNodeBuilder::createSubstitutions(__isl_take isl_pw_multi_aff *PMA,
                                         __isl_take isl_ast_build *Context,
                                         ScopStmt *Stmt, ValueMapT &VMap,
                                         LoopToScevMapT &LTS) {
  for (unsigned i = 0; i < isl_pw_multi_aff_dim(PMA, isl_dim_out); ++i) {
    isl_pw_aff *Aff;
    isl_ast_expr *Expr;
    Value *V;

    Aff = isl_pw_multi_aff_get_pw_aff(PMA, i);
    Expr = isl_ast_build_expr_from_pw_aff(Context, Aff);
    V = ExprBuilder.create(Expr);

    ScalarEvolution *SE = Stmt->getParent()->getSE();
    LTS[Stmt->getLoopForDimension(i)] = SE->getUnknown(V);

    // CreateIntCast can introduce trunc expressions. This is correct, as the
    // result will always fit into the type of the original induction variable
    // (because we calculate a value of the original induction variable).
    const Value *OldIV = Stmt->getInductionVariableForDimension(i);
    if (OldIV) {
      V = Builder.CreateIntCast(V, OldIV->getType(), true);
      VMap[OldIV] = V;
    }
  }

  isl_pw_multi_aff_free(PMA);
  isl_ast_build_free(Context);
}

void IslNodeBuilder::createSubstitutionsVector(
    __isl_take isl_pw_multi_aff *PMA, __isl_take isl_ast_build *Context,
    ScopStmt *Stmt, VectorValueMapT &VMap, std::vector<LoopToScevMapT> &VLTS,
    std::vector<Value *> &IVS, __isl_take isl_id *IteratorID) {
  int i = 0;

  Value *OldValue = IDToValue[IteratorID];
  for (std::vector<Value *>::iterator II = IVS.begin(), IE = IVS.end();
       II != IE; ++II) {
    IDToValue[IteratorID] = *II;
    createSubstitutions(isl_pw_multi_aff_copy(PMA), isl_ast_build_copy(Context),
                        Stmt, VMap[i], VLTS[i]);
    i++;
  }

  IDToValue[IteratorID] = OldValue;
  isl_id_free(IteratorID);
  isl_pw_multi_aff_free(PMA);
  isl_ast_build_free(Context);
}

void IslNodeBuilder::createUser(__isl_take isl_ast_node *User) {
  ValueMapT VMap;
  LoopToScevMapT LTS;
  struct IslAstUser *Info;
  isl_id *Annotation, *Id;
  ScopStmt *Stmt;

  Annotation = isl_ast_node_get_annotation(User);
  assert(Annotation && "Scalar user statement is not annotated");

  Info = (struct IslAstUser *)isl_id_get_user(Annotation);
  assert(Info && "Scalar user statement annotation does not contain info");

  Id = isl_pw_multi_aff_get_tuple_id(Info->PMA, isl_dim_out);
  Stmt = (ScopStmt *)isl_id_get_user(Id);

  createSubstitutions(isl_pw_multi_aff_copy(Info->PMA),
                      isl_ast_build_copy(Info->Context), Stmt, VMap, LTS);

  BlockGenerator::generate(Builder, *Stmt, VMap, LTS, P);

  isl_ast_node_free(User);
  isl_id_free(Annotation);
  isl_id_free(Id);
}

void IslNodeBuilder::createBlock(__isl_take isl_ast_node *Block) {
  isl_ast_node_list *List = isl_ast_node_block_get_children(Block);

  for (int i = 0; i < isl_ast_node_list_n_ast_node(List); ++i)
    create(isl_ast_node_list_get_ast_node(List, i));

  isl_ast_node_free(Block);
  isl_ast_node_list_free(List);
}

void IslNodeBuilder::create(__isl_take isl_ast_node *Node) {
  switch (isl_ast_node_get_type(Node)) {
  case isl_ast_node_error:
    llvm_unreachable("code  generation error");
  case isl_ast_node_for:
    createFor(Node);
    return;
  case isl_ast_node_if:
    createIf(Node);
    return;
  case isl_ast_node_user:
    createUser(Node);
    return;
  case isl_ast_node_block:
    createBlock(Node);
    return;
  }

  llvm_unreachable("Unknown isl_ast_node type");
}

void IslNodeBuilder::addParameters(__isl_take isl_set *Context) {
  SCEVExpander Rewriter(P->getAnalysis<ScalarEvolution>(), "polly");

  for (unsigned i = 0; i < isl_set_dim(Context, isl_dim_param); ++i) {
    isl_id *Id;
    const SCEV *Scev;
    IntegerType *T;
    Instruction *InsertLocation;

    Id = isl_set_get_dim_id(Context, isl_dim_param, i);
    Scev = (const SCEV *)isl_id_get_user(Id);
    T = dyn_cast<IntegerType>(Scev->getType());
    InsertLocation = --(Builder.GetInsertBlock()->end());
    Value *V = Rewriter.expandCodeFor(Scev, T, InsertLocation);
    IDToValue[Id] = V;

    isl_id_free(Id);
  }

  isl_set_free(Context);
}

namespace {
class IslCodeGeneration : public ScopPass {
public:
  static char ID;

  IslCodeGeneration() : ScopPass(ID) {}

  bool runOnScop(Scop &S) {
    IslAstInfo &AstInfo = getAnalysis<IslAstInfo>();

    assert(!S.getRegion().isTopLevelRegion() &&
           "Top level regions are not supported");

    simplifyRegion(&S, this);

    BasicBlock *StartBlock = executeScopConditionally(S, this);
    isl_ast_node *Ast = AstInfo.getAst();
    IRBuilder<> Builder(StartBlock->begin());

    IslNodeBuilder NodeBuilder(Builder, this);

    // Build condition that evaluates at run-time if all assumptions taken
    // for the scop hold. If we detect some assumptions do not hold, the
    // original code is executed.
    Value *V = NodeBuilder.getExprBuilder().create(AstInfo.getRunCondition());
    Value *Zero = ConstantInt::get(V->getType(), 0);
    V = Builder.CreateICmp(CmpInst::ICMP_NE, Zero, V);
    BasicBlock *PrevBB = StartBlock->getUniquePredecessor();
    BranchInst *Branch = dyn_cast<BranchInst>(PrevBB->getTerminator());
    Branch->setCondition(V);

    NodeBuilder.addParameters(S.getContext());
    NodeBuilder.create(Ast);
#ifdef MOLLY
    S.setCodegenPending(false);
#endif /* MOLLY */
    return true;
  }

  virtual void printScop(raw_ostream &OS) const {}

  virtual void getAnalysisUsage(AnalysisUsage &AU) const {
    AU.addRequired<DominatorTreeWrapperPass>();
    AU.addRequired<IslAstInfo>();
    AU.addRequired<RegionInfo>();
    AU.addRequired<ScalarEvolution>();
    AU.addRequired<ScopDetection>();
    AU.addRequired<ScopInfo>();
    AU.addRequired<LoopInfo>();

    AU.addPreserved<Dependences>();

    AU.addPreserved<LoopInfo>();
    AU.addPreserved<DominatorTreeWrapperPass>();
    AU.addPreserved<IslAstInfo>();
    AU.addPreserved<ScopDetection>();
    AU.addPreserved<ScalarEvolution>();

    // FIXME: We do not yet add regions for the newly generated code to the
    //        region tree.
    AU.addPreserved<RegionInfo>();
    AU.addPreserved<TempScopInfo>();
    AU.addPreserved<ScopInfo>();
    AU.addPreservedID(IndependentBlocksID);
  }
};
}

char IslCodeGeneration::ID = 1;

Pass *polly::createIslCodeGenerationPass() { return new IslCodeGeneration(); }

INITIALIZE_PASS_BEGIN(IslCodeGeneration, "polly-codegen-isl",
                      "Polly - Create LLVM-IR from SCoPs", false, false);
INITIALIZE_PASS_DEPENDENCY(Dependences);
INITIALIZE_PASS_DEPENDENCY(DominatorTreeWrapperPass);
INITIALIZE_PASS_DEPENDENCY(LoopInfo);
INITIALIZE_PASS_DEPENDENCY(RegionInfo);
INITIALIZE_PASS_DEPENDENCY(ScalarEvolution);
INITIALIZE_PASS_DEPENDENCY(ScopDetection);
INITIALIZE_PASS_END(IslCodeGeneration, "polly-codegen-isl",
                    "Polly - Create LLVM-IR from SCoPs", false, false)

#ifdef MOLLY
llvm::Value *polly::codegenIslExpr(llvm::IRBuilder<> &irBuilder, __isl_take struct isl_ast_expr *expr, const std::map<isl_id *, llvm::Value *> &values, llvm::Pass *pass) {
  //llvm::IRBuilder<> irBuilder(insertHere, insertBefore);
  IslExprBuilder exprBuilder(irBuilder, const_cast<std::map<isl_id *, llvm::Value *>&>(values), pass);
  Value *result = exprBuilder.create(expr);
  assert(result);
  return result;
}
#endif /* MOLLY */<|MERGE_RESOLUTION|>--- conflicted
+++ resolved
@@ -445,10 +445,7 @@
   case isl_ast_op_and_then:
   case isl_ast_op_or_else:
   case isl_ast_op_call:
-<<<<<<< HEAD
-=======
   case isl_ast_op_member:
->>>>>>> 33da175e
   case isl_ast_op_access:
     llvm_unreachable("Unsupported isl ast expression");
   case isl_ast_op_max:
