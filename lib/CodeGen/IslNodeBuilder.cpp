--- conflicted
+++ resolved
@@ -791,23 +791,7 @@
 
     auto Schedule = isl_ast_build_get_schedule(Build);
 
-<<<<<<< HEAD
 #if 0
-    auto Dom = Stmt->getDomain();
-    auto SchedDom = isl_set_from_union_set(
-        isl_union_map_domain(isl_union_map_copy(Schedule)));
-    auto AccDom = isl_map_domain(MA->getAccessRelation());
-    Dom = isl_set_intersect_params(Dom, Stmt->getParent()->getContext());
-    SchedDom =
-        isl_set_intersect_params(SchedDom, Stmt->getParent()->getContext());
-    assert(isl_set_is_subset(SchedDom, AccDom) && "Access relation not defined on full schedule domain");
-    assert(isl_set_is_subset(Dom, AccDom) &&
-           "Access relation not defined on full domain");
-    isl_set_free(AccDom);
-    isl_set_free(SchedDom);
-    isl_set_free(Dom);
-=======
-#ifndef NDEBUG
     if (MA->isRead()) {
       auto Dom = Stmt->getDomain();
       auto SchedDom = isl_set_from_union_set(
@@ -824,24 +808,10 @@
       isl_set_free(SchedDom);
       isl_set_free(Dom);
     }
->>>>>>> 0424be77
 #endif
 
     auto PWAccRel = MA->applyScheduleToAccessRelation(Schedule);
 
-<<<<<<< HEAD
-    auto *AccDomain = isl_pw_multi_aff_domain(isl_pw_multi_aff_copy(PWAccRel));
-    isl_ast_expr *AccessExpr;
-    if (isl_set_is_empty(AccDomain) == isl_bool_true) { // AccessExpr = nullptr;
-      AccessExpr =
-          isl_ast_expr_from_val(isl_val_zero(isl_ast_build_get_ctx(Build)));
-      isl_pw_multi_aff_free(PWAccRel);
-    } else {
-      AccessExpr = isl_ast_build_access_from_pw_multi_aff(Build, PWAccRel);
-    }
-    isl_set_free(AccDomain);
-
-=======
     // isl cannot generate an index expression for access-nothing accesses.
     isl::set AccDomain =
         give(isl_pw_multi_aff_domain(isl_pw_multi_aff_copy(PWAccRel)));
@@ -851,7 +821,6 @@
     }
 
     auto AccessExpr = isl_ast_build_access_from_pw_multi_aff(Build, PWAccRel);
->>>>>>> 0424be77
     NewAccesses = isl_id_to_ast_expr_set(NewAccesses, MA->getId(), AccessExpr);
   }
 
