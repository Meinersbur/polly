//===------ IslNodeBuilder.cpp - Translate an isl AST into a LLVM-IR AST---===//
//
//                     The LLVM Compiler Infrastructure
//
// This file is distributed under the University of Illinois Open Source
// License. See LICENSE.TXT for details.
//
//===----------------------------------------------------------------------===//
//
// This file contains the IslNodeBuilder, a class to translate an isl AST into
// a LLVM-IR AST.
//
//===----------------------------------------------------------------------===//

#include "polly/CodeGen/IslNodeBuilder.h"
#include "polly/CodeGen/BlockGenerators.h"
#include "polly/CodeGen/CodeGeneration.h"
#include "polly/CodeGen/IslAst.h"
#include "polly/CodeGen/IslExprBuilder.h"
#include "polly/CodeGen/LoopGenerators.h"
#include "polly/CodeGen/RuntimeDebugBuilder.h"
#include "polly/CodeGen/Utils.h"
#include "polly/Config/config.h"
#include "polly/DependenceInfo.h"
#include "polly/LinkAllPasses.h"
#include "polly/Options.h"
#include "polly/ScopInfo.h"
#include "polly/Support/GICHelper.h"
#include "polly/Support/SCEVValidator.h"
#include "polly/Support/ScopHelper.h"
#include "llvm/ADT/PostOrderIterator.h"
#include "llvm/ADT/SmallPtrSet.h"
#include "llvm/Analysis/LoopInfo.h"
#include "llvm/Analysis/PostDominators.h"
#include "llvm/IR/DataLayout.h"
#include "llvm/IR/Module.h"
#include "llvm/IR/Verifier.h"
#include "llvm/Support/CommandLine.h"
#include "llvm/Support/Debug.h"
#include "llvm/Transforms/Utils/BasicBlockUtils.h"
#include "isl/aff.h"
#include "isl/ast.h"
#include "isl/ast_build.h"
#include "isl/list.h"
#include "isl/map.h"
#include "isl/set.h"
#include "isl/union_map.h"
#include "isl/union_set.h"

using namespace polly;
using namespace llvm;

#define DEBUG_TYPE "polly-codegen"

STATISTIC(VersionedScops, "Number of SCoPs that required versioning.");

// The maximal number of dimensions we allow during invariant load construction.
// More complex access ranges will result in very high compile time and are also
// unlikely to result in good code. This value is very high and should only
// trigger for corner cases (e.g., the "dct_luma" function in h264, SPEC2006).
static int const MaxDimensionsInAccessRange = 9;

static cl::opt<bool> PollyGenerateRTCPrint(
    "polly-codegen-emit-rtc-print",
    cl::desc("Emit code that prints the runtime check result dynamically."),
    cl::Hidden, cl::init(false), cl::ZeroOrMore, cl::cat(PollyCategory));

// If this option is set we always use the isl AST generator to regenerate
// memory accesses. Without this option set we regenerate expressions using the
// original SCEV expressions and only generate new expressions in case the
// access relation has been changed and consequently must be regenerated.
static cl::opt<bool> PollyGenerateExpressions(
    "polly-codegen-generate-expressions",
    cl::desc("Generate AST expressions for unmodified and modified accesses"),
    cl::Hidden, cl::init(false), cl::ZeroOrMore, cl::cat(PollyCategory));

__isl_give isl_ast_expr *
IslNodeBuilder::getUpperBound(__isl_keep isl_ast_node *For,
                              ICmpInst::Predicate &Predicate) {
  isl_id *UBID, *IteratorID;
  isl_ast_expr *Cond, *Iterator, *UB, *Arg0;
  isl_ast_op_type Type;

  Cond = isl_ast_node_for_get_cond(For);
  Iterator = isl_ast_node_for_get_iterator(For);
  isl_ast_expr_get_type(Cond);
  assert(isl_ast_expr_get_type(Cond) == isl_ast_expr_op &&
         "conditional expression is not an atomic upper bound");

  Type = isl_ast_expr_get_op_type(Cond);

  switch (Type) {
  case isl_ast_op_le:
    Predicate = ICmpInst::ICMP_SLE;
    break;
  case isl_ast_op_lt:
    Predicate = ICmpInst::ICMP_SLT;
    break;
  default:
    llvm_unreachable("Unexpected comparision type in loop conditon");
  }

  Arg0 = isl_ast_expr_get_op_arg(Cond, 0);

  assert(isl_ast_expr_get_type(Arg0) == isl_ast_expr_id &&
         "conditional expression is not an atomic upper bound");

  UBID = isl_ast_expr_get_id(Arg0);

  assert(isl_ast_expr_get_type(Iterator) == isl_ast_expr_id &&
         "Could not get the iterator");

  IteratorID = isl_ast_expr_get_id(Iterator);

  assert(UBID == IteratorID &&
         "conditional expression is not an atomic upper bound");

  UB = isl_ast_expr_get_op_arg(Cond, 1);

  isl_ast_expr_free(Cond);
  isl_ast_expr_free(Iterator);
  isl_ast_expr_free(Arg0);
  isl_id_free(IteratorID);
  isl_id_free(UBID);

  return UB;
}

/// Return true if a return value of Predicate is true for the value represented
/// by passed isl_ast_expr_int.
static bool checkIslAstExprInt(__isl_take isl_ast_expr *Expr,
                               isl_bool (*Predicate)(__isl_keep isl_val *)) {
  if (isl_ast_expr_get_type(Expr) != isl_ast_expr_int) {
    isl_ast_expr_free(Expr);
    return false;
  }
  auto ExprVal = isl_ast_expr_get_val(Expr);
  isl_ast_expr_free(Expr);
  if (Predicate(ExprVal) != true) {
    isl_val_free(ExprVal);
    return false;
  }
  isl_val_free(ExprVal);
  return true;
}

int IslNodeBuilder::getNumberOfIterations(__isl_keep isl_ast_node *For) {
  assert(isl_ast_node_get_type(For) == isl_ast_node_for);
  auto Body = isl_ast_node_for_get_body(For);

  // First, check if we can actually handle this code.
  switch (isl_ast_node_get_type(Body)) {
  case isl_ast_node_user:
    break;
  case isl_ast_node_block: {
    isl_ast_node_list *List = isl_ast_node_block_get_children(Body);
    for (int i = 0; i < isl_ast_node_list_n_ast_node(List); ++i) {
      isl_ast_node *Node = isl_ast_node_list_get_ast_node(List, i);
      int Type = isl_ast_node_get_type(Node);
      isl_ast_node_free(Node);
      if (Type != isl_ast_node_user) {
        isl_ast_node_list_free(List);
        isl_ast_node_free(Body);
        return -1;
      }
    }
    isl_ast_node_list_free(List);
    break;
  }
  default:
    isl_ast_node_free(Body);
    return -1;
  }
  isl_ast_node_free(Body);

  auto Init = isl_ast_node_for_get_init(For);
  if (!checkIslAstExprInt(Init, isl_val_is_zero))
    return -1;
  auto Inc = isl_ast_node_for_get_inc(For);
  if (!checkIslAstExprInt(Inc, isl_val_is_one))
    return -1;
  CmpInst::Predicate Predicate;
  auto UB = getUpperBound(For, Predicate);
  if (isl_ast_expr_get_type(UB) != isl_ast_expr_int) {
    isl_ast_expr_free(UB);
    return -1;
  }
  auto UpVal = isl_ast_expr_get_val(UB);
  isl_ast_expr_free(UB);
  int NumberIterations = isl_val_get_num_si(UpVal);
  isl_val_free(UpVal);
  if (NumberIterations < 0)
    return -1;
  if (Predicate == CmpInst::ICMP_SLT)
    return NumberIterations;
  else
    return NumberIterations + 1;
}

/// Extract the values and SCEVs needed to generate code for a block.
static int findReferencesInBlock(struct SubtreeReferences &References,
                                 const ScopStmt *Stmt, const BasicBlock *BB) {
  for (const Instruction &Inst : *BB)
    for (Value *SrcVal : Inst.operands()) {
      auto *Scope = References.LI.getLoopFor(BB);
<<<<<<< HEAD
      if (canSynthesize(SrcVal, References.S, &References.SE,
                        Scope)) {
=======
      if (canSynthesize(SrcVal, References.S, &References.SE, Scope)) {
>>>>>>> 6e83d8e4
        References.SCEVs.insert(References.SE.getSCEVAtScope(SrcVal, Scope));
        continue;
      } else if (Value *NewVal = References.GlobalMap.lookup(SrcVal))
        References.Values.insert(NewVal);
    }
  return 0;
}

isl_stat addReferencesFromStmt(const ScopStmt *Stmt, void *UserPtr,
                               bool CreateScalarRefs) {
  auto &References = *static_cast<struct SubtreeReferences *>(UserPtr);

  if (Stmt->isBlockStmt())
    findReferencesInBlock(References, Stmt, Stmt->getBasicBlock());
  else {
    assert(Stmt->isRegionStmt() &&
           "Stmt was neither block nor region statement");
    for (const BasicBlock *BB : Stmt->getRegion()->blocks())
      findReferencesInBlock(References, Stmt, BB);
  }

  for (auto &Access : *Stmt) {
    if (Access->isArrayKind()) {
      auto *BasePtr = Access->getScopArrayInfo()->getBasePtr();
      if (Instruction *OpInst = dyn_cast<Instruction>(BasePtr))
        if (Stmt->getParent()->contains(OpInst))
          continue;

      References.Values.insert(BasePtr);
      continue;
    }

    if (CreateScalarRefs)
      References.Values.insert(References.BlockGen.getOrCreateAlloca(*Access));
  }

  return isl_stat_ok;
}

/// Extract the out-of-scop values and SCEVs referenced from a set describing
/// a ScopStmt.
///
/// This includes the SCEVUnknowns referenced by the SCEVs used in the
/// statement and the base pointers of the memory accesses. For scalar
/// statements we force the generation of alloca memory locations and list
/// these locations in the set of out-of-scop values as well.
///
/// @param Set     A set which references the ScopStmt we are interested in.
/// @param UserPtr A void pointer that can be casted to a SubtreeReferences
///                structure.
static isl_stat addReferencesFromStmtSet(__isl_take isl_set *Set,
                                         void *UserPtr) {
  isl_id *Id = isl_set_get_tuple_id(Set);
  auto *Stmt = static_cast<const ScopStmt *>(isl_id_get_user(Id));
  isl_id_free(Id);
  isl_set_free(Set);
  return addReferencesFromStmt(Stmt, UserPtr);
}

/// Extract the out-of-scop values and SCEVs referenced from a union set
/// referencing multiple ScopStmts.
///
/// This includes the SCEVUnknowns referenced by the SCEVs used in the
/// statement and the base pointers of the memory accesses. For scalar
/// statements we force the generation of alloca memory locations and list
/// these locations in the set of out-of-scop values as well.
///
/// @param USet       A union set referencing the ScopStmts we are interested
///                   in.
/// @param References The SubtreeReferences data structure through which
///                   results are returned and further information is
///                   provided.
static void
addReferencesFromStmtUnionSet(isl_union_set *USet,
                              struct SubtreeReferences &References) {
  isl_union_set_foreach_set(USet, addReferencesFromStmtSet, &References);
  isl_union_set_free(USet);
}

__isl_give isl_union_map *
IslNodeBuilder::getScheduleForAstNode(__isl_keep isl_ast_node *For) {
  return IslAstInfo::getSchedule(For);
}

void IslNodeBuilder::getReferencesInSubtree(__isl_keep isl_ast_node *For,
                                            SetVector<Value *> &Values,
                                            SetVector<const Loop *> &Loops) {

  SetVector<const SCEV *> SCEVs;
  struct SubtreeReferences References = {
      LI, SE, S, ValueMap, Values, SCEVs, getBlockGenerator()};

  for (const auto &I : IDToValue)
    Values.insert(I.second);

  for (const auto &I : OutsideLoopIterations)
    Values.insert(cast<SCEVUnknown>(I.second)->getValue());

  isl_union_set *Schedule = isl_union_map_domain(getScheduleForAstNode(For));
  addReferencesFromStmtUnionSet(Schedule, References);

  for (const SCEV *Expr : SCEVs) {
    findValues(Expr, SE, Values);
    findLoops(Expr, Loops);
  }

  Values.remove_if([](const Value *V) { return isa<GlobalValue>(V); });

  /// Remove loops that contain the scop or that are part of the scop, as they
  /// are considered local. This leaves only loops that are before the scop, but
  /// do not contain the scop itself.
  Loops.remove_if([this](const Loop *L) {
    return S.contains(L) || L->contains(S.getEntry());
  });
}

void IslNodeBuilder::updateValues(ValueMapT &NewValues) {
  SmallPtrSet<Value *, 5> Inserted;

  for (const auto &I : IDToValue) {
    IDToValue[I.first] = NewValues[I.second];
    Inserted.insert(I.second);
  }

  for (const auto &I : NewValues) {
    if (Inserted.count(I.first))
      continue;

    ValueMap[I.first] = I.second;
  }
}

void IslNodeBuilder::createUserVector(__isl_take isl_ast_node *User,
                                      std::vector<Value *> &IVS,
                                      __isl_take isl_id *IteratorID,
                                      __isl_take isl_union_map *Schedule) {
  isl_ast_expr *Expr = isl_ast_node_user_get_expr(User);
  isl_ast_expr *StmtExpr = isl_ast_expr_get_op_arg(Expr, 0);
  isl_id *Id = isl_ast_expr_get_id(StmtExpr);
  isl_ast_expr_free(StmtExpr);
  ScopStmt *Stmt = (ScopStmt *)isl_id_get_user(Id);
  std::vector<LoopToScevMapT> VLTS(IVS.size());

  isl_union_set *Domain = isl_union_set_from_set(Stmt->getDomain());
  Schedule = isl_union_map_intersect_domain(Schedule, Domain);
  isl_map *S = isl_map_from_union_map(Schedule);

  auto *NewAccesses = createNewAccesses(Stmt, User);
  createSubstitutionsVector(Expr, Stmt, VLTS, IVS, IteratorID);
  VectorBlockGenerator::generate(BlockGen, *Stmt, VLTS, S, NewAccesses);
  isl_id_to_ast_expr_free(NewAccesses);
  isl_map_free(S);
  isl_id_free(Id);
  isl_ast_node_free(User);
}

void IslNodeBuilder::createMark(__isl_take isl_ast_node *Node) {
  auto *Id = isl_ast_node_mark_get_id(Node);
  auto Child = isl_ast_node_mark_get_node(Node);
  isl_ast_node_free(Node);
  // If a child node of a 'SIMD mark' is a loop that has a single iteration,
  // it will be optimized away and we should skip it.
  if (!strcmp(isl_id_get_name(Id), "SIMD") &&
      isl_ast_node_get_type(Child) == isl_ast_node_for) {
    bool Vector = PollyVectorizerChoice == VECTORIZER_POLLY;
    int VectorWidth = getNumberOfIterations(Child);
    if (Vector && 1 < VectorWidth && VectorWidth <= 16)
      createForVector(Child, VectorWidth);
    else
      createForSequential(Child, true);
    isl_id_free(Id);
    return;
  }
  create(Child);
  isl_id_free(Id);
}

void IslNodeBuilder::createForVector(__isl_take isl_ast_node *For,
                                     int VectorWidth) {
  isl_ast_node *Body = isl_ast_node_for_get_body(For);
  isl_ast_expr *Init = isl_ast_node_for_get_init(For);
  isl_ast_expr *Inc = isl_ast_node_for_get_inc(For);
  isl_ast_expr *Iterator = isl_ast_node_for_get_iterator(For);
  isl_id *IteratorID = isl_ast_expr_get_id(Iterator);

  Value *ValueLB = ExprBuilder.create(Init);
  Value *ValueInc = ExprBuilder.create(Inc);

  Type *MaxType = ExprBuilder.getType(Iterator);
  MaxType = ExprBuilder.getWidestType(MaxType, ValueLB->getType());
  MaxType = ExprBuilder.getWidestType(MaxType, ValueInc->getType());

  if (MaxType != ValueLB->getType())
    ValueLB = Builder.CreateSExt(ValueLB, MaxType);
  if (MaxType != ValueInc->getType())
    ValueInc = Builder.CreateSExt(ValueInc, MaxType);

  std::vector<Value *> IVS(VectorWidth);
  IVS[0] = ValueLB;

  for (int i = 1; i < VectorWidth; i++)
    IVS[i] = Builder.CreateAdd(IVS[i - 1], ValueInc, "p_vector_iv");

  isl_union_map *Schedule = getScheduleForAstNode(For);
  assert(Schedule && "For statement annotation does not contain its schedule");

  IDToValue[IteratorID] = ValueLB;

  switch (isl_ast_node_get_type(Body)) {
  case isl_ast_node_user:
    createUserVector(Body, IVS, isl_id_copy(IteratorID),
                     isl_union_map_copy(Schedule));
    break;
  case isl_ast_node_block: {
    isl_ast_node_list *List = isl_ast_node_block_get_children(Body);

    for (int i = 0; i < isl_ast_node_list_n_ast_node(List); ++i)
      createUserVector(isl_ast_node_list_get_ast_node(List, i), IVS,
                       isl_id_copy(IteratorID), isl_union_map_copy(Schedule));

    isl_ast_node_free(Body);
    isl_ast_node_list_free(List);
    break;
  }
  default:
    isl_ast_node_dump(Body);
    llvm_unreachable("Unhandled isl_ast_node in vectorizer");
  }

  IDToValue.erase(IDToValue.find(IteratorID));
  isl_id_free(IteratorID);
  isl_union_map_free(Schedule);

  isl_ast_node_free(For);
  isl_ast_expr_free(Iterator);
}

void IslNodeBuilder::createForSequential(__isl_take isl_ast_node *For,
                                         bool KnownParallel) {
  isl_ast_node *Body;
  isl_ast_expr *Init, *Inc, *Iterator, *UB;
  isl_id *IteratorID;
  Value *ValueLB, *ValueUB, *ValueInc;
  Type *MaxType;
  BasicBlock *ExitBlock;
  Value *IV;
  CmpInst::Predicate Predicate;
  bool Parallel;

  Parallel = KnownParallel || (IslAstInfo::isParallel(For) &&
                               !IslAstInfo::isReductionParallel(For));

  Body = isl_ast_node_for_get_body(For);

  // isl_ast_node_for_is_degenerate(For)
  //
  // TODO: For degenerated loops we could generate a plain assignment.
  //       However, for now we just reuse the logic for normal loops, which will
  //       create a loop with a single iteration.

  Init = isl_ast_node_for_get_init(For);
  Inc = isl_ast_node_for_get_inc(For);
  Iterator = isl_ast_node_for_get_iterator(For);
  IteratorID = isl_ast_expr_get_id(Iterator);
  UB = getUpperBound(For, Predicate);

  ValueLB = ExprBuilder.create(Init);
  ValueUB = ExprBuilder.create(UB);
  ValueInc = ExprBuilder.create(Inc);

  MaxType = ExprBuilder.getType(Iterator);
  MaxType = ExprBuilder.getWidestType(MaxType, ValueLB->getType());
  MaxType = ExprBuilder.getWidestType(MaxType, ValueUB->getType());
  MaxType = ExprBuilder.getWidestType(MaxType, ValueInc->getType());

  if (MaxType != ValueLB->getType())
    ValueLB = Builder.CreateSExt(ValueLB, MaxType);
  if (MaxType != ValueUB->getType())
    ValueUB = Builder.CreateSExt(ValueUB, MaxType);
  if (MaxType != ValueInc->getType())
    ValueInc = Builder.CreateSExt(ValueInc, MaxType);

  // If we can show that LB <Predicate> UB holds at least once, we can
  // omit the GuardBB in front of the loop.
  bool UseGuardBB =
      !SE.isKnownPredicate(Predicate, SE.getSCEV(ValueLB), SE.getSCEV(ValueUB));
  IV = createLoop(ValueLB, ValueUB, ValueInc, Builder, P, LI, DT, ExitBlock,
                  Predicate, &Annotator, Parallel, UseGuardBB);
  IDToValue[IteratorID] = IV;

  create(Body);

  Annotator.popLoop(Parallel);

  IDToValue.erase(IDToValue.find(IteratorID));

  Builder.SetInsertPoint(&ExitBlock->front());

  isl_ast_node_free(For);
  isl_ast_expr_free(Iterator);
  isl_id_free(IteratorID);
}

/// Remove the BBs contained in a (sub)function from the dominator tree.
///
/// This function removes the basic blocks that are part of a subfunction from
/// the dominator tree. Specifically, when generating code it may happen that at
/// some point the code generation continues in a new sub-function (e.g., when
/// generating OpenMP code). The basic blocks that are created in this
/// sub-function are then still part of the dominator tree of the original
/// function, such that the dominator tree reaches over function boundaries.
/// This is not only incorrect, but also causes crashes. This function now
/// removes from the dominator tree all basic blocks that are dominated (and
/// consequently reachable) from the entry block of this (sub)function.
///
/// FIXME: A LLVM (function or region) pass should not touch anything outside of
/// the function/region it runs on. Hence, the pure need for this function shows
/// that we do not comply to this rule. At the moment, this does not cause any
/// issues, but we should be aware that such issues may appear. Unfortunately
/// the current LLVM pass infrastructure does not allow to make Polly a module
/// or call-graph pass to solve this issue, as such a pass would not have access
/// to the per-function analyses passes needed by Polly. A future pass manager
/// infrastructure is supposed to enable such kind of access possibly allowing
/// us to create a cleaner solution here.
///
/// FIXME: Instead of adding the dominance information and then dropping it
/// later on, we should try to just not add it in the first place. This requires
/// some careful testing to make sure this does not break in interaction with
/// the SCEVBuilder and SplitBlock which may rely on the dominator tree or
/// which may try to update it.
///
/// @param F The function which contains the BBs to removed.
/// @param DT The dominator tree from which to remove the BBs.
static void removeSubFuncFromDomTree(Function *F, DominatorTree &DT) {
  DomTreeNode *N = DT.getNode(&F->getEntryBlock());
  std::vector<BasicBlock *> Nodes;

  // We can only remove an element from the dominator tree, if all its children
  // have been removed. To ensure this we obtain the list of nodes to remove
  // using a post-order tree traversal.
  for (po_iterator<DomTreeNode *> I = po_begin(N), E = po_end(N); I != E; ++I)
    Nodes.push_back(I->getBlock());

  for (BasicBlock *BB : Nodes)
    DT.eraseNode(BB);
}

void IslNodeBuilder::createForParallel(__isl_take isl_ast_node *For) {
  isl_ast_node *Body;
  isl_ast_expr *Init, *Inc, *Iterator, *UB;
  isl_id *IteratorID;
  Value *ValueLB, *ValueUB, *ValueInc;
  Type *MaxType;
  Value *IV;
  CmpInst::Predicate Predicate;

  // The preamble of parallel code interacts different than normal code with
  // e.g., scalar initialization. Therefore, we ensure the parallel code is
  // separated from the last basic block.
  BasicBlock *ParBB = SplitBlock(Builder.GetInsertBlock(),
                                 &*Builder.GetInsertPoint(), &DT, &LI);
  ParBB->setName("polly.parallel.for");
  Builder.SetInsertPoint(&ParBB->front());

  Body = isl_ast_node_for_get_body(For);
  Init = isl_ast_node_for_get_init(For);
  Inc = isl_ast_node_for_get_inc(For);
  Iterator = isl_ast_node_for_get_iterator(For);
  IteratorID = isl_ast_expr_get_id(Iterator);
  UB = getUpperBound(For, Predicate);

  ValueLB = ExprBuilder.create(Init);
  ValueUB = ExprBuilder.create(UB);
  ValueInc = ExprBuilder.create(Inc);

  // OpenMP always uses SLE. In case the isl generated AST uses a SLT
  // expression, we need to adjust the loop blound by one.
  if (Predicate == CmpInst::ICMP_SLT)
    ValueUB = Builder.CreateAdd(
        ValueUB, Builder.CreateSExt(Builder.getTrue(), ValueUB->getType()));

  MaxType = ExprBuilder.getType(Iterator);
  MaxType = ExprBuilder.getWidestType(MaxType, ValueLB->getType());
  MaxType = ExprBuilder.getWidestType(MaxType, ValueUB->getType());
  MaxType = ExprBuilder.getWidestType(MaxType, ValueInc->getType());

  if (MaxType != ValueLB->getType())
    ValueLB = Builder.CreateSExt(ValueLB, MaxType);
  if (MaxType != ValueUB->getType())
    ValueUB = Builder.CreateSExt(ValueUB, MaxType);
  if (MaxType != ValueInc->getType())
    ValueInc = Builder.CreateSExt(ValueInc, MaxType);

  BasicBlock::iterator LoopBody;

  SetVector<Value *> SubtreeValues;
  SetVector<const Loop *> Loops;

  getReferencesInSubtree(For, SubtreeValues, Loops);

  // Create for all loops we depend on values that contain the current loop
  // iteration. These values are necessary to generate code for SCEVs that
  // depend on such loops. As a result we need to pass them to the subfunction.
  for (const Loop *L : Loops) {
    const SCEV *OuterLIV = SE.getAddRecExpr(SE.getUnknown(Builder.getInt64(0)),
                                            SE.getUnknown(Builder.getInt64(1)),
                                            L, SCEV::FlagAnyWrap);
    Value *V = generateSCEV(OuterLIV);
    OutsideLoopIterations[L] = SE.getUnknown(V);
    SubtreeValues.insert(V);
  }

  ValueMapT NewValues;
  ParallelLoopGenerator ParallelLoopGen(Builder, P, LI, DT, DL);

  IV = ParallelLoopGen.createParallelLoop(ValueLB, ValueUB, ValueInc,
                                          SubtreeValues, NewValues, &LoopBody);
  BasicBlock::iterator AfterLoop = Builder.GetInsertPoint();
  Builder.SetInsertPoint(&*LoopBody);

  // Remember the parallel subfunction
  ParallelSubfunctions.push_back(LoopBody->getFunction());

  // Save the current values.
  auto ValueMapCopy = ValueMap;
  IslExprBuilder::IDToValueTy IDToValueCopy = IDToValue;

  updateValues(NewValues);
  IDToValue[IteratorID] = IV;

  ValueMapT NewValuesReverse;

  for (auto P : NewValues)
    NewValuesReverse[P.second] = P.first;

  Annotator.addAlternativeAliasBases(NewValuesReverse);

  create(Body);

  Annotator.resetAlternativeAliasBases();
  // Restore the original values.
  ValueMap = ValueMapCopy;
  IDToValue = IDToValueCopy;

  Builder.SetInsertPoint(&*AfterLoop);
  removeSubFuncFromDomTree((*LoopBody).getParent()->getParent(), DT);

  for (const Loop *L : Loops)
    OutsideLoopIterations.erase(L);

  isl_ast_node_free(For);
  isl_ast_expr_free(Iterator);
  isl_id_free(IteratorID);
}

void IslNodeBuilder::createFor(__isl_take isl_ast_node *For) {
  bool Vector = PollyVectorizerChoice == VECTORIZER_POLLY;

  if (Vector && IslAstInfo::isInnermostParallel(For) &&
      !IslAstInfo::isReductionParallel(For)) {
    int VectorWidth = getNumberOfIterations(For);
    if (1 < VectorWidth && VectorWidth <= 16) {
      createForVector(For, VectorWidth);
      return;
    }
  }

  if (IslAstInfo::isExecutedInParallel(For)) {
    createForParallel(For);
    return;
  }
  createForSequential(For, false);
}

void IslNodeBuilder::createIf(__isl_take isl_ast_node *If) {
  isl_ast_expr *Cond = isl_ast_node_if_get_cond(If);

  Function *F = Builder.GetInsertBlock()->getParent();
  LLVMContext &Context = F->getContext();

  BasicBlock *CondBB = SplitBlock(Builder.GetInsertBlock(),
                                  &*Builder.GetInsertPoint(), &DT, &LI);
  CondBB->setName("polly.cond");
  BasicBlock *MergeBB = SplitBlock(CondBB, &CondBB->front(), &DT, &LI);
  MergeBB->setName("polly.merge");
  BasicBlock *ThenBB = BasicBlock::Create(Context, "polly.then", F);
  BasicBlock *ElseBB = BasicBlock::Create(Context, "polly.else", F);

  DT.addNewBlock(ThenBB, CondBB);
  DT.addNewBlock(ElseBB, CondBB);
  DT.changeImmediateDominator(MergeBB, CondBB);

  Loop *L = LI.getLoopFor(CondBB);
  if (L) {
    L->addBasicBlockToLoop(ThenBB, LI);
    L->addBasicBlockToLoop(ElseBB, LI);
  }

  CondBB->getTerminator()->eraseFromParent();

  Builder.SetInsertPoint(CondBB);
  Value *Predicate = ExprBuilder.create(Cond);
  Builder.CreateCondBr(Predicate, ThenBB, ElseBB);
  Builder.SetInsertPoint(ThenBB);
  Builder.CreateBr(MergeBB);
  Builder.SetInsertPoint(ElseBB);
  Builder.CreateBr(MergeBB);
  Builder.SetInsertPoint(&ThenBB->front());

  create(isl_ast_node_if_get_then(If));

  Builder.SetInsertPoint(&ElseBB->front());

  if (isl_ast_node_if_has_else(If))
    create(isl_ast_node_if_get_else(If));

  Builder.SetInsertPoint(&MergeBB->front());

  isl_ast_node_free(If);
}

__isl_give isl_id_to_ast_expr *
IslNodeBuilder::createNewAccesses(ScopStmt *Stmt,
                                  __isl_keep isl_ast_node *Node) {
  isl_id_to_ast_expr *NewAccesses =
      isl_id_to_ast_expr_alloc(Stmt->getParent()->getIslCtx(), 0);

  auto *Build = IslAstInfo::getBuild(Node);
  assert(Build && "Could not obtain isl_ast_build from user node");
  Stmt->setAstBuild(Build);

  for (auto *MA : *Stmt) {
    if (!MA->hasNewAccessRelation()) {
      if (PollyGenerateExpressions) {
        if (!MA->isAffine())
          continue;
        if (MA->getLatestScopArrayInfo()->getBasePtrOriginSAI())
          continue;

        auto *BasePtr =
            dyn_cast<Instruction>(MA->getLatestScopArrayInfo()->getBasePtr());
        if (BasePtr && Stmt->getParent()->getRegion().contains(BasePtr))
          continue;
      } else {
        continue;
      }
    }
    assert(MA->isAffine() &&
           "Only affine memory accesses can be code generated");
    assert(!MA->getLatestScopArrayInfo()->getBasePtrOriginSAI() &&
           "Generating new index expressions to indirect arrays not working");

    auto Schedule = isl_ast_build_get_schedule(Build);

#ifndef NDEBUG
    auto Dom = Stmt->getDomain();
    auto SchedDom = isl_set_from_union_set(
        isl_union_map_domain(isl_union_map_copy(Schedule)));
    auto AccDom = isl_map_domain(MA->getAccessRelation());
    Dom = isl_set_intersect_params(Dom, Stmt->getParent()->getContext());
    SchedDom =
        isl_set_intersect_params(SchedDom, Stmt->getParent()->getContext());
    assert(isl_set_is_subset(SchedDom, AccDom) &&
           "Access relation not defined on full schedule domain");
    assert(isl_set_is_subset(Dom, AccDom) &&
           "Access relation not defined on full domain");
    isl_set_free(AccDom);
    isl_set_free(SchedDom);
    isl_set_free(Dom);
#endif

    auto PWAccRel = MA->applyScheduleToAccessRelation(Schedule);

    auto AccessExpr = isl_ast_build_access_from_pw_multi_aff(Build, PWAccRel);
    NewAccesses = isl_id_to_ast_expr_set(NewAccesses, MA->getId(), AccessExpr);
  }

  return NewAccesses;
}

void IslNodeBuilder::createSubstitutions(__isl_take isl_ast_expr *Expr,
                                         ScopStmt *Stmt, LoopToScevMapT &LTS) {
  assert(isl_ast_expr_get_type(Expr) == isl_ast_expr_op &&
         "Expression of type 'op' expected");
  assert(isl_ast_expr_get_op_type(Expr) == isl_ast_op_call &&
         "Opertation of type 'call' expected");
  for (int i = 0; i < isl_ast_expr_get_op_n_arg(Expr) - 1; ++i) {
    isl_ast_expr *SubExpr;
    Value *V;

    SubExpr = isl_ast_expr_get_op_arg(Expr, i + 1);
    V = ExprBuilder.create(SubExpr);
    ScalarEvolution *SE = Stmt->getParent()->getSE();
    LTS[Stmt->getLoopForDimension(i)] = SE->getUnknown(V);
  }

  isl_ast_expr_free(Expr);
}

void IslNodeBuilder::createSubstitutionsVector(
    __isl_take isl_ast_expr *Expr, ScopStmt *Stmt,
    std::vector<LoopToScevMapT> &VLTS, std::vector<Value *> &IVS,
    __isl_take isl_id *IteratorID) {
  int i = 0;

  Value *OldValue = IDToValue[IteratorID];
  for (Value *IV : IVS) {
    IDToValue[IteratorID] = IV;
    createSubstitutions(isl_ast_expr_copy(Expr), Stmt, VLTS[i]);
    i++;
  }

  IDToValue[IteratorID] = OldValue;
  isl_id_free(IteratorID);
  isl_ast_expr_free(Expr);
}

void IslNodeBuilder::generateCopyStmt(
    ScopStmt *Stmt, __isl_keep isl_id_to_ast_expr *NewAccesses) {
  assert(Stmt->size() == 2);
  auto ReadAccess = Stmt->begin();
  auto WriteAccess = ReadAccess++;
  assert((*ReadAccess)->isRead() && (*WriteAccess)->isMustWrite());
  assert((*ReadAccess)->getElementType() == (*WriteAccess)->getElementType() &&
         "Accesses use the same data type");
  assert((*ReadAccess)->isArrayKind() && (*WriteAccess)->isArrayKind());
  auto *AccessExpr =
      isl_id_to_ast_expr_get(NewAccesses, (*ReadAccess)->getId());
  auto *LoadValue = ExprBuilder.create(AccessExpr);
  AccessExpr = isl_id_to_ast_expr_get(NewAccesses, (*WriteAccess)->getId());
  auto *StoreAddr = ExprBuilder.createAccessAddress(AccessExpr);
  Builder.CreateStore(LoadValue, StoreAddr);
}

void IslNodeBuilder::createUser(__isl_take isl_ast_node *User) {
  LoopToScevMapT LTS;
  isl_id *Id;
  ScopStmt *Stmt;

  isl_ast_expr *Expr = isl_ast_node_user_get_expr(User);
  isl_ast_expr *StmtExpr = isl_ast_expr_get_op_arg(Expr, 0);
  Id = isl_ast_expr_get_id(StmtExpr);
  isl_ast_expr_free(StmtExpr);

  LTS.insert(OutsideLoopIterations.begin(), OutsideLoopIterations.end());

  Stmt = (ScopStmt *)isl_id_get_user(Id);
  auto *NewAccesses = createNewAccesses(Stmt, User);
  if (Stmt->isCopyStmt()) {
    generateCopyStmt(Stmt, NewAccesses);
    isl_ast_expr_free(Expr);
  } else {
    createSubstitutions(Expr, Stmt, LTS);

    if (Stmt->isBlockStmt())
      BlockGen.copyStmt(*Stmt, LTS, NewAccesses);
    else
      RegionGen.copyStmt(*Stmt, LTS, NewAccesses);
  }

  isl_id_to_ast_expr_free(NewAccesses);
  isl_ast_node_free(User);
  isl_id_free(Id);
}

void IslNodeBuilder::createBlock(__isl_take isl_ast_node *Block) {
  isl_ast_node_list *List = isl_ast_node_block_get_children(Block);

  for (int i = 0; i < isl_ast_node_list_n_ast_node(List); ++i)
    create(isl_ast_node_list_get_ast_node(List, i));

  isl_ast_node_free(Block);
  isl_ast_node_list_free(List);
}

void IslNodeBuilder::create(__isl_take isl_ast_node *Node) {
  switch (isl_ast_node_get_type(Node)) {
  case isl_ast_node_error:
    llvm_unreachable("code generation error");
  case isl_ast_node_mark:
    createMark(Node);
    return;
  case isl_ast_node_for:
    createFor(Node);
    return;
  case isl_ast_node_if:
    createIf(Node);
    return;
  case isl_ast_node_user:
    createUser(Node);
    return;
  case isl_ast_node_block:
    createBlock(Node);
    return;
  }

  llvm_unreachable("Unknown isl_ast_node type");
}

bool IslNodeBuilder::materializeValue(isl_id *Id) {
  // If the Id is already mapped, skip it.
  if (!IDToValue.count(Id)) {
    auto *ParamSCEV = (const SCEV *)isl_id_get_user(Id);
    Value *V = nullptr;

    // Parameters could refere to invariant loads that need to be
    // preloaded before we can generate code for the parameter. Thus,
    // check if any value refered to in ParamSCEV is an invariant load
    // and if so make sure its equivalence class is preloaded.
    SetVector<Value *> Values;
    findValues(ParamSCEV, SE, Values);
    for (auto *Val : Values) {

      // Check if the value is an instruction in a dead block within the SCoP
      // and if so do not code generate it.
      if (auto *Inst = dyn_cast<Instruction>(Val)) {
        if (S.contains(Inst)) {
          bool IsDead = true;

          // Check for "undef" loads first, then if there is a statement for
          // the parent of Inst and lastly if the parent of Inst has an empty
          // domain. In the first and last case the instruction is dead but if
          // there is a statement or the domain is not empty Inst is not dead.
          auto MemInst = MemAccInst::dyn_cast(Inst);
          auto Address = MemInst ? MemInst.getPointerOperand() : nullptr;
          if (Address &&
              SE.getUnknown(UndefValue::get(Address->getType())) ==
                  SE.getPointerBase(SE.getSCEV(Address))) {
          } else if (S.getStmtFor(Inst)) {
            IsDead = false;
          } else {
            auto *Domain = S.getDomainConditions(Inst->getParent());
            IsDead = isl_set_is_empty(Domain);
            isl_set_free(Domain);
          }

          if (IsDead) {
            V = UndefValue::get(ParamSCEV->getType());
            break;
          }
        }
      }

      if (auto *IAClass = S.lookupInvariantEquivClass(Val)) {

        // Check if this invariant access class is empty, hence if we never
        // actually added a loads instruction to it. In that case it has no
        // (meaningful) users and we should not try to code generate it.
        if (IAClass->InvariantAccesses.empty())
          V = UndefValue::get(ParamSCEV->getType());

        if (!preloadInvariantEquivClass(*IAClass)) {
          isl_id_free(Id);
          return false;
        }
      }
    }

    V = V ? V : generateSCEV(ParamSCEV);
    IDToValue[Id] = V;
  }

  isl_id_free(Id);
  return true;
}

bool IslNodeBuilder::materializeParameters(isl_set *Set, bool All) {
  for (unsigned i = 0, e = isl_set_dim(Set, isl_dim_param); i < e; ++i) {
    if (!All && !isl_set_involves_dims(Set, isl_dim_param, i, 1))
      continue;
    isl_id *Id = isl_set_get_dim_id(Set, isl_dim_param, i);
    if (!materializeValue(Id))
      return false;
  }
  return true;
}

/// Add the number of dimensions in @p BS to @p U.
static isl_stat countTotalDims(__isl_take isl_basic_set *BS, void *U) {
  unsigned *NumTotalDim = static_cast<unsigned *>(U);
  *NumTotalDim += isl_basic_set_total_dim(BS);
  isl_basic_set_free(BS);
  return isl_stat_ok;
}

Value *IslNodeBuilder::preloadUnconditionally(isl_set *AccessRange,
                                              isl_ast_build *Build,
                                              Instruction *AccInst) {

  // TODO: This check could be performed in the ScopInfo already.
  unsigned NumTotalDim = 0;
  isl_set_foreach_basic_set(AccessRange, countTotalDims, &NumTotalDim);
  if (NumTotalDim > MaxDimensionsInAccessRange) {
    isl_set_free(AccessRange);
    return nullptr;
  }

  isl_pw_multi_aff *PWAccRel = isl_pw_multi_aff_from_set(AccessRange);
  isl_ast_expr *Access =
      isl_ast_build_access_from_pw_multi_aff(Build, PWAccRel);
  auto *Address = isl_ast_expr_address_of(Access);
  auto *AddressValue = ExprBuilder.create(Address);
  Value *PreloadVal;

  // Correct the type as the SAI might have a different type than the user
  // expects, especially if the base pointer is a struct.
  Type *Ty = AccInst->getType();

  auto *Ptr = AddressValue;
  auto Name = Ptr->getName();
  Ptr = Builder.CreatePointerCast(Ptr, Ty->getPointerTo(), Name + ".cast");
  PreloadVal = Builder.CreateLoad(Ptr, Name + ".load");
  if (LoadInst *PreloadInst = dyn_cast<LoadInst>(PreloadVal))
    PreloadInst->setAlignment(dyn_cast<LoadInst>(AccInst)->getAlignment());

  // TODO: This is only a hot fix for SCoP sequences that use the same load
  //       instruction contained and hoisted by one of the SCoPs.
  if (SE.isSCEVable(Ty))
    SE.forgetValue(AccInst);

  return PreloadVal;
}

Value *IslNodeBuilder::preloadInvariantLoad(const MemoryAccess &MA,
                                            isl_set *Domain) {

  isl_set *AccessRange = isl_map_range(MA.getAddressFunction());
  AccessRange = isl_set_gist_params(AccessRange, S.getContext());

  if (!materializeParameters(AccessRange, false)) {
    isl_set_free(AccessRange);
    isl_set_free(Domain);
    return nullptr;
  }

  auto *Build = isl_ast_build_from_context(isl_set_universe(S.getParamSpace()));
  isl_set *Universe = isl_set_universe(isl_set_get_space(Domain));
  bool AlwaysExecuted = isl_set_is_equal(Domain, Universe);
  isl_set_free(Universe);

  Instruction *AccInst = MA.getAccessInstruction();
  Type *AccInstTy = AccInst->getType();

  Value *PreloadVal = nullptr;
  if (AlwaysExecuted) {
    PreloadVal = preloadUnconditionally(AccessRange, Build, AccInst);
    isl_ast_build_free(Build);
    isl_set_free(Domain);
    return PreloadVal;
  }

  if (!materializeParameters(Domain, false)) {
    isl_ast_build_free(Build);
    isl_set_free(AccessRange);
    isl_set_free(Domain);
    return nullptr;
  }

  isl_ast_expr *DomainCond = isl_ast_build_expr_from_set(Build, Domain);
  Domain = nullptr;

  ExprBuilder.setTrackOverflow(true);
  Value *Cond = ExprBuilder.create(DomainCond);
  Value *OverflowHappened = Builder.CreateNot(ExprBuilder.getOverflowState(),
                                              "polly.preload.cond.overflown");
  Cond = Builder.CreateAnd(Cond, OverflowHappened, "polly.preload.cond.result");
  ExprBuilder.setTrackOverflow(false);

  if (!Cond->getType()->isIntegerTy(1))
    Cond = Builder.CreateIsNotNull(Cond);

  BasicBlock *CondBB = SplitBlock(Builder.GetInsertBlock(),
                                  &*Builder.GetInsertPoint(), &DT, &LI);
  CondBB->setName("polly.preload.cond");

  BasicBlock *MergeBB = SplitBlock(CondBB, &CondBB->front(), &DT, &LI);
  MergeBB->setName("polly.preload.merge");

  Function *F = Builder.GetInsertBlock()->getParent();
  LLVMContext &Context = F->getContext();
  BasicBlock *ExecBB = BasicBlock::Create(Context, "polly.preload.exec", F);

  DT.addNewBlock(ExecBB, CondBB);
  if (Loop *L = LI.getLoopFor(CondBB))
    L->addBasicBlockToLoop(ExecBB, LI);

  auto *CondBBTerminator = CondBB->getTerminator();
  Builder.SetInsertPoint(CondBBTerminator);
  Builder.CreateCondBr(Cond, ExecBB, MergeBB);
  CondBBTerminator->eraseFromParent();

  Builder.SetInsertPoint(ExecBB);
  Builder.CreateBr(MergeBB);

  Builder.SetInsertPoint(ExecBB->getTerminator());
  Value *PreAccInst = preloadUnconditionally(AccessRange, Build, AccInst);
  Builder.SetInsertPoint(MergeBB->getTerminator());
  auto *MergePHI = Builder.CreatePHI(
      AccInstTy, 2, "polly.preload." + AccInst->getName() + ".merge");
  PreloadVal = MergePHI;

  if (!PreAccInst) {
    PreloadVal = nullptr;
    PreAccInst = UndefValue::get(AccInstTy);
  }

  MergePHI->addIncoming(PreAccInst, ExecBB);
  MergePHI->addIncoming(Constant::getNullValue(AccInstTy), CondBB);

  isl_ast_build_free(Build);
  return PreloadVal;
}

bool IslNodeBuilder::preloadInvariantEquivClass(
    InvariantEquivClassTy &IAClass) {
  // For an equivalence class of invariant loads we pre-load the representing
  // element with the unified execution context. However, we have to map all
  // elements of the class to the one preloaded load as they are referenced
  // during the code generation and therefor need to be mapped.
  const MemoryAccessList &MAs = IAClass.InvariantAccesses;
  if (MAs.empty())
    return true;

  MemoryAccess *MA = MAs.front();
  assert(MA->isArrayKind() && MA->isRead());

  // If the access function was already mapped, the preload of this equivalence
  // class was triggered earlier already and doesn't need to be done again.
  if (ValueMap.count(MA->getAccessInstruction()))
    return true;

  // Check for recursion which can be caused by additional constraints, e.g.,
  // non-finite loop constraints. In such a case we have to bail out and insert
  // a "false" runtime check that will cause the original code to be executed.
  auto PtrId = std::make_pair(IAClass.IdentifyingPointer, IAClass.AccessType);
  if (!PreloadedPtrs.insert(PtrId).second)
    return false;

  // The execution context of the IAClass.
  isl_set *&ExecutionCtx = IAClass.ExecutionContext;

  // If the base pointer of this class is dependent on another one we have to
  // make sure it was preloaded already.
  auto *SAI = MA->getScopArrayInfo();
  if (auto *BaseIAClass = S.lookupInvariantEquivClass(SAI->getBasePtr())) {
    if (!preloadInvariantEquivClass(*BaseIAClass))
      return false;

    // After we preloaded the BaseIAClass we adjusted the BaseExecutionCtx and
    // we need to refine the ExecutionCtx.
    isl_set *BaseExecutionCtx = isl_set_copy(BaseIAClass->ExecutionContext);
    ExecutionCtx = isl_set_intersect(ExecutionCtx, BaseExecutionCtx);
  }

  // If the size of a dimension is dependent on another class, make sure it is
  // preloaded.
  for (unsigned i = 1, e = SAI->getNumberOfDimensions(); i < e; ++i) {
    const SCEV *Dim = SAI->getDimensionSize(i);
    SetVector<Value *> Values;
    findValues(Dim, SE, Values);
    for (auto *Val : Values) {
      if (auto *BaseIAClass = S.lookupInvariantEquivClass(Val)) {
        if (!preloadInvariantEquivClass(*BaseIAClass))
          return false;

        // After we preloaded the BaseIAClass we adjusted the BaseExecutionCtx
        // and we need to refine the ExecutionCtx.
        isl_set *BaseExecutionCtx = isl_set_copy(BaseIAClass->ExecutionContext);
        ExecutionCtx = isl_set_intersect(ExecutionCtx, BaseExecutionCtx);
      }
    }
  }

  Instruction *AccInst = MA->getAccessInstruction();
  Type *AccInstTy = AccInst->getType();

  Value *PreloadVal = preloadInvariantLoad(*MA, isl_set_copy(ExecutionCtx));
  if (!PreloadVal)
    return false;

  for (const MemoryAccess *MA : MAs) {
    Instruction *MAAccInst = MA->getAccessInstruction();
    assert(PreloadVal->getType() == MAAccInst->getType());
    ValueMap[MAAccInst] = PreloadVal;
  }

  if (SE.isSCEVable(AccInstTy)) {
    isl_id *ParamId = S.getIdForParam(SE.getSCEV(AccInst));
    if (ParamId)
      IDToValue[ParamId] = PreloadVal;
    isl_id_free(ParamId);
  }

  BasicBlock *EntryBB = &Builder.GetInsertBlock()->getParent()->getEntryBlock();
  auto *Alloca = new AllocaInst(AccInstTy, AccInst->getName() + ".preload.s2a");
  Alloca->insertBefore(&*EntryBB->getFirstInsertionPt());
  Builder.CreateStore(PreloadVal, Alloca);

  for (auto *DerivedSAI : SAI->getDerivedSAIs()) {
    Value *BasePtr = DerivedSAI->getBasePtr();

    for (const MemoryAccess *MA : MAs) {
      // As the derived SAI information is quite coarse, any load from the
      // current SAI could be the base pointer of the derived SAI, however we
      // should only change the base pointer of the derived SAI if we actually
      // preloaded it.
      if (BasePtr == MA->getBaseAddr()) {
        assert(BasePtr->getType() == PreloadVal->getType());
        DerivedSAI->setBasePtr(PreloadVal);
      }

      // For scalar derived SAIs we remap the alloca used for the derived value.
      if (BasePtr == MA->getAccessInstruction()) {
        if (DerivedSAI->isPHIKind())
          PHIOpMap[BasePtr] = Alloca;
        else
          ScalarMap[BasePtr] = Alloca;
      }
    }
  }

  for (const MemoryAccess *MA : MAs) {

    Instruction *MAAccInst = MA->getAccessInstruction();
    // Use the escape system to get the correct value to users outside the SCoP.
    BlockGenerator::EscapeUserVectorTy EscapeUsers;
    for (auto *U : MAAccInst->users())
      if (Instruction *UI = dyn_cast<Instruction>(U))
        if (!S.contains(UI))
          EscapeUsers.push_back(UI);

    if (EscapeUsers.empty())
      continue;

    EscapeMap[MA->getAccessInstruction()] =
        std::make_pair(Alloca, std::move(EscapeUsers));
  }

  return true;
}

void IslNodeBuilder::allocateNewArrays() {
  for (auto &SAI : S.arrays()) {
    if (SAI->getBasePtr())
      continue;

    assert(SAI->getNumberOfDimensions() > 0 && SAI->getDimensionSize(0) &&
           "The size of the outermost dimension is used to declare newly "
           "created arrays that require memory allocation.");

    Type *NewArrayType = nullptr;
    for (int i = SAI->getNumberOfDimensions() - 1; i >= 0; i--) {
      auto *DimSize = SAI->getDimensionSize(i);
      unsigned UnsignedDimSize = static_cast<const SCEVConstant *>(DimSize)
                                     ->getAPInt()
                                     .getLimitedValue();

      if (!NewArrayType)
        NewArrayType = SAI->getElementType();

      NewArrayType = ArrayType::get(NewArrayType, UnsignedDimSize);
    }

    auto InstIt =
        Builder.GetInsertBlock()->getParent()->getEntryBlock().getTerminator();
    Value *CreatedArray =
        new AllocaInst(NewArrayType, SAI->getName(), &*InstIt);
    SAI->setBasePtr(CreatedArray);
  }
}

bool IslNodeBuilder::preloadInvariantLoads() {

  auto &InvariantEquivClasses = S.getInvariantAccesses();
  if (InvariantEquivClasses.empty())
    return true;

  BasicBlock *PreLoadBB = SplitBlock(Builder.GetInsertBlock(),
                                     &*Builder.GetInsertPoint(), &DT, &LI);
  PreLoadBB->setName("polly.preload.begin");
  Builder.SetInsertPoint(&PreLoadBB->front());

  for (auto &IAClass : InvariantEquivClasses)
    if (!preloadInvariantEquivClass(IAClass))
      return false;

  return true;
}

void IslNodeBuilder::addParameters(__isl_take isl_set *Context) {

  // Materialize values for the parameters of the SCoP.
  materializeParameters(Context, /* all */ true);

  // Generate values for the current loop iteration for all surrounding loops.
  //
  // We may also reference loops outside of the scop which do not contain the
  // scop itself, but as the number of such scops may be arbitrarily large we do
  // not generate code for them here, but only at the point of code generation
  // where these values are needed.
  Loop *L = LI.getLoopFor(S.getEntry());

  while (L != nullptr && S.contains(L))
    L = L->getParentLoop();

  while (L != nullptr) {
    const SCEV *OuterLIV = SE.getAddRecExpr(SE.getUnknown(Builder.getInt64(0)),
                                            SE.getUnknown(Builder.getInt64(1)),
                                            L, SCEV::FlagAnyWrap);
    Value *V = generateSCEV(OuterLIV);
    OutsideLoopIterations[L] = SE.getUnknown(V);
    L = L->getParentLoop();
  }

  isl_set_free(Context);
}

Value *IslNodeBuilder::generateSCEV(const SCEV *Expr) {
  /// We pass the insert location of our Builder, as Polly ensures during IR
  /// generation that there is always a valid CFG into which instructions are
  /// inserted. As a result, the insertpoint is known to be always followed by a
  /// terminator instruction. This means the insert point may be specified by a
  /// terminator instruction, but it can never point to an ->end() iterator
  /// which does not have a corresponding instruction. Hence, dereferencing
  /// the insertpoint to obtain an instruction is known to be save.
  ///
  /// We also do not need to update the Builder here, as new instructions are
  /// always inserted _before_ the given InsertLocation. As a result, the
  /// insert location remains valid.
  assert(Builder.GetInsertBlock()->end() != Builder.GetInsertPoint() &&
         "Insert location points after last valid instruction");
  Instruction *InsertLocation = &*Builder.GetInsertPoint();
  return expandCodeFor(S, SE, DL, "polly", Expr, Expr->getType(),
                       InsertLocation, &ValueMap,
                       StartBlock->getSinglePredecessor());
}

/// The AST expression we generate to perform the run-time check assumes
/// computations on integer types of infinite size. As we only use 64-bit
/// arithmetic we check for overflows, in case of which we set the result
/// of this run-time check to false to be cosnservatively correct,
Value *IslNodeBuilder::createRTC(isl_ast_expr *Condition) {
  auto ExprBuilder = getExprBuilder();
  ExprBuilder.setTrackOverflow(true);
  Value *RTC = ExprBuilder.create(Condition);
  if (!RTC->getType()->isIntegerTy(1))
    RTC = Builder.CreateIsNotNull(RTC);
  Value *OverflowHappened =
      Builder.CreateNot(ExprBuilder.getOverflowState(), "polly.rtc.overflown");

  if (PollyGenerateRTCPrint) {
    auto *F = Builder.GetInsertBlock()->getParent();
    RuntimeDebugBuilder::createCPUPrinter(Builder,
                                          "F: " + F->getName().str() + " R: " +
                                              S.getRegion().getNameStr() +
                                              " __RTC: ",
                                          RTC, " Overflow: ", OverflowHappened);
  }

  RTC = Builder.CreateAnd(RTC, OverflowHappened, "polly.rtc.result");
  ExprBuilder.setTrackOverflow(false);

  if (!isa<ConstantInt>(RTC))
    VersionedScops++;

  return RTC;
}<|MERGE_RESOLUTION|>--- conflicted
+++ resolved
@@ -203,12 +203,7 @@
   for (const Instruction &Inst : *BB)
     for (Value *SrcVal : Inst.operands()) {
       auto *Scope = References.LI.getLoopFor(BB);
-<<<<<<< HEAD
-      if (canSynthesize(SrcVal, References.S, &References.SE,
-                        Scope)) {
-=======
       if (canSynthesize(SrcVal, References.S, &References.SE, Scope)) {
->>>>>>> 6e83d8e4
         References.SCEVs.insert(References.SE.getSCEVAtScope(SrcVal, Scope));
         continue;
       } else if (Value *NewVal = References.GlobalMap.lookup(SrcVal))
