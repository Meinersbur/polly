--- conflicted
+++ resolved
@@ -35,12 +35,7 @@
 #include "cloog/isl/domain.h"
 #include "cloog/isl/cloog.h"
 
-#ifdef _WIN32
-#include <io.h>
-#include <fcntl.h>
-#else
 #include <unistd.h>
-#endif
 
 using namespace llvm;
 using namespace polly;
@@ -94,20 +89,12 @@
 
 public:
   FileToString() {
-#ifdef _WIN32
-    _pipe(FD, 256, O_BINARY);
-#else
     pipe(FD);
-#endif
     input = fdopen(FD[1], "w");
   }
   ~FileToString() {
     close(FD[0]);
-<<<<<<< HEAD
-    close(FD[1]);
-=======
     // close(FD[1]);
->>>>>>> 9c47e963
   }
 
   FILE *getInputFile() { return input; }
@@ -144,7 +131,7 @@
 /// Print a source code representation of the program.
 void Cloog::pprint(raw_ostream &OS) {
   FileToString *Output = new FileToString();
-  clast_pprint(Output->getInputFile(), ClastRoot, 0, Options); //MK: Pipe has limited capacity, so writing and reading to it in the same process may cause a deadlock
+  clast_pprint(Output->getInputFile(), ClastRoot, 0, Options);
   Output->closeInput();
   OS << Output->getOutput();
   delete (Output);
