--- conflicted
+++ resolved
@@ -35,18 +35,12 @@
 #include "cloog/isl/domain.h"
 #include "cloog/isl/cloog.h"
 
-<<<<<<< HEAD
-//#include <unistd.h>
-#include <io.h>
-#include <fcntl.h>
-=======
 #ifdef _WIN32
 #include <io.h>
 #include <fcntl.h>
 #else
 #include <unistd.h>
 #endif
->>>>>>> 559910f6
 
 using namespace llvm;
 using namespace polly;
@@ -100,15 +94,11 @@
 
 public:
   FileToString() {
-<<<<<<< HEAD
-    _pipe(FD, 256, O_BINARY);
-=======
 #ifdef _WIN32
     _pipe(FD, 256, O_BINARY);
 #else
     pipe(FD);
 #endif
->>>>>>> 559910f6
     input = fdopen(FD[1], "w");
   }
   ~FileToString() {
