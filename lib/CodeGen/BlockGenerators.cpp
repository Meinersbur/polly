--- conflicted
+++ resolved
@@ -270,11 +270,7 @@
 bool BlockGenerator::canSyntheziseInStmt(ScopStmt &Stmt, Instruction *Inst) {
   Loop *L = getLoopForStmt(Stmt);
   return (Stmt.isBlockStmt() || !Stmt.getRegion()->contains(L)) &&
-<<<<<<< HEAD
-         canSynthesize(Inst, *Stmt.getParent(),  &SE, L);
-=======
          canSynthesize(Inst, *Stmt.getParent(), &SE, L);
->>>>>>> 6e83d8e4
 }
 
 void BlockGenerator::copyInstruction(ScopStmt &Stmt, Instruction *Inst,
