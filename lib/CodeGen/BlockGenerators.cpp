//===--- BlockGenerators.cpp - Generate code for statements -----*- C++ -*-===//
//
//                     The LLVM Compiler Infrastructure
//
// This file is distributed under the University of Illinois Open Source
// License. See LICENSE.TXT for details.
//
//===----------------------------------------------------------------------===//
//
// This file implements the BlockGenerator and VectorBlockGenerator classes,
// which generate sequential code and vectorized code for a polyhedral
// statement, respectively.
//
//===----------------------------------------------------------------------===//

#include "polly/CodeGen/BlockGenerators.h"
#include "polly/CodeGen/CodeGeneration.h"
#include "polly/CodeGen/IslExprBuilder.h"
#include "polly/CodeGen/RuntimeDebugBuilder.h"
#include "polly/Options.h"
#include "polly/ScopInfo.h"
#include "polly/Support/GICHelper.h"
#include "polly/Support/SCEVValidator.h"
#include "polly/Support/ScopHelper.h"
#include "polly/Support/VirtualInstruction.h"
#include "llvm/Analysis/LoopInfo.h"
#include "llvm/Analysis/RegionInfo.h"
#include "llvm/Analysis/ScalarEvolution.h"
#include "llvm/IR/IntrinsicInst.h"
#include "llvm/IR/Module.h"
#include "llvm/Transforms/Utils/BasicBlockUtils.h"
#include "llvm/Transforms/Utils/Local.h"
#include "isl/aff.h"
#include "isl/ast.h"
#include "isl/ast_build.h"
#include "isl/set.h"
#include <deque>

using namespace llvm;
using namespace polly;

static cl::opt<bool> Aligned("enable-polly-aligned",
                             cl::desc("Assumed aligned memory accesses."),
                             cl::Hidden, cl::init(false), cl::ZeroOrMore,
                             cl::cat(PollyCategory));

static cl::opt<bool> DebugPrinting(
    "polly-codegen-add-debug-printing",
    cl::desc("Add printf calls that show the values loaded/stored."),
    cl::Hidden, cl::init(false), cl::ZeroOrMore, cl::cat(PollyCategory));

static cl::opt<bool> UseVirtualStmts("polly-codegen-virtual-statements",
                                     cl::desc("Use virtual statements"),
                                     cl::Hidden, cl::init(true), cl::ZeroOrMore,
                                     cl::cat(PollyCategory));

BlockGenerator::BlockGenerator(
    PollyIRBuilder &B, LoopInfo &LI, ScalarEvolution &SE, DominatorTree &DT,
    AllocaMapTy &ScalarMap, EscapeUsersAllocaMapTy &EscapeMap,
    ValueMapT &GlobalMap, IslExprBuilder *ExprBuilder, BasicBlock *StartBlock)
    : Builder(B), LI(LI), SE(SE), ExprBuilder(ExprBuilder), DT(DT),
      EntryBB(nullptr), ScalarMap(ScalarMap), EscapeMap(EscapeMap),
      GlobalMap(GlobalMap), StartBlock(StartBlock) {}

Value *BlockGenerator::trySynthesizeNewValue(ScopStmt &Stmt, Value *Old,
                                             ValueMapT &BBMap,
                                             LoopToScevMapT &LTS,
                                             Loop *L) const {
  if (!SE.isSCEVable(Old->getType()))
    return nullptr;

  const SCEV *Scev = SE.getSCEVAtScope(Old, L);
  if (!Scev)
    return nullptr;

  if (isa<SCEVCouldNotCompute>(Scev))
    return nullptr;

  const SCEV *NewScev = SCEVLoopAddRecRewriter::rewrite(Scev, LTS, SE);
  ValueMapT VTV;
  VTV.insert(BBMap.begin(), BBMap.end());
  VTV.insert(GlobalMap.begin(), GlobalMap.end());

  Scop &S = *Stmt.getParent();
  const DataLayout &DL = S.getFunction().getParent()->getDataLayout();
  auto IP = Builder.GetInsertPoint();

  assert(IP != Builder.GetInsertBlock()->end() &&
         "Only instructions can be insert points for SCEVExpander");
  Value *Expanded =
      expandCodeFor(S, SE, DL, "polly", NewScev, Old->getType(), &*IP, &VTV,
                    StartBlock->getSinglePredecessor());

  BBMap[Old] = Expanded;
  return Expanded;
}

Value *BlockGenerator::getNewValue(ScopStmt &Stmt, Value *Old, ValueMapT &BBMap,
                                   LoopToScevMapT &LTS, Loop *L) const {
  // Constants that do not reference any named value can always remain
  // unchanged. Handle them early to avoid expensive map lookups. We do not take
  // the fast-path for external constants which are referenced through globals
  // as these may need to be rewritten when distributing code accross different
  // LLVM modules.
  if (isa<Constant>(Old) && !isa<GlobalValue>(Old))
    return Old;

  // Inline asm is like a constant to us.
  if (isa<InlineAsm>(Old))
    return Old;

  if (Value *New = GlobalMap.lookup(Old)) {
    if (Value *NewRemapped = GlobalMap.lookup(New))
      New = NewRemapped;
    if (Old->getType()->getScalarSizeInBits() <
        New->getType()->getScalarSizeInBits())
      New = Builder.CreateTruncOrBitCast(New, Old->getType());

    return New;
  }

  if (Value *New = BBMap.lookup(Old))
    return New;

  if (Value *New = trySynthesizeNewValue(Stmt, Old, BBMap, LTS, L))
    return New;

  // A scop-constant value defined by a global or a function parameter.
  if (isa<GlobalValue>(Old) || isa<Argument>(Old))
    return Old;

  // A scop-constant value defined by an instruction executed outside the scop.
  if (const Instruction *Inst = dyn_cast<Instruction>(Old))
    if (!Stmt.getParent()->contains(Inst->getParent()))
      return Old;

  // The scalar dependence is neither available nor SCEVCodegenable.
  llvm_unreachable("Unexpected scalar dependence in region!");
  return nullptr;
}

void BlockGenerator::copyInstScalar(ScopStmt &Stmt, Instruction *Inst,
                                    ValueMapT &BBMap, LoopToScevMapT &LTS) {
  // We do not generate debug intrinsics as we did not investigate how to
  // copy them correctly. At the current state, they just crash the code
  // generation as the meta-data operands are not correctly copied.
  if (isa<DbgInfoIntrinsic>(Inst))
    return;

  Instruction *NewInst = Inst->clone();

  // Replace old operands with the new ones.
  for (Value *OldOperand : Inst->operands()) {
    Value *NewOperand =
        getNewValue(Stmt, OldOperand, BBMap, LTS, getLoopForStmt(Stmt));

    if (!NewOperand) {
      assert(!isa<StoreInst>(NewInst) &&
             "Store instructions are always needed!");
      delete NewInst;
      return;
    }

    NewInst->replaceUsesOfWith(OldOperand, NewOperand);
  }

  Builder.Insert(NewInst);
  BBMap[Inst] = NewInst;

  if (!NewInst->getType()->isVoidTy())
    NewInst->setName("p_" + Inst->getName());
}

Value *
BlockGenerator::generateLocationAccessed(ScopStmt &Stmt, MemAccInst Inst,
                                         ValueMapT &BBMap, LoopToScevMapT &LTS,
                                         isl_id_to_ast_expr *NewAccesses) {
  const MemoryAccess &MA = Stmt.getArrayAccessFor(Inst);
  return generateLocationAccessed(
      Stmt, getLoopForStmt(Stmt),
      Inst.isNull() ? nullptr : Inst.getPointerOperand(), BBMap, LTS,
      NewAccesses, MA.getId(), MA.getAccessValue()->getType());
}

Value *BlockGenerator::generateLocationAccessed(
    ScopStmt &Stmt, Loop *L, Value *Pointer, ValueMapT &BBMap,
    LoopToScevMapT &LTS, isl_id_to_ast_expr *NewAccesses, __isl_take isl_id *Id,
    Type *ExpectedType) {
  isl_ast_expr *AccessExpr = isl_id_to_ast_expr_get(NewAccesses, Id);

  if (AccessExpr) {
    AccessExpr = isl_ast_expr_address_of(AccessExpr);
    auto Address = ExprBuilder->create(AccessExpr);

    // Cast the address of this memory access to a pointer type that has the
    // same element type as the original access, but uses the address space of
    // the newly generated pointer.
    auto OldPtrTy = ExpectedType->getPointerTo();
    auto NewPtrTy = Address->getType();
    OldPtrTy = PointerType::get(OldPtrTy->getElementType(),
                                NewPtrTy->getPointerAddressSpace());

    if (OldPtrTy != NewPtrTy)
      Address = Builder.CreateBitOrPointerCast(Address, OldPtrTy);
    return Address;
  }
  assert(
      Pointer &&
      "If expression was not generated, must use the original pointer value");
  return getNewValue(Stmt, Pointer, BBMap, LTS, L);
}

Value *
BlockGenerator::getImplicitAddress(MemoryAccess &Access, Loop *L,
                                   LoopToScevMapT &LTS, ValueMapT &BBMap,
                                   __isl_keep isl_id_to_ast_expr *NewAccesses) {
  if (Access.isLatestArrayKind())
    return generateLocationAccessed(*Access.getStatement(), L, nullptr, BBMap,
                                    LTS, NewAccesses, Access.getId(),
                                    Access.getAccessValue()->getType());

  return getOrCreateAlloca(Access);
}

Loop *BlockGenerator::getLoopForStmt(const ScopStmt &Stmt) const {
  auto *StmtBB = Stmt.getEntryBlock();
  return LI.getLoopFor(StmtBB);
}

Value *BlockGenerator::generateArrayLoad(ScopStmt &Stmt, LoadInst *Load,
                                         ValueMapT &BBMap, LoopToScevMapT &LTS,
                                         isl_id_to_ast_expr *NewAccesses) {
  if (Value *PreloadLoad = GlobalMap.lookup(Load))
    return PreloadLoad;

  // If there is no MemoryAccess for this load, the load has been identified
  // as redundant by DeLICM or SCoP-invariant load hoisting. If the latter, the
  // value should have been found in the GlobalMap.
  if (!Stmt.getArrayAccessOrNULLFor(Load))
    return UndefValue::get(Load->getType());

  Value *NewPointer =
      generateLocationAccessed(Stmt, Load, BBMap, LTS, NewAccesses);
  Value *ScalarLoad = Builder.CreateAlignedLoad(
      NewPointer, Load->getAlignment(), Load->getName() + "_p_scalar_");

  if (DebugPrinting)
    RuntimeDebugBuilder::createCPUPrinter(Builder, "Load from ", NewPointer,
                                          ": ", ScalarLoad, "\n");

  return ScalarLoad;
}

void BlockGenerator::generateArrayStore(ScopStmt &Stmt, StoreInst *Store,
                                        ValueMapT &BBMap, LoopToScevMapT &LTS,
                                        isl_id_to_ast_expr *NewAccesses) {
  Value *NewPointer =
      generateLocationAccessed(Stmt, Store, BBMap, LTS, NewAccesses);
  Value *ValueOperand = getNewValue(Stmt, Store->getValueOperand(), BBMap, LTS,
                                    getLoopForStmt(Stmt));

  if (DebugPrinting)
    RuntimeDebugBuilder::createCPUPrinter(Builder, "Store to  ", NewPointer,
                                          ": ", ValueOperand, "\n");

  Builder.CreateAlignedStore(ValueOperand, NewPointer, Store->getAlignment());
}

bool BlockGenerator::canSyntheziseInStmt(ScopStmt &Stmt, Instruction *Inst) {
  Loop *L = getLoopForStmt(Stmt);
  return (Stmt.isBlockStmt() || !Stmt.getRegion()->contains(L)) &&
         canSynthesize(Inst, *Stmt.getParent(), &SE, L);
}

void BlockGenerator::copyInstruction(ScopStmt &Stmt, Instruction *Inst,
                                     ValueMapT &BBMap, LoopToScevMapT &LTS,
                                     isl_id_to_ast_expr *NewAccesses) {
  // Terminator instructions control the control flow. They are explicitly
  // expressed in the clast and do not need to be copied.
  if (Inst->isTerminator())
    return;

  // Synthesizable statements will be generated on-demand.
  if (canSyntheziseInStmt(Stmt, Inst))
    return;

  if (auto *Load = dyn_cast<LoadInst>(Inst)) {
    Value *NewLoad = generateArrayLoad(Stmt, Load, BBMap, LTS, NewAccesses);
    // Compute NewLoad before its insertion in BBMap to make the insertion
    // deterministic.
    BBMap[Load] = NewLoad;
    return;
  }

  if (auto *Store = dyn_cast<StoreInst>(Inst)) {
    // If there is no MemoryAccess for this store, it has been identified as
    // redundant.
    if (!Stmt.getArrayAccessOrNULLFor(Store))
      return;

    generateArrayStore(Stmt, Store, BBMap, LTS, NewAccesses);
    return;
  }

  if (auto *PHI = dyn_cast<PHINode>(Inst)) {
    copyPHIInstruction(Stmt, PHI, BBMap, LTS);
    return;
  }

  // Skip some special intrinsics for which we do not adjust the semantics to
  // the new schedule. All others are handled like every other instruction.
  if (isIgnoredIntrinsic(Inst))
    return;

  copyInstScalar(Stmt, Inst, BBMap, LTS);
}

void BlockGenerator::removeDeadInstructions(BasicBlock *BB, ValueMapT &BBMap) {
  auto NewBB = Builder.GetInsertBlock();
  for (auto I = NewBB->rbegin(); I != NewBB->rend(); I++) {
    Instruction *NewInst = &*I;

    if (!isInstructionTriviallyDead(NewInst))
      continue;

    for (auto Pair : BBMap)
      if (Pair.second == NewInst) {
        BBMap.erase(Pair.first);
      }

    NewInst->eraseFromParent();
    I = NewBB->rbegin();
  }
}

void BlockGenerator::copyStmt(ScopStmt &Stmt, LoopToScevMapT &LTS,
                              isl_id_to_ast_expr *NewAccesses) {
  assert(Stmt.isBlockStmt() &&
         "Only block statements can be copied by the block generator");

  ValueMapT BBMap;

  BasicBlock *BB = Stmt.getBasicBlock();
  copyBB(Stmt, BB, BBMap, LTS, NewAccesses);
  removeDeadInstructions(BB, BBMap);
}

BasicBlock *BlockGenerator::splitBB(BasicBlock *BB) {
  BasicBlock *CopyBB = SplitBlock(Builder.GetInsertBlock(),
                                  &*Builder.GetInsertPoint(), &DT, &LI);
  CopyBB->setName("polly.stmt." + BB->getName());
  return CopyBB;
}

BasicBlock *BlockGenerator::copyBB(ScopStmt &Stmt, BasicBlock *BB,
                                   ValueMapT &BBMap, LoopToScevMapT &LTS,
                                   isl_id_to_ast_expr *NewAccesses) {
  BasicBlock *CopyBB = splitBB(BB);
  Builder.SetInsertPoint(&CopyBB->front());
  generateScalarLoads(Stmt, LTS, BBMap, NewAccesses);

  if (UseVirtualStmts) {
    std::vector<VirtualInstruction> InstList;
    markReachableLocal(&Stmt, InstList, &LI);

    DenseSet<Instruction *> InstSet;
    for (auto VInst : InstList) {
      assert(VInst.getStmt() == &Stmt);
      InstSet.insert(VInst.getInstruction());
    }

    for (VirtualInstruction &VInst : InstList) {
      assert(VInst.getStmt() == &Stmt);
      if (VInst.getInstruction()->getParent() != BB)
        copyInstruction(Stmt, VInst.getInstruction(), BBMap, LTS, NewAccesses);
    }

    for (auto &Inst : *BB) {
      if (InstSet.count(&Inst))
        copyInstruction(Stmt, &Inst, BBMap, LTS, NewAccesses);
    }
  } else {
    for (Instruction &Inst : *BB)
      copyInstruction(Stmt, &Inst, BBMap, LTS, NewAccesses);
  }

  // After a basic block was copied store all scalars that escape this block in
  // their alloca.
  generateScalarStores(Stmt, LTS, BBMap, NewAccesses);
  return CopyBB;
}

<<<<<<< HEAD
Value *BlockGenerator::getOrCreateAlloca(Value *ScalarBase,
                                         ScalarAllocaMapTy &Map,
                                         const char *NameExt) {
  // If no alloca was found create one and insert it in the entry block.
  if (!Map.count(ScalarBase)) {
    auto *Ty = ScalarBase->getType();
    auto NewAddr = new AllocaInst(Ty, ScalarBase->getName() + NameExt);
    EntryBB = &Builder.GetInsertBlock()->getParent()->getEntryBlock();
    NewAddr->insertBefore(&*EntryBB->getFirstInsertionPt());
    Map[ScalarBase] = NewAddr;
  }

  auto Addr = Map[ScalarBase];

  if (auto NewAddr = GlobalMap.lookup(Addr))
    return NewAddr;

  return Addr;
=======
void BlockGenerator::copyBB(ScopStmt &Stmt, BasicBlock *BB, BasicBlock *CopyBB,
                            ValueMapT &BBMap, LoopToScevMapT &LTS,
                            isl_id_to_ast_expr *NewAccesses) {
  EntryBB = &CopyBB->getParent()->getEntryBlock();

  for (Instruction &Inst : *BB)
    copyInstruction(Stmt, &Inst, BBMap, LTS, NewAccesses);
>>>>>>> aee85dbc
}

Value *BlockGenerator::getOrCreateAlloca(const MemoryAccess &Access) {
  assert(!Access.isLatestArrayKind() && "Trying to get alloca for array kind");

  return getOrCreateAlloca(Access.getLatestScopArrayInfo());
}

Value *BlockGenerator::getOrCreateAlloca(const ScopArrayInfo *Array) {
  assert(!Array->isArrayKind() && "Trying to get alloca for array kind");

  auto &Addr = ScalarMap[Array];

  if (Addr) {
    // Allow allocas to be (temporarily) redirected once by adding a new
    // old-alloca-addr to new-addr mapping to GlobalMap. This funcitionality
    // is used for example by the OpenMP code generation where a first use
    // of a scalar while still in the host code allocates a normal alloca with
    // getOrCreateAlloca. When the values of this scalar are accessed during
    // the generation of the parallel subfunction, these values are copied over
    // to the parallel subfunction and each request for a scalar alloca slot
    // must be forwared to the temporary in-subfunction slot. This mapping is
    // removed when the subfunction has been generated and again normal host
    // code is generated. Due to the following reasons it is not possible to
    // perform the GlobalMap lookup right after creating the alloca below, but
    // instead we need to check GlobalMap at each call to getOrCreateAlloca:
    //
    //   1) GlobalMap may be changed multiple times (for each parallel loop),
    //   2) The temporary mapping is commonly only known after the initial
    //      alloca has already been generated, and
    //   3) The original alloca value must be restored after leaving the
    //      sub-function.
    if (Value *NewAddr = GlobalMap.lookup(&*Addr))
      return NewAddr;
    return Addr;
  }

  Type *Ty = Array->getElementType();
  Value *ScalarBase = Array->getBasePtr();
  std::string NameExt;
  if (Array->isPHIKind())
    NameExt = ".phiops";
  else
    NameExt = ".s2a";

  Addr = new AllocaInst(Ty, ScalarBase->getName() + NameExt);
  EntryBB = &Builder.GetInsertBlock()->getParent()->getEntryBlock();
  Addr->insertBefore(&*EntryBB->getFirstInsertionPt());

  return Addr;
}

void BlockGenerator::handleOutsideUsers(const Scop &S, ScopArrayInfo *Array) {
  Instruction *Inst = cast<Instruction>(Array->getBasePtr());

  // If there are escape users we get the alloca for this instruction and put it
  // in the EscapeMap for later finalization. Lastly, if the instruction was
  // copied multiple times we already did this and can exit.
  if (EscapeMap.count(Inst))
    return;

  EscapeUserVectorTy EscapeUsers;
  for (User *U : Inst->users()) {

    // Non-instruction user will never escape.
    Instruction *UI = dyn_cast<Instruction>(U);
    if (!UI)
      continue;

    if (S.contains(UI))
      continue;

    EscapeUsers.push_back(UI);
  }

  // Exit if no escape uses were found.
  if (EscapeUsers.empty())
    return;

  // Get or create an escape alloca for this instruction.
  auto *ScalarAddr = getOrCreateAlloca(Array);

  // Remember that this instruction has escape uses and the escape alloca.
  EscapeMap[Inst] = std::make_pair(ScalarAddr, std::move(EscapeUsers));
}

void BlockGenerator::generateScalarLoads(
    ScopStmt &Stmt, LoopToScevMapT &LTS, ValueMapT &BBMap,
    __isl_keep isl_id_to_ast_expr *NewAccesses) {
  for (MemoryAccess *MA : Stmt) {
    if (MA->isOriginalArrayKind() || MA->isWrite())
      continue;

#ifndef NDEBUG
    auto *StmtDom = Stmt.getDomain();
    auto *AccDom = isl_map_domain(MA->getAccessRelation());
    assert(isl_set_is_subset(StmtDom, AccDom) &&
           "Scalar must be loaded in all statement instances");
    isl_set_free(StmtDom);
    isl_set_free(AccDom);
#endif

    auto *Address =
        getImplicitAddress(*MA, getLoopForStmt(Stmt), LTS, BBMap, NewAccesses);
    assert((!isa<Instruction>(Address) ||
            DT.dominates(cast<Instruction>(Address)->getParent(),
                         Builder.GetInsertBlock())) &&
           "Domination violation");
    BBMap[MA->getBaseAddr()] =
        Builder.CreateLoad(Address, Address->getName() + ".reload");
  }
}

void BlockGenerator::generateScalarStores(
    ScopStmt &Stmt, LoopToScevMapT &LTS, ValueMapT &BBMap,
    __isl_keep isl_id_to_ast_expr *NewAccesses) {
  Loop *L = LI.getLoopFor(Stmt.getBasicBlock());

  assert(Stmt.isBlockStmt() &&
         "Region statements need to use the generateScalarStores() function in "
         "the RegionGenerator");

  for (MemoryAccess *MA : Stmt) {
    if (MA->isOriginalArrayKind() || MA->isRead())
      continue;

#ifndef NDEBUG
    auto *StmtDom = Stmt.getDomain();
    auto *AccDom = isl_map_domain(MA->getAccessRelation());
    assert(isl_set_is_subset(StmtDom, AccDom) &&
           "Scalar must be stored in all statement instances");
    isl_set_free(StmtDom);
    isl_set_free(AccDom);
#endif

    Value *Val = MA->getAccessValue();
    if (MA->isAnyPHIKind()) {
      assert(MA->getIncoming().size() >= 1 &&
             "Block statements have exactly one exiting block, or multiple but "
             "with same incoming block and value");
      assert(std::all_of(MA->getIncoming().begin(), MA->getIncoming().end(),
                         [&](std::pair<BasicBlock *, Value *> p) -> bool {
                           return p.first == Stmt.getBasicBlock();
                         }) &&
             "Incoming block must be statement's block");
      Val = MA->getIncoming()[0].second;
    }
    auto Address =
        getImplicitAddress(*MA, getLoopForStmt(Stmt), LTS, BBMap, NewAccesses);

    Val = getNewValue(Stmt, Val, BBMap, LTS, L);
    assert((!isa<Instruction>(Val) ||
            DT.dominates(cast<Instruction>(Val)->getParent(),
                         Builder.GetInsertBlock())) &&
           "Domination violation");
    assert((!isa<Instruction>(Address) ||
            DT.dominates(cast<Instruction>(Address)->getParent(),
                         Builder.GetInsertBlock())) &&
           "Domination violation");
    Builder.CreateStore(Val, Address);
  }
}

void BlockGenerator::createScalarInitialization(Scop &S) {
  BasicBlock *ExitBB = S.getExit();
  BasicBlock *PreEntryBB = S.getEnteringBlock();

  Builder.SetInsertPoint(&*StartBlock->begin());

  for (auto &Array : S.arrays()) {
    if (Array->getNumberOfDimensions() != 0)
      continue;
    if (Array->isPHIKind()) {
      // For PHI nodes, the only values we need to store are the ones that
      // reach the PHI node from outside the region. In general there should
      // only be one such incoming edge and this edge should enter through
      // 'PreEntryBB'.
      auto PHI = cast<PHINode>(Array->getBasePtr());

      for (auto BI = PHI->block_begin(), BE = PHI->block_end(); BI != BE; BI++)
        if (!S.contains(*BI) && *BI != PreEntryBB)
          llvm_unreachable("Incoming edges from outside the scop should always "
                           "come from PreEntryBB");

      int Idx = PHI->getBasicBlockIndex(PreEntryBB);
      if (Idx < 0)
        continue;

      Value *ScalarValue = PHI->getIncomingValue(Idx);

      Builder.CreateStore(ScalarValue, getOrCreateAlloca(Array));
      continue;
    }

    auto *Inst = dyn_cast<Instruction>(Array->getBasePtr());

    if (Inst && S.contains(Inst))
      continue;

    // PHI nodes that are not marked as such in their SAI object are either exit
    // PHI nodes we model as common scalars but without initialization, or
    // incoming phi nodes that need to be initialized. Check if the first is the
    // case for Inst and do not create and initialize memory if so.
    if (auto *PHI = dyn_cast_or_null<PHINode>(Inst))
      if (!S.hasSingleExitEdge() && PHI->getBasicBlockIndex(ExitBB) >= 0)
        continue;

    Builder.CreateStore(Array->getBasePtr(), getOrCreateAlloca(Array));
  }
}

void BlockGenerator::createScalarFinalization(Scop &S) {
  // The exit block of the __unoptimized__ region.
  BasicBlock *ExitBB = S.getExitingBlock();
  // The merge block __just after__ the region and the optimized region.
  BasicBlock *MergeBB = S.getExit();

  // The exit block of the __optimized__ region.
  BasicBlock *OptExitBB = *(pred_begin(MergeBB));
  if (OptExitBB == ExitBB)
    OptExitBB = *(++pred_begin(MergeBB));

  Builder.SetInsertPoint(OptExitBB->getTerminator());
  for (const auto &EscapeMapping : EscapeMap) {
    // Extract the escaping instruction and the escaping users as well as the
    // alloca the instruction was demoted to.
    Instruction *EscapeInst = EscapeMapping.first;
    const auto &EscapeMappingValue = EscapeMapping.second;
    const EscapeUserVectorTy &EscapeUsers = EscapeMappingValue.second;
    Value *ScalarAddr = EscapeMappingValue.first;

    // Reload the demoted instruction in the optimized version of the SCoP.
    Value *EscapeInstReload =
        Builder.CreateLoad(ScalarAddr, EscapeInst->getName() + ".final_reload");
    EscapeInstReload =
        Builder.CreateBitOrPointerCast(EscapeInstReload, EscapeInst->getType());

    // Create the merge PHI that merges the optimized and unoptimized version.
    PHINode *MergePHI = PHINode::Create(EscapeInst->getType(), 2,
                                        EscapeInst->getName() + ".merge");
    MergePHI->insertBefore(&*MergeBB->getFirstInsertionPt());

    // Add the respective values to the merge PHI.
    MergePHI->addIncoming(EscapeInstReload, OptExitBB);
    MergePHI->addIncoming(EscapeInst, ExitBB);

    // The information of scalar evolution about the escaping instruction needs
    // to be revoked so the new merged instruction will be used.
    if (SE.isSCEVable(EscapeInst->getType()))
      SE.forgetValue(EscapeInst);

    // Replace all uses of the demoted instruction with the merge PHI.
    for (Instruction *EUser : EscapeUsers)
      EUser->replaceUsesOfWith(EscapeInst, MergePHI);
  }
}

void BlockGenerator::findOutsideUsers(Scop &S) {
  for (auto &Array : S.arrays()) {

    if (Array->getNumberOfDimensions() != 0)
      continue;

    if (Array->isPHIKind())
      continue;

    auto *Inst = dyn_cast<Instruction>(Array->getBasePtr());

    if (!Inst)
      continue;

    // Scop invariant hoisting moves some of the base pointers out of the scop.
    // We can ignore these, as the invariant load hoisting already registers the
    // relevant outside users.
    if (!S.contains(Inst))
      continue;

    handleOutsideUsers(S, Array);
  }
}

void BlockGenerator::createExitPHINodeMerges(Scop &S) {
  if (S.hasSingleExitEdge())
    return;

  auto *ExitBB = S.getExitingBlock();
  auto *MergeBB = S.getExit();
  auto *AfterMergeBB = MergeBB->getSingleSuccessor();
  BasicBlock *OptExitBB = *(pred_begin(MergeBB));
  if (OptExitBB == ExitBB)
    OptExitBB = *(++pred_begin(MergeBB));

  Builder.SetInsertPoint(OptExitBB->getTerminator());

  for (auto &SAI : S.arrays()) {
    auto *Val = SAI->getBasePtr();

    // Only Value-like scalars need a merge PHI. Exit block PHIs receive either
    // the original PHI's value or the reloaded incoming values from the
    // generated code. An llvm::Value is merged between the original code's
    // value or the generated one.
    if (!SAI->isExitPHIKind())
      continue;

    PHINode *PHI = dyn_cast<PHINode>(Val);
    if (!PHI)
      continue;

    if (PHI->getParent() != AfterMergeBB)
      continue;

    std::string Name = PHI->getName();
    Value *ScalarAddr = getOrCreateAlloca(SAI);
    Value *Reload = Builder.CreateLoad(ScalarAddr, Name + ".ph.final_reload");
    Reload = Builder.CreateBitOrPointerCast(Reload, PHI->getType());
    Value *OriginalValue = PHI->getIncomingValueForBlock(MergeBB);
    assert((!isa<Instruction>(OriginalValue) ||
            cast<Instruction>(OriginalValue)->getParent() != MergeBB) &&
           "Original value must no be one we just generated.");
    auto *MergePHI = PHINode::Create(PHI->getType(), 2, Name + ".ph.merge");
    MergePHI->insertBefore(&*MergeBB->getFirstInsertionPt());
    MergePHI->addIncoming(Reload, OptExitBB);
    MergePHI->addIncoming(OriginalValue, ExitBB);
    int Idx = PHI->getBasicBlockIndex(MergeBB);
    PHI->setIncomingValue(Idx, MergePHI);
  }
}

void BlockGenerator::invalidateScalarEvolution(Scop &S) {
  for (auto &Stmt : S)
    if (Stmt.isCopyStmt())
      continue;
    else if (Stmt.isBlockStmt())
      for (auto &Inst : *Stmt.getBasicBlock())
        SE.forgetValue(&Inst);
    else if (Stmt.isRegionStmt())
      for (auto *BB : Stmt.getRegion()->blocks())
        for (auto &Inst : *BB)
          SE.forgetValue(&Inst);
    else
      llvm_unreachable("Unexpected statement type found");
}

void BlockGenerator::finalizeSCoP(Scop &S) {
  findOutsideUsers(S);
  createScalarInitialization(S);
  createExitPHINodeMerges(S);
  createScalarFinalization(S);
  invalidateScalarEvolution(S);
}

VectorBlockGenerator::VectorBlockGenerator(BlockGenerator &BlockGen,
                                           std::vector<LoopToScevMapT> &VLTS,
                                           isl_map *Schedule)
    : BlockGenerator(BlockGen), VLTS(VLTS), Schedule(Schedule) {
  assert(Schedule && "No statement domain provided");
}

Value *VectorBlockGenerator::getVectorValue(ScopStmt &Stmt, Value *Old,
                                            ValueMapT &VectorMap,
                                            VectorValueMapT &ScalarMaps,
                                            Loop *L) {
  if (Value *NewValue = VectorMap.lookup(Old))
    return NewValue;

  int Width = getVectorWidth();

  Value *Vector = UndefValue::get(VectorType::get(Old->getType(), Width));

  for (int Lane = 0; Lane < Width; Lane++)
    Vector = Builder.CreateInsertElement(
        Vector, getNewValue(Stmt, Old, ScalarMaps[Lane], VLTS[Lane], L),
        Builder.getInt32(Lane));

  VectorMap[Old] = Vector;

  return Vector;
}

Type *VectorBlockGenerator::getVectorPtrTy(const Value *Val, int Width) {
  PointerType *PointerTy = dyn_cast<PointerType>(Val->getType());
  assert(PointerTy && "PointerType expected");

  Type *ScalarType = PointerTy->getElementType();
  VectorType *VectorType = VectorType::get(ScalarType, Width);

  return PointerType::getUnqual(VectorType);
}

Value *VectorBlockGenerator::generateStrideOneLoad(
    ScopStmt &Stmt, LoadInst *Load, VectorValueMapT &ScalarMaps,
    __isl_keep isl_id_to_ast_expr *NewAccesses, bool NegativeStride = false) {
  unsigned VectorWidth = getVectorWidth();
  auto *Pointer = Load->getPointerOperand();
  Type *VectorPtrType = getVectorPtrTy(Pointer, VectorWidth);
  unsigned Offset = NegativeStride ? VectorWidth - 1 : 0;

  Value *NewPointer = generateLocationAccessed(Stmt, Load, ScalarMaps[Offset],
                                               VLTS[Offset], NewAccesses);
  Value *VectorPtr =
      Builder.CreateBitCast(NewPointer, VectorPtrType, "vector_ptr");
  LoadInst *VecLoad =
      Builder.CreateLoad(VectorPtr, Load->getName() + "_p_vec_full");
  if (!Aligned)
    VecLoad->setAlignment(8);

  if (NegativeStride) {
    SmallVector<Constant *, 16> Indices;
    for (int i = VectorWidth - 1; i >= 0; i--)
      Indices.push_back(ConstantInt::get(Builder.getInt32Ty(), i));
    Constant *SV = llvm::ConstantVector::get(Indices);
    Value *RevVecLoad = Builder.CreateShuffleVector(
        VecLoad, VecLoad, SV, Load->getName() + "_reverse");
    return RevVecLoad;
  }

  return VecLoad;
}

Value *VectorBlockGenerator::generateStrideZeroLoad(
    ScopStmt &Stmt, LoadInst *Load, ValueMapT &BBMap,
    __isl_keep isl_id_to_ast_expr *NewAccesses) {
  auto *Pointer = Load->getPointerOperand();
  Type *VectorPtrType = getVectorPtrTy(Pointer, 1);
  Value *NewPointer =
      generateLocationAccessed(Stmt, Load, BBMap, VLTS[0], NewAccesses);
  Value *VectorPtr = Builder.CreateBitCast(NewPointer, VectorPtrType,
                                           Load->getName() + "_p_vec_p");
  LoadInst *ScalarLoad =
      Builder.CreateLoad(VectorPtr, Load->getName() + "_p_splat_one");

  if (!Aligned)
    ScalarLoad->setAlignment(8);

  Constant *SplatVector = Constant::getNullValue(
      VectorType::get(Builder.getInt32Ty(), getVectorWidth()));

  Value *VectorLoad = Builder.CreateShuffleVector(
      ScalarLoad, ScalarLoad, SplatVector, Load->getName() + "_p_splat");
  return VectorLoad;
}

Value *VectorBlockGenerator::generateUnknownStrideLoad(
    ScopStmt &Stmt, LoadInst *Load, VectorValueMapT &ScalarMaps,
    __isl_keep isl_id_to_ast_expr *NewAccesses) {
  int VectorWidth = getVectorWidth();
  auto *Pointer = Load->getPointerOperand();
  VectorType *VectorType = VectorType::get(
      dyn_cast<PointerType>(Pointer->getType())->getElementType(), VectorWidth);

  Value *Vector = UndefValue::get(VectorType);

  for (int i = 0; i < VectorWidth; i++) {
    Value *NewPointer = generateLocationAccessed(Stmt, Load, ScalarMaps[i],
                                                 VLTS[i], NewAccesses);
    Value *ScalarLoad =
        Builder.CreateLoad(NewPointer, Load->getName() + "_p_scalar_");
    Vector = Builder.CreateInsertElement(
        Vector, ScalarLoad, Builder.getInt32(i), Load->getName() + "_p_vec_");
  }

  return Vector;
}

void VectorBlockGenerator::generateLoad(
    ScopStmt &Stmt, LoadInst *Load, ValueMapT &VectorMap,
    VectorValueMapT &ScalarMaps, __isl_keep isl_id_to_ast_expr *NewAccesses) {
  if (Value *PreloadLoad = GlobalMap.lookup(Load)) {
    VectorMap[Load] = Builder.CreateVectorSplat(getVectorWidth(), PreloadLoad,
                                                Load->getName() + "_p");
    return;
  }

  if (!VectorType::isValidElementType(Load->getType())) {
    for (int i = 0; i < getVectorWidth(); i++)
      ScalarMaps[i][Load] =
          generateArrayLoad(Stmt, Load, ScalarMaps[i], VLTS[i], NewAccesses);
    return;
  }

  const MemoryAccess &Access = Stmt.getArrayAccessFor(Load);

  // Make sure we have scalar values available to access the pointer to
  // the data location.
  extractScalarValues(Load, VectorMap, ScalarMaps);

  Value *NewLoad;
  if (Access.isStrideZero(isl_map_copy(Schedule)))
    NewLoad = generateStrideZeroLoad(Stmt, Load, ScalarMaps[0], NewAccesses);
  else if (Access.isStrideOne(isl_map_copy(Schedule)))
    NewLoad = generateStrideOneLoad(Stmt, Load, ScalarMaps, NewAccesses);
  else if (Access.isStrideX(isl_map_copy(Schedule), -1))
    NewLoad = generateStrideOneLoad(Stmt, Load, ScalarMaps, NewAccesses, true);
  else
    NewLoad = generateUnknownStrideLoad(Stmt, Load, ScalarMaps, NewAccesses);

  VectorMap[Load] = NewLoad;
}

void VectorBlockGenerator::copyUnaryInst(ScopStmt &Stmt, UnaryInstruction *Inst,
                                         ValueMapT &VectorMap,
                                         VectorValueMapT &ScalarMaps) {
  int VectorWidth = getVectorWidth();
  Value *NewOperand = getVectorValue(Stmt, Inst->getOperand(0), VectorMap,
                                     ScalarMaps, getLoopForStmt(Stmt));

  assert(isa<CastInst>(Inst) && "Can not generate vector code for instruction");

  const CastInst *Cast = dyn_cast<CastInst>(Inst);
  VectorType *DestType = VectorType::get(Inst->getType(), VectorWidth);
  VectorMap[Inst] = Builder.CreateCast(Cast->getOpcode(), NewOperand, DestType);
}

void VectorBlockGenerator::copyBinaryInst(ScopStmt &Stmt, BinaryOperator *Inst,
                                          ValueMapT &VectorMap,
                                          VectorValueMapT &ScalarMaps) {
  Loop *L = getLoopForStmt(Stmt);
  Value *OpZero = Inst->getOperand(0);
  Value *OpOne = Inst->getOperand(1);

  Value *NewOpZero, *NewOpOne;
  NewOpZero = getVectorValue(Stmt, OpZero, VectorMap, ScalarMaps, L);
  NewOpOne = getVectorValue(Stmt, OpOne, VectorMap, ScalarMaps, L);

  Value *NewInst = Builder.CreateBinOp(Inst->getOpcode(), NewOpZero, NewOpOne,
                                       Inst->getName() + "p_vec");
  VectorMap[Inst] = NewInst;
}

void VectorBlockGenerator::copyStore(
    ScopStmt &Stmt, StoreInst *Store, ValueMapT &VectorMap,
    VectorValueMapT &ScalarMaps, __isl_keep isl_id_to_ast_expr *NewAccesses) {
  const MemoryAccess &Access = Stmt.getArrayAccessFor(Store);

  auto *Pointer = Store->getPointerOperand();
  Value *Vector = getVectorValue(Stmt, Store->getValueOperand(), VectorMap,
                                 ScalarMaps, getLoopForStmt(Stmt));

  // Make sure we have scalar values available to access the pointer to
  // the data location.
  extractScalarValues(Store, VectorMap, ScalarMaps);

  if (Access.isStrideOne(isl_map_copy(Schedule))) {
    Type *VectorPtrType = getVectorPtrTy(Pointer, getVectorWidth());
    Value *NewPointer = generateLocationAccessed(Stmt, Store, ScalarMaps[0],
                                                 VLTS[0], NewAccesses);

    Value *VectorPtr =
        Builder.CreateBitCast(NewPointer, VectorPtrType, "vector_ptr");
    StoreInst *Store = Builder.CreateStore(Vector, VectorPtr);

    if (!Aligned)
      Store->setAlignment(8);
  } else {
    for (unsigned i = 0; i < ScalarMaps.size(); i++) {
      Value *Scalar = Builder.CreateExtractElement(Vector, Builder.getInt32(i));
      Value *NewPointer = generateLocationAccessed(Stmt, Store, ScalarMaps[i],
                                                   VLTS[i], NewAccesses);
      Builder.CreateStore(Scalar, NewPointer);
    }
  }
}

bool VectorBlockGenerator::hasVectorOperands(const Instruction *Inst,
                                             ValueMapT &VectorMap) {
  for (Value *Operand : Inst->operands())
    if (VectorMap.count(Operand))
      return true;
  return false;
}

bool VectorBlockGenerator::extractScalarValues(const Instruction *Inst,
                                               ValueMapT &VectorMap,
                                               VectorValueMapT &ScalarMaps) {
  bool HasVectorOperand = false;
  int VectorWidth = getVectorWidth();

  for (Value *Operand : Inst->operands()) {
    ValueMapT::iterator VecOp = VectorMap.find(Operand);

    if (VecOp == VectorMap.end())
      continue;

    HasVectorOperand = true;
    Value *NewVector = VecOp->second;

    for (int i = 0; i < VectorWidth; ++i) {
      ValueMapT &SM = ScalarMaps[i];

      // If there is one scalar extracted, all scalar elements should have
      // already been extracted by the code here. So no need to check for the
      // existence of all of them.
      if (SM.count(Operand))
        break;

      SM[Operand] =
          Builder.CreateExtractElement(NewVector, Builder.getInt32(i));
    }
  }

  return HasVectorOperand;
}

void VectorBlockGenerator::copyInstScalarized(
    ScopStmt &Stmt, Instruction *Inst, ValueMapT &VectorMap,
    VectorValueMapT &ScalarMaps, __isl_keep isl_id_to_ast_expr *NewAccesses) {
  bool HasVectorOperand;
  int VectorWidth = getVectorWidth();

  HasVectorOperand = extractScalarValues(Inst, VectorMap, ScalarMaps);

  for (int VectorLane = 0; VectorLane < getVectorWidth(); VectorLane++)
    BlockGenerator::copyInstruction(Stmt, Inst, ScalarMaps[VectorLane],
                                    VLTS[VectorLane], NewAccesses);

  if (!VectorType::isValidElementType(Inst->getType()) || !HasVectorOperand)
    return;

  // Make the result available as vector value.
  VectorType *VectorType = VectorType::get(Inst->getType(), VectorWidth);
  Value *Vector = UndefValue::get(VectorType);

  for (int i = 0; i < VectorWidth; i++)
    Vector = Builder.CreateInsertElement(Vector, ScalarMaps[i][Inst],
                                         Builder.getInt32(i));

  VectorMap[Inst] = Vector;
}

int VectorBlockGenerator::getVectorWidth() { return VLTS.size(); }

void VectorBlockGenerator::copyInstruction(
    ScopStmt &Stmt, Instruction *Inst, ValueMapT &VectorMap,
    VectorValueMapT &ScalarMaps, __isl_keep isl_id_to_ast_expr *NewAccesses) {
  // Terminator instructions control the control flow. They are explicitly
  // expressed in the clast and do not need to be copied.
  if (Inst->isTerminator())
    return;

  if (canSyntheziseInStmt(Stmt, Inst))
    return;

  if (auto *Load = dyn_cast<LoadInst>(Inst)) {
    generateLoad(Stmt, Load, VectorMap, ScalarMaps, NewAccesses);
    return;
  }

  if (hasVectorOperands(Inst, VectorMap)) {
    if (auto *Store = dyn_cast<StoreInst>(Inst)) {
      // Identified as redundant by DeLICM.
      if (!Stmt.getArrayAccessOrNULLFor(Store))
        return;

      copyStore(Stmt, Store, VectorMap, ScalarMaps, NewAccesses);
      return;
    }

    if (auto *Unary = dyn_cast<UnaryInstruction>(Inst)) {
      copyUnaryInst(Stmt, Unary, VectorMap, ScalarMaps);
      return;
    }

    if (auto *Binary = dyn_cast<BinaryOperator>(Inst)) {
      copyBinaryInst(Stmt, Binary, VectorMap, ScalarMaps);
      return;
    }

    // Falltrough: We generate scalar instructions, if we don't know how to
    // generate vector code.
  }

  copyInstScalarized(Stmt, Inst, VectorMap, ScalarMaps, NewAccesses);
}

void VectorBlockGenerator::generateScalarVectorLoads(
    ScopStmt &Stmt, ValueMapT &VectorBlockMap) {
  for (MemoryAccess *MA : Stmt) {
    if (MA->isArrayKind() || MA->isWrite())
      continue;

    auto *Address = getOrCreateAlloca(*MA);
    Type *VectorPtrType = getVectorPtrTy(Address, 1);
    Value *VectorPtr = Builder.CreateBitCast(Address, VectorPtrType,
                                             Address->getName() + "_p_vec_p");
    auto *Val = Builder.CreateLoad(VectorPtr, Address->getName() + ".reload");
    Constant *SplatVector = Constant::getNullValue(
        VectorType::get(Builder.getInt32Ty(), getVectorWidth()));

    Value *VectorVal = Builder.CreateShuffleVector(
        Val, Val, SplatVector, Address->getName() + "_p_splat");
    VectorBlockMap[MA->getBaseAddr()] = VectorVal;
  }
}

void VectorBlockGenerator::verifyNoScalarStores(ScopStmt &Stmt) {
  for (MemoryAccess *MA : Stmt) {
    if (MA->isArrayKind() || MA->isRead())
      continue;

    llvm_unreachable("Scalar stores not expected in vector loop");
  }
}

void VectorBlockGenerator::copyStmt(
    ScopStmt &Stmt, __isl_keep isl_id_to_ast_expr *NewAccesses) {
  assert(Stmt.isBlockStmt() &&
         "TODO: Only block statements can be copied by the vector block "
         "generator");

  BasicBlock *BB = Stmt.getBasicBlock();
  BasicBlock *CopyBB = SplitBlock(Builder.GetInsertBlock(),
                                  &*Builder.GetInsertPoint(), &DT, &LI);
  CopyBB->setName("polly.stmt." + BB->getName());
  Builder.SetInsertPoint(&CopyBB->front());

  // Create two maps that store the mapping from the original instructions of
  // the old basic block to their copies in the new basic block. Those maps
  // are basic block local.
  //
  // As vector code generation is supported there is one map for scalar values
  // and one for vector values.
  //
  // In case we just do scalar code generation, the vectorMap is not used and
  // the scalarMap has just one dimension, which contains the mapping.
  //
  // In case vector code generation is done, an instruction may either appear
  // in the vector map once (as it is calculating >vectorwidth< values at a
  // time. Or (if the values are calculated using scalar operations), it
  // appears once in every dimension of the scalarMap.
  VectorValueMapT ScalarBlockMap(getVectorWidth());
  ValueMapT VectorBlockMap;

  generateScalarVectorLoads(Stmt, VectorBlockMap);

  for (Instruction &Inst : *BB)
    copyInstruction(Stmt, &Inst, VectorBlockMap, ScalarBlockMap, NewAccesses);

  verifyNoScalarStores(Stmt);
}

BasicBlock *RegionGenerator::repairDominance(BasicBlock *BB,
                                             BasicBlock *BBCopy) {

  BasicBlock *BBIDom = DT.getNode(BB)->getIDom()->getBlock();
  BasicBlock *BBCopyIDom = BlockMap.lookup(BBIDom);

  if (BBCopyIDom)
    DT.changeImmediateDominator(BBCopy, BBCopyIDom);

  return BBCopyIDom;
}

// This is to determine whether an llvm::Value (defined in @p BB) is usable when
// leaving a subregion. The straight-forward DT.dominates(BB, R->getExitBlock())
// does not work in cases where the exit block has edges from outside the
// region. In that case the llvm::Value would never be usable in in the exit
// block. The RegionGenerator however creates an new exit block ('ExitBBCopy')
// for the subregion's exiting edges only. We need to determine whether an
// llvm::Value is usable in there. We do this by checking whether it dominates
// all exiting blocks individually.
static bool isDominatingSubregionExit(const DominatorTree &DT, Region *R,
                                      BasicBlock *BB) {
  for (auto ExitingBB : predecessors(R->getExit())) {
    // Check for non-subregion incoming edges.
    if (!R->contains(ExitingBB))
      continue;

    if (!DT.dominates(BB, ExitingBB))
      return false;
  }

  return true;
}

// Find the direct dominator of the subregion's exit block if the subregion was
// simplified.
static BasicBlock *findExitDominator(DominatorTree &DT, Region *R) {
  BasicBlock *Common = nullptr;
  for (auto ExitingBB : predecessors(R->getExit())) {
    // Check for non-subregion incoming edges.
    if (!R->contains(ExitingBB))
      continue;

    // First exiting edge.
    if (!Common) {
      Common = ExitingBB;
      continue;
    }

    Common = DT.findNearestCommonDominator(Common, ExitingBB);
  }

  assert(Common && R->contains(Common));
  return Common;
}

void RegionGenerator::copyStmt(ScopStmt &Stmt, LoopToScevMapT &LTS,
                               isl_id_to_ast_expr *IdToAstExp) {
  assert(Stmt.isRegionStmt() &&
         "Only region statements can be copied by the region generator");

  // Forget all old mappings.
  BlockMap.clear();
  RegionMaps.clear();
  IncompletePHINodeMap.clear();

  // Collection of all values related to this subregion.
  ValueMapT ValueMap;

  // The region represented by the statement.
  Region *R = Stmt.getRegion();

  // Create a dedicated entry for the region where we can reload all demoted
  // inputs.
  BasicBlock *EntryBB = R->getEntry();
  BasicBlock *EntryBBCopy = SplitBlock(Builder.GetInsertBlock(),
                                       &*Builder.GetInsertPoint(), &DT, &LI);
  EntryBBCopy->setName("polly.stmt." + EntryBB->getName() + ".entry");
  Builder.SetInsertPoint(&EntryBBCopy->front());

  ValueMapT &EntryBBMap = RegionMaps[EntryBBCopy];
  generateScalarLoads(Stmt, LTS, EntryBBMap, IdToAstExp);

  for (auto PI = pred_begin(EntryBB), PE = pred_end(EntryBB); PI != PE; ++PI)
    if (!R->contains(*PI))
      BlockMap[*PI] = EntryBBCopy;

  // Iterate over all blocks in the region in a breadth-first search.
  std::deque<BasicBlock *> Blocks;
  SmallSetVector<BasicBlock *, 8> SeenBlocks;
  Blocks.push_back(EntryBB);
  SeenBlocks.insert(EntryBB);

  DenseSet<Instruction *> InstSet;
  if (UseVirtualStmts) {
    std::vector<VirtualInstruction> InstList;
    markReachableLocal(&Stmt, InstList, &LI);
    for (auto VInst : InstList) {
      assert(VInst.getStmt() == &Stmt);
      InstSet.insert(VInst.getInstruction());
    }

    for (auto VInst : InstList) {
      auto *Inst = VInst.getInstruction();
      if (R->contains(Inst->getParent()))
        continue;
      copyInstruction(Stmt, Inst, EntryBBMap, LTS, IdToAstExp);
    }
  }

  while (!Blocks.empty()) {
    BasicBlock *BB = Blocks.front();
    Blocks.pop_front();

    // First split the block and update dominance information.
    BasicBlock *BBCopy = splitBB(BB);
    BasicBlock *BBCopyIDom = repairDominance(BB, BBCopy);

    // Get the mapping for this block and initialize it with either the scalar
    // loads from the generated entering block (which dominates all blocks of
    // this subregion) or the maps of the immediate dominator, if part of the
    // subregion. The latter necessarily includes the former.
    ValueMapT *InitBBMap;
    if (BBCopyIDom) {
      assert(RegionMaps.count(BBCopyIDom));
      InitBBMap = &RegionMaps[BBCopyIDom];
    } else
      InitBBMap = &EntryBBMap;
    auto Inserted = RegionMaps.insert(std::make_pair(BBCopy, *InitBBMap));
    ValueMapT &RegionMap = Inserted.first->second;

    // Copy the block with the BlockGenerator.
    Builder.SetInsertPoint(&BBCopy->front());

    for (auto &Inst : *BB) {
      if (!UseVirtualStmts || InstSet.count(&Inst))
        copyInstruction(Stmt, &Inst, RegionMap, LTS, IdToAstExp);
    }

    // In order to remap PHI nodes we store also basic block mappings.
    BlockMap[BB] = BBCopy;

    // Add values to incomplete PHI nodes waiting for this block to be copied.
    for (const PHINodePairTy &PHINodePair : IncompletePHINodeMap[BB])
      addOperandToPHI(Stmt, PHINodePair.first, PHINodePair.second, BB, LTS);
    IncompletePHINodeMap[BB].clear();

    // And continue with new successors inside the region.
    for (auto SI = succ_begin(BB), SE = succ_end(BB); SI != SE; SI++)
      if (R->contains(*SI) && SeenBlocks.insert(*SI))
        Blocks.push_back(*SI);

    // Remember value in case it is visible after this subregion.
    if (isDominatingSubregionExit(DT, R, BB))
      ValueMap.insert(RegionMap.begin(), RegionMap.end());
  }

  // Now create a new dedicated region exit block and add it to the region map.
  BasicBlock *ExitBBCopy = SplitBlock(Builder.GetInsertBlock(),
                                      &*Builder.GetInsertPoint(), &DT, &LI);
  ExitBBCopy->setName("polly.stmt." + R->getExit()->getName() + ".exit");
  BlockMap[R->getExit()] = ExitBBCopy;

  BasicBlock *ExitDomBBCopy = BlockMap.lookup(findExitDominator(DT, R));
  assert(ExitDomBBCopy &&
         "Common exit dominator must be within region; at least the entry node "
         "must match");
  DT.changeImmediateDominator(ExitBBCopy, ExitDomBBCopy);

  // As the block generator doesn't handle control flow we need to add the
  // region control flow by hand after all blocks have been copied.
  for (BasicBlock *BB : SeenBlocks) {

    BasicBlock *BBCopy = BlockMap[BB];
    TerminatorInst *TI = BB->getTerminator();
    if (isa<UnreachableInst>(TI)) {
      while (!BBCopy->empty())
        BBCopy->begin()->eraseFromParent();
      new UnreachableInst(BBCopy->getContext(), BBCopy);
      continue;
    }

    Instruction *BICopy = BBCopy->getTerminator();

    ValueMapT &RegionMap = RegionMaps[BBCopy];
    RegionMap.insert(BlockMap.begin(), BlockMap.end());

    Builder.SetInsertPoint(BICopy);
    copyInstScalar(Stmt, TI, RegionMap, LTS);
    BICopy->eraseFromParent();
  }

  // Add counting PHI nodes to all loops in the region that can be used as
  // replacement for SCEVs refering to the old loop.
  for (BasicBlock *BB : SeenBlocks) {
    Loop *L = LI.getLoopFor(BB);
    if (L == nullptr || L->getHeader() != BB || !R->contains(L))
      continue;

    BasicBlock *BBCopy = BlockMap[BB];
    Value *NullVal = Builder.getInt32(0);
    PHINode *LoopPHI =
        PHINode::Create(Builder.getInt32Ty(), 2, "polly.subregion.iv");
    Instruction *LoopPHIInc = BinaryOperator::CreateAdd(
        LoopPHI, Builder.getInt32(1), "polly.subregion.iv.inc");
    LoopPHI->insertBefore(&BBCopy->front());
    LoopPHIInc->insertBefore(BBCopy->getTerminator());

    for (auto *PredBB : make_range(pred_begin(BB), pred_end(BB))) {
      if (!R->contains(PredBB))
        continue;
      if (L->contains(PredBB))
        LoopPHI->addIncoming(LoopPHIInc, BlockMap[PredBB]);
      else
        LoopPHI->addIncoming(NullVal, BlockMap[PredBB]);
    }

    for (auto *PredBBCopy : make_range(pred_begin(BBCopy), pred_end(BBCopy)))
      if (LoopPHI->getBasicBlockIndex(PredBBCopy) < 0)
        LoopPHI->addIncoming(NullVal, PredBBCopy);

    LTS[L] = SE.getUnknown(LoopPHI);
  }

  // Continue generating code in the exit block.
  Builder.SetInsertPoint(&*ExitBBCopy->getFirstInsertionPt());

  // Write values visible to other statements.
  generateScalarStores(Stmt, LTS, ValueMap, IdToAstExp);
  BlockMap.clear();
  RegionMaps.clear();
  IncompletePHINodeMap.clear();
}

PHINode *RegionGenerator::buildExitPHI(MemoryAccess *MA, LoopToScevMapT &LTS,
                                       ValueMapT &BBMap, Loop *L) {
  ScopStmt *Stmt = MA->getStatement();
  Region *SubR = Stmt->getRegion();
  auto Incoming = MA->getIncoming();

  PollyIRBuilder::InsertPointGuard IPGuard(Builder);
  PHINode *OrigPHI = cast<PHINode>(MA->getAccessInstruction());
  BasicBlock *NewSubregionExit = Builder.GetInsertBlock();

  // This can happen if the subregion is simplified after the ScopStmts
  // have been created; simplification happens as part of CodeGeneration.
  if (OrigPHI->getParent() != SubR->getExit()) {
    BasicBlock *FormerExit = SubR->getExitingBlock();
    if (FormerExit)
      NewSubregionExit = BlockMap.lookup(FormerExit);
  }

  PHINode *NewPHI = PHINode::Create(OrigPHI->getType(), Incoming.size(),
                                    "polly." + OrigPHI->getName(),
                                    NewSubregionExit->getFirstNonPHI());

  // Add the incoming values to the PHI.
  for (auto &Pair : Incoming) {
    BasicBlock *OrigIncomingBlock = Pair.first;
    BasicBlock *NewIncomingBlock = BlockMap.lookup(OrigIncomingBlock);
    Builder.SetInsertPoint(NewIncomingBlock->getTerminator());
    assert(RegionMaps.count(NewIncomingBlock));
    ValueMapT *LocalBBMap = &RegionMaps[NewIncomingBlock];

    Value *OrigIncomingValue = Pair.second;
    Value *NewIncomingValue =
        getNewValue(*Stmt, OrigIncomingValue, *LocalBBMap, LTS, L);
    NewPHI->addIncoming(NewIncomingValue, NewIncomingBlock);
  }

  return NewPHI;
}

Value *RegionGenerator::getExitScalar(MemoryAccess *MA, LoopToScevMapT &LTS,
                                      ValueMapT &BBMap) {
  ScopStmt *Stmt = MA->getStatement();

  // TODO: Add some test cases that ensure this is really the right choice.
  Loop *L = LI.getLoopFor(Stmt->getRegion()->getExit());

  if (MA->isAnyPHIKind()) {
    auto Incoming = MA->getIncoming();
    assert(!Incoming.empty() &&
           "PHI WRITEs must have originate from at least one incoming block");

    // If there is only one incoming value, we do not need to create a PHI.
    if (Incoming.size() == 1) {
      Value *OldVal = Incoming[0].second;
      return getNewValue(*Stmt, OldVal, BBMap, LTS, L);
    }

    return buildExitPHI(MA, LTS, BBMap, L);
  }

  // MemoryKind::Value accesses leaving the subregion must dominate the exit
  // block; just pass the copied value.
  Value *OldVal = MA->getAccessValue();
  return getNewValue(*Stmt, OldVal, BBMap, LTS, L);
}

void RegionGenerator::generateScalarStores(
    ScopStmt &Stmt, LoopToScevMapT &LTS, ValueMapT &BBMap,
    __isl_keep isl_id_to_ast_expr *NewAccesses) {
  assert(Stmt.getRegion() &&
         "Block statements need to use the generateScalarStores() "
         "function in the BlockGenerator");

  for (MemoryAccess *MA : Stmt) {
    if (MA->isOriginalArrayKind() || MA->isRead())
      continue;

    Value *NewVal = getExitScalar(MA, LTS, BBMap);
    Value *Address =
        getImplicitAddress(*MA, getLoopForStmt(Stmt), LTS, BBMap, NewAccesses);
    assert((!isa<Instruction>(NewVal) ||
            DT.dominates(cast<Instruction>(NewVal)->getParent(),
                         Builder.GetInsertBlock())) &&
           "Domination violation");
    assert((!isa<Instruction>(Address) ||
            DT.dominates(cast<Instruction>(Address)->getParent(),
                         Builder.GetInsertBlock())) &&
           "Domination violation");
    Builder.CreateStore(NewVal, Address);
  }
}

void RegionGenerator::addOperandToPHI(ScopStmt &Stmt, PHINode *PHI,
                                      PHINode *PHICopy, BasicBlock *IncomingBB,
                                      LoopToScevMapT &LTS) {
  Region *StmtR = Stmt.getRegion();

  // If the incoming block was not yet copied mark this PHI as incomplete.
  // Once the block will be copied the incoming value will be added.
  BasicBlock *BBCopy = BlockMap[IncomingBB];
  if (!BBCopy) {
    assert(StmtR->contains(IncomingBB) &&
           "Bad incoming block for PHI in non-affine region");
    IncompletePHINodeMap[IncomingBB].push_back(std::make_pair(PHI, PHICopy));
    return;
  }

  assert(RegionMaps.count(BBCopy) && "Incoming PHI block did not have a BBMap");
  ValueMapT &BBCopyMap = RegionMaps[BBCopy];

  Value *OpCopy = nullptr;

  if (StmtR->contains(IncomingBB)) {
    Value *Op = PHI->getIncomingValueForBlock(IncomingBB);

    // If the current insert block is different from the PHIs incoming block
    // change it, otherwise do not.
    auto IP = Builder.GetInsertPoint();
    if (IP->getParent() != BBCopy)
      Builder.SetInsertPoint(BBCopy->getTerminator());
    OpCopy = getNewValue(Stmt, Op, BBCopyMap, LTS, getLoopForStmt(Stmt));
    if (IP->getParent() != BBCopy)
      Builder.SetInsertPoint(&*IP);
  } else {
    // All edges from outside the non-affine region become a single edge
    // in the new copy of the non-affine region. Make sure to only add the
    // corresponding edge the first time we encounter a basic block from
    // outside the non-affine region.
    if (PHICopy->getBasicBlockIndex(BBCopy) >= 0)
      return;

    // Get the reloaded value.
    OpCopy = getNewValue(Stmt, PHI, BBCopyMap, LTS, getLoopForStmt(Stmt));
  }

  assert(OpCopy && "Incoming PHI value was not copied properly");
  assert(BBCopy && "Incoming PHI block was not copied properly");
  PHICopy->addIncoming(OpCopy, BBCopy);
}

void RegionGenerator::copyPHIInstruction(ScopStmt &Stmt, PHINode *PHI,
                                         ValueMapT &BBMap,
                                         LoopToScevMapT &LTS) {
  unsigned NumIncoming = PHI->getNumIncomingValues();
  PHINode *PHICopy =
      Builder.CreatePHI(PHI->getType(), NumIncoming, "polly." + PHI->getName());
  PHICopy->moveBefore(PHICopy->getParent()->getFirstNonPHI());
  BBMap[PHI] = PHICopy;

  for (BasicBlock *IncomingBB : PHI->blocks())
    addOperandToPHI(Stmt, PHI, PHICopy, IncomingBB, LTS);
}<|MERGE_RESOLUTION|>--- conflicted
+++ resolved
@@ -390,36 +390,6 @@
   return CopyBB;
 }
 
-<<<<<<< HEAD
-Value *BlockGenerator::getOrCreateAlloca(Value *ScalarBase,
-                                         ScalarAllocaMapTy &Map,
-                                         const char *NameExt) {
-  // If no alloca was found create one and insert it in the entry block.
-  if (!Map.count(ScalarBase)) {
-    auto *Ty = ScalarBase->getType();
-    auto NewAddr = new AllocaInst(Ty, ScalarBase->getName() + NameExt);
-    EntryBB = &Builder.GetInsertBlock()->getParent()->getEntryBlock();
-    NewAddr->insertBefore(&*EntryBB->getFirstInsertionPt());
-    Map[ScalarBase] = NewAddr;
-  }
-
-  auto Addr = Map[ScalarBase];
-
-  if (auto NewAddr = GlobalMap.lookup(Addr))
-    return NewAddr;
-
-  return Addr;
-=======
-void BlockGenerator::copyBB(ScopStmt &Stmt, BasicBlock *BB, BasicBlock *CopyBB,
-                            ValueMapT &BBMap, LoopToScevMapT &LTS,
-                            isl_id_to_ast_expr *NewAccesses) {
-  EntryBB = &CopyBB->getParent()->getEntryBlock();
-
-  for (Instruction &Inst : *BB)
-    copyInstruction(Stmt, &Inst, BBMap, LTS, NewAccesses);
->>>>>>> aee85dbc
-}
-
 Value *BlockGenerator::getOrCreateAlloca(const MemoryAccess &Access) {
   assert(!Access.isLatestArrayKind() && "Trying to get alloca for array kind");
 
