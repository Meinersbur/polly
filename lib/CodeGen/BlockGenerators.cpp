//===--- BlockGenerators.cpp - Generate code for statements -----*- C++ -*-===//
//
//                     The LLVM Compiler Infrastructure
//
// This file is distributed under the University of Illinois Open Source
// License. See LICENSE.TXT for details.
//
//===----------------------------------------------------------------------===//
//
// This file implements the BlockGenerator and VectorBlockGenerator classes,
// which generate sequential code and vectorized code for a polyhedral
// statement, respectively.
//
//===----------------------------------------------------------------------===//

#include "polly/CodeGen/BlockGenerators.h"
#include "polly/CodeGen/CodeGeneration.h"
#include "polly/CodeGen/IslExprBuilder.h"
#include "polly/CodeGen/RuntimeDebugBuilder.h"
#include "polly/Options.h"
#include "polly/ScopInfo.h"
#include "polly/Support/GICHelper.h"
#include "polly/Support/SCEVValidator.h"
#include "polly/Support/ScopHelper.h"
#include "polly/Support/VirtualInstruction.h"
#include "llvm/Analysis/LoopInfo.h"
#include "llvm/Analysis/RegionInfo.h"
#include "llvm/Analysis/ScalarEvolution.h"
#include "llvm/IR/IntrinsicInst.h"
#include "llvm/IR/Module.h"
#include "llvm/Transforms/Utils/BasicBlockUtils.h"
#include "llvm/Transforms/Utils/Local.h"
#include "isl/aff.h"
#include "isl/ast.h"
#include "isl/ast_build.h"
#include "isl/set.h"
#include <deque>

using namespace llvm;
using namespace polly;

static cl::opt<bool> Aligned("enable-polly-aligned",
                             cl::desc("Assumed aligned memory accesses."),
                             cl::Hidden, cl::init(false), cl::ZeroOrMore,
                             cl::cat(PollyCategory));

bool PollyDebugPrinting;
static cl::opt<bool, true> DebugPrintingX(
    "polly-codegen-add-debug-printing",
    cl::desc("Add printf calls that show the values loaded/stored."),
    cl::location(PollyDebugPrinting), cl::Hidden, cl::init(false),
    cl::ZeroOrMore, cl::cat(PollyCategory));

#if 1 // Trace output
static cl::opt<bool> TraceStmts(
    "polly-codegen-trace-stmt",
    cl::desc("Add printf calls that print the statement being executed"),
    cl::Hidden, cl::init(false), cl::ZeroOrMore, cl::cat(PollyCategory));

static cl::opt<bool>
    TraceScalars("polly-codegen-trace-scalars",
                 cl::desc("Add printf calls that prints scalar values"),
                 cl::Hidden, cl::init(false), cl::ZeroOrMore,
                 cl::cat(PollyCategory));
#endif

#if 0
bool polly::UseVirtualStmts;
static cl::opt<bool, true>
    UseVirtualStmtsOpt("polly-codegen-virtual-statements",
                       cl::desc("Use virtual statements"), cl::Hidden,
                       cl::location(UseVirtualStmts), cl::init(false),
                       cl::ZeroOrMore, cl::cat(PollyCategory));
#endif

BlockGenerator::BlockGenerator(
    PollyIRBuilder &B, LoopInfo &LI, ScalarEvolution &SE, DominatorTree &DT,
    AllocaMapTy &ScalarMap, EscapeUsersAllocaMapTy &EscapeMap,
    ValueMapT &GlobalMap, IslExprBuilder *ExprBuilder, BasicBlock *StartBlock)
    : Builder(B), LI(LI), SE(SE), ExprBuilder(ExprBuilder), DT(DT),
      EntryBB(nullptr), ScalarMap(ScalarMap), EscapeMap(EscapeMap),
      GlobalMap(GlobalMap), StartBlock(StartBlock) {}

Value *BlockGenerator::trySynthesizeNewValue(ScopStmt &Stmt, Value *Old,
                                             ValueMapT &BBMap,
                                             LoopToScevMapT &LTS,
                                             Loop *L) const {
  if (!SE.isSCEVable(Old->getType()))
    return nullptr;

  const SCEV *Scev = SE.getSCEVAtScope(Old, L);
  if (!Scev)
    return nullptr;

  if (isa<SCEVCouldNotCompute>(Scev))
    return nullptr;

  const SCEV *NewScev = SCEVLoopAddRecRewriter::rewrite(Scev, LTS, SE);
  ValueMapT VTV;
  VTV.insert(BBMap.begin(), BBMap.end());
  VTV.insert(GlobalMap.begin(), GlobalMap.end());

  Scop &S = *Stmt.getParent();
  const DataLayout &DL = S.getFunction().getParent()->getDataLayout();
  auto IP = Builder.GetInsertPoint();

  assert(IP != Builder.GetInsertBlock()->end() &&
         "Only instructions can be insert points for SCEVExpander");
  Value *Expanded =
      expandCodeFor(S, SE, DL, "polly", NewScev, Old->getType(), &*IP, &VTV,
                    StartBlock->getSinglePredecessor());

  BBMap[Old] = Expanded;
  return Expanded;
}

Value *BlockGenerator::getNewValue(ScopStmt &Stmt, Value *Old, ValueMapT &BBMap,
                                   LoopToScevMapT &LTS, Loop *L) const {

  auto lookupGlobally = [this](Value *Old) -> Value * {
    Value *New = GlobalMap.lookup(Old);
    if (!New)
      return nullptr;

    // Required by:
    // * Isl/CodeGen/OpenMP/invariant_base_pointer_preloaded.ll
    // * Isl/CodeGen/OpenMP/invariant_base_pointer_preloaded_different_bb.ll
    // * Isl/CodeGen/OpenMP/invariant_base_pointer_preloaded_pass_only_needed.ll
    // * Isl/CodeGen/OpenMP/invariant_base_pointers_preloaded.ll
    // * Isl/CodeGen/OpenMP/loop-body-references-outer-values-3.ll
    // * Isl/CodeGen/OpenMP/single_loop_with_loop_invariant_baseptr.ll
    // GlobalMap should be a mapping from (value in original SCoP) to (copied
    // value in generated SCoP), without intermediate mappings, which might
    // easily require transitiveness as well.
    if (Value *NewRemapped = GlobalMap.lookup(New))
      New = NewRemapped;

    // No test case for this code.
    if (Old->getType()->getScalarSizeInBits() <
        New->getType()->getScalarSizeInBits())
      New = Builder.CreateTruncOrBitCast(New, Old->getType());

    return New;
  };

  Value *New = nullptr;
  auto VUse = VirtualUse::create(&Stmt, L, Old, true);
  switch (VUse.getKind()) {
  case VirtualUse::Block:
    // BasicBlock are constants, but the BlockGenerator copies them.
    New = BBMap.lookup(Old);
    break;

  case VirtualUse::Constant:
    // Used by:
    // * Isl/CodeGen/OpenMP/reference-argument-from-non-affine-region.ll
    // Constants should not be redefined. In this case, the GlobalMap just
    // contains a mapping to the same constant, which is unnecessary, but
    // harmless.
    if ((New = lookupGlobally(Old)))
      break;

    assert(!BBMap.count(Old));
    New = Old;
    break;

  case VirtualUse::ReadOnly:
    assert(!GlobalMap.count(Old));

    // Required for:
    // * Isl/CodeGen/MemAccess/create_arrays.ll
    // * Isl/CodeGen/read-only-scalars.ll
    // * ScheduleOptimizer/pattern-matching-based-opts_10.ll
    // For some reason these reload a read-only value. The reloaded value ends
    // up in BBMap, buts its value should be identical.
    //
    // Required for:
    // * Isl/CodeGen/OpenMP/single_loop_with_param.ll
    // The parallel subfunctions need to reference the read-only value from the
    // parent function, this is done by reloading them locally.
    if ((New = BBMap.lookup(Old)))
      break;

    New = Old;
    break;

  case VirtualUse::Synthesizable:
    // Used by:
    // * Isl/CodeGen/OpenMP/loop-body-references-outer-values-3.ll
    // * Isl/CodeGen/OpenMP/recomputed-srem.ll
    // * Isl/CodeGen/OpenMP/reference-other-bb.ll
    // * Isl/CodeGen/OpenMP/two-parallel-loops-reference-outer-indvar.ll
    // For some reason synthesizable values end up in GlobalMap. Their values
    // are the same as trySynthesizeNewValue would return. The legacy
    // implementation prioritized GlobalMap, so this is what we do here as well.
    // Ideally, synthesizable values should not end up in GlobalMap.
    if ((New = lookupGlobally(Old)))
      break;

    // Required for:
    // * Isl/CodeGen/RuntimeDebugBuilder/combine_different_values.ll
    // * Isl/CodeGen/getNumberOfIterations.ll
    // * Isl/CodeGen/non_affine_float_compare.ll
    // * ScheduleOptimizer/pattern-matching-based-opts_10.ll
    // Ideally, synthesizable values are synthesized by trySynthesizeNewValue,
    // not precomputed (SCEVExpander has its own caching mechanism).
    // These tests fail without this, but I think trySynthesizeNewValue would
    // just re-synthesize the same instructions.
    if ((New = BBMap.lookup(Old)))
      break;

    New = trySynthesizeNewValue(Stmt, Old, BBMap, LTS, L);
    break;

  case VirtualUse::Hoisted:
    // TODO: Hoisted invariant loads should be found in GlobalMap only, but not
    // redefined locally (which will be ignored anyway). That is, the following
    // assertion should apply: assert(!BBMap.count(Old))

    New = lookupGlobally(Old);
    break;

  case VirtualUse::Intra:
  case VirtualUse::Inter:
    assert(!GlobalMap.count(Old) &&
           "Intra and inter-stmt values are never global");
    New = BBMap.lookup(Old);
    break;
  }
  assert(New && "Unexpected scalar dependence in region!");
  return New;
}

void BlockGenerator::copyInstScalar(ScopStmt &Stmt, Instruction *Inst,
                                    ValueMapT &BBMap, LoopToScevMapT &LTS) {
  // We do not generate debug intrinsics as we did not investigate how to
  // copy them correctly. At the current state, they just crash the code
  // generation as the meta-data operands are not correctly copied.
  if (isa<DbgInfoIntrinsic>(Inst))
    return;

  Instruction *NewInst = Inst->clone();

  // Replace old operands with the new ones.
  for (Value *OldOperand : Inst->operands()) {
    Value *NewOperand =
        getNewValue(Stmt, OldOperand, BBMap, LTS, getLoopForStmt(Stmt));

    if (!NewOperand) {
      assert(!isa<StoreInst>(NewInst) &&
             "Store instructions are always needed!");
      NewInst->deleteValue();
      return;
    }

    NewInst->replaceUsesOfWith(OldOperand, NewOperand);
  }

  Builder.Insert(NewInst);
  BBMap[Inst] = NewInst;

  if (!NewInst->getType()->isVoidTy())
    NewInst->setName("p_" + Inst->getName());
}

Value *
BlockGenerator::generateLocationAccessed(ScopStmt &Stmt, MemAccInst Inst,
                                         ValueMapT &BBMap, LoopToScevMapT &LTS,
                                         isl_id_to_ast_expr *NewAccesses) {
  const MemoryAccess &MA = Stmt.getArrayAccessFor(Inst);
  return generateLocationAccessed(
      Stmt, getLoopForStmt(Stmt),
      Inst.isNull() ? nullptr : Inst.getPointerOperand(), BBMap, LTS,
      NewAccesses, MA.getId().release(), MA.getAccessValue()->getType());
}

Value *BlockGenerator::generateLocationAccessed(
    ScopStmt &Stmt, Loop *L, Value *Pointer, ValueMapT &BBMap,
    LoopToScevMapT &LTS, isl_id_to_ast_expr *NewAccesses, __isl_take isl_id *Id,
    Type *ExpectedType) {
  isl_ast_expr *AccessExpr = isl_id_to_ast_expr_get(NewAccesses, Id);

  if (AccessExpr) {
    AccessExpr = isl_ast_expr_address_of(AccessExpr);
    auto Address = ExprBuilder->create(AccessExpr);

    // Cast the address of this memory access to a pointer type that has the
    // same element type as the original access, but uses the address space of
    // the newly generated pointer.
    auto OldPtrTy = ExpectedType->getPointerTo();
    auto NewPtrTy = Address->getType();
    OldPtrTy = PointerType::get(OldPtrTy->getElementType(),
                                NewPtrTy->getPointerAddressSpace());

    if (OldPtrTy != NewPtrTy)
      Address = Builder.CreateBitOrPointerCast(Address, OldPtrTy);
    return Address;
  }
  assert(
      Pointer &&
      "If expression was not generated, must use the original pointer value");
  return getNewValue(Stmt, Pointer, BBMap, LTS, L);
}

Value *
BlockGenerator::getImplicitAddress(MemoryAccess &Access, Loop *L,
                                   LoopToScevMapT &LTS, ValueMapT &BBMap,
                                   __isl_keep isl_id_to_ast_expr *NewAccesses) {
  if (Access.isLatestArrayKind())
    return generateLocationAccessed(*Access.getStatement(), L, nullptr, BBMap,
                                    LTS, NewAccesses, Access.getId().release(),
                                    Access.getAccessValue()->getType());

  return getOrCreateAlloca(Access);
}

Loop *BlockGenerator::getLoopForStmt(const ScopStmt &Stmt) const {
  auto *StmtBB = Stmt.getEntryBlock();
  return LI.getLoopFor(StmtBB);
}

Value *BlockGenerator::generateArrayLoad(ScopStmt &Stmt, LoadInst *Load,
                                         ValueMapT &BBMap, LoopToScevMapT &LTS,
                                         isl_id_to_ast_expr *NewAccesses) {
  if (Value *PreloadLoad = GlobalMap.lookup(Load))
    return PreloadLoad;

  // If there is no MemoryAccess for this load, the load has been identified
  // as redundant by DeLICM or SCoP-invariant load hoisting. If the latter, the
  // value should have been found in the GlobalMap.
  if (!Stmt.getArrayAccessOrNULLFor(Load))
    return UndefValue::get(Load->getType());

  Value *NewPointer =
      generateLocationAccessed(Stmt, Load, BBMap, LTS, NewAccesses);
  Value *ScalarLoad = Builder.CreateAlignedLoad(
      NewPointer, Load->getAlignment(), Load->getName() + "_p_scalar_");

  if (PollyDebugPrinting)
    RuntimeDebugBuilder::createCPUPrinter(Builder, "Load from ", NewPointer,
                                          ": ", ScalarLoad, "\n");

  return ScalarLoad;
}

void BlockGenerator::generateArrayStore(ScopStmt &Stmt, StoreInst *Store,
                                        ValueMapT &BBMap, LoopToScevMapT &LTS,
                                        isl_id_to_ast_expr *NewAccesses) {
  MemoryAccess &MA = Stmt.getArrayAccessFor(Store);
  isl::set AccDom = MA.getAccessRelation().domain();
  std::string Subject = MA.getId().get_name();

  generateConditionalExecution(Stmt, AccDom, Subject.c_str(), [&, this]() {
    Value *NewPointer =
        generateLocationAccessed(Stmt, Store, BBMap, LTS, NewAccesses);
    Value *ValueOperand = getNewValue(Stmt, Store->getValueOperand(), BBMap,
                                      LTS, getLoopForStmt(Stmt));

    if (PollyDebugPrinting)
      RuntimeDebugBuilder::createCPUPrinter(Builder, "Store to  ", NewPointer,
                                            ": ", ValueOperand, "\n");

    Builder.CreateAlignedStore(ValueOperand, NewPointer, Store->getAlignment());
  });
}

bool BlockGenerator::canSyntheziseInStmt(ScopStmt &Stmt, Instruction *Inst) {
  Loop *L = getLoopForStmt(Stmt);
  return (Stmt.isBlockStmt() || !Stmt.getRegion()->contains(L)) &&
         canSynthesize(Inst, *Stmt.getParent(), &SE, L);
}

void BlockGenerator::copyInstruction(ScopStmt &Stmt, Instruction *Inst,
                                     ValueMapT &BBMap, LoopToScevMapT &LTS,
                                     isl_id_to_ast_expr *NewAccesses) {
  // Terminator instructions control the control flow. They are explicitly
  // expressed in the clast and do not need to be copied.
  if (Inst->isTerminator())
    return;

  // Synthesizable statements will be generated on-demand.
  if (canSyntheziseInStmt(Stmt, Inst))
    return;

  if (Stmt.isBlockStmt())
    if (auto PHI = dyn_cast<PHINode>(Inst)) {
      generateComputedPHIs(Stmt, LTS, BBMap, PHI);
      return;
    }

  if (auto *Load = dyn_cast<LoadInst>(Inst)) {
    Value *NewLoad = generateArrayLoad(Stmt, Load, BBMap, LTS, NewAccesses);
    // Compute NewLoad before its insertion in BBMap to make the insertion
    // deterministic.
    BBMap[Load] = NewLoad;
    return;
  }

  if (auto *Store = dyn_cast<StoreInst>(Inst)) {
    // Identified as redundant by -polly-simplify.
    if (!Stmt.getArrayAccessOrNULLFor(Store))
      return;

    generateArrayStore(Stmt, Store, BBMap, LTS, NewAccesses);
    return;
  }

  if (auto *PHI = dyn_cast<PHINode>(Inst)) {
    copyPHIInstruction(Stmt, PHI, BBMap, LTS);
    return;
  }

  // Skip some special intrinsics for which we do not adjust the semantics to
  // the new schedule. All others are handled like every other instruction.
  if (isIgnoredIntrinsic(Inst))
    return;

  copyInstScalar(Stmt, Inst, BBMap, LTS);
}

void BlockGenerator::removeDeadInstructions(BasicBlock *BB, ValueMapT &BBMap) {
  auto NewBB = Builder.GetInsertBlock();
  for (auto I = NewBB->rbegin(); I != NewBB->rend(); I++) {
    Instruction *NewInst = &*I;

    if (!isInstructionTriviallyDead(NewInst))
      continue;

    for (auto Pair : BBMap)
      if (Pair.second == NewInst) {
        BBMap.erase(Pair.first);
      }

    NewInst->eraseFromParent();
    I = NewBB->rbegin();
  }
}

void BlockGenerator::copyStmt(ScopStmt &Stmt, LoopToScevMapT &LTS,
                              isl_id_to_ast_expr *NewAccesses) {
  assert(Stmt.isBlockStmt() &&
         "Only block statements can be copied by the block generator");

  ValueMapT BBMap;

  BasicBlock *BB = Stmt.getBasicBlock();
  copyBB(Stmt, BB, BBMap, LTS, NewAccesses);
  removeDeadInstructions(BB, BBMap);
}

BasicBlock *BlockGenerator::splitBB(BasicBlock *BB) {
  BasicBlock *CopyBB = SplitBlock(Builder.GetInsertBlock(),
                                  &*Builder.GetInsertPoint(), &DT, &LI);
  CopyBB->setName("polly.stmt." + BB->getName());
  return CopyBB;
}

BasicBlock *BlockGenerator::copyBB(ScopStmt &Stmt, BasicBlock *BB,
                                   ValueMapT &BBMap, LoopToScevMapT &LTS,
                                   isl_id_to_ast_expr *NewAccesses) {
  BasicBlock *CopyBB = splitBB(BB);
  Builder.SetInsertPoint(&CopyBB->front());
  generateScalarLoads(Stmt, LTS, BBMap, NewAccesses);
  generateComputedPHIs(Stmt, LTS, BBMap);
#if 1 // Debug tracing
  generateBeginStmtTrace(Stmt, LTS, BBMap);
#endif // Debug tracing

#if 0
  if (UseVirtualStmts) {
    std::vector<VirtualInstruction> InstList;
    markReachableLocal(&Stmt, InstList, &LI);
    // TODO: Now unnecessary due to markReachableLocal() doing this itself now.
    DenseSet<Instruction *> InstSet;
    for (auto VInst : InstList) {
      assert(VInst.getStmt() == &Stmt);
      InstSet.insert(VInst.getInstruction());
    }

    for (VirtualInstruction &VInst : InstList) {
      assert(VInst.getStmt() == &Stmt);
      if (VInst.getInstruction()->getParent() != BB)
        copyInstruction(Stmt, VInst.getInstruction(), BBMap, LTS, NewAccesses);
    }

    for (auto &Inst : *BB) {
      if (InstSet.count(&Inst))
        copyInstruction(Stmt, &Inst, BBMap, LTS, NewAccesses);
    }
  } else {
#endif
  copyBB(Stmt, BB, CopyBB, BBMap, LTS, NewAccesses);

  // After a basic block was copied store all scalars that escape this block in
  // their alloca.
  generateScalarStores(Stmt, LTS, BBMap, NewAccesses);
  return CopyBB;
}

void BlockGenerator::copyBB(ScopStmt &Stmt, BasicBlock *BB, BasicBlock *CopyBB,
                            ValueMapT &BBMap, LoopToScevMapT &LTS,
                            isl_id_to_ast_expr *NewAccesses) {
  EntryBB = &CopyBB->getParent()->getEntryBlock();

  if (Stmt.isBlockStmt())
    for (Instruction *Inst : Stmt.getInstructions())
      copyInstruction(Stmt, Inst, BBMap, LTS, NewAccesses);
  else
    for (Instruction &Inst : *BB)
      copyInstruction(Stmt, &Inst, BBMap, LTS, NewAccesses);
}

Value *BlockGenerator::getOrCreateAlloca(const MemoryAccess &Access) {
  assert(!Access.isLatestArrayKind() && "Trying to get alloca for array kind");

  return getOrCreateAlloca(Access.getLatestScopArrayInfo());
}

Value *BlockGenerator::getOrCreateAlloca(const ScopArrayInfo *Array) {
  assert(!Array->isArrayKind() && "Trying to get alloca for array kind");

  auto &Addr = ScalarMap[Array];

  if (Addr) {
    // Allow allocas to be (temporarily) redirected once by adding a new
    // old-alloca-addr to new-addr mapping to GlobalMap. This functionality
    // is used for example by the OpenMP code generation where a first use
    // of a scalar while still in the host code allocates a normal alloca with
    // getOrCreateAlloca. When the values of this scalar are accessed during
    // the generation of the parallel subfunction, these values are copied over
    // to the parallel subfunction and each request for a scalar alloca slot
    // must be forwarded to the temporary in-subfunction slot. This mapping is
    // removed when the subfunction has been generated and again normal host
    // code is generated. Due to the following reasons it is not possible to
    // perform the GlobalMap lookup right after creating the alloca below, but
    // instead we need to check GlobalMap at each call to getOrCreateAlloca:
    //
    //   1) GlobalMap may be changed multiple times (for each parallel loop),
    //   2) The temporary mapping is commonly only known after the initial
    //      alloca has already been generated, and
    //   3) The original alloca value must be restored after leaving the
    //      sub-function.
    if (Value *NewAddr = GlobalMap.lookup(&*Addr))
      return NewAddr;
    return Addr;
  }

  Type *Ty = Array->getElementType();
  Value *ScalarBase = Array->getBasePtr();
  std::string NameExt;
  if (Array->isPHIKind())
    NameExt = ".phiops";
  else
    NameExt = ".s2a";

  const DataLayout &DL = Builder.GetInsertBlock()->getModule()->getDataLayout();

  Addr = new AllocaInst(Ty, DL.getAllocaAddrSpace(),
                        ScalarBase->getName() + NameExt);
  EntryBB = &Builder.GetInsertBlock()->getParent()->getEntryBlock();
  Addr->insertBefore(&*EntryBB->getFirstInsertionPt());

  return Addr;
}

void BlockGenerator::handleOutsideUsers(const Scop &S, ScopArrayInfo *Array) {
  Instruction *Inst = cast<Instruction>(Array->getBasePtr());

  // If there are escape users we get the alloca for this instruction and put it
  // in the EscapeMap for later finalization. Lastly, if the instruction was
  // copied multiple times we already did this and can exit.
  if (EscapeMap.count(Inst))
    return;

  EscapeUserVectorTy EscapeUsers;
  for (User *U : Inst->users()) {

    // Non-instruction user will never escape.
    Instruction *UI = dyn_cast<Instruction>(U);
    if (!UI)
      continue;

    if (S.contains(UI))
      continue;

    EscapeUsers.push_back(UI);
  }

  // Exit if no escape uses were found.
  if (EscapeUsers.empty())
    return;

  // Get or create an escape alloca for this instruction.
  auto *ScalarAddr = getOrCreateAlloca(Array);

  // Remember that this instruction has escape uses and the escape alloca.
  EscapeMap[Inst] = std::make_pair(ScalarAddr, std::move(EscapeUsers));
}

void BlockGenerator::generateScalarLoads(
    ScopStmt &Stmt, LoopToScevMapT &LTS, ValueMapT &BBMap,
    __isl_keep isl_id_to_ast_expr *NewAccesses) {
  for (MemoryAccess *MA : Stmt) {
    if (!MA->isImplicit() || MA->isWrite())
      continue;

#ifndef NDEBUG
    auto *StmtDom = Stmt.getDomain();
    auto *AccDom = isl_map_domain(MA->getAccessRelation().release());
    assert(isl_set_is_subset(StmtDom, AccDom) &&
           "Scalar must be loaded in all statement instances");
    isl_set_free(StmtDom);
    isl_set_free(AccDom);
#endif

    auto *Address =
        getImplicitAddress(*MA, getLoopForStmt(Stmt), LTS, BBMap, NewAccesses);
    assert((!isa<Instruction>(Address) ||
            DT.dominates(cast<Instruction>(Address)->getParent(),
                         Builder.GetInsertBlock())) &&
           "Domination violation");
    BBMap[MA->getAccessValue()] =
        Builder.CreateLoad(Address, Address->getName() + ".reload");
  }
}

Value *BlockGenerator::buildContainsCondition(ScopStmt &Stmt,
                                              const isl::set &Subdomain) {
  isl::ast_build AstBuild = give(isl_ast_build_copy(Stmt.getAstBuild()));
  isl::set Domain = give(Stmt.getDomain());

  isl::union_map USchedule = AstBuild.get_schedule();
  USchedule = USchedule.intersect_domain(Domain);

  assert(!USchedule.is_empty());
  isl::map Schedule = isl::map::from_union_map(USchedule);

  isl::set ScheduledDomain = Schedule.range();
  isl::set ScheduledSet = Subdomain.apply(Schedule);

  isl::ast_build RestrictedBuild = AstBuild.restrict(ScheduledDomain);

  isl::ast_expr IsInSet = RestrictedBuild.expr_from(ScheduledSet);
  Value *IsInSetExpr = ExprBuilder->create(IsInSet.copy());
  IsInSetExpr = Builder.CreateICmpNE(
      IsInSetExpr, ConstantInt::get(IsInSetExpr->getType(), 0));

  return IsInSetExpr;
}

void BlockGenerator::generateConditionalExecution(
    ScopStmt &Stmt, const isl::set &Subdomain, StringRef Subject,
    const std::function<void()> &GenThenFunc) {
  isl::set StmtDom = give(Stmt.getDomain());

  // Don't call GenThenFunc if it is never executed. An ast index expression
  // might not be defined in this case.
  if (Subdomain.is_empty())
    return;

  // If the condition is a tautology, don't generate a condition around the
  // code.
  bool IsPartialWrite =
      !StmtDom.intersect_params(give(Stmt.getParent()->getContext()))
           .is_subset(Subdomain);
  if (!IsPartialWrite) {
    GenThenFunc();
    return;
  }

  // Generate the condition.
  Value *Cond = buildContainsCondition(Stmt, Subdomain);
  BasicBlock *HeadBlock = Builder.GetInsertBlock();
  StringRef BlockName = HeadBlock->getName();

  // Generate the conditional block.
  SplitBlockAndInsertIfThen(Cond, &*Builder.GetInsertPoint(), false, nullptr,
                            &DT, &LI);
  BranchInst *Branch = cast<BranchInst>(HeadBlock->getTerminator());
  BasicBlock *ThenBlock = Branch->getSuccessor(0);
  BasicBlock *TailBlock = Branch->getSuccessor(1);

  // Assign descriptive names.
  if (auto *CondInst = dyn_cast<Instruction>(Cond))
    CondInst->setName("polly." + Subject + ".cond");
  ThenBlock->setName(BlockName + "." + Subject + ".partial");
  TailBlock->setName(BlockName + ".cont");

  // Put the client code into the conditional block and continue in the merge
  // block afterwards.
  Builder.SetInsertPoint(ThenBlock, ThenBlock->getFirstInsertionPt());
  GenThenFunc();
  Builder.SetInsertPoint(TailBlock, TailBlock->getFirstInsertionPt());
}

#if 1 // Debug tracing

static std::string getInstName(Value *Val) {
  std::string Result;
  raw_string_ostream OS(Result);
  Val->printAsOperand(OS, false);
  return OS.str();
}

// TODO: Loop indention
void BlockGenerator::generateBeginStmtTrace(ScopStmt &Stmt, LoopToScevMapT &LTS,
                                            ValueMapT &BBMap) {
  if (!TraceStmts)
    return;

  auto S = Stmt.getParent();
  auto BaseName = Stmt.getBaseName();

  auto AstBuild = give(isl_ast_build_copy(Stmt.getAstBuild()));
  auto Domain = give(Stmt.getDomain());
  auto UDomain = give(isl_union_set_from_set(Domain.copy()));

  auto USchedule = give(isl_ast_build_get_schedule(AstBuild.keep()));
  USchedule =
      give(isl_union_map_intersect_domain(USchedule.take(), UDomain.copy()));
  assert(isl_union_map_is_empty(USchedule.keep()) == isl_bool_false);
  auto Schedule = give(isl_map_from_union_map(USchedule.copy()));
  auto RevSchedule = give(isl_map_reverse(Schedule.copy()));

  auto SchedulePwMultiAff = give(isl_pw_multi_aff_from_map(RevSchedule.copy()));
  auto ScheduleMultiPwAff =
      give(isl_multi_pw_aff_from_pw_multi_aff(SchedulePwMultiAff.copy()));
  int DomDims = isl_multi_pw_aff_dim(ScheduleMultiPwAff.keep(), isl_dim_out);

  auto ScheduledDomain = give(isl_map_range(Schedule.copy()));
  auto RestrictedBuild =
      give(isl_ast_build_restrict(AstBuild.copy(), ScheduledDomain.copy()));

  SmallVector<llvm::Value *, 8> Values;
  Values.push_back(RuntimeDebugBuilder::getPrintableString(Builder, BaseName));
  Values.push_back(RuntimeDebugBuilder::getPrintableString(Builder, "("));

  for (int i = 0; i < DomDims; i += 1) {
    if (i > 0)
      Values.push_back(RuntimeDebugBuilder::getPrintableString(Builder, ","));

    auto Coord =
        give(isl_multi_pw_aff_get_pw_aff(ScheduleMultiPwAff.keep(), i));
    auto IsInSet = give(
        isl_ast_build_expr_from_pw_aff(RestrictedBuild.keep(), Coord.copy()));
    auto *IsInSetExpr = ExprBuilder->create(IsInSet.copy());
    Values.push_back(IsInSetExpr);
  }
  if (TraceScalars) {
    Values.push_back(RuntimeDebugBuilder::getPrintableString(Builder, ") "));

    std::vector<VirtualInstruction> VInsts;
    markReachableLocal(&Stmt, VInsts, &LI);
    DenseSet<Instruction *> Encountered;

    for (auto &VInst : VInsts) {
      auto *Inst = VInst.getInstruction();
      if (isa<PHINode>(Inst)) {
        Values.push_back(RuntimeDebugBuilder::getPrintableString(Builder, " "));
        Values.push_back(RuntimeDebugBuilder::getPrintableString(
            Builder, getInstName(Inst)));
        Values.push_back(RuntimeDebugBuilder::getPrintableString(Builder, "="));
        auto NewVal = getNewValue(Stmt, Inst, BBMap, LTS,
                                  LI.getLoopFor(Inst->getParent()));
        Values.push_back(NewVal);
      } else {
        for (auto Op : Inst->operand_values()) {
          auto *OpInst = dyn_cast<Instruction>(Op);
          if (!OpInst)
            continue;
          if (!S->contains(OpInst))
            continue;
          if (Encountered.count(OpInst))
            continue;

          Values.push_back(
              RuntimeDebugBuilder::getPrintableString(Builder, " "));
          Values.push_back(RuntimeDebugBuilder::getPrintableString(
              Builder, getInstName(OpInst)));
          Values.push_back(
              RuntimeDebugBuilder::getPrintableString(Builder, "="));
          auto NewVal = getNewValue(Stmt, OpInst, BBMap, LTS,
                                    LI.getLoopFor(Inst->getParent()));
          Values.push_back(NewVal);
        }
      }
      Encountered.insert(Inst);
    }

    Values.push_back(RuntimeDebugBuilder::getPrintableString(Builder, "\n"));
  } else {
    Values.push_back(RuntimeDebugBuilder::getPrintableString(Builder, ")\n"));
  }

  RuntimeDebugBuilder::createPrinter(Builder, false, false, Values);
}
#endif

void BlockGenerator::generateComputedPHIs(ScopStmt &Stmt, LoopToScevMapT &LTS,
                                          ValueMapT &BBMap, PHINode *PHI) {
  auto &IncomingValues = Stmt.ComputedPHIs[PHI];
  assert(IncomingValues);

  auto Build = give(isl_ast_build_copy(Stmt.getAstBuild()));
  // auto Build = give(isl_ast_build_copy( Stmt.getAstBuild()));
  auto USchedule = give(isl_ast_build_get_schedule(Build.keep()));
  auto UDomain = give(isl_union_set_from_set(Stmt.getDomain()));
  auto USchedule2 =
      give(isl_union_map_intersect_domain(USchedule.copy(), UDomain.copy()));

  auto ScheduleValues = give(
      isl_union_map_apply_domain(IncomingValues.copy(), USchedule2.copy()));

  SmallVector<isl::set, 8> RestrictDomains;
  SmallVector<isl::map, 8> Maps;
  ScheduleValues.foreach_map([&, this](isl::map Map) -> isl::stat {
    Maps.push_back(Map);
    auto Dom = give(isl_map_domain(Map.copy()));
    RestrictDomains.push_back(Dom);
    return isl::stat::ok;
  });
  for (int i = RestrictDomains.size() - 1; i > 0; i--) {
    RestrictDomains[i - 1] = give(isl_set_union(RestrictDomains[i - 1].take(),
                                                RestrictDomains[i].copy()));
  }

  int i = RestrictDomains.size() - 1;
  Value *PwVal = UndefValue::get(PHI->getType());
  for (auto &Map : reverse(Maps)) {
    assert(i >= 0);
    auto RangeId = give(isl_map_get_tuple_id(Map.keep(), isl_dim_out));
    auto IncomingVal =
        static_cast<llvm::Value *>(isl_id_get_user(RangeId.keep()));

    // undef value have been normalized to not conflict with undef of other
    // types.
    if (isa<UndefValue>(IncomingVal)) {
      IncomingVal = UndefValue::get(PHI->getType());
    }

    auto NewVal =
        getNewValue(Stmt, IncomingVal, BBMap, LTS, Stmt.getSurroundingLoop());

    auto PossibleDom = RestrictDomains[i];
    auto Dom = give(isl_map_domain(Map.copy()));
    auto RestrictedBuild =
        give(isl_ast_build_restrict(Build.copy(), PossibleDom.copy()));
    i -= 1;

    auto IsInSet =
        give(isl_ast_build_expr_from_set(RestrictedBuild.keep(), Dom.copy()));
    auto *IsInSetExpr = ExprBuilder->create(IsInSet.copy());
    IsInSetExpr = Builder.CreateICmpNE(
        IsInSetExpr, ConstantInt::get(IsInSetExpr->getType(), 0));
    PwVal = Builder.CreateSelect(IsInSetExpr, NewVal, PwVal);
  }
  PwVal->setName("phi_" + PHI->getName());
  BBMap[PHI] = PwVal;
}

void BlockGenerator::generateComputedPHIs(ScopStmt &Stmt, LoopToScevMapT &LTS,
                                          ValueMapT &BBMap) {
  for (auto &X : Stmt.ComputedPHIs)
    generateComputedPHIs(Stmt, LTS, BBMap, X.first);
}

void BlockGenerator::generateScalarStores(
    ScopStmt &Stmt, LoopToScevMapT &LTS, ValueMapT &BBMap,
    __isl_keep isl_id_to_ast_expr *NewAccesses) {
  Loop *L = LI.getLoopFor(Stmt.getBasicBlock());

  assert(Stmt.isBlockStmt() &&
         "Region statements need to use the generateScalarStores() function in "
         "the RegionGenerator");

  for (MemoryAccess *MA : Stmt) {
    if (!MA->isImplicit() || MA->isRead())
      continue;

<<<<<<< HEAD
    isl::set AccDom = give(isl_map_domain(MA->getAccessRelation()));
    const char *Subject = isl_id_get_name(give(MA->getId()).keep());

    generateConditionalExecution(Stmt, AccDom, Subject, [&, this, MA]() {
      Value *Val = MA->getAccessValue();
      if (MA->isAnyPHIKind()) {
        assert(
            MA->getIncoming().size() >= 1 &&
            "Block statements have exactly one exiting block, or multiple but "
            "with same incoming block and value");
        assert(std::all_of(MA->getIncoming().begin(), MA->getIncoming().end(),
                           [&](std::pair<BasicBlock *, Value *> p) -> bool {
                             return p.first == Stmt.getBasicBlock();
                           }) &&
               "Incoming block must be statement's block");
        Val = MA->getIncoming()[0].second;
      }
      auto Address = getImplicitAddress(*MA, getLoopForStmt(Stmt), LTS, BBMap,
                                        NewAccesses);

      Val = getNewValue(Stmt, Val, BBMap, LTS, L);
      assert((!isa<Instruction>(Val) ||
              DT.dominates(cast<Instruction>(Val)->getParent(),
                           Builder.GetInsertBlock())) &&
             "Domination violation");
      assert((!isa<Instruction>(Address) ||
              DT.dominates(cast<Instruction>(Address)->getParent(),
                           Builder.GetInsertBlock())) &&
             "Domination violation");
      Builder.CreateStore(Val, Address);
    });
=======
    isl::set AccDom = MA->getAccessRelation().domain();
    std::string Subject = MA->getId().get_name();

    generateConditionalExecution(
        Stmt, AccDom, Subject.c_str(), [&, this, MA]() {
          Value *Val = MA->getAccessValue();
          if (MA->isAnyPHIKind()) {
            assert(MA->getIncoming().size() >= 1 &&
                   "Block statements have exactly one exiting block, or "
                   "multiple but "
                   "with same incoming block and value");
            assert(std::all_of(MA->getIncoming().begin(),
                               MA->getIncoming().end(),
                               [&](std::pair<BasicBlock *, Value *> p) -> bool {
                                 return p.first == Stmt.getBasicBlock();
                               }) &&
                   "Incoming block must be statement's block");
            Val = MA->getIncoming()[0].second;
          }
          auto Address = getImplicitAddress(*MA, getLoopForStmt(Stmt), LTS,
                                            BBMap, NewAccesses);

          Val = getNewValue(Stmt, Val, BBMap, LTS, L);
          assert((!isa<Instruction>(Val) ||
                  DT.dominates(cast<Instruction>(Val)->getParent(),
                               Builder.GetInsertBlock())) &&
                 "Domination violation");
          assert((!isa<Instruction>(Address) ||
                  DT.dominates(cast<Instruction>(Address)->getParent(),
                               Builder.GetInsertBlock())) &&
                 "Domination violation");
          Builder.CreateStore(Val, Address);

        });
>>>>>>> f4a9602c
  }
}

void BlockGenerator::createScalarInitialization(Scop &S) {
  BasicBlock *ExitBB = S.getExit();
  BasicBlock *PreEntryBB = S.getEnteringBlock();

  Builder.SetInsertPoint(&*StartBlock->begin());

  for (auto &Array : S.arrays()) {
    if (Array->getNumberOfDimensions() != 0)
      continue;
    if (Array->isPHIKind()) {
      // For PHI nodes, the only values we need to store are the ones that
      // reach the PHI node from outside the region. In general there should
      // only be one such incoming edge and this edge should enter through
      // 'PreEntryBB'.
      auto PHI = cast<PHINode>(Array->getBasePtr());

      for (auto BI = PHI->block_begin(), BE = PHI->block_end(); BI != BE; BI++)
        if (!S.contains(*BI) && *BI != PreEntryBB)
          llvm_unreachable("Incoming edges from outside the scop should always "
                           "come from PreEntryBB");

      int Idx = PHI->getBasicBlockIndex(PreEntryBB);
      if (Idx < 0)
        continue;

      Value *ScalarValue = PHI->getIncomingValue(Idx);

      Builder.CreateStore(ScalarValue, getOrCreateAlloca(Array));
      continue;
    }

    auto *Inst = dyn_cast<Instruction>(Array->getBasePtr());

    if (Inst && S.contains(Inst))
      continue;

    // PHI nodes that are not marked as such in their SAI object are either exit
    // PHI nodes we model as common scalars but without initialization, or
    // incoming phi nodes that need to be initialized. Check if the first is the
    // case for Inst and do not create and initialize memory if so.
    if (auto *PHI = dyn_cast_or_null<PHINode>(Inst))
      if (!S.hasSingleExitEdge() && PHI->getBasicBlockIndex(ExitBB) >= 0)
        continue;

    Builder.CreateStore(Array->getBasePtr(), getOrCreateAlloca(Array));
  }
}

void BlockGenerator::createScalarFinalization(Scop &S) {
  // The exit block of the __unoptimized__ region.
  BasicBlock *ExitBB = S.getExitingBlock();
  // The merge block __just after__ the region and the optimized region.
  BasicBlock *MergeBB = S.getExit();

  // The exit block of the __optimized__ region.
  BasicBlock *OptExitBB = *(pred_begin(MergeBB));
  if (OptExitBB == ExitBB)
    OptExitBB = *(++pred_begin(MergeBB));

  Builder.SetInsertPoint(OptExitBB->getTerminator());
  for (const auto &EscapeMapping : EscapeMap) {
    // Extract the escaping instruction and the escaping users as well as the
    // alloca the instruction was demoted to.
    Instruction *EscapeInst = EscapeMapping.first;
    const auto &EscapeMappingValue = EscapeMapping.second;
    const EscapeUserVectorTy &EscapeUsers = EscapeMappingValue.second;
    Value *ScalarAddr = EscapeMappingValue.first;

    // Reload the demoted instruction in the optimized version of the SCoP.
    Value *EscapeInstReload =
        Builder.CreateLoad(ScalarAddr, EscapeInst->getName() + ".final_reload");
    EscapeInstReload =
        Builder.CreateBitOrPointerCast(EscapeInstReload, EscapeInst->getType());

    // Create the merge PHI that merges the optimized and unoptimized version.
    PHINode *MergePHI = PHINode::Create(EscapeInst->getType(), 2,
                                        EscapeInst->getName() + ".merge");
    MergePHI->insertBefore(&*MergeBB->getFirstInsertionPt());

    // Add the respective values to the merge PHI.
    MergePHI->addIncoming(EscapeInstReload, OptExitBB);
    MergePHI->addIncoming(EscapeInst, ExitBB);

    // The information of scalar evolution about the escaping instruction needs
    // to be revoked so the new merged instruction will be used.
    if (SE.isSCEVable(EscapeInst->getType()))
      SE.forgetValue(EscapeInst);

    // Replace all uses of the demoted instruction with the merge PHI.
    for (Instruction *EUser : EscapeUsers)
      EUser->replaceUsesOfWith(EscapeInst, MergePHI);
  }
}

void BlockGenerator::findOutsideUsers(Scop &S) {
  for (auto &Array : S.arrays()) {

    if (Array->getNumberOfDimensions() != 0)
      continue;

    if (Array->isPHIKind())
      continue;

    auto *Inst = dyn_cast<Instruction>(Array->getBasePtr());

    if (!Inst)
      continue;

    // Scop invariant hoisting moves some of the base pointers out of the scop.
    // We can ignore these, as the invariant load hoisting already registers the
    // relevant outside users.
    if (!S.contains(Inst))
      continue;

    handleOutsideUsers(S, Array);
  }
}

void BlockGenerator::createExitPHINodeMerges(Scop &S) {
  if (S.hasSingleExitEdge())
    return;

  auto *ExitBB = S.getExitingBlock();
  auto *MergeBB = S.getExit();
  auto *AfterMergeBB = MergeBB->getSingleSuccessor();
  BasicBlock *OptExitBB = *(pred_begin(MergeBB));
  if (OptExitBB == ExitBB)
    OptExitBB = *(++pred_begin(MergeBB));

  Builder.SetInsertPoint(OptExitBB->getTerminator());

  for (auto &SAI : S.arrays()) {
    auto *Val = SAI->getBasePtr();

    // Only Value-like scalars need a merge PHI. Exit block PHIs receive either
    // the original PHI's value or the reloaded incoming values from the
    // generated code. An llvm::Value is merged between the original code's
    // value or the generated one.
    if (!SAI->isExitPHIKind())
      continue;

    PHINode *PHI = dyn_cast<PHINode>(Val);
    if (!PHI)
      continue;

    if (PHI->getParent() != AfterMergeBB)
      continue;

    std::string Name = PHI->getName();
    Value *ScalarAddr = getOrCreateAlloca(SAI);
    Value *Reload = Builder.CreateLoad(ScalarAddr, Name + ".ph.final_reload");
    Reload = Builder.CreateBitOrPointerCast(Reload, PHI->getType());
    Value *OriginalValue = PHI->getIncomingValueForBlock(MergeBB);
    assert((!isa<Instruction>(OriginalValue) ||
            cast<Instruction>(OriginalValue)->getParent() != MergeBB) &&
           "Original value must no be one we just generated.");
    auto *MergePHI = PHINode::Create(PHI->getType(), 2, Name + ".ph.merge");
    MergePHI->insertBefore(&*MergeBB->getFirstInsertionPt());
    MergePHI->addIncoming(Reload, OptExitBB);
    MergePHI->addIncoming(OriginalValue, ExitBB);
    int Idx = PHI->getBasicBlockIndex(MergeBB);
    PHI->setIncomingValue(Idx, MergePHI);
  }
}

void BlockGenerator::invalidateScalarEvolution(Scop &S) {
  for (auto &Stmt : S)
    if (Stmt.isCopyStmt())
      continue;
    else if (Stmt.isBlockStmt())
      for (auto &Inst : *Stmt.getBasicBlock())
        SE.forgetValue(&Inst);
    else if (Stmt.isRegionStmt())
      for (auto *BB : Stmt.getRegion()->blocks())
        for (auto &Inst : *BB)
          SE.forgetValue(&Inst);
    else
      llvm_unreachable("Unexpected statement type found");

  // Invalidate SCEV of loops surrounding the EscapeUsers.
  for (const auto &EscapeMapping : EscapeMap) {
    const EscapeUserVectorTy &EscapeUsers = EscapeMapping.second.second;
    for (Instruction *EUser : EscapeUsers) {
      if (Loop *L = LI.getLoopFor(EUser->getParent()))
        while (L) {
          SE.forgetLoop(L);
          L = L->getParentLoop();
        }
    }
  }
}

void BlockGenerator::finalizeSCoP(Scop &S) {
  findOutsideUsers(S);
  createScalarInitialization(S);
  createExitPHINodeMerges(S);
  createScalarFinalization(S);
  invalidateScalarEvolution(S);
}

VectorBlockGenerator::VectorBlockGenerator(BlockGenerator &BlockGen,
                                           std::vector<LoopToScevMapT> &VLTS,
                                           isl_map *Schedule)
    : BlockGenerator(BlockGen), VLTS(VLTS), Schedule(Schedule) {
  assert(Schedule && "No statement domain provided");
}

Value *VectorBlockGenerator::getVectorValue(ScopStmt &Stmt, Value *Old,
                                            ValueMapT &VectorMap,
                                            VectorValueMapT &ScalarMaps,
                                            Loop *L) {
  if (Value *NewValue = VectorMap.lookup(Old))
    return NewValue;

  int Width = getVectorWidth();

  Value *Vector = UndefValue::get(VectorType::get(Old->getType(), Width));

  for (int Lane = 0; Lane < Width; Lane++)
    Vector = Builder.CreateInsertElement(
        Vector, getNewValue(Stmt, Old, ScalarMaps[Lane], VLTS[Lane], L),
        Builder.getInt32(Lane));

  VectorMap[Old] = Vector;

  return Vector;
}

Type *VectorBlockGenerator::getVectorPtrTy(const Value *Val, int Width) {
  PointerType *PointerTy = dyn_cast<PointerType>(Val->getType());
  assert(PointerTy && "PointerType expected");

  Type *ScalarType = PointerTy->getElementType();
  VectorType *VectorType = VectorType::get(ScalarType, Width);

  return PointerType::getUnqual(VectorType);
}

Value *VectorBlockGenerator::generateStrideOneLoad(
    ScopStmt &Stmt, LoadInst *Load, VectorValueMapT &ScalarMaps,
    __isl_keep isl_id_to_ast_expr *NewAccesses, bool NegativeStride = false) {
  unsigned VectorWidth = getVectorWidth();
  auto *Pointer = Load->getPointerOperand();
  Type *VectorPtrType = getVectorPtrTy(Pointer, VectorWidth);
  unsigned Offset = NegativeStride ? VectorWidth - 1 : 0;

  Value *NewPointer = generateLocationAccessed(Stmt, Load, ScalarMaps[Offset],
                                               VLTS[Offset], NewAccesses);
  Value *VectorPtr =
      Builder.CreateBitCast(NewPointer, VectorPtrType, "vector_ptr");
  LoadInst *VecLoad =
      Builder.CreateLoad(VectorPtr, Load->getName() + "_p_vec_full");
  if (!Aligned)
    VecLoad->setAlignment(8);

  if (NegativeStride) {
    SmallVector<Constant *, 16> Indices;
    for (int i = VectorWidth - 1; i >= 0; i--)
      Indices.push_back(ConstantInt::get(Builder.getInt32Ty(), i));
    Constant *SV = llvm::ConstantVector::get(Indices);
    Value *RevVecLoad = Builder.CreateShuffleVector(
        VecLoad, VecLoad, SV, Load->getName() + "_reverse");
    return RevVecLoad;
  }

  return VecLoad;
}

Value *VectorBlockGenerator::generateStrideZeroLoad(
    ScopStmt &Stmt, LoadInst *Load, ValueMapT &BBMap,
    __isl_keep isl_id_to_ast_expr *NewAccesses) {
  auto *Pointer = Load->getPointerOperand();
  Type *VectorPtrType = getVectorPtrTy(Pointer, 1);
  Value *NewPointer =
      generateLocationAccessed(Stmt, Load, BBMap, VLTS[0], NewAccesses);
  Value *VectorPtr = Builder.CreateBitCast(NewPointer, VectorPtrType,
                                           Load->getName() + "_p_vec_p");
  LoadInst *ScalarLoad =
      Builder.CreateLoad(VectorPtr, Load->getName() + "_p_splat_one");

  if (!Aligned)
    ScalarLoad->setAlignment(8);

  Constant *SplatVector = Constant::getNullValue(
      VectorType::get(Builder.getInt32Ty(), getVectorWidth()));

  Value *VectorLoad = Builder.CreateShuffleVector(
      ScalarLoad, ScalarLoad, SplatVector, Load->getName() + "_p_splat");
  return VectorLoad;
}

Value *VectorBlockGenerator::generateUnknownStrideLoad(
    ScopStmt &Stmt, LoadInst *Load, VectorValueMapT &ScalarMaps,
    __isl_keep isl_id_to_ast_expr *NewAccesses) {
  int VectorWidth = getVectorWidth();
  auto *Pointer = Load->getPointerOperand();
  VectorType *VectorType = VectorType::get(
      dyn_cast<PointerType>(Pointer->getType())->getElementType(), VectorWidth);

  Value *Vector = UndefValue::get(VectorType);

  for (int i = 0; i < VectorWidth; i++) {
    Value *NewPointer = generateLocationAccessed(Stmt, Load, ScalarMaps[i],
                                                 VLTS[i], NewAccesses);
    Value *ScalarLoad =
        Builder.CreateLoad(NewPointer, Load->getName() + "_p_scalar_");
    Vector = Builder.CreateInsertElement(
        Vector, ScalarLoad, Builder.getInt32(i), Load->getName() + "_p_vec_");
  }

  return Vector;
}

void VectorBlockGenerator::generateLoad(
    ScopStmt &Stmt, LoadInst *Load, ValueMapT &VectorMap,
    VectorValueMapT &ScalarMaps, __isl_keep isl_id_to_ast_expr *NewAccesses) {
  if (Value *PreloadLoad = GlobalMap.lookup(Load)) {
    VectorMap[Load] = Builder.CreateVectorSplat(getVectorWidth(), PreloadLoad,
                                                Load->getName() + "_p");
    return;
  }

  if (!VectorType::isValidElementType(Load->getType())) {
    for (int i = 0; i < getVectorWidth(); i++)
      ScalarMaps[i][Load] =
          generateArrayLoad(Stmt, Load, ScalarMaps[i], VLTS[i], NewAccesses);
    return;
  }

  const MemoryAccess &Access = Stmt.getArrayAccessFor(Load);

  // Make sure we have scalar values available to access the pointer to
  // the data location.
  extractScalarValues(Load, VectorMap, ScalarMaps);

  Value *NewLoad;
  if (Access.isStrideZero(isl_map_copy(Schedule)))
    NewLoad = generateStrideZeroLoad(Stmt, Load, ScalarMaps[0], NewAccesses);
  else if (Access.isStrideOne(isl_map_copy(Schedule)))
    NewLoad = generateStrideOneLoad(Stmt, Load, ScalarMaps, NewAccesses);
  else if (Access.isStrideX(isl_map_copy(Schedule), -1))
    NewLoad = generateStrideOneLoad(Stmt, Load, ScalarMaps, NewAccesses, true);
  else
    NewLoad = generateUnknownStrideLoad(Stmt, Load, ScalarMaps, NewAccesses);

  VectorMap[Load] = NewLoad;
}

void VectorBlockGenerator::copyUnaryInst(ScopStmt &Stmt, UnaryInstruction *Inst,
                                         ValueMapT &VectorMap,
                                         VectorValueMapT &ScalarMaps) {
  int VectorWidth = getVectorWidth();
  Value *NewOperand = getVectorValue(Stmt, Inst->getOperand(0), VectorMap,
                                     ScalarMaps, getLoopForStmt(Stmt));

  assert(isa<CastInst>(Inst) && "Can not generate vector code for instruction");

  const CastInst *Cast = dyn_cast<CastInst>(Inst);
  VectorType *DestType = VectorType::get(Inst->getType(), VectorWidth);
  VectorMap[Inst] = Builder.CreateCast(Cast->getOpcode(), NewOperand, DestType);
}

void VectorBlockGenerator::copyBinaryInst(ScopStmt &Stmt, BinaryOperator *Inst,
                                          ValueMapT &VectorMap,
                                          VectorValueMapT &ScalarMaps) {
  Loop *L = getLoopForStmt(Stmt);
  Value *OpZero = Inst->getOperand(0);
  Value *OpOne = Inst->getOperand(1);

  Value *NewOpZero, *NewOpOne;
  NewOpZero = getVectorValue(Stmt, OpZero, VectorMap, ScalarMaps, L);
  NewOpOne = getVectorValue(Stmt, OpOne, VectorMap, ScalarMaps, L);

  Value *NewInst = Builder.CreateBinOp(Inst->getOpcode(), NewOpZero, NewOpOne,
                                       Inst->getName() + "p_vec");
  VectorMap[Inst] = NewInst;
}

void VectorBlockGenerator::copyStore(
    ScopStmt &Stmt, StoreInst *Store, ValueMapT &VectorMap,
    VectorValueMapT &ScalarMaps, __isl_keep isl_id_to_ast_expr *NewAccesses) {
  const MemoryAccess &Access = Stmt.getArrayAccessFor(Store);

  auto *Pointer = Store->getPointerOperand();
  Value *Vector = getVectorValue(Stmt, Store->getValueOperand(), VectorMap,
                                 ScalarMaps, getLoopForStmt(Stmt));

  // Make sure we have scalar values available to access the pointer to
  // the data location.
  extractScalarValues(Store, VectorMap, ScalarMaps);

  if (Access.isStrideOne(isl_map_copy(Schedule))) {
    Type *VectorPtrType = getVectorPtrTy(Pointer, getVectorWidth());
    Value *NewPointer = generateLocationAccessed(Stmt, Store, ScalarMaps[0],
                                                 VLTS[0], NewAccesses);

    Value *VectorPtr =
        Builder.CreateBitCast(NewPointer, VectorPtrType, "vector_ptr");
    StoreInst *Store = Builder.CreateStore(Vector, VectorPtr);

    if (!Aligned)
      Store->setAlignment(8);
  } else {
    for (unsigned i = 0; i < ScalarMaps.size(); i++) {
      Value *Scalar = Builder.CreateExtractElement(Vector, Builder.getInt32(i));
      Value *NewPointer = generateLocationAccessed(Stmt, Store, ScalarMaps[i],
                                                   VLTS[i], NewAccesses);
      Builder.CreateStore(Scalar, NewPointer);
    }
  }
}

bool VectorBlockGenerator::hasVectorOperands(const Instruction *Inst,
                                             ValueMapT &VectorMap) {
  for (Value *Operand : Inst->operands())
    if (VectorMap.count(Operand))
      return true;
  return false;
}

bool VectorBlockGenerator::extractScalarValues(const Instruction *Inst,
                                               ValueMapT &VectorMap,
                                               VectorValueMapT &ScalarMaps) {
  bool HasVectorOperand = false;
  int VectorWidth = getVectorWidth();

  for (Value *Operand : Inst->operands()) {
    ValueMapT::iterator VecOp = VectorMap.find(Operand);

    if (VecOp == VectorMap.end())
      continue;

    HasVectorOperand = true;
    Value *NewVector = VecOp->second;

    for (int i = 0; i < VectorWidth; ++i) {
      ValueMapT &SM = ScalarMaps[i];

      // If there is one scalar extracted, all scalar elements should have
      // already been extracted by the code here. So no need to check for the
      // existence of all of them.
      if (SM.count(Operand))
        break;

      SM[Operand] =
          Builder.CreateExtractElement(NewVector, Builder.getInt32(i));
    }
  }

  return HasVectorOperand;
}

void VectorBlockGenerator::copyInstScalarized(
    ScopStmt &Stmt, Instruction *Inst, ValueMapT &VectorMap,
    VectorValueMapT &ScalarMaps, __isl_keep isl_id_to_ast_expr *NewAccesses) {
  bool HasVectorOperand;
  int VectorWidth = getVectorWidth();

  HasVectorOperand = extractScalarValues(Inst, VectorMap, ScalarMaps);

  for (int VectorLane = 0; VectorLane < getVectorWidth(); VectorLane++)
    BlockGenerator::copyInstruction(Stmt, Inst, ScalarMaps[VectorLane],
                                    VLTS[VectorLane], NewAccesses);

  if (!VectorType::isValidElementType(Inst->getType()) || !HasVectorOperand)
    return;

  // Make the result available as vector value.
  VectorType *VectorType = VectorType::get(Inst->getType(), VectorWidth);
  Value *Vector = UndefValue::get(VectorType);

  for (int i = 0; i < VectorWidth; i++)
    Vector = Builder.CreateInsertElement(Vector, ScalarMaps[i][Inst],
                                         Builder.getInt32(i));

  VectorMap[Inst] = Vector;
}

int VectorBlockGenerator::getVectorWidth() { return VLTS.size(); }

void VectorBlockGenerator::copyInstruction(
    ScopStmt &Stmt, Instruction *Inst, ValueMapT &VectorMap,
    VectorValueMapT &ScalarMaps, __isl_keep isl_id_to_ast_expr *NewAccesses) {
  // Terminator instructions control the control flow. They are explicitly
  // expressed in the clast and do not need to be copied.
  if (Inst->isTerminator())
    return;

  if (canSyntheziseInStmt(Stmt, Inst))
    return;

  if (auto *Load = dyn_cast<LoadInst>(Inst)) {
    generateLoad(Stmt, Load, VectorMap, ScalarMaps, NewAccesses);
    return;
  }

  if (hasVectorOperands(Inst, VectorMap)) {
    if (auto *Store = dyn_cast<StoreInst>(Inst)) {
      // Identified as redundant by -polly-simplify.
      if (!Stmt.getArrayAccessOrNULLFor(Store))
        return;

      copyStore(Stmt, Store, VectorMap, ScalarMaps, NewAccesses);
      return;
    }

    if (auto *Unary = dyn_cast<UnaryInstruction>(Inst)) {
      copyUnaryInst(Stmt, Unary, VectorMap, ScalarMaps);
      return;
    }

    if (auto *Binary = dyn_cast<BinaryOperator>(Inst)) {
      copyBinaryInst(Stmt, Binary, VectorMap, ScalarMaps);
      return;
    }

    // Fallthrough: We generate scalar instructions, if we don't know how to
    // generate vector code.
  }

  copyInstScalarized(Stmt, Inst, VectorMap, ScalarMaps, NewAccesses);
}

void VectorBlockGenerator::generateScalarVectorLoads(
    ScopStmt &Stmt, ValueMapT &VectorBlockMap) {
  for (MemoryAccess *MA : Stmt) {
    if (MA->isArrayKind() || MA->isWrite())
      continue;

    auto *Address = getOrCreateAlloca(*MA);
    Type *VectorPtrType = getVectorPtrTy(Address, 1);
    Value *VectorPtr = Builder.CreateBitCast(Address, VectorPtrType,
                                             Address->getName() + "_p_vec_p");
    auto *Val = Builder.CreateLoad(VectorPtr, Address->getName() + ".reload");
    Constant *SplatVector = Constant::getNullValue(
        VectorType::get(Builder.getInt32Ty(), getVectorWidth()));

    Value *VectorVal = Builder.CreateShuffleVector(
        Val, Val, SplatVector, Address->getName() + "_p_splat");
    VectorBlockMap[MA->getAccessValue()] = VectorVal;
  }
}

void VectorBlockGenerator::verifyNoScalarStores(ScopStmt &Stmt) {
  for (MemoryAccess *MA : Stmt) {
    if (MA->isArrayKind() || MA->isRead())
      continue;

    llvm_unreachable("Scalar stores not expected in vector loop");
  }
}

void VectorBlockGenerator::copyStmt(
    ScopStmt &Stmt, __isl_keep isl_id_to_ast_expr *NewAccesses) {
  assert(Stmt.isBlockStmt() &&
         "TODO: Only block statements can be copied by the vector block "
         "generator");

  BasicBlock *BB = Stmt.getBasicBlock();
  BasicBlock *CopyBB = SplitBlock(Builder.GetInsertBlock(),
                                  &*Builder.GetInsertPoint(), &DT, &LI);
  CopyBB->setName("polly.stmt." + BB->getName());
  Builder.SetInsertPoint(&CopyBB->front());

  // Create two maps that store the mapping from the original instructions of
  // the old basic block to their copies in the new basic block. Those maps
  // are basic block local.
  //
  // As vector code generation is supported there is one map for scalar values
  // and one for vector values.
  //
  // In case we just do scalar code generation, the vectorMap is not used and
  // the scalarMap has just one dimension, which contains the mapping.
  //
  // In case vector code generation is done, an instruction may either appear
  // in the vector map once (as it is calculating >vectorwidth< values at a
  // time. Or (if the values are calculated using scalar operations), it
  // appears once in every dimension of the scalarMap.
  VectorValueMapT ScalarBlockMap(getVectorWidth());
  ValueMapT VectorBlockMap;

  generateScalarVectorLoads(Stmt, VectorBlockMap);

  for (Instruction &Inst : *BB)
    copyInstruction(Stmt, &Inst, VectorBlockMap, ScalarBlockMap, NewAccesses);

  verifyNoScalarStores(Stmt);
}

BasicBlock *RegionGenerator::repairDominance(BasicBlock *BB,
                                             BasicBlock *BBCopy) {

  BasicBlock *BBIDom = DT.getNode(BB)->getIDom()->getBlock();
  BasicBlock *BBCopyIDom = EndBlockMap.lookup(BBIDom);

  if (BBCopyIDom)
    DT.changeImmediateDominator(BBCopy, BBCopyIDom);

  return StartBlockMap.lookup(BBIDom);
}

// This is to determine whether an llvm::Value (defined in @p BB) is usable when
// leaving a subregion. The straight-forward DT.dominates(BB, R->getExitBlock())
// does not work in cases where the exit block has edges from outside the
// region. In that case the llvm::Value would never be usable in in the exit
// block. The RegionGenerator however creates an new exit block ('ExitBBCopy')
// for the subregion's exiting edges only. We need to determine whether an
// llvm::Value is usable in there. We do this by checking whether it dominates
// all exiting blocks individually.
static bool isDominatingSubregionExit(const DominatorTree &DT, Region *R,
                                      BasicBlock *BB) {
  for (auto ExitingBB : predecessors(R->getExit())) {
    // Check for non-subregion incoming edges.
    if (!R->contains(ExitingBB))
      continue;

    if (!DT.dominates(BB, ExitingBB))
      return false;
  }

  return true;
}

// Find the direct dominator of the subregion's exit block if the subregion was
// simplified.
static BasicBlock *findExitDominator(DominatorTree &DT, Region *R) {
  BasicBlock *Common = nullptr;
  for (auto ExitingBB : predecessors(R->getExit())) {
    // Check for non-subregion incoming edges.
    if (!R->contains(ExitingBB))
      continue;

    // First exiting edge.
    if (!Common) {
      Common = ExitingBB;
      continue;
    }

    Common = DT.findNearestCommonDominator(Common, ExitingBB);
  }

  assert(Common && R->contains(Common));
  return Common;
}

void RegionGenerator::copyStmt(ScopStmt &Stmt, LoopToScevMapT &LTS,
                               isl_id_to_ast_expr *IdToAstExp) {
  assert(Stmt.isRegionStmt() &&
         "Only region statements can be copied by the region generator");

  // Forget all old mappings.
  StartBlockMap.clear();
  EndBlockMap.clear();
  RegionMaps.clear();
  IncompletePHINodeMap.clear();

  // Collection of all values related to this subregion.
  ValueMapT ValueMap;

  // The region represented by the statement.
  Region *R = Stmt.getRegion();

  // Create a dedicated entry for the region where we can reload all demoted
  // inputs.
  BasicBlock *EntryBB = R->getEntry();
  BasicBlock *EntryBBCopy = SplitBlock(Builder.GetInsertBlock(),
                                       &*Builder.GetInsertPoint(), &DT, &LI);
  EntryBBCopy->setName("polly.stmt." + EntryBB->getName() + ".entry");
  Builder.SetInsertPoint(&EntryBBCopy->front());

  ValueMapT &EntryBBMap = RegionMaps[EntryBBCopy];
  generateScalarLoads(Stmt, LTS, EntryBBMap, IdToAstExp);
// generateComputedPHIs(Stmt, LTS, EntryBBMap);
#if 1 // Debug tracing
  generateBeginStmtTrace(Stmt, LTS, EntryBBMap);
#endif

  for (auto PI = pred_begin(EntryBB), PE = pred_end(EntryBB); PI != PE; ++PI)
    if (!R->contains(*PI)) {
      StartBlockMap[*PI] = EntryBBCopy;
      EndBlockMap[*PI] = EntryBBCopy;
    }

  // Iterate over all blocks in the region in a breadth-first search.
  std::deque<BasicBlock *> Blocks;
  SmallSetVector<BasicBlock *, 8> SeenBlocks;
  Blocks.push_back(EntryBB);
  SeenBlocks.insert(EntryBB);

#if 0
  DenseSet<Instruction *> InstSet;
  if (UseVirtualStmts) {
    std::vector<VirtualInstruction> InstList;
    markReachableLocal(&Stmt, InstList, &LI);
    for (auto VInst : InstList) {
      assert(VInst.getStmt() == &Stmt);
      InstSet.insert(VInst.getInstruction());
    }

    for (auto VInst : InstList) {
      auto *Inst = VInst.getInstruction();
      if (R->contains(Inst->getParent()))
        continue;
      copyInstruction(Stmt, Inst, EntryBBMap, LTS, IdToAstExp);
    }
  }
#endif

  while (!Blocks.empty()) {
    BasicBlock *BB = Blocks.front();
    Blocks.pop_front();

    // First split the block and update dominance information.
    BasicBlock *BBCopy = splitBB(BB);
    BasicBlock *BBCopyIDom = repairDominance(BB, BBCopy);

    // Get the mapping for this block and initialize it with either the scalar
    // loads from the generated entering block (which dominates all blocks of
    // this subregion) or the maps of the immediate dominator, if part of the
    // subregion. The latter necessarily includes the former.
    ValueMapT *InitBBMap;
    if (BBCopyIDom) {
      assert(RegionMaps.count(BBCopyIDom));
      InitBBMap = &RegionMaps[BBCopyIDom];
    } else
      InitBBMap = &EntryBBMap;
    auto Inserted = RegionMaps.insert(std::make_pair(BBCopy, *InitBBMap));
    ValueMapT &RegionMap = Inserted.first->second;

    // Copy the block with the BlockGenerator.
    Builder.SetInsertPoint(&BBCopy->front());

    for (auto &Inst : *BB) {
      copyInstruction(Stmt, &Inst, RegionMap, LTS, IdToAstExp);
    }

    // In order to remap PHI nodes we store also basic block mappings.
    StartBlockMap[BB] = BBCopy;
    EndBlockMap[BB] = Builder.GetInsertBlock();

    // Add values to incomplete PHI nodes waiting for this block to be copied.
    for (const PHINodePairTy &PHINodePair : IncompletePHINodeMap[BB])
      addOperandToPHI(Stmt, PHINodePair.first, PHINodePair.second, BB, LTS);
    IncompletePHINodeMap[BB].clear();

    // And continue with new successors inside the region.
    for (auto SI = succ_begin(BB), SE = succ_end(BB); SI != SE; SI++)
      if (R->contains(*SI) && SeenBlocks.insert(*SI))
        Blocks.push_back(*SI);

    // Remember value in case it is visible after this subregion.
    if (isDominatingSubregionExit(DT, R, BB))
      ValueMap.insert(RegionMap.begin(), RegionMap.end());
  }

  // Now create a new dedicated region exit block and add it to the region map.
  BasicBlock *ExitBBCopy = SplitBlock(Builder.GetInsertBlock(),
                                      &*Builder.GetInsertPoint(), &DT, &LI);
  ExitBBCopy->setName("polly.stmt." + R->getExit()->getName() + ".exit");
  StartBlockMap[R->getExit()] = ExitBBCopy;
  EndBlockMap[R->getExit()] = ExitBBCopy;

  BasicBlock *ExitDomBBCopy = EndBlockMap.lookup(findExitDominator(DT, R));
  assert(ExitDomBBCopy &&
         "Common exit dominator must be within region; at least the entry node "
         "must match");
  DT.changeImmediateDominator(ExitBBCopy, ExitDomBBCopy);

  // As the block generator doesn't handle control flow we need to add the
  // region control flow by hand after all blocks have been copied.
  for (BasicBlock *BB : SeenBlocks) {

    BasicBlock *BBCopyStart = StartBlockMap[BB];
    BasicBlock *BBCopyEnd = EndBlockMap[BB];
    TerminatorInst *TI = BB->getTerminator();
    if (isa<UnreachableInst>(TI)) {
      while (!BBCopyEnd->empty())
        BBCopyEnd->begin()->eraseFromParent();
      new UnreachableInst(BBCopyEnd->getContext(), BBCopyEnd);
      continue;
    }

    Instruction *BICopy = BBCopyEnd->getTerminator();

    ValueMapT &RegionMap = RegionMaps[BBCopyStart];
    RegionMap.insert(StartBlockMap.begin(), StartBlockMap.end());

    Builder.SetInsertPoint(BICopy);
    copyInstScalar(Stmt, TI, RegionMap, LTS);
    BICopy->eraseFromParent();
  }

  // Add counting PHI nodes to all loops in the region that can be used as
  // replacement for SCEVs referring to the old loop.
  for (BasicBlock *BB : SeenBlocks) {
    Loop *L = LI.getLoopFor(BB);
    if (L == nullptr || L->getHeader() != BB || !R->contains(L))
      continue;

    BasicBlock *BBCopy = StartBlockMap[BB];
    Value *NullVal = Builder.getInt32(0);
    PHINode *LoopPHI =
        PHINode::Create(Builder.getInt32Ty(), 2, "polly.subregion.iv");
    Instruction *LoopPHIInc = BinaryOperator::CreateAdd(
        LoopPHI, Builder.getInt32(1), "polly.subregion.iv.inc");
    LoopPHI->insertBefore(&BBCopy->front());
    LoopPHIInc->insertBefore(BBCopy->getTerminator());

    for (auto *PredBB : make_range(pred_begin(BB), pred_end(BB))) {
      if (!R->contains(PredBB))
        continue;
      if (L->contains(PredBB))
        LoopPHI->addIncoming(LoopPHIInc, EndBlockMap[PredBB]);
      else
        LoopPHI->addIncoming(NullVal, EndBlockMap[PredBB]);
    }

    for (auto *PredBBCopy : make_range(pred_begin(BBCopy), pred_end(BBCopy)))
      if (LoopPHI->getBasicBlockIndex(PredBBCopy) < 0)
        LoopPHI->addIncoming(NullVal, PredBBCopy);

    LTS[L] = SE.getUnknown(LoopPHI);
  }

  // Continue generating code in the exit block.
  Builder.SetInsertPoint(&*ExitBBCopy->getFirstInsertionPt());

  // Write values visible to other statements.
  generateScalarStores(Stmt, LTS, ValueMap, IdToAstExp);
  StartBlockMap.clear();
  EndBlockMap.clear();
  RegionMaps.clear();
  IncompletePHINodeMap.clear();
}

PHINode *RegionGenerator::buildExitPHI(MemoryAccess *MA, LoopToScevMapT &LTS,
                                       ValueMapT &BBMap, Loop *L) {
  ScopStmt *Stmt = MA->getStatement();
  Region *SubR = Stmt->getRegion();
  auto Incoming = MA->getIncoming();

  PollyIRBuilder::InsertPointGuard IPGuard(Builder);
  PHINode *OrigPHI = cast<PHINode>(MA->getAccessInstruction());
  BasicBlock *NewSubregionExit = Builder.GetInsertBlock();

  // This can happen if the subregion is simplified after the ScopStmts
  // have been created; simplification happens as part of CodeGeneration.
  if (OrigPHI->getParent() != SubR->getExit()) {
    BasicBlock *FormerExit = SubR->getExitingBlock();
    if (FormerExit)
      NewSubregionExit = StartBlockMap.lookup(FormerExit);
  }

  PHINode *NewPHI = PHINode::Create(OrigPHI->getType(), Incoming.size(),
                                    "polly." + OrigPHI->getName(),
                                    NewSubregionExit->getFirstNonPHI());

  // Add the incoming values to the PHI.
  for (auto &Pair : Incoming) {
    BasicBlock *OrigIncomingBlock = Pair.first;
    BasicBlock *NewIncomingBlockStart = StartBlockMap.lookup(OrigIncomingBlock);
    BasicBlock *NewIncomingBlockEnd = EndBlockMap.lookup(OrigIncomingBlock);
    Builder.SetInsertPoint(NewIncomingBlockEnd->getTerminator());
    assert(RegionMaps.count(NewIncomingBlockStart));
    assert(RegionMaps.count(NewIncomingBlockEnd));
    ValueMapT *LocalBBMap = &RegionMaps[NewIncomingBlockStart];

    Value *OrigIncomingValue = Pair.second;
    Value *NewIncomingValue =
        getNewValue(*Stmt, OrigIncomingValue, *LocalBBMap, LTS, L);
    NewPHI->addIncoming(NewIncomingValue, NewIncomingBlockEnd);
  }

  return NewPHI;
}

Value *RegionGenerator::getExitScalar(MemoryAccess *MA, LoopToScevMapT &LTS,
                                      ValueMapT &BBMap) {
  ScopStmt *Stmt = MA->getStatement();

  // TODO: Add some test cases that ensure this is really the right choice.
  Loop *L = LI.getLoopFor(Stmt->getRegion()->getExit());

  if (MA->isAnyPHIKind()) {
    auto Incoming = MA->getIncoming();
    assert(!Incoming.empty() &&
           "PHI WRITEs must have originate from at least one incoming block");

    // If there is only one incoming value, we do not need to create a PHI.
    if (Incoming.size() == 1) {
      Value *OldVal = Incoming[0].second;
      return getNewValue(*Stmt, OldVal, BBMap, LTS, L);
    }

    return buildExitPHI(MA, LTS, BBMap, L);
  }

  // MemoryKind::Value accesses leaving the subregion must dominate the exit
  // block; just pass the copied value.
  Value *OldVal = MA->getAccessValue();
  return getNewValue(*Stmt, OldVal, BBMap, LTS, L);
}

void RegionGenerator::generateScalarStores(
    ScopStmt &Stmt, LoopToScevMapT &LTS, ValueMapT &BBMap,
    __isl_keep isl_id_to_ast_expr *NewAccesses) {
  assert(Stmt.getRegion() &&
         "Block statements need to use the generateScalarStores() "
         "function in the BlockGenerator");

  for (MemoryAccess *MA : Stmt) {
    if (MA->isOriginalArrayKind() || MA->isRead())
      continue;

    isl::set AccDom = MA->getAccessRelation().domain();
    std::string Subject = MA->getId().get_name();
    generateConditionalExecution(
        Stmt, AccDom, Subject.c_str(), [&, this, MA]() {

          Value *NewVal = getExitScalar(MA, LTS, BBMap);
          Value *Address = getImplicitAddress(*MA, getLoopForStmt(Stmt), LTS,
                                              BBMap, NewAccesses);
          assert((!isa<Instruction>(NewVal) ||
                  DT.dominates(cast<Instruction>(NewVal)->getParent(),
                               Builder.GetInsertBlock())) &&
                 "Domination violation");
          assert((!isa<Instruction>(Address) ||
                  DT.dominates(cast<Instruction>(Address)->getParent(),
                               Builder.GetInsertBlock())) &&
                 "Domination violation");
          Builder.CreateStore(NewVal, Address);
        });
  }
}

void RegionGenerator::addOperandToPHI(ScopStmt &Stmt, PHINode *PHI,
                                      PHINode *PHICopy, BasicBlock *IncomingBB,
                                      LoopToScevMapT &LTS) {
  // If the incoming block was not yet copied mark this PHI as incomplete.
  // Once the block will be copied the incoming value will be added.
  BasicBlock *BBCopyStart = StartBlockMap[IncomingBB];
  BasicBlock *BBCopyEnd = EndBlockMap[IncomingBB];
  if (!BBCopyStart) {
    assert(!BBCopyEnd);
    assert(Stmt.contains(IncomingBB) &&
           "Bad incoming block for PHI in non-affine region");
    IncompletePHINodeMap[IncomingBB].push_back(std::make_pair(PHI, PHICopy));
    return;
  }

  assert(RegionMaps.count(BBCopyStart) &&
         "Incoming PHI block did not have a BBMap");
  ValueMapT &BBCopyMap = RegionMaps[BBCopyStart];

  Value *OpCopy = nullptr;

  if (Stmt.contains(IncomingBB)) {
    Value *Op = PHI->getIncomingValueForBlock(IncomingBB);

    // If the current insert block is different from the PHIs incoming block
    // change it, otherwise do not.
    auto IP = Builder.GetInsertPoint();
    if (IP->getParent() != BBCopyEnd)
      Builder.SetInsertPoint(BBCopyEnd->getTerminator());
    OpCopy = getNewValue(Stmt, Op, BBCopyMap, LTS, getLoopForStmt(Stmt));
    if (IP->getParent() != BBCopyEnd)
      Builder.SetInsertPoint(&*IP);
  } else {
    // All edges from outside the non-affine region become a single edge
    // in the new copy of the non-affine region. Make sure to only add the
    // corresponding edge the first time we encounter a basic block from
    // outside the non-affine region.
    if (PHICopy->getBasicBlockIndex(BBCopyEnd) >= 0)
      return;

    // Get the reloaded value.
    OpCopy = getNewValue(Stmt, PHI, BBCopyMap, LTS, getLoopForStmt(Stmt));
  }

  assert(OpCopy && "Incoming PHI value was not copied properly");
  PHICopy->addIncoming(OpCopy, BBCopyEnd);
}

void RegionGenerator::copyPHIInstruction(ScopStmt &Stmt, PHINode *PHI,
                                         ValueMapT &BBMap,
                                         LoopToScevMapT &LTS) {
  unsigned NumIncoming = PHI->getNumIncomingValues();
  PHINode *PHICopy =
      Builder.CreatePHI(PHI->getType(), NumIncoming, "polly." + PHI->getName());
  PHICopy->moveBefore(PHICopy->getParent()->getFirstNonPHI());
  BBMap[PHI] = PHICopy;

  for (BasicBlock *IncomingBB : PHI->blocks())
    addOperandToPHI(Stmt, PHI, PHICopy, IncomingBB, LTS);
}<|MERGE_RESOLUTION|>--- conflicted
+++ resolved
@@ -877,39 +877,6 @@
     if (!MA->isImplicit() || MA->isRead())
       continue;
 
-<<<<<<< HEAD
-    isl::set AccDom = give(isl_map_domain(MA->getAccessRelation()));
-    const char *Subject = isl_id_get_name(give(MA->getId()).keep());
-
-    generateConditionalExecution(Stmt, AccDom, Subject, [&, this, MA]() {
-      Value *Val = MA->getAccessValue();
-      if (MA->isAnyPHIKind()) {
-        assert(
-            MA->getIncoming().size() >= 1 &&
-            "Block statements have exactly one exiting block, or multiple but "
-            "with same incoming block and value");
-        assert(std::all_of(MA->getIncoming().begin(), MA->getIncoming().end(),
-                           [&](std::pair<BasicBlock *, Value *> p) -> bool {
-                             return p.first == Stmt.getBasicBlock();
-                           }) &&
-               "Incoming block must be statement's block");
-        Val = MA->getIncoming()[0].second;
-      }
-      auto Address = getImplicitAddress(*MA, getLoopForStmt(Stmt), LTS, BBMap,
-                                        NewAccesses);
-
-      Val = getNewValue(Stmt, Val, BBMap, LTS, L);
-      assert((!isa<Instruction>(Val) ||
-              DT.dominates(cast<Instruction>(Val)->getParent(),
-                           Builder.GetInsertBlock())) &&
-             "Domination violation");
-      assert((!isa<Instruction>(Address) ||
-              DT.dominates(cast<Instruction>(Address)->getParent(),
-                           Builder.GetInsertBlock())) &&
-             "Domination violation");
-      Builder.CreateStore(Val, Address);
-    });
-=======
     isl::set AccDom = MA->getAccessRelation().domain();
     std::string Subject = MA->getId().get_name();
 
@@ -942,9 +909,7 @@
                                Builder.GetInsertBlock())) &&
                  "Domination violation");
           Builder.CreateStore(Val, Address);
-
         });
->>>>>>> f4a9602c
   }
 }
 
