//===- IslAst.cpp - isl code generator interface --------------------------===//
//
//                     The LLVM Compiler Infrastructure
//
// This file is distributed under the University of Illinois Open Source
// License. See LICENSE.TXT for details.
//
//===----------------------------------------------------------------------===//
//
// The isl code generator interface takes a Scop and generates an isl_ast. This
// ist_ast can either be returned directly or it can be pretty printed to
// stdout.
//
// A typical isl_ast output looks like this:
//
// for (c2 = max(0, ceild(n + m, 2); c2 <= min(511, floord(5 * n, 3)); c2++) {
//   bb2(c2);
// }
//
// An in-depth discussion of our AST generation approach can be found in:
//
// Polyhedral AST generation is more than scanning polyhedra
// Tobias Grosser, Sven Verdoolaege, Albert Cohen
// ACM Transactions on Programming Languages and Systems (TOPLAS),
// 37(4), July 2015
// http://www.grosser.es/#pub-polyhedral-AST-generation
//
//===----------------------------------------------------------------------===//

#include "polly/CodeGen/IslAst.h"
#include "polly/CodeGen/CodeGeneration.h"
#include "polly/DependenceInfo.h"
#include "polly/LinkAllPasses.h"
#include "polly/Options.h"
#include "polly/ScopDetection.h"
#include "polly/ScopInfo.h"
#include "polly/ScopPass.h"
#include "polly/Support/GICHelper.h"
#include "llvm/ADT/Statistic.h"
#include "llvm/IR/Function.h"
#include "llvm/Pass.h"
#include "llvm/Support/CommandLine.h"
#include "llvm/Support/Debug.h"
#include "llvm/Support/raw_ostream.h"
#include "isl/aff.h"
#include "isl/ast.h"
#include "isl/ast_build.h"
#include "isl/id.h"
#include "isl/isl-noexceptions.h"
#include "isl/map.h"
#include "isl/printer.h"
#include "isl/schedule.h"
#include "isl/set.h"
#include "isl/union_map.h"
#include "isl/val.h"
#include <cassert>
#include <cstdlib>
#include <cstring>
#include <map>
#include <string>
#include <utility>

#define DEBUG_TYPE "polly-ast"

using namespace llvm;
using namespace polly;

using IslAstUserPayload = IslAstInfo::IslAstUserPayload;

static cl::opt<bool>
    PollyParallel("polly-parallel",
                  cl::desc("Generate thread parallel code (isl codegen only)"),
                  cl::init(false), cl::ZeroOrMore, cl::cat(PollyCategory));

static cl::opt<bool> PrintAccesses("polly-ast-print-accesses",
                                   cl::desc("Print memory access functions"),
                                   cl::init(false), cl::ZeroOrMore,
                                   cl::cat(PollyCategory));

static cl::opt<bool> PollyParallelForce(
    "polly-parallel-force",
    cl::desc(
        "Force generation of thread parallel code ignoring any cost model"),
    cl::init(false), cl::ZeroOrMore, cl::cat(PollyCategory));

static cl::opt<bool> UseContext("polly-ast-use-context",
                                cl::desc("Use context"), cl::Hidden,
                                cl::init(true), cl::ZeroOrMore,
                                cl::cat(PollyCategory));

static cl::opt<bool> DetectParallel("polly-ast-detect-parallel",
                                    cl::desc("Detect parallelism"), cl::Hidden,
                                    cl::init(false), cl::ZeroOrMore,
                                    cl::cat(PollyCategory));

<<<<<<< HEAD
STATISTIC(ParallelLoops, "Number of parallel loops");
STATISTIC(ReductionParallelLoops, "Number of reduction-parallel loops");
=======
STATISTIC(ScopsProcessed, "Number of SCoPs processed");
STATISTIC(ScopsBeneficial, "Number of beneficial SCoPs");
STATISTIC(BeneficialAffineLoops, "Number of beneficial affine loops");
STATISTIC(BeneficialBoxedLoops, "Number of beneficial boxed loops");

STATISTIC(NumForLoops, "Number of for-loops");
STATISTIC(NumParallel, "Number of parallel for-loops");
STATISTIC(NumInnermostParallel, "Number of innermost parallel for-loops");
STATISTIC(NumOutermostParallel, "Number of outermost parallel for-loops");
STATISTIC(NumReductionParallel, "Number of reduction-parallel for-loops");
STATISTIC(NumExecutedInParallel, "Number of for-loops executed in parallel");
STATISTIC(NumIfConditions, "Number of if-conditions");
>>>>>>> 1c3918f7

namespace polly {

/// Temporary information used when building the ast.
struct AstBuildUserInfo {
  /// Construct and initialize the helper struct for AST creation.
  AstBuildUserInfo() = default;

  /// The dependence information used for the parallelism check.
  const Dependences *Deps = nullptr;

  /// Flag to indicate that we are inside a parallel for node.
  bool InParallelFor = false;

  /// The last iterator id created for the current SCoP.
  isl_id *LastForNodeId = nullptr;
};

} // namespace polly

/// Free an IslAstUserPayload object pointed to by @p Ptr.
static void freeIslAstUserPayload(void *Ptr) {
  delete ((IslAstInfo::IslAstUserPayload *)Ptr);
}

IslAstInfo::IslAstUserPayload::~IslAstUserPayload() {
  isl_ast_build_free(Build);
  isl_pw_aff_free(MinimalDependenceDistance);
}

/// Print a string @p str in a single line using @p Printer.
static isl_printer *printLine(__isl_take isl_printer *Printer,
                              const std::string &str,
                              __isl_keep isl_pw_aff *PWA = nullptr) {
  Printer = isl_printer_start_line(Printer);
  Printer = isl_printer_print_str(Printer, str.c_str());
  if (PWA)
    Printer = isl_printer_print_pw_aff(Printer, PWA);
  return isl_printer_end_line(Printer);
}

/// Return all broken reductions as a string of clauses (OpenMP style).
static const std::string getBrokenReductionsStr(__isl_keep isl_ast_node *Node) {
  IslAstInfo::MemoryAccessSet *BrokenReductions;
  std::string str;

  BrokenReductions = IslAstInfo::getBrokenReductions(Node);
  if (!BrokenReductions || BrokenReductions->empty())
    return "";

  // Map each type of reduction to a comma separated list of the base addresses.
  std::map<MemoryAccess::ReductionType, std::string> Clauses;
  for (MemoryAccess *MA : *BrokenReductions)
    if (MA->isWrite())
      Clauses[MA->getReductionType()] +=
          ", " + MA->getScopArrayInfo()->getName();

  // Now print the reductions sorted by type. Each type will cause a clause
  // like:  reduction (+ : sum0, sum1, sum2)
  for (const auto &ReductionClause : Clauses) {
    str += " reduction (";
    str += MemoryAccess::getReductionOperatorStr(ReductionClause.first);
    // Remove the first two symbols (", ") to make the output look pretty.
    str += " : " + ReductionClause.second.substr(2) + ")";
  }

  return str;
}

/// Callback executed for each for node in the ast in order to print it.
static isl_printer *cbPrintFor(__isl_take isl_printer *Printer,
                               __isl_take isl_ast_print_options *Options,
                               __isl_keep isl_ast_node *Node, void *) {
  isl_pw_aff *DD = IslAstInfo::getMinimalDependenceDistance(Node);
  const std::string BrokenReductionsStr = getBrokenReductionsStr(Node);
  const std::string KnownParallelStr = "#pragma known-parallel";
  const std::string DepDisPragmaStr = "#pragma minimal dependence distance: ";
  const std::string SimdPragmaStr = "#pragma simd";
  const std::string OmpPragmaStr = "#pragma omp parallel for";

  if (DD)
    Printer = printLine(Printer, DepDisPragmaStr, DD);

  if (IslAstInfo::isInnermostParallel(Node))
    Printer = printLine(Printer, SimdPragmaStr + BrokenReductionsStr);

  if (IslAstInfo::isExecutedInParallel(Node))
    Printer = printLine(Printer, OmpPragmaStr);
  else if (IslAstInfo::isOutermostParallel(Node))
    Printer = printLine(Printer, KnownParallelStr + BrokenReductionsStr);

  isl_pw_aff_free(DD);
  return isl_ast_node_for_print(Node, Printer, Options);
}

/// Check if the current scheduling dimension is parallel.
///
/// In case the dimension is parallel we also check if any reduction
/// dependences is broken when we exploit this parallelism. If so,
/// @p IsReductionParallel will be set to true. The reduction dependences we use
/// to check are actually the union of the transitive closure of the initial
/// reduction dependences together with their reversal. Even though these
/// dependences connect all iterations with each other (thus they are cyclic)
/// we can perform the parallelism check as we are only interested in a zero
/// (or non-zero) dependence distance on the dimension in question.
static bool astScheduleDimIsParallel(__isl_keep isl_ast_build *Build,
                                     const Dependences *D,
                                     IslAstUserPayload *NodeInfo) {
  if (!D->hasValidDependences())
    return false;

  isl_union_map *Schedule = isl_ast_build_get_schedule(Build);
  isl_union_map *Deps = D->getDependences(
      Dependences::TYPE_RAW | Dependences::TYPE_WAW | Dependences::TYPE_WAR);

  if (!D->isParallel(Schedule, Deps, &NodeInfo->MinimalDependenceDistance) &&
      !isl_union_map_free(Schedule))
    return false;

  isl_union_map *RedDeps = D->getDependences(Dependences::TYPE_TC_RED);
  if (!D->isParallel(Schedule, RedDeps))
    NodeInfo->IsReductionParallel = true;

  if (!NodeInfo->IsReductionParallel && !isl_union_map_free(Schedule))
    return true;

  // Annotate reduction parallel nodes with the memory accesses which caused the
  // reduction dependences parallel execution of the node conflicts with.
  for (const auto &MaRedPair : D->getReductionDependences()) {
    if (!MaRedPair.second)
      continue;
    RedDeps = isl_union_map_from_map(isl_map_copy(MaRedPair.second));
    if (!D->isParallel(Schedule, RedDeps))
      NodeInfo->BrokenReductions.insert(MaRedPair.first);
  }

  isl_union_map_free(Schedule);
  return true;
}

// This method is executed before the construction of a for node. It creates
// an isl_id that is used to annotate the subsequently generated ast for nodes.
//
// In this function we also run the following analyses:
//
// - Detection of openmp parallel loops
//
static __isl_give isl_id *astBuildBeforeFor(__isl_keep isl_ast_build *Build,
                                            void *User) {
  AstBuildUserInfo *BuildInfo = (AstBuildUserInfo *)User;
  IslAstUserPayload *Payload = new IslAstUserPayload();
  isl_id *Id = isl_id_alloc(isl_ast_build_get_ctx(Build), "", Payload);
  Id = isl_id_set_free_user(Id, freeIslAstUserPayload);
  BuildInfo->LastForNodeId = Id;

  // Test for parallelism only if we are not already inside a parallel loop
  if (!BuildInfo->InParallelFor)
    BuildInfo->InParallelFor = Payload->IsOutermostParallel =
        astScheduleDimIsParallel(Build, BuildInfo->Deps, Payload);

  return Id;
}

// This method is executed after the construction of a for node.
//
// It performs the following actions:
//
// - Reset the 'InParallelFor' flag, as soon as we leave a for node,
//   that is marked as openmp parallel.
//
static __isl_give isl_ast_node *
astBuildAfterFor(__isl_take isl_ast_node *Node, __isl_keep isl_ast_build *Build,
                 void *User) {
  isl_id *Id = isl_ast_node_get_annotation(Node);
  assert(Id && "Post order visit assumes annotated for nodes");
  IslAstUserPayload *Payload = (IslAstUserPayload *)isl_id_get_user(Id);
  assert(Payload && "Post order visit assumes annotated for nodes");

  AstBuildUserInfo *BuildInfo = (AstBuildUserInfo *)User;
  assert(!Payload->Build && "Build environment already set");
  Payload->Build = isl_ast_build_copy(Build);
  Payload->IsInnermost = (Id == BuildInfo->LastForNodeId);

  // Innermost loops that are surrounded by parallel loops have not yet been
  // tested for parallelism. Test them here to ensure we check all innermost
  // loops for parallelism.
  if (Payload->IsInnermost && BuildInfo->InParallelFor) {
    if (Payload->IsOutermostParallel) {
      Payload->IsInnermostParallel = true;
    } else {
      if (PollyVectorizerChoice == VECTORIZER_NONE)
        Payload->IsInnermostParallel =
            astScheduleDimIsParallel(Build, BuildInfo->Deps, Payload);
    }
  }
  if (Payload->IsOutermostParallel)
    BuildInfo->InParallelFor = false;

  isl_id_free(Id);
  return Node;
}

static isl_stat astBuildBeforeMark(__isl_keep isl_id *MarkId,
                                   __isl_keep isl_ast_build *Build,
                                   void *User) {
  if (!MarkId)
    return isl_stat_error;

  AstBuildUserInfo *BuildInfo = (AstBuildUserInfo *)User;
  if (strcmp(isl_id_get_name(MarkId), "SIMD") == 0)
    BuildInfo->InParallelFor = true;

  return isl_stat_ok;
}

static __isl_give isl_ast_node *
astBuildAfterMark(__isl_take isl_ast_node *Node,
                  __isl_keep isl_ast_build *Build, void *User) {
  assert(isl_ast_node_get_type(Node) == isl_ast_node_mark);
  AstBuildUserInfo *BuildInfo = (AstBuildUserInfo *)User;
  auto *Id = isl_ast_node_mark_get_id(Node);
  if (strcmp(isl_id_get_name(Id), "SIMD") == 0)
    BuildInfo->InParallelFor = false;
  isl_id_free(Id);
  return Node;
}

static __isl_give isl_ast_node *AtEachDomain(__isl_take isl_ast_node *Node,
                                             __isl_keep isl_ast_build *Build,
                                             void *User) {
  assert(!isl_ast_node_get_annotation(Node) && "Node already annotated");

  IslAstUserPayload *Payload = new IslAstUserPayload();
  isl_id *Id = isl_id_alloc(isl_ast_build_get_ctx(Build), "", Payload);
  Id = isl_id_set_free_user(Id, freeIslAstUserPayload);

  Payload->Build = isl_ast_build_copy(Build);

  return isl_ast_node_set_annotation(Node, Id);
}

// Build alias check condition given a pair of minimal/maximal access.
static isl::ast_expr buildCondition(Scop &S, isl::ast_build Build,
                                    const Scop::MinMaxAccessTy *It0,
                                    const Scop::MinMaxAccessTy *It1) {

  isl::pw_multi_aff AFirst = isl::manage(isl_pw_multi_aff_copy(It0->first));
  isl::pw_multi_aff ASecond = isl::manage(isl_pw_multi_aff_copy(It0->second));
  isl::pw_multi_aff BFirst = isl::manage(isl_pw_multi_aff_copy(It1->first));
  isl::pw_multi_aff BSecond = isl::manage(isl_pw_multi_aff_copy(It1->second));

  isl::id Left = AFirst.get_tuple_id(isl::dim::set);
  isl::id Right = BFirst.get_tuple_id(isl::dim::set);

  isl::ast_expr True =
      isl::ast_expr::from_val(isl::val::int_from_ui(Build.get_ctx(), 1));
  isl::ast_expr False =
      isl::ast_expr::from_val(isl::val::int_from_ui(Build.get_ctx(), 0));

  const ScopArrayInfo *BaseLeft =
      ScopArrayInfo::getFromId(Left)->getBasePtrOriginSAI();
  const ScopArrayInfo *BaseRight =
      ScopArrayInfo::getFromId(Right)->getBasePtrOriginSAI();
  if (BaseLeft && BaseLeft == BaseRight)
    return True;

  isl::set Params = S.getContext();

  isl::ast_expr NonAliasGroup, MinExpr, MaxExpr;

  // In the following, we first check if any accesses will be empty under
  // the execution context of the scop and do not code generate them if this
  // is the case as isl will fail to derive valid AST expressions for such
  // accesses.

  if (!AFirst.intersect_params(Params).domain().is_empty() &&
      !BSecond.intersect_params(Params).domain().is_empty()) {
    MinExpr = Build.access_from(AFirst).address_of();
    MaxExpr = Build.access_from(BSecond).address_of();
    NonAliasGroup = MaxExpr.le(MinExpr);
  }

  if (!BFirst.intersect_params(Params).domain().is_empty() &&
      !ASecond.intersect_params(Params).domain().is_empty()) {
    MinExpr = Build.access_from(BFirst).address_of();
    MaxExpr = Build.access_from(ASecond).address_of();

    isl::ast_expr Result = MaxExpr.le(MinExpr);
    if (!NonAliasGroup.is_null())
      NonAliasGroup = isl::manage(
          isl_ast_expr_or(NonAliasGroup.release(), Result.release()));
    else
      NonAliasGroup = Result;
  }

  if (NonAliasGroup.is_null())
    NonAliasGroup = True;

  return NonAliasGroup;
}

__isl_give isl_ast_expr *
IslAst::buildRunCondition(Scop &S, __isl_keep isl_ast_build *Build) {
  isl_ast_expr *RunCondition;

  // The conditions that need to be checked at run-time for this scop are
  // available as an isl_set in the runtime check context from which we can
  // directly derive a run-time condition.
  auto *PosCond =
      isl_ast_build_expr_from_set(Build, S.getAssumedContext().release());
  if (S.hasTrivialInvalidContext()) {
    RunCondition = PosCond;
  } else {
    auto *ZeroV = isl_val_zero(isl_ast_build_get_ctx(Build));
    auto *NegCond =
        isl_ast_build_expr_from_set(Build, S.getInvalidContext().release());
    auto *NotNegCond = isl_ast_expr_eq(isl_ast_expr_from_val(ZeroV), NegCond);
    RunCondition = isl_ast_expr_and(PosCond, NotNegCond);
  }

  // Create the alias checks from the minimal/maximal accesses in each alias
  // group which consists of read only and non read only (read write) accesses.
  // This operation is by construction quadratic in the read-write pointers and
  // linear in the read only pointers in each alias group.
  for (const Scop::MinMaxVectorPairTy &MinMaxAccessPair : S.getAliasGroups()) {
    auto &MinMaxReadWrite = MinMaxAccessPair.first;
    auto &MinMaxReadOnly = MinMaxAccessPair.second;
    auto RWAccEnd = MinMaxReadWrite.end();

    for (auto RWAccIt0 = MinMaxReadWrite.begin(); RWAccIt0 != RWAccEnd;
         ++RWAccIt0) {
      for (auto RWAccIt1 = RWAccIt0 + 1; RWAccIt1 != RWAccEnd; ++RWAccIt1)
        RunCondition = isl_ast_expr_and(
            RunCondition,
            buildCondition(S, isl::manage(isl_ast_build_copy(Build)), RWAccIt0,
                           RWAccIt1)
                .release());
      for (const Scop::MinMaxAccessTy &ROAccIt : MinMaxReadOnly)
        RunCondition = isl_ast_expr_and(
            RunCondition,
            buildCondition(S, isl::manage(isl_ast_build_copy(Build)), RWAccIt0,
                           &ROAccIt)
                .release());
    }
  }

  return RunCondition;
}

/// Simple cost analysis for a given SCoP.
///
/// TODO: Improve this analysis and extract it to make it usable in other
///       places too.
///       In order to improve the cost model we could either keep track of
///       performed optimizations (e.g., tiling) or compute properties on the
///       original as well as optimized SCoP (e.g., #stride-one-accesses).
static bool benefitsFromPolly(Scop &Scop, bool PerformParallelTest) {
  if (PollyProcessUnprofitable)
    return true;

  // Check if nothing interesting happened.
  if (!PerformParallelTest && !Scop.isOptimized() &&
      Scop.getAliasGroups().empty())
    return false;

  // The default assumption is that Polly improves the code.
  return true;
}

/// Collect statistics for the syntax tree rooted at @p Ast.
static void walkAstForStatistics(__isl_keep isl_ast_node *Ast) {
  assert(Ast);
  isl_ast_node_foreach_descendant_top_down(
      Ast,
      [](__isl_keep isl_ast_node *Node, void *User) -> isl_bool {
        switch (isl_ast_node_get_type(Node)) {
        case isl_ast_node_for:
          NumForLoops++;
          if (IslAstInfo::isParallel(Node))
            NumParallel++;
          if (IslAstInfo::isInnermostParallel(Node))
            NumInnermostParallel++;
          if (IslAstInfo::isOutermostParallel(Node))
            NumOutermostParallel++;
          if (IslAstInfo::isReductionParallel(Node))
            NumReductionParallel++;
          if (IslAstInfo::isExecutedInParallel(Node))
            NumExecutedInParallel++;
          break;

        case isl_ast_node_if:
          NumIfConditions++;
          break;

        default:
          break;
        }

        // Continue traversing subtrees.
        return isl_bool_true;
      },
      nullptr);
}

IslAst::IslAst(Scop &Scop) : S(Scop), Ctx(Scop.getSharedIslCtx()) {}

IslAst::IslAst(IslAst &&O)
    : S(O.S), Root(O.Root), RunCondition(O.RunCondition), Ctx(O.Ctx) {
  O.Root = nullptr;
  O.RunCondition = nullptr;
}

IslAst::~IslAst() {
  isl_ast_node_free(Root);
  isl_ast_expr_free(RunCondition);
}

void IslAst::init(const Dependences &D) {
  bool PerformParallelTest = PollyParallel || DetectParallel ||
                             PollyVectorizerChoice != VECTORIZER_NONE;

  // We can not perform the dependence analysis and, consequently,
  // the parallel code generation in case the schedule tree contains
  // extension nodes.
  auto *ScheduleTree = S.getScheduleTree().release();
  PerformParallelTest =
      PerformParallelTest && !S.containsExtensionNode(ScheduleTree);
  isl_schedule_free(ScheduleTree);

  // Skip AST and code generation if there was no benefit achieved.
  if (!benefitsFromPolly(S, PerformParallelTest))
    return;

  auto ScopStats = S.getStatistics();
  ScopsBeneficial++;
  BeneficialAffineLoops += ScopStats.NumAffineLoops;
  BeneficialBoxedLoops += ScopStats.NumBoxedLoops;

  isl_ctx *Ctx = S.getIslCtx();
  isl_options_set_ast_build_atomic_upper_bound(Ctx, true);
  isl_options_set_ast_build_detect_min_max(Ctx, true);
  isl_ast_build *Build;
  AstBuildUserInfo BuildInfo;

  if (UseContext)
    Build = isl_ast_build_from_context(S.getContext().release());
  else
    Build = isl_ast_build_from_context(
        isl_set_universe(S.getParamSpace().release()));

  Build = isl_ast_build_set_at_each_domain(Build, AtEachDomain, nullptr);

  if (PerformParallelTest) {
    BuildInfo.Deps = &D;
    BuildInfo.InParallelFor = false;

    Build = isl_ast_build_set_before_each_for(Build, &astBuildBeforeFor,
                                              &BuildInfo);
    Build =
        isl_ast_build_set_after_each_for(Build, &astBuildAfterFor, &BuildInfo);

    Build = isl_ast_build_set_before_each_mark(Build, &astBuildBeforeMark,
                                               &BuildInfo);

    Build = isl_ast_build_set_after_each_mark(Build, &astBuildAfterMark,
                                              &BuildInfo);
  }

  RunCondition = buildRunCondition(S, Build);

  Root = isl_ast_build_node_from_schedule(Build, S.getScheduleTree().release());
  walkAstForStatistics(Root);

  isl_ast_build_free(Build);
}

IslAst IslAst::create(Scop &Scop, const Dependences &D) {
  IslAst Ast{Scop};
  Ast.init(D);
  return Ast;
}

__isl_give isl_ast_node *IslAst::getAst() { return isl_ast_node_copy(Root); }
__isl_give isl_ast_expr *IslAst::getRunCondition() {
  return isl_ast_expr_copy(RunCondition);
}

__isl_give isl_ast_node *IslAstInfo::getAst() { return Ast.getAst(); }
__isl_give isl_ast_expr *IslAstInfo::getRunCondition() {
  return Ast.getRunCondition();

  auto Root = Ast.getAst();
  isl_ast_node_foreach_descendant_top_down(
      Root,
      [](isl_ast_node *node, void *user) -> isl_bool {
        if (isParallel(node))
          ParallelLoops++;
        if (isReductionParallel(node))
          ReductionParallelLoops++;
        return isl_bool_true;
      },
      nullptr);
  isl_ast_node_free(Root);
}

IslAstUserPayload *IslAstInfo::getNodePayload(__isl_keep isl_ast_node *Node) {
  isl_id *Id = isl_ast_node_get_annotation(Node);
  if (!Id)
    return nullptr;
  IslAstUserPayload *Payload = (IslAstUserPayload *)isl_id_get_user(Id);
  isl_id_free(Id);
  return Payload;
}

bool IslAstInfo::isInnermost(__isl_keep isl_ast_node *Node) {
  IslAstUserPayload *Payload = getNodePayload(Node);
  return Payload && Payload->IsInnermost;
}

bool IslAstInfo::isParallel(__isl_keep isl_ast_node *Node) {
  return IslAstInfo::isInnermostParallel(Node) ||
         IslAstInfo::isOutermostParallel(Node);
}

bool IslAstInfo::isInnermostParallel(__isl_keep isl_ast_node *Node) {
  IslAstUserPayload *Payload = getNodePayload(Node);
  return Payload && Payload->IsInnermostParallel;
}

bool IslAstInfo::isOutermostParallel(__isl_keep isl_ast_node *Node) {
  IslAstUserPayload *Payload = getNodePayload(Node);
  return Payload && Payload->IsOutermostParallel;
}

bool IslAstInfo::isReductionParallel(__isl_keep isl_ast_node *Node) {
  IslAstUserPayload *Payload = getNodePayload(Node);
  return Payload && Payload->IsReductionParallel;
}

bool IslAstInfo::isExecutedInParallel(__isl_keep isl_ast_node *Node) {
  if (!PollyParallel)
    return false;

  // Do not parallelize innermost loops.
  //
  // Parallelizing innermost loops is often not profitable, especially if
  // they have a low number of iterations.
  //
  // TODO: Decide this based on the number of loop iterations that will be
  //       executed. This can possibly require run-time checks, which again
  //       raises the question of both run-time check overhead and code size
  //       costs.
  if (!PollyParallelForce && isInnermost(Node))
    return false;

  return isOutermostParallel(Node) && !isReductionParallel(Node);
}

__isl_give isl_union_map *
IslAstInfo::getSchedule(__isl_keep isl_ast_node *Node) {
  IslAstUserPayload *Payload = getNodePayload(Node);
  return Payload ? isl_ast_build_get_schedule(Payload->Build) : nullptr;
}

__isl_give isl_pw_aff *
IslAstInfo::getMinimalDependenceDistance(__isl_keep isl_ast_node *Node) {
  IslAstUserPayload *Payload = getNodePayload(Node);
  return Payload ? isl_pw_aff_copy(Payload->MinimalDependenceDistance)
                 : nullptr;
}

IslAstInfo::MemoryAccessSet *
IslAstInfo::getBrokenReductions(__isl_keep isl_ast_node *Node) {
  IslAstUserPayload *Payload = getNodePayload(Node);
  return Payload ? &Payload->BrokenReductions : nullptr;
}

isl_ast_build *IslAstInfo::getBuild(__isl_keep isl_ast_node *Node) {
  IslAstUserPayload *Payload = getNodePayload(Node);
  return Payload ? Payload->Build : nullptr;
}

IslAstInfo IslAstAnalysis::run(Scop &S, ScopAnalysisManager &SAM,
                               ScopStandardAnalysisResults &SAR) {
  return {S, SAM.getResult<DependenceAnalysis>(S, SAR).getDependences(
                 Dependences::AL_Statement)};
}

static __isl_give isl_printer *cbPrintUser(__isl_take isl_printer *P,
                                           __isl_take isl_ast_print_options *O,
                                           __isl_keep isl_ast_node *Node,
                                           void *User) {
  isl::ast_node AstNode = isl::manage(isl_ast_node_copy(Node));
  isl::ast_expr NodeExpr = AstNode.user_get_expr();
  isl::ast_expr CallExpr = NodeExpr.get_op_arg(0);
  isl::id CallExprId = CallExpr.get_id();
  ScopStmt *AccessStmt = (ScopStmt *)CallExprId.get_user();

  P = isl_printer_start_line(P);
  P = isl_printer_print_str(P, AccessStmt->getBaseName());
  P = isl_printer_print_str(P, "(");
  P = isl_printer_end_line(P);
  P = isl_printer_indent(P, 2);

  for (MemoryAccess *MemAcc : *AccessStmt) {
    P = isl_printer_start_line(P);

    if (MemAcc->isRead())
      P = isl_printer_print_str(P, "/* read  */ &");
    else
      P = isl_printer_print_str(P, "/* write */  ");

    isl::ast_build Build =
        isl::manage(isl_ast_build_copy(IslAstInfo::getBuild(Node)));
    if (MemAcc->isAffine()) {
      isl_pw_multi_aff *PwmaPtr =
          MemAcc->applyScheduleToAccessRelation(Build.get_schedule()).release();
      isl::pw_multi_aff Pwma = isl::manage(PwmaPtr);
      isl::ast_expr AccessExpr = Build.access_from(Pwma);
      P = isl_printer_print_ast_expr(P, AccessExpr.get());
    } else {
      P = isl_printer_print_str(
          P, MemAcc->getLatestScopArrayInfo()->getName().c_str());
      P = isl_printer_print_str(P, "[*]");
    }
    P = isl_printer_end_line(P);
  }

  P = isl_printer_indent(P, -2);
  P = isl_printer_start_line(P);
  P = isl_printer_print_str(P, ");");
  P = isl_printer_end_line(P);

  isl_ast_print_options_free(O);
  return P;
}

void IslAstInfo::print(raw_ostream &OS) {
  isl_ast_print_options *Options;
  isl_ast_node *RootNode = Ast.getAst();
  Function &F = S.getFunction();

  OS << ":: isl ast :: " << F.getName() << " :: " << S.getNameStr() << "\n";

  if (!RootNode) {
    OS << ":: isl ast generation and code generation was skipped!\n\n";
    OS << ":: This is either because no useful optimizations could be applied "
          "(use -polly-process-unprofitable to enforce code generation) or "
          "because earlier passes such as dependence analysis timed out (use "
          "-polly-dependences-computeout=0 to set dependence analysis timeout "
          "to infinity)\n\n";
    return;
  }

  isl_ast_expr *RunCondition = Ast.getRunCondition();
  char *RtCStr, *AstStr;

  Options = isl_ast_print_options_alloc(S.getIslCtx());

  if (PrintAccesses)
    Options =
        isl_ast_print_options_set_print_user(Options, cbPrintUser, nullptr);
  Options = isl_ast_print_options_set_print_for(Options, cbPrintFor, nullptr);

  isl_printer *P = isl_printer_to_str(S.getIslCtx());
  P = isl_printer_set_output_format(P, ISL_FORMAT_C);
  P = isl_printer_print_ast_expr(P, RunCondition);
  RtCStr = isl_printer_get_str(P);
  P = isl_printer_flush(P);
  P = isl_printer_indent(P, 4);
  P = isl_ast_node_print(RootNode, P, Options);
  AstStr = isl_printer_get_str(P);

  auto *Schedule = S.getScheduleTree().release();

  DEBUG({
    dbgs() << S.getContextStr() << "\n";
    dbgs() << stringFromIslObj(Schedule);
  });
  OS << "\nif (" << RtCStr << ")\n\n";
  OS << AstStr << "\n";
  OS << "else\n";
  OS << "    {  /* original code */ }\n\n";

  free(RtCStr);
  free(AstStr);

  isl_ast_expr_free(RunCondition);
  isl_schedule_free(Schedule);
  isl_ast_node_free(RootNode);
  isl_printer_free(P);
}

AnalysisKey IslAstAnalysis::Key;
PreservedAnalyses IslAstPrinterPass::run(Scop &S, ScopAnalysisManager &SAM,
                                         ScopStandardAnalysisResults &SAR,
                                         SPMUpdater &U) {
  auto &Ast = SAM.getResult<IslAstAnalysis>(S, SAR);
  Ast.print(OS);
  return PreservedAnalyses::all();
}

void IslAstInfoWrapperPass::releaseMemory() { Ast.reset(); }

bool IslAstInfoWrapperPass::runOnScop(Scop &Scop) {
  // Skip SCoPs in case they're already handled by PPCGCodeGeneration.
  if (Scop.isToBeSkipped())
    return false;

  ScopsProcessed++;

  const Dependences &D =
      getAnalysis<DependenceInfo>().getDependences(Dependences::AL_Statement);

  Ast.reset(new IslAstInfo(Scop, D));

  DEBUG(printScop(dbgs(), Scop));
  return false;
}

void IslAstInfoWrapperPass::getAnalysisUsage(AnalysisUsage &AU) const {
  // Get the Common analysis usage of ScopPasses.
  ScopPass::getAnalysisUsage(AU);
  AU.addRequired<ScopInfoRegionPass>();
  AU.addRequired<DependenceInfo>();

  AU.addPreserved<DependenceInfo>();
}

void IslAstInfoWrapperPass::printScop(raw_ostream &OS, Scop &S) const {
  if (Ast)
    Ast->print(OS);
}

char IslAstInfoWrapperPass::ID = 0;

Pass *polly::createIslAstInfoWrapperPassPass() {
  return new IslAstInfoWrapperPass();
}

INITIALIZE_PASS_BEGIN(IslAstInfoWrapperPass, "polly-ast",
                      "Polly - Generate an AST of the SCoP (isl)", false,
                      false);
INITIALIZE_PASS_DEPENDENCY(ScopInfoRegionPass);
INITIALIZE_PASS_DEPENDENCY(DependenceInfo);
INITIALIZE_PASS_END(IslAstInfoWrapperPass, "polly-ast",
                    "Polly - Generate an AST from the SCoP (isl)", false, false)<|MERGE_RESOLUTION|>--- conflicted
+++ resolved
@@ -93,10 +93,9 @@
                                     cl::init(false), cl::ZeroOrMore,
                                     cl::cat(PollyCategory));
 
-<<<<<<< HEAD
 STATISTIC(ParallelLoops, "Number of parallel loops");
 STATISTIC(ReductionParallelLoops, "Number of reduction-parallel loops");
-=======
+
 STATISTIC(ScopsProcessed, "Number of SCoPs processed");
 STATISTIC(ScopsBeneficial, "Number of beneficial SCoPs");
 STATISTIC(BeneficialAffineLoops, "Number of beneficial affine loops");
@@ -109,7 +108,6 @@
 STATISTIC(NumReductionParallel, "Number of reduction-parallel for-loops");
 STATISTIC(NumExecutedInParallel, "Number of for-loops executed in parallel");
 STATISTIC(NumIfConditions, "Number of if-conditions");
->>>>>>> 1c3918f7
 
 namespace polly {
 
