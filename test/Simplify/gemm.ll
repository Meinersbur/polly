--- conflicted
+++ resolved
@@ -1,7 +1,6 @@
 ; RUN: opt %loadPolly -polly-import-jscop \
-; RUN:   -polly-import-jscop-postfix=transformed -polly-simplify \
-; RUN:   -polly-analyze-scop -analyze < %s | FileCheck %s
-; XFAIL: *
+; RUN:   -polly-import-jscop-postfix=transformed -polly-simplify -analyze < %s \
+; RUN:   | FileCheck %s
 ;
 ;    void gemm(float A[][1024], float B[][1024], float C[][1024]) {
 ;      for (long i = 0; i < 1024; i++)
@@ -13,66 +12,25 @@
 ;        }
 ;    }
 
-<<<<<<< HEAD
-; CHECK:     Statements {
-; CHECK-NEXT:     Stmt_bb10
-; CHECK-NEXT:             Domain :=
-; CHECK-NEXT:                 { Stmt_bb10[i0, i1, i2] : 0 <= i0 <= 1023 and 0 <= i1 <= 1023 and 0 <= i2 <= 1024 };
-; CHECK-NEXT:             Schedule :=
-; CHECK-NEXT:                 { Stmt_bb10[i0, i1, i2] -> [i0, i1, 1, i2, 0] };
-; CHECK-NEXT:             ReadAccess :=       [Reduction Type: NONE] [Scalar: 1]
-; CHECK-NEXT:                 { Stmt_bb10[i0, i1, i2] -> MemRef_tmp_0__phi[] };
-; CHECK-NEXT:            new: { Stmt_bb10[i0, i1, i2] -> MemRef_C[i0, i1] };
-; CHECK-NEXT:             MustWriteAccess :=  [Reduction Type: NONE] [Scalar: 1]
-; CHECK-NEXT:                 { Stmt_bb10[i0, i1, i2] -> MemRef_tmp_0[] };
-; CHECK-NEXT:            new: { Stmt_bb10[i0, i1, i2] -> MemRef_C[i0, i1] };
-; CHECK-NEXT:             MustWriteAccess :=  [Reduction Type: NONE] [Scalar: 1]
-; CHECK-NEXT:                 { Stmt_bb10[i0, i1, i2] -> MemRef_tmp_0_lcssa__phi[] };
-; CHECK-NEXT:            new: { Stmt_bb10[i0, i1, 1024] -> MemRef_C[i0, i1] };
-; CHECK-NEXT:             Instructions {
-; CHECK-NEXT:                   %tmp.0 = phi float [ %tmp9, %bb8 ], [ %tmp19, %bb13 ]
-; CHECK-NEXT:                 }
-; CHECK-NEXT:         Stmt_bb13
-; CHECK-NEXT:             Domain :=
-; CHECK-NEXT:                 { Stmt_bb13[i0, i1, i2] : 0 <= i0 <= 1023 and 0 <= i1 <= 1023 and 0 <= i2 <= 1023 };
-; CHECK-NEXT:             Schedule :=
-; CHECK-NEXT:                 { Stmt_bb13[i0, i1, i2] -> [i0, i1, 1, i2, 1] };
-; CHECK-NEXT:             MustWriteAccess :=  [Reduction Type: NONE] [Scalar: 1]
-=======
 ; CHECK:      After accesses {
 ; CHECK-NEXT:     Stmt_bb13
 ; CHECK-NEXT:             MustWriteAccess :=	[Reduction Type: NONE] [Scalar: 1]
->>>>>>> bacbae0b
 ; CHECK-NEXT:                 { Stmt_bb13[i0, i1, i2] -> MemRef_tmp_0__phi[] };
 ; CHECK-NEXT:            new: { Stmt_bb13[i0, i1, i2] -> MemRef_C[i0, i1] };
-; CHECK-NEXT:             ReadAccess :=       [Reduction Type: NONE] [Scalar: 0]
+; CHECK-NEXT:             ReadAccess :=	[Reduction Type: NONE] [Scalar: 0]
 ; CHECK-NEXT:                 { Stmt_bb13[i0, i1, i2] -> MemRef_A[i0, i2] };
-; CHECK-NEXT:             ReadAccess :=       [Reduction Type: NONE] [Scalar: 0]
+; CHECK-NEXT:             ReadAccess :=	[Reduction Type: NONE] [Scalar: 0]
 ; CHECK-NEXT:                 { Stmt_bb13[i0, i1, i2] -> MemRef_B[i2, i1] };
-; CHECK-NEXT:             ReadAccess :=       [Reduction Type: NONE] [Scalar: 1]
+; CHECK-NEXT:             ReadAccess :=	[Reduction Type: NONE] [Scalar: 1]
 ; CHECK-NEXT:                 { Stmt_bb13[i0, i1, i2] -> MemRef_tmp_0[] };
 ; CHECK-NEXT:            new: { Stmt_bb13[i0, i1, i2] -> MemRef_C[i0, i1] };
-; CHECK-NEXT:             Instructions {
-; CHECK-NEXT:                   %tmp15 = load float, float* %tmp14, align 4, !tbaa !1
-; CHECK-NEXT:                   %tmp17 = load float, float* %tmp16, align 4, !tbaa !1
-; CHECK-NEXT:                   %tmp18 = fmul float %tmp15, %tmp17
-; CHECK-NEXT:                   %tmp19 = fadd float %tmp.0, %tmp18
-; CHECK-NEXT:                 }
-; CHECK-NEXT:         Stmt_bb11
-; CHECK-NEXT:             Domain :=
-; CHECK-NEXT:                 { Stmt_bb11[i0, i1] : 0 <= i0 <= 1023 and 0 <= i1 <= 1023 };
-; CHECK-NEXT:             Schedule :=
-; CHECK-NEXT:                 { Stmt_bb11[i0, i1] -> [i0, i1, 2, 0, 0] };
-; CHECK-NEXT:             ReadAccess :=       [Reduction Type: NONE] [Scalar: 1]
+; CHECK-NEXT:     Stmt_bb11
+; CHECK-NEXT:             ReadAccess :=	[Reduction Type: NONE] [Scalar: 1]
 ; CHECK-NEXT:                 { Stmt_bb11[i0, i1] -> MemRef_tmp_0_lcssa__phi[] };
 ; CHECK-NEXT:            new: { Stmt_bb11[i0, i1] -> MemRef_C[i0, i1] };
-; CHECK-NEXT:             MustWriteAccess :=  [Reduction Type: NONE] [Scalar: 1]
+; CHECK-NEXT:             MustWriteAccess :=	[Reduction Type: NONE] [Scalar: 1]
 ; CHECK-NEXT:                 { Stmt_bb11[i0, i1] -> MemRef_tmp_0_lcssa[] };
 ; CHECK-NEXT:            new: { Stmt_bb11[i0, i1] -> MemRef_C[i0, i1] };
-; CHECK-NEXT:             Instructions {
-; CHECK-NEXT:                   %tmp.0.lcssa = phi float [ %tmp.0, %bb10 ]
-; CHECK-NEXT:                 }
-; CHECK-NEXT:     }
 
 target datalayout = "e-m:e-i64:64-f80:128-n8:16:32:64-S128"
 target triple = "x86_64-pc-linux-gnu"
