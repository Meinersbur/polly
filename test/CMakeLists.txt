--- conflicted
+++ resolved
@@ -153,8 +153,6 @@
     set_target_properties(check-polly-unittests PROPERTIES FOLDER "Polly")
   endif ()
 
-<<<<<<< HEAD
-=======
   configure_file(
     ${CMAKE_CURRENT_SOURCE_DIR}/UnitIsl/lit.site.cfg.in
     ${CMAKE_CURRENT_BINARY_DIR}/UnitIsl/lit.site.cfg)
@@ -166,18 +164,6 @@
     )
   set_target_properties(check-polly-isl PROPERTIES FOLDER "Polly")
 
-  # Run polly-check-format as part of polly-check only if we are compiling with
-  # clang, so clang-format is available.
-  # if (TARGET clang-format) would be preferable, but this target is only added
-  # after Polly, i.e. there is no such target yet at this point. The CMake cache
-  # entry LLVM_TOOL_CLANG_BUILD will only be defined after clang has been
-  # configured at least once, i.e. format will be checked only after a rerun of
-  # CMake's configure.
-  if (LLVM_TOOL_CLANG_BUILD)
-    add_dependencies(check-polly polly-check-format)
-  endif ()
-
->>>>>>> b55fd1bf
 endif (NOT DEFINED LLVM_MAIN_SRC_DIR)
 
 # Run polly-check-format as part of polly-check only if we are compiling with
