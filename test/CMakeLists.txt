set(LLVM_SHLIBEXT "${CMAKE_SHARED_MODULE_SUFFIX}")

add_custom_target(check-polly)
set_target_properties(check-polly PROPERTIES FOLDER "Polly")

if(NOT LLVM_MAIN_SRC_DIR)
  find_program(LLVM_OPT NAMES opt HINTS ${LLVM_TOOLS_BINARY_DIR})
  find_program(LLVM_FILECHECK NAMES FileCheck HINTS ${LLVM_TOOLS_BINARY_DIR})
  find_program(LLVM_NOT NAMES not HINTS ${LLVM_TOOLS_BINARY_DIR})
  if (NOT LLVM_OPT)
    message(WARNING "LLVM's opt program could not be found. Please set LLVM_OPT.")
  endif()
  if (NOT LLVM_FILECHECK)
    message(WARNING "LLVM's FileCheck program could not be found. "
      "Please set LLVM_FILECHECK. Please set LLVM_FILECHECK.")
  endif()
  if (NOT LLVM_NOT)
    message(WARNING "LLVM's not program could not be found. Please set LLVM_NOT.")
  endif()
  get_filename_component(EXTRA_PATHS ${LLVM_OPT} DIRECTORY)
  list(APPEND POLLY_TEST_EXTRA_PATHS "${EXTRA_PATHS}")
  get_filename_component(EXTRA_PATHS ${LLVM_FILECHECK} DIRECTORY)
  list(APPEND POLLY_TEST_EXTRA_PATHS "${EXTRA_PATHS}")
  get_filename_component(EXTRA_PATHS ${LLVM_NOT} DIRECTORY)
  list(APPEND POLLY_TEST_EXTRA_PATHS "${EXTRA_PATHS}")
  list(REMOVE_DUPLICATES POLLY_TEST_EXTRA_PATHS)
  message(STATUS "Extra paths: ${POLLY_TEST_EXTRA_PATHS}")
  if ("${POLLY_TEST_EXTRA_PATHS}" STREQUAL "${LLVM_TOOLS_BINARY_DIR}")
    set(POLLY_TEST_EXTRA_PATHS "")
  endif()
  set(POLLY_TEST_DEPS LLVMPolly)
else ()
  set(LLVM_OPT "${LLVM_TOOLS_BINARY_DIR}/opt")
  set(LLVM_FILECHECK "${LLVM_TOOLS_BINARY_DIR}/FileCheck")
  set(LLVM_NOT "${LLVM_TOOLS_BINARY_DIR}/not")
  set(POLLY_TEST_EXTRA_PATHS "")
  set(POLLY_TEST_DEPS llvm-config opt LLVMPolly FileCheck not)
endif()

<<<<<<< HEAD
set(POLLY_TEST_DEPS LLVMPolly clang)
=======
>>>>>>> 16f31191
if (POLLY_BUNDLED_ISL)
  list(APPEND POLLY_TEST_DEPS polly-isl-test)
endif()
if (POLLY_GTEST_AVAIL)
  list(APPEND POLLY_TEST_DEPS PollyUnitTests)
endif ()

set(LLVM_BINARY_DIR "${LLVM_BINARY_DIR}")
set(LLVM_TOOLS_DIR "${LLVM_TOOLS_BINARY_DIR}")
set(LLVM_LIBS_DIR "${LLVM_BINARY_DIR}/lib${LLVM_LIBDIR_SUFFIX}")
set(POLLY_LIB_DIR "${POLLY_BINARY_DIR}/lib")

configure_lit_site_cfg(
  ${CMAKE_CURRENT_SOURCE_DIR}/lit.site.cfg.in
  ${CMAKE_CURRENT_BINARY_DIR}/lit.site.cfg)

# Run regression and unit tests
add_lit_testsuite(check-polly-tests "Running polly regression tests"
  ${CMAKE_CURRENT_BINARY_DIR}
  PARAMS polly_site_config=${CMAKE_CURRENT_BINARY_DIR}/lit.site.cfg
  polly_unit_site_config=${CMAKE_CURRENT_BINARY_DIR}/Unit/lit.site.cfg
  DEPENDS ${POLLY_TEST_DEPS}
  )
set_target_properties(check-polly-tests PROPERTIES FOLDER "Polly")
add_dependencies(check-polly check-polly-tests)

configure_lit_site_cfg(
  ${CMAKE_CURRENT_SOURCE_DIR}/Unit/lit.site.cfg.in
  ${CMAKE_CURRENT_BINARY_DIR}/Unit/lit.site.cfg
  )

if (POLLY_GTEST_AVAIL)
  # Run only unit tests
  add_lit_testsuite(check-polly-unittests "Running polly unit tests only"
    ${CMAKE_CURRENT_BINARY_DIR}/Unit
    PARAMS polly_site_config=${CMAKE_CURRENT_BINARY_DIR}/Unit/lit.site.cfg
    DEPENDS PollyUnitTests
    )
  set_target_properties(check-polly-unittests PROPERTIES FOLDER "Polly")
endif ()

configure_file(
  ${CMAKE_CURRENT_SOURCE_DIR}/UnitIsl/lit.site.cfg.in
  ${CMAKE_CURRENT_BINARY_DIR}/UnitIsl/lit.site.cfg)

if (POLLY_BUNDLED_ISL)
  add_lit_testsuite(check-polly-isl "Running isl unit tests only"
    ${CMAKE_CURRENT_BINARY_DIR}/UnitIsl
    PARAMS polly_site_config=${CMAKE_CURRENT_BINARY_DIR}/UnitIsl/lit.site.cfg
    DEPENDS polly-isl-test
    )
  set_target_properties(check-polly-isl PROPERTIES FOLDER "Polly")
endif (POLLY_BUNDLED_ISL)

# Run polly-check-format as part of polly-check only if we are compiling with
# clang, so clang-format is available.
# if (TARGET clang-format) would be preferable, but this target is only added
# after Polly, i.e. there is no such target yet at this point. The CMake cache
# entry LLVM_TOOL_CLANG_BUILD will only be defined after clang has been
# configured at least once, i.e. format will be checked only after a rerun of
# CMake's configure.
if (LLVM_TOOL_CLANG_BUILD)
  add_dependencies(check-polly polly-check-format)
endif ()

configure_file(
  ${CMAKE_CURRENT_SOURCE_DIR}/update_check.py
  ${CMAKE_CURRENT_BINARY_DIR}/update_check.py)

# Add a legacy target spelling: polly-test
add_custom_target(polly-test)
set_target_properties(polly-test PROPERTIES FOLDER "Polly")
add_dependencies(polly-test check-polly)


set(updateable_tests_depends)
macro(updateable_test infile)
  get_filename_component(filepath "${infile}" ABSOLUTE)
  file(RELATIVE_PATH relpath "${CMAKE_CURRENT_SOURCE_DIR}" "${filepath}")
  set(targetfile "${CMAKE_CURRENT_BINARY_DIR}/${relpath}")
  get_filename_component(targetdir "${targetfile}" DIRECTORY)
  file(MAKE_DIRECTORY "${targetdir}")
  add_custom_command(
    OUTPUT  "${targetfile}.updated"
    DEPENDS "${filepath}" "${LLVM_TOOLS_DIR}/update_check.py" opt clang
    COMMAND "${PYTHON_EXECUTABLE}" "${LLVM_TOOLS_DIR}/update_check.py" --autorule "${filepath}" --output "${targetfile}.updated"
    COMMENT "Updating test ${filepath} step 1"
    VERBATIM
    )
  add_custom_command(
    OUTPUT  "${targetfile}.timestamp"
    DEPENDS "${targetfile}.updated"
    COMMAND ${CMAKE_COMMAND} -E copy_if_different "${targetfile}.updated" "${filepath}"
    COMMAND ${CMAKE_COMMAND} -E copy              "${targetfile}.updated" "${targetfile}.timestamp"
    COMMENT "Updating test ${filepath} step 2"
    VERBATIM
    )
  list(APPEND updateable_tests_depends "${targetfile}.timestamp")
endmacro()

file( GLOB_RECURSE testfiles *.ll)
foreach (testfile IN LISTS testfiles)
  updateable_test("${testfile}")
endforeach ()


add_custom_target(polly-update-tests DEPENDS ${updateable_tests_depends})
set_target_properties(polly-update-tests PROPERTIES FOLDER "Polly")<|MERGE_RESOLUTION|>--- conflicted
+++ resolved
@@ -37,10 +37,6 @@
   set(POLLY_TEST_DEPS llvm-config opt LLVMPolly FileCheck not)
 endif()
 
-<<<<<<< HEAD
-set(POLLY_TEST_DEPS LLVMPolly clang)
-=======
->>>>>>> 16f31191
 if (POLLY_BUNDLED_ISL)
   list(APPEND POLLY_TEST_DEPS polly-isl-test)
 endif()
