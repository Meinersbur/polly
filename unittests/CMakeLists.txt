--- conflicted
+++ resolved
@@ -16,11 +16,7 @@
 
     set_property(TARGET ${test_name} PROPERTY FOLDER "Polly")
   endif()
-<<<<<<< HEAD
-  target_link_libraries(${test_name} Polly LLVMCore LLVMSupport LLVMipo)
-=======
-  target_link_libraries(${test_name} Polly LLVMCore LLVMSupport LLVMDemangle)
->>>>>>> c397ad2f
+  target_link_libraries(${test_name} Polly LLVMCore LLVMSupport LLVMDemangle LLVMipo)
 endfunction()
 
 add_subdirectory(Isl)
