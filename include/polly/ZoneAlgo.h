//===------ ZoneAlgo.h ------------------------------------------*- C++ -*-===//
//
//                     The LLVM Compiler Infrastructure
//
// This file is distributed under the University of Illinois Open Source
// License. See LICENSE.TXT for details.
//
//===----------------------------------------------------------------------===//
//
// Derive information about array elements between statements ("Zones").
//
//===----------------------------------------------------------------------===//

#ifndef POLLY_ZONEALGO_H
#define POLLY_ZONEALGO_H

#include "llvm/ADT/DenseMap.h"
#include "llvm/ADT/DenseSet.h"
#include "llvm/ADT/SmallPtrSet.h"
#include "isl/isl-noexceptions.h"
#include <memory>

namespace llvm {
class Value;
class LoopInfo;
class Loop;
class PHINode;
} // namespace llvm

namespace polly {
class Scop;
class ScopStmt;
class MemoryAccess;
class ScopArrayInfo;

/// Return only the mappings that map to known values.
///
/// @param UMap { [] -> ValInst[] }
///
/// @return { [] -> ValInst[] }
isl::union_map filterKnownValInst(const isl::union_map &UMap);

/// Base class for algorithms based on zones, like DeLICM.
class ZoneAlgorithm {
protected:
  /// The name of the pass this is used from. Used for optimization remarks.
  const char *PassName;

  /// Hold a reference to the isl_ctx to avoid it being freed before we released
  /// all of the isl objects.
  ///
  /// This must be declared before any other member that holds an isl object.
  /// This guarantees that the shared_ptr and its isl_ctx is destructed last,
  /// after all other members free'd the isl objects they were holding.
  std::shared_ptr<isl_ctx> IslCtx;

  /// Cached reaching definitions for each ScopStmt.
  ///
  /// Use getScalarReachingDefinition() to get its contents.
  llvm::DenseMap<ScopStmt *, isl::map> ScalarReachDefZone;

  /// The analyzed Scop.
  Scop *S;

  /// LoopInfo analysis used to determine whether values are synthesizable.
  llvm::LoopInfo *LI;

  /// Parameter space that does not need realignment.
  isl::space ParamSpace;

  /// Space the schedule maps to.
  isl::space ScatterSpace;

  /// Cached version of the schedule and domains.
  isl::union_map Schedule;

  /// Combined access relations of all MemoryKind::Array READ accesses.
  /// { DomainRead[] -> Element[] }
  isl::union_map AllReads;

  /// The loaded values (llvm::LoadInst) of all reads.
  /// { [Element[] -> DomainRead[]] -> ValInst[] }
  isl::union_map AllReadValInst;

  /// Combined access relations of all MemoryKind::Array, MAY_WRITE accesses.
  /// { DomainMayWrite[] -> Element[] }
  isl::union_map AllMayWrites;

  /// Combined access relations of all MemoryKind::Array, MUST_WRITE accesses.
  /// { DomainMustWrite[] -> Element[] }
  isl::union_map AllMustWrites;

  /// Combined access relations of all MK_Array write accesses (union of
  /// AllMayWrites and AllMustWrites).
  /// { DomainWrite[] -> Element[] }
  isl::union_map AllWrites;

  /// The value instances written to array elements of all write accesses.
  /// { [Element[] -> DomainWrite[]] -> ValInst[] }
  isl::union_map AllWriteValInst;

  /// All reaching definitions for  MemoryKind::Array writes.
  /// { [Element[] -> Zone[]] -> DomainWrite[] }
  isl::union_map WriteReachDefZone;

  /// Map llvm::Values to an isl identifier.
  /// Used with -polly-use-llvm-names=false as an alternative method to get
  /// unique ids that do not depend on pointer values.
  llvm::DenseMap<llvm::Value *, isl::id> ValueIds;

  /// Set of array elements that can be reliably used for zone analysis.
  /// { Element[] }
  isl::union_set CompatibleElts;

  /// List of PHIs that may transitively refer to themselves.
  ///
  /// Computing them would require a polyhedral transitive closure operation,
<<<<<<< HEAD
  /// for which isl may only return an approximation. We correctness, we always
=======
  /// for which isl may only return an approximation. For correctness, we always
>>>>>>> 43ae5155
  /// require an exact result. Hence, we exclude such PHIs.
  llvm::SmallPtrSet<llvm::PHINode *, 4> RecursivePHIs;

  /// PHIs that have been computed.
  ///
<<<<<<< HEAD
  /// Computed PHIs are replaced by their incoming values.
=======
  /// Computed PHIs are replaced by their incoming values using #NormalizeMap.
>>>>>>> 43ae5155
  llvm::DenseSet<llvm::PHINode *> ComputedPHIs;

  /// For computed PHIs, contains the ValInst they stand for.
  ///
<<<<<<< HEAD
  /// { PHIValInst[] -> IncomingValInst[] }
  isl::union_map NormalizedPHI;
=======
  /// To show an example, assume the following PHINode:
  ///
  ///   Stmt:
  ///     %phi = phi double [%val1, %bb1], [%val2, %bb2]
  ///
  /// It's ValInst is:
  ///
  ///   { [Stmt[i] -> phi[]] }
  ///
  /// The value %phi will be either %val1 or %val2, depending on whether in
  /// iteration i %bb1 or %bb2 has been executed before. In SCoPs, this can be
  /// determined at compile-time, and the result stored in #NormalizeMap. For
  /// the previous example, it could be:
  ///
  ///   { [Stmt[i] -> phi[]] -> [Stmt[0] -> val1[]];
  ///     [Stmt[i] -> phi[]] -> [Stmt[i] -> val2[]] : i > 0 }
  ///
  /// Only ValInsts in #ComputedPHIs are present in this map. Other values are
  /// assumed to represent themselves. This is to avoid adding lots of identity
  /// entries to this map.
  ///
  /// { PHIValInst[] -> IncomingValInst[] }
  isl::union_map NormalizeMap;
>>>>>>> 43ae5155

  /// Cache for computePerPHI(const ScopArrayInfo *)
  llvm::SmallDenseMap<llvm::PHINode *, isl::union_map> PerPHIMaps;

  /// Prepare the object before computing the zones of @p S.
  ///
  /// @param PassName Name of the pass using this analysis.
  /// @param S        The SCoP to process.
  /// @param LI       LoopInfo analysis used to determine synthesizable values.
  ZoneAlgorithm(const char *PassName, Scop *S, llvm::LoopInfo *LI);

private:
  /// Find the array elements that violate the zone analysis assumptions.
  ///
  /// What violates our assumptions:
  /// - A load after a write of the same location; we assume that all reads
  ///   occur before the writes.
  /// - Two writes to the same location; we cannot model the order in which
  ///   these occur.
  ///
  /// Scalar reads implicitly always occur before other accesses therefore never
  /// violate the first condition. There is also at most one write to a scalar,
  /// satisfying the second condition.
  ///
  /// @param Stmt                  The statement to be analyzed.
  /// @param[out] IncompatibleElts Receives the elements that are not
  ///                              zone-analysis compatible.
  /// @param[out]                  AllElts receives all encountered elements.
  void collectIncompatibleElts(ScopStmt *Stmt, isl::union_set &IncompatibleElts,
                               isl::union_set &AllElts);

  void addArrayReadAccess(MemoryAccess *MA);

  /// Return the ValInst write by a (must-)write access. Returns the 'unknown'
  /// ValInst if there is no single ValInst[] the array element written to will
  /// have.
  ///
  /// @return { ValInst[] }
  isl::union_map getWrittenValue(MemoryAccess *MA, isl::map AccRel);

  void addArrayWriteAccess(MemoryAccess *MA);

protected:
  isl::union_set makeEmptyUnionSet() const;

  isl::union_map makeEmptyUnionMap() const;

  /// For each 'execution' of a PHINode, get the incoming block that was
  /// executed before.
  ///
  /// For each PHI instance we can directly determine which was the incoming
  /// block, and hence derive which value the PHI has.
  ///
  /// @param SAI The ScopArrayInfo representing the PHI's storage.
  ///
  /// @return { DomainPHIRead[] -> DomainPHIWrite[] }
  isl::union_map computePerPHI(const polly::ScopArrayInfo *SAI);

  /// Find the array elements that can be used for zone analysis.
  void collectCompatibleElts();

  /// Get the schedule for @p Stmt.
  ///
  /// The domain of the result is as narrow as possible.
  isl::map getScatterFor(ScopStmt *Stmt) const;

  /// Get the schedule of @p MA's parent statement.
  isl::map getScatterFor(MemoryAccess *MA) const;

  /// Get the schedule for the statement instances of @p Domain.
  isl::union_map getScatterFor(isl::union_set Domain) const;

  /// Get the schedule for the statement instances of @p Domain.
  isl::map getScatterFor(isl::set Domain) const;

  /// Get the domain of @p Stmt.
  isl::set getDomainFor(ScopStmt *Stmt) const;

  /// Get the domain @p MA's parent statement.
  isl::set getDomainFor(MemoryAccess *MA) const;

  /// Get the access relation of @p MA.
  ///
  /// The domain of the result is as narrow as possible.
  isl::map getAccessRelationFor(MemoryAccess *MA) const;

  /// Get the reaching definition of a scalar defined in @p Stmt.
  ///
  /// Note that this does not depend on the llvm::Instruction, only on the
  /// statement it is defined in. Therefore the same computation can be reused.
  ///
  /// @param Stmt The statement in which a scalar is defined.
  ///
  /// @return { Scatter[] -> DomainDef[] }
  isl::map getScalarReachingDefinition(ScopStmt *Stmt);

  /// Get the reaching definition of a scalar defined in @p DefDomain.
  ///
  /// @param DomainDef { DomainDef[] }
  ///              The write statements to get the reaching definition for.
  ///
  /// @return { Scatter[] -> DomainDef[] }
  isl::map getScalarReachingDefinition(isl::set DomainDef);

  /// Create a statement-to-unknown value mapping.
  ///
  /// @param Stmt The statement whose instances are mapped to unknown.
  ///
  /// @return { Domain[] -> ValInst[] }
  isl::map makeUnknownForDomain(ScopStmt *Stmt) const;

  /// Create an isl_id that represents @p V.
  isl::id makeValueId(llvm::Value *V);

  /// Create the space for an llvm::Value that is available everywhere.
  isl::space makeValueSpace(llvm::Value *V);

  /// Create a set with the llvm::Value @p V which is available everywhere.
  isl::set makeValueSet(llvm::Value *V);

  /// Create a mapping from a statement instance to the instance of an
  /// llvm::Value that can be used in there.
  ///
  /// Although LLVM IR uses single static assignment, llvm::Values can have
  /// different contents in loops, when they get redefined in the last
  /// iteration. This function tries to get the statement instance of the
  /// previous definition, relative to a user.
  ///
  /// Example:
  /// for (int i = 0; i < N; i += 1) {
  /// DEF:
  ///    int v = A[i];
  /// USE:
  ///    use(v);
  ///  }
  ///
  /// The value instance used by statement instance USE[i] is DEF[i]. Hence,
  /// makeValInst returns:
  ///
  /// { USE[i] -> [DEF[i] -> v[]] : 0 <= i < N }
  ///
  /// @param Val       The value to get the instance of.
  /// @param UserStmt  The statement that uses @p Val. Can be nullptr.
  /// @param Scope     Loop the using instruction resides in.
  /// @param IsCertain Pass true if the definition of @p Val is a
  ///                  MUST_WRITE or false if the write is conditional.
  ///
  /// @return { DomainUse[] -> ValInst[] }
  isl::map makeValInst(llvm::Value *Val, ScopStmt *UserStmt, llvm::Loop *Scope,
                       bool IsCertain = true);

  /// Create and normalize a ValInst.
  ///
  /// @see makeValInst
  /// @see normalizeValInst
<<<<<<< HEAD
=======
  /// @see #NormalizedPHI
>>>>>>> 43ae5155
  isl::union_map makeNormalizedValInst(llvm::Value *Val, ScopStmt *UserStmt,
                                       llvm::Loop *Scope,
                                       bool IsCertain = true);

  /// Return whether @p MA can be used for transformations (e.g. OpTree load
  /// forwarding, DeLICM mapping).
  bool isCompatibleAccess(MemoryAccess *MA);

  /// Compute the different zones.
  void computeCommon();

  ///  Compute the normalization map that replaces PHIs by their incoming
  ///  values.
  ///
  /// @see #NormalizeMap
  void computeNormalizedPHIs();

  /// Print the current state of all MemoryAccesses to @p.
  void printAccesses(llvm::raw_ostream &OS, int Indent = 0) const;

<<<<<<< HEAD
  /// Remove all computed PHIs out of @p Input and replace by their incoming
  /// value.
  isl::union_map
  normalizeValInst(isl::union_map Input, isl::union_map NormalizedPHIs,
                   llvm::DenseSet<llvm::PHINode *> &TranslatedPHIs);
=======
  /// Is @p MA a PHI READ access that can be normalized?
  ///
  /// @see #NormalizeMap
  bool isNormalizable(MemoryAccess *MA);
>>>>>>> 43ae5155

  /// @{
  /// Determine whether the argument does not map to any computed PHI. Those
  /// should have been replaced by their incoming values.
<<<<<<< HEAD
=======
  ///
  /// @see #NormalizedPHI
>>>>>>> 43ae5155
  bool isNormalized(isl::map Map);
  bool isNormalized(isl::union_map Map);
  /// @}

public:
  /// Return the SCoP this object is analyzing.
  Scop *getScop() const { return S; }

  /// A reaching definition zone is known to have the definition's written value
  /// if the definition is a MUST_WRITE.
  ///
  /// @return { [Element[] -> Zone[]] -> ValInst[] }
  isl::union_map computeKnownFromMustWrites() const;

  /// A reaching definition zone is known to be the same value as any load that
  /// reads from that array element in that period.
  ///
  /// @return { [Element[] -> Zone[]] -> ValInst[] }
  isl::union_map computeKnownFromLoad() const;

  /// Compute which value an array element stores at every instant.
  ///
  /// @param FromWrite Use stores as source of information.
  /// @param FromRead  Use loads as source of information.
  /// @param FromInit  For loads that do read a previously stored value, create
  /// a dummy value to present itself.
  /// @param FromReachDef Use reaching definitions as source of information.
  ///
  /// @return { [Element[] -> Zone[]] -> ValInst[] }
  isl::union_map computeKnown(bool FromWrite, bool FromRead,
                              bool FromInit = false,
                              bool FromReachDef = false) const;
};

/// Create a domain-to-unknown value mapping.
///
/// Value instances that do not represent a specific value are represented by an
/// unnamed tuple of 0 dimensions. Its meaning depends on the context. It can
/// either mean a specific but unknown value which cannot be represented by
/// other means. It conflicts with itself because those two unknown ValInsts may
/// have different concrete values at runtime.
///
/// The other meaning is an arbitrary or wildcard value that can be chosen
/// freely, like LLVM's undef. If matched with an unknown ValInst, there is no
/// conflict.
///
/// @param Domain { Domain[] }
///
/// @return { Domain[] -> ValInst[] }
isl::union_map makeUnknownForDomain(isl::union_set Domain);
} // namespace polly

#endif /* POLLY_ZONEALGO_H */<|MERGE_RESOLUTION|>--- conflicted
+++ resolved
@@ -115,29 +115,17 @@
   /// List of PHIs that may transitively refer to themselves.
   ///
   /// Computing them would require a polyhedral transitive closure operation,
-<<<<<<< HEAD
-  /// for which isl may only return an approximation. We correctness, we always
-=======
   /// for which isl may only return an approximation. For correctness, we always
->>>>>>> 43ae5155
   /// require an exact result. Hence, we exclude such PHIs.
   llvm::SmallPtrSet<llvm::PHINode *, 4> RecursivePHIs;
 
   /// PHIs that have been computed.
   ///
-<<<<<<< HEAD
-  /// Computed PHIs are replaced by their incoming values.
-=======
   /// Computed PHIs are replaced by their incoming values using #NormalizeMap.
->>>>>>> 43ae5155
   llvm::DenseSet<llvm::PHINode *> ComputedPHIs;
 
   /// For computed PHIs, contains the ValInst they stand for.
   ///
-<<<<<<< HEAD
-  /// { PHIValInst[] -> IncomingValInst[] }
-  isl::union_map NormalizedPHI;
-=======
   /// To show an example, assume the following PHINode:
   ///
   ///   Stmt:
@@ -161,7 +149,6 @@
   ///
   /// { PHIValInst[] -> IncomingValInst[] }
   isl::union_map NormalizeMap;
->>>>>>> 43ae5155
 
   /// Cache for computePerPHI(const ScopArrayInfo *)
   llvm::SmallDenseMap<llvm::PHINode *, isl::union_map> PerPHIMaps;
@@ -317,10 +304,7 @@
   ///
   /// @see makeValInst
   /// @see normalizeValInst
-<<<<<<< HEAD
-=======
   /// @see #NormalizedPHI
->>>>>>> 43ae5155
   isl::union_map makeNormalizedValInst(llvm::Value *Val, ScopStmt *UserStmt,
                                        llvm::Loop *Scope,
                                        bool IsCertain = true);
@@ -341,27 +325,29 @@
   /// Print the current state of all MemoryAccesses to @p.
   void printAccesses(llvm::raw_ostream &OS, int Indent = 0) const;
 
-<<<<<<< HEAD
+  /// Is @p MA a PHI READ access that can be normalized?
+  ///
+  /// @see #NormalizeMap
+  bool isNormalizable(MemoryAccess *MA);
+
+  /// @{
+  /// Determine whether the argument does not map to any computed PHI. Those
+  /// should have been replaced by their incoming values.
+  ///
+  /// @see #NormalizedPHI
+  bool isNormalized(isl::map Map);
+  bool isNormalized(isl::union_map Map);
+  /// @}
+
   /// Remove all computed PHIs out of @p Input and replace by their incoming
   /// value.
   isl::union_map
   normalizeValInst(isl::union_map Input, isl::union_map NormalizedPHIs,
                    llvm::DenseSet<llvm::PHINode *> &TranslatedPHIs);
-=======
-  /// Is @p MA a PHI READ access that can be normalized?
-  ///
-  /// @see #NormalizeMap
-  bool isNormalizable(MemoryAccess *MA);
->>>>>>> 43ae5155
 
   /// @{
   /// Determine whether the argument does not map to any computed PHI. Those
   /// should have been replaced by their incoming values.
-<<<<<<< HEAD
-=======
-  ///
-  /// @see #NormalizedPHI
->>>>>>> 43ae5155
   bool isNormalized(isl::map Map);
   bool isNormalized(isl::union_map Map);
   /// @}
