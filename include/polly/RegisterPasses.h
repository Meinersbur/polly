//===------ polly/RegisterPasses.h - Register the Polly passes *- C++ -*-===//
//
//                     The LLVM Compiler Infrastructure
//
// This file is distributed under the University of Illinois Open Source
// License. See LICENSE.TXT for details.
//
//===----------------------------------------------------------------------===//
//
// Functions to register the Polly passes in a LLVM pass manager.
//
//===----------------------------------------------------------------------===//

#ifndef POLLY_REGISTER_PASSES_H
#define POLLY_REGISTER_PASSES_H
<<<<<<< HEAD

#include <llvm/Support/CommandLine.h>

#ifndef MOLLY
namespace llvm { 
  class PassManagerBase; 
}
#endif

enum OptimizerChoice {
  OPTIMIZER_NONE,
#ifdef PLUTO_FOUND
  OPTIMIZER_PLUTO,
#endif
#ifdef SCOPLIB_FOUND
  OPTIMIZER_POCC,
#endif
  OPTIMIZER_ISL
};

enum CodeGenChoice {
#ifdef CLOOG_FOUND
  CODEGEN_CLOOG,
#endif
  CODEGEN_ISL,
  CODEGEN_NONE
};

extern llvm::cl::opt<OptimizerChoice> Optimizer;
extern llvm::cl::opt<CodeGenChoice> CodeGenerator;

=======
namespace llvm {
namespace legacy {
class PassManagerBase;
}
}
>>>>>>> a5f1b63e
#endif<|MERGE_RESOLUTION|>--- conflicted
+++ resolved
@@ -13,13 +13,14 @@
 
 #ifndef POLLY_REGISTER_PASSES_H
 #define POLLY_REGISTER_PASSES_H
-<<<<<<< HEAD
 
 #include <llvm/Support/CommandLine.h>
 
 #ifndef MOLLY
 namespace llvm { 
+namespace legacy {
   class PassManagerBase; 
+}
 }
 #endif
 
@@ -45,11 +46,4 @@
 extern llvm::cl::opt<OptimizerChoice> Optimizer;
 extern llvm::cl::opt<CodeGenChoice> CodeGenerator;
 
-=======
-namespace llvm {
-namespace legacy {
-class PassManagerBase;
-}
-}
->>>>>>> a5f1b63e
 #endif