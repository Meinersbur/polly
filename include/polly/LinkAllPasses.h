//===- polly/LinkAllPasses.h ----------- Reference All Passes ---*- C++ -*-===//
//
//                      The LLVM Compiler Infrastructure
//
// This file is distributed under the University of Illinois Open Source
// License. See LICENSE.TXT for details.
//
//===----------------------------------------------------------------------===//
//
// This header file pulls in all transformation and analysis passes for tools
// like opt and bugpoint that need this functionality.
//
//===----------------------------------------------------------------------===//

#ifndef POLLY_LINKALLPASSES_H
#define POLLY_LINKALLPASSES_H

#include "polly/Config/config.h"
#include "polly/Simplify.h"
#include "polly/Support/DumpModulePass.h"
#include "polly/DumpDebugPass.h"
#include "llvm/ADT/StringRef.h"
#include <cstdlib>

namespace llvm {
class Pass;
class PassInfo;
class PassRegistry;
class RegionPass;
} // namespace llvm

namespace polly {
llvm::Pass *createCodePreparationPass();
llvm::Pass *createDeadCodeElimPass();
llvm::Pass *createDependenceInfoPass();
llvm::Pass *createDependenceInfoWrapperPassPass();
llvm::Pass *createDOTOnlyPrinterPass();
llvm::Pass *createDOTOnlyViewerPass();
llvm::Pass *createDOTPrinterPass();
llvm::Pass *createDOTViewerPass();
llvm::Pass *createJSONExporterPass();
llvm::Pass *createJSONImporterPass();
llvm::Pass *createPollyCanonicalizePass();
llvm::Pass *createPolyhedralInfoPass();
llvm::Pass *createScopDetectionPass();
llvm::Pass *createScopInfoRegionPassPass();
llvm::Pass *createScopInfoWrapperPassPass();
llvm::Pass *createIslAstInfoPass();
llvm::Pass *createCodeGenerationPass();
#ifdef GPU_CODEGEN
llvm::Pass *createPPCGCodeGenerationPass();
#endif
llvm::Pass *createIslScheduleOptimizerPass();
llvm::Pass *createFlattenSchedulePass();
llvm::Pass *createKnownPass();
llvm::Pass *createDeLICMPass();
llvm::Pass *createSimplifyPass();
llvm::Pass *createPruneUnprofitablePass();

extern char &CodePreparationID;
} // namespace polly

namespace {
struct PollyForcePassLinking {
  PollyForcePassLinking() {
    // We must reference the passes in such a way that compilers will not
    // delete it all as dead code, even with whole program optimization,
    // yet is effectively a NO-OP. As the compiler isn't smart enough
    // to know that getenv() never returns -1, this will do the job.
    if (std::getenv("bar") != (char *)-1)
      return;

    polly::createCodePreparationPass();
    polly::createDeadCodeElimPass();
    polly::createDependenceInfoPass();
    polly::createDOTOnlyPrinterPass();
    polly::createDOTOnlyViewerPass();
    polly::createDOTPrinterPass();
    polly::createDOTViewerPass();
    polly::createJSONExporterPass();
    polly::createJSONImporterPass();
    polly::createScopDetectionPass();
    polly::createScopInfoRegionPassPass();
    polly::createPollyCanonicalizePass();
    polly::createPolyhedralInfoPass();
    polly::createIslAstInfoPass();
    polly::createCodeGenerationPass();
#ifdef GPU_CODEGEN
    polly::createPPCGCodeGenerationPass();
#endif
    polly::createIslScheduleOptimizerPass();
    polly::createFlattenSchedulePass();
    polly::createKnownPass();
    polly::createDeLICMPass();
    polly::createSimplifyPass();
    polly::createPruneUnprofitablePass();
    polly::createDumpModulePass("", true);
<<<<<<< HEAD
    polly::createDumpDebugPass();
=======
    polly::createSimplifyPass();
>>>>>>> 3f83e122
  }
} PollyForcePassLinking; // Force link by creating a global definition.
} // namespace

namespace llvm {
class PassRegistry;
void initializeCodePreparationPass(llvm::PassRegistry &);
void initializeDeadCodeElimPass(llvm::PassRegistry &);
void initializeJSONExporterPass(llvm::PassRegistry &);
void initializeJSONImporterPass(llvm::PassRegistry &);
void initializeIslAstInfoPass(llvm::PassRegistry &);
void initializeCodeGenerationPass(llvm::PassRegistry &);
#ifdef GPU_CODEGEN
void initializePPCGCodeGenerationPass(llvm::PassRegistry &);
#endif
void initializeIslScheduleOptimizerPass(llvm::PassRegistry &);
void initializePollyCanonicalizePass(llvm::PassRegistry &);
void initializeFlattenSchedulePass(llvm::PassRegistry &);
void initializeKnownPass(llvm::PassRegistry &);
void initializeDeLICMPass(llvm::PassRegistry &);
void initializeSimplifyPass(llvm::PassRegistry &);
void initializePruneUnprofitable(llvm::PassRegistry &);
} // namespace llvm

#endif<|MERGE_RESOLUTION|>--- conflicted
+++ resolved
@@ -95,11 +95,7 @@
     polly::createSimplifyPass();
     polly::createPruneUnprofitablePass();
     polly::createDumpModulePass("", true);
-<<<<<<< HEAD
     polly::createDumpDebugPass();
-=======
-    polly::createSimplifyPass();
->>>>>>> 3f83e122
   }
 } PollyForcePassLinking; // Force link by creating a global definition.
 } // namespace
