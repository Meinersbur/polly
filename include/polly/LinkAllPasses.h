//===- polly/LinkAllPasses.h ----------- Reference All Passes ---*- C++ -*-===//
//
//                      The LLVM Compiler Infrastructure
//
// This file is distributed under the University of Illinois Open Source
// License. See LICENSE.TXT for details.
//
//===----------------------------------------------------------------------===//
//
// This header file pulls in all transformation and analysis passes for tools
// like opt and bugpoint that need this functionality.
//
//===----------------------------------------------------------------------===//

#ifndef POLLY_LINKALLPASSES_H
#define POLLY_LINKALLPASSES_H

#include "polly/Config/config.h"
<<<<<<< HEAD
#include "polly/DumpDebugPass.h"
#include "polly/DumpModulePass.h"
=======
#include "polly/Support/DumpModulePass.h"
#include "llvm/ADT/StringRef.h"
>>>>>>> 5be5797a
#include <cstdlib>

namespace llvm {
class Pass;
class PassInfo;
class PassRegistry;
class RegionPass;
} // namespace llvm

namespace polly {
llvm::Pass *createCodePreparationPass();
llvm::Pass *createDeadCodeElimPass();
llvm::Pass *createDependenceInfoPass();
llvm::Pass *createDependenceInfoWrapperPassPass();
llvm::Pass *createDOTOnlyPrinterPass();
llvm::Pass *createDOTOnlyViewerPass();
llvm::Pass *createDOTPrinterPass();
llvm::Pass *createDOTViewerPass();
llvm::Pass *createJSONExporterPass();
llvm::Pass *createJSONImporterPass();
llvm::Pass *createPollyCanonicalizePass();
llvm::Pass *createPolyhedralInfoPass();
llvm::Pass *createScopDetectionPass();
llvm::Pass *createScopInfoRegionPassPass();
llvm::Pass *createScopInfoWrapperPassPass();
llvm::Pass *createIslAstInfoPass();
llvm::Pass *createCodeGenerationPass();
#ifdef GPU_CODEGEN
llvm::Pass *createPPCGCodeGenerationPass();
#endif
llvm::Pass *createIslScheduleOptimizerPass();
llvm::Pass *createFlattenSchedulePass();
llvm::Pass *createKnownPass();
llvm::Pass *createDeLICMPass();
llvm::Pass *createSimplifyPass();
llvm::Pass *createPruneUnprofitablePass();

extern char &CodePreparationID;
} // namespace polly

namespace {
struct PollyForcePassLinking {
  PollyForcePassLinking() {
    // We must reference the passes in such a way that compilers will not
    // delete it all as dead code, even with whole program optimization,
    // yet is effectively a NO-OP. As the compiler isn't smart enough
    // to know that getenv() never returns -1, this will do the job.
    if (std::getenv("bar") != (char *)-1)
      return;

    polly::createCodePreparationPass();
    polly::createDeadCodeElimPass();
    polly::createDependenceInfoPass();
    polly::createDOTOnlyPrinterPass();
    polly::createDOTOnlyViewerPass();
    polly::createDOTPrinterPass();
    polly::createDOTViewerPass();
    polly::createJSONExporterPass();
    polly::createJSONImporterPass();
    polly::createScopDetectionPass();
    polly::createScopInfoRegionPassPass();
    polly::createPollyCanonicalizePass();
    polly::createPolyhedralInfoPass();
    polly::createIslAstInfoPass();
    polly::createCodeGenerationPass();
#ifdef GPU_CODEGEN
    polly::createPPCGCodeGenerationPass();
#endif
    polly::createIslScheduleOptimizerPass();
    polly::createFlattenSchedulePass();
    polly::createKnownPass();
    polly::createDeLICMPass();
<<<<<<< HEAD
    polly::createSimplifyPass();
    polly::createPruneUnprofitablePass();
    polly::createDumpModulePass("");
    polly::createDumpDebugPass();
=======
    polly::createDumpModulePass("", true);
>>>>>>> 5be5797a
  }
} PollyForcePassLinking; // Force link by creating a global definition.
} // namespace

namespace llvm {
class PassRegistry;
void initializeCodePreparationPass(llvm::PassRegistry &);
void initializeDeadCodeElimPass(llvm::PassRegistry &);
void initializeJSONExporterPass(llvm::PassRegistry &);
void initializeJSONImporterPass(llvm::PassRegistry &);
void initializeIslAstInfoPass(llvm::PassRegistry &);
void initializeCodeGenerationPass(llvm::PassRegistry &);
#ifdef GPU_CODEGEN
void initializePPCGCodeGenerationPass(llvm::PassRegistry &);
#endif
void initializeIslScheduleOptimizerPass(llvm::PassRegistry &);
void initializePollyCanonicalizePass(llvm::PassRegistry &);
void initializeFlattenSchedulePass(llvm::PassRegistry &);
void initializeKnownPass(llvm::PassRegistry &);
void initializeDeLICMPass(llvm::PassRegistry &);
void initializeSimplifyPass(llvm::PassRegistry &);
void initializePruneUnprofitable(llvm::PassRegistry &);
} // namespace llvm

#endif<|MERGE_RESOLUTION|>--- conflicted
+++ resolved
@@ -16,13 +16,8 @@
 #define POLLY_LINKALLPASSES_H
 
 #include "polly/Config/config.h"
-<<<<<<< HEAD
-#include "polly/DumpDebugPass.h"
-#include "polly/DumpModulePass.h"
-=======
 #include "polly/Support/DumpModulePass.h"
 #include "llvm/ADT/StringRef.h"
->>>>>>> 5be5797a
 #include <cstdlib>
 
 namespace llvm {
@@ -95,14 +90,10 @@
     polly::createFlattenSchedulePass();
     polly::createKnownPass();
     polly::createDeLICMPass();
-<<<<<<< HEAD
     polly::createSimplifyPass();
     polly::createPruneUnprofitablePass();
-    polly::createDumpModulePass("");
+    polly::createDumpModulePass("", true);
     polly::createDumpDebugPass();
-=======
-    polly::createDumpModulePass("", true);
->>>>>>> 5be5797a
   }
 } PollyForcePassLinking; // Force link by creating a global definition.
 } // namespace
