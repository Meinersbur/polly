//===- polly/LinkAllPasses.h ----------- Reference All Passes ---*- C++ -*-===//
//
//                      The LLVM Compiler Infrastructure
//
// This file is distributed under the University of Illinois Open Source
// License. See LICENSE.TXT for details.
//
//===----------------------------------------------------------------------===//
//
// This header file pulls in all transformation and analysis passes for tools
// like opt and bugpoint that need this functionality.
//
//===----------------------------------------------------------------------===//

#ifndef POLLY_LINKALLPASSES_H
#define POLLY_LINKALLPASSES_H

#include "polly/CodeGen/PPCGCodeGeneration.h"
#include "polly/Config/config.h"
#include "polly/DumpDebugPass.h"
#include "polly/PruneUnprofitable.h"
#include "polly/Simplify.h"
#include "polly/Support/DumpModulePass.h"
<<<<<<< HEAD
#include "polly/Support/DumpScopPass.h"
=======
#include "polly/Support/PrintScopPass.h"
>>>>>>> cb9cb038
#include "llvm/ADT/StringRef.h"
#include "llvm/Support/raw_ostream.h"
#include <cstdlib>

namespace llvm {
class Pass;
class PassInfo;
class PassRegistry;
class RegionPass;
} // namespace llvm

namespace polly {
llvm::Pass *createCodePreparationPass();
llvm::Pass *createDeadCodeElimPass();
llvm::Pass *createDependenceInfoPass();
llvm::Pass *createDependenceInfoWrapperPassPass();
llvm::Pass *createDOTOnlyPrinterPass();
llvm::Pass *createDOTOnlyViewerPass();
llvm::Pass *createDOTPrinterPass();
llvm::Pass *createDOTViewerPass();
llvm::Pass *createJSONExporterPass();
llvm::Pass *createJSONImporterPass();
llvm::Pass *createPollyCanonicalizePass();
llvm::Pass *createPolyhedralInfoPass();
llvm::Pass *createScopDetectionWrapperPassPass();
llvm::Pass *createScopInfoRegionPassPass();
llvm::Pass *createScopInfoWrapperPassPass();
llvm::Pass *createIslAstInfoWrapperPassPass();
llvm::Pass *createCodeGenerationPass();
#ifdef GPU_CODEGEN
llvm::Pass *createPPCGCodeGenerationPass(GPUArch Arch = GPUArch::NVPTX64,
                                         GPURuntime Runtime = GPURuntime::CUDA);
#endif
llvm::Pass *createIslScheduleOptimizerPass();
llvm::Pass *createFlattenSchedulePass();
llvm::Pass *createForwardOpTreePass();
llvm::Pass *createDeLICMPass();

extern char &CodePreparationID;
} // namespace polly

namespace {
struct PollyForcePassLinking {
  PollyForcePassLinking() {
    // We must reference the passes in such a way that compilers will not
    // delete it all as dead code, even with whole program optimization,
    // yet is effectively a NO-OP. As the compiler isn't smart enough
    // to know that getenv() never returns -1, this will do the job.
    if (std::getenv("bar") != (char *)-1)
      return;

    llvm::raw_null_ostream dummy;
    polly::createCodePreparationPass();
    polly::createDeadCodeElimPass();
    polly::createDependenceInfoPass();
    polly::createDOTOnlyPrinterPass();
    polly::createDOTOnlyViewerPass();
    polly::createDOTPrinterPass();
    polly::createDOTViewerPass();
    polly::createJSONExporterPass();
    polly::createJSONImporterPass();
    polly::createScopDetectionWrapperPassPass();
    polly::createScopInfoRegionPassPass();
    polly::createPollyCanonicalizePass();
    polly::createPolyhedralInfoPass();
    polly::createIslAstInfoWrapperPassPass();
    polly::createCodeGenerationPass();
#ifdef GPU_CODEGEN
    polly::createPPCGCodeGenerationPass();
#endif
    polly::createIslScheduleOptimizerPass();
    polly::createFlattenSchedulePass();
    polly::createForwardOpTreePass();
    polly::createDeLICMPass();
    polly::createDumpModulePass("", true);
<<<<<<< HEAD
    polly::createDumpScopPass();
    polly::createDumpDebugPass();
=======
    polly::createPrintScopPass(dummy);
	polly::createAnalyzeScopPass();
>>>>>>> cb9cb038
    polly::createSimplifyPass();
    polly::createPruneUnprofitablePass();
  }
} PollyForcePassLinking; // Force link by creating a global definition.
} // namespace

namespace llvm {
class PassRegistry;
void initializeCodePreparationPass(llvm::PassRegistry &);
void initializeDeadCodeElimPass(llvm::PassRegistry &);
void initializeJSONExporterPass(llvm::PassRegistry &);
void initializeJSONImporterPass(llvm::PassRegistry &);
void initializeIslAstInfoWrapperPassPass(llvm::PassRegistry &);
void initializeCodeGenerationPass(llvm::PassRegistry &);
#ifdef GPU_CODEGEN
void initializePPCGCodeGenerationPass(llvm::PassRegistry &);
#endif
void initializeIslScheduleOptimizerPass(llvm::PassRegistry &);
void initializePollyCanonicalizePass(llvm::PassRegistry &);
void initializeFlattenSchedulePass(llvm::PassRegistry &);
void initializeForwardOpTreePass(llvm::PassRegistry &);
void initializeDeLICMPass(llvm::PassRegistry &);
} // namespace llvm

#endif<|MERGE_RESOLUTION|>--- conflicted
+++ resolved
@@ -21,11 +21,7 @@
 #include "polly/PruneUnprofitable.h"
 #include "polly/Simplify.h"
 #include "polly/Support/DumpModulePass.h"
-<<<<<<< HEAD
-#include "polly/Support/DumpScopPass.h"
-=======
 #include "polly/Support/PrintScopPass.h"
->>>>>>> cb9cb038
 #include "llvm/ADT/StringRef.h"
 #include "llvm/Support/raw_ostream.h"
 #include <cstdlib>
@@ -101,13 +97,10 @@
     polly::createForwardOpTreePass();
     polly::createDeLICMPass();
     polly::createDumpModulePass("", true);
-<<<<<<< HEAD
     polly::createDumpScopPass();
     polly::createDumpDebugPass();
-=======
     polly::createPrintScopPass(dummy);
 	polly::createAnalyzeScopPass();
->>>>>>> cb9cb038
     polly::createSimplifyPass();
     polly::createPruneUnprofitablePass();
   }
