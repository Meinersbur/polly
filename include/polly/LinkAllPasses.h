--- conflicted
+++ resolved
@@ -85,22 +85,6 @@
     createCloogInfoPass();
     createCodeGenerationPass();
 #endif
-<<<<<<< HEAD
-       createCodePreparationPass();
-       createDeadCodeElimPass();
-       createDependencesPass();
-       createDOTOnlyPrinterPass();
-       createDOTOnlyViewerPass();
-       createDOTPrinterPass();
-       createDOTViewerPass();
-       createIndependentBlocksPass();
-       polly::createIndVarSimplifyPass();
-       createJSONExporterPass();
-       createJSONImporterPass();
-       createRegionSimplifyPass();
-       createScopDetectionPass();
-       createScopInfoPass();
-=======
     createCodePreparationPass();
     createDeadCodeElimPass();
     createDependencesPass();
@@ -115,7 +99,6 @@
     createRegionSimplifyPass();
     createScopDetectionPass();
     createScopInfoPass();
->>>>>>> 0a0e588d
 #ifdef PLUTO_FOUND
     createPlutoOptimizerPass();
 #endif
