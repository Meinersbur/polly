//===- polly/LinkAllPasses.h ------------ Reference All Passes ---*- C++ -*-===//
//
//                      The LLVM Compiler Infrastructure
//
// This file is distributed under the University of Illinois Open Source
// License. See LICENSE.TXT for details.
//
//===----------------------------------------------------------------------===//
//
// This header file pulls in all transformation and analysis passes for tools
// like opt and bugpoint that need this functionality.
//
//===----------------------------------------------------------------------===//

#ifndef POLLY_LINKALLPASSES_H
#define POLLY_LINKALLPASSES_H

#include "polly/Config/config.h"
#include <cstdlib>

namespace llvm {
  class Pass;
  class PassInfo;
  class PassRegistry;
  class RegionPass;
}

namespace polly {
#ifdef CLOOG_FOUND
  llvm::Pass *createCloogExporterPass();
  llvm::Pass *createCloogInfoPass();
  llvm::Pass *createCodeGenerationPass();
#endif
  llvm::Pass *createCodePreparationPass();
  llvm::Pass *createDeadCodeElimPass();
  llvm::Pass *createDependencesPass();
  llvm::Pass *createDOTOnlyPrinterPass();
  llvm::Pass *createDOTOnlyViewerPass();
  llvm::Pass *createDOTPrinterPass();
  llvm::Pass *createDOTViewerPass();
  llvm::Pass *createIndependentBlocksPass();
  llvm::Pass *createIndVarSimplifyPass();
  llvm::Pass *createJSONExporterPass();
  llvm::Pass *createJSONImporterPass();
#ifdef PLUTO_FOUND
  llvm::Pass *createPlutoOptimizerPass();
#endif
  llvm::Pass *createRegionSimplifyPass();
  llvm::Pass *createScopDetectionPass();
  llvm::Pass *createScopInfoPass();
  llvm::Pass *createIslScheduleOptimizerPass();
  llvm::Pass *createTempScopInfoPass();

#ifdef OPENSCOP_FOUND
  llvm::Pass *createScopExporterPass();
  llvm::Pass *createScopImporterPass();
#endif

#ifdef SCOPLIB_FOUND
  llvm::Pass *createPoccPass();
  llvm::Pass *createScopLibExporterPass();
  llvm::Pass *createScopLibImporterPass();
#endif

  extern char &IndependentBlocksID;
  extern char &CodePreparationID;
}

using namespace polly;

namespace {
  struct PollyForcePassLinking {
    PollyForcePassLinking() {
      // We must reference the passes in such a way that compilers will not
      // delete it all as dead code, even with whole program optimization,
      // yet is effectively a NO-OP. As the compiler isn't smart enough
      // to know that getenv() never returns -1, this will do the job.
      if (std::getenv("bar") != (char*) -1)
        return;

<<<<<<< HEAD
       //createAffSCEVItTesterPass();
=======
>>>>>>> bf40b8f5
#ifdef CLOOG_FOUND
       createCloogExporterPass();
       createCloogInfoPass();
       createCodeGenerationPass();
#endif
       createCodePreparationPass();
       createDeadCodeElimPass();
       createDependencesPass();
       createDOTOnlyPrinterPass();
       createDOTOnlyViewerPass();
       createDOTPrinterPass();
       createDOTViewerPass();
       createIndependentBlocksPass();
       polly::createIndVarSimplifyPass();
       createJSONExporterPass();
       createJSONImporterPass();
       createRegionSimplifyPass();
       createScopDetectionPass();
       createScopInfoPass();
#ifdef PLUTO_FOUND
       createPlutoOptimizerPass();
#endif
       createIslScheduleOptimizerPass();
       createTempScopInfoPass();

#ifdef OPENSCOP_FOUND
       createScopExporterPass();
       createScopImporterPass();
#endif
#ifdef SCOPLIB_FOUND
       createPoccPass();
       createScopLibExporterPass();
       createScopLibImporterPass();
#endif

    }
  } PollyForcePassLinking; // Force link by creating a global definition.
}

namespace llvm {
  class PassRegistry;
#ifdef CLOOG_FOUND
  void initializeCodeGenerationPass(llvm::PassRegistry&);
#endif
  void initializeCodePreparationPass(llvm::PassRegistry&);
  void initializeDeadCodeElimPass(llvm::PassRegistry&);
  void initializeIndependentBlocksPass(llvm::PassRegistry&);
  void initializeJSONExporterPass(llvm::PassRegistry&);
  void initializeJSONImporterPass(llvm::PassRegistry&);
  void initializeIslScheduleOptimizerPass(llvm::PassRegistry&);
#ifdef PLUTO_FOUND
  void initializePlutoOptimizerPass(llvm::PassRegistry&);
#endif
#ifdef SCOPLIB_FOUND
  void initializePoccPass(llvm::PassRegistry&);
#endif
  void initializePollyIndVarSimplifyPass(llvm::PassRegistry&);
  void initializeRegionSimplifyPass(llvm::PassRegistry&);
}

#endif<|MERGE_RESOLUTION|>--- conflicted
+++ resolved
@@ -78,10 +78,6 @@
       if (std::getenv("bar") != (char*) -1)
         return;
 
-<<<<<<< HEAD
-       //createAffSCEVItTesterPass();
-=======
->>>>>>> bf40b8f5
 #ifdef CLOOG_FOUND
        createCloogExporterPass();
        createCloogInfoPass();
