//===------ DeLICM.h --------------------------------------------*- C++ -*-===//
//
//                     The LLVM Compiler Infrastructure
//
// This file is distributed under the University of Illinois Open Source
// License. See LICENSE.TXT for details.
//
//===----------------------------------------------------------------------===//
//
// Undo the effect of Loop Invariant Code Motion (LICM) and
// GVN Partial Redundancy Elimination (PRE) on SCoP-level.
//
// Namely, remove register/scalar dependencies by mapping them back to array
// elements.
//
//===----------------------------------------------------------------------===//

#ifndef POLLY_DELICM_H
#define POLLY_DELICM_H

#include "polly/Support/GICHelper.h"

namespace llvm {
class PassRegistry;
class Pass;
} // namespace llvm

namespace polly {
class Scop;

/// Create a new DeLICM pass instance.
llvm::Pass *createDeLICMPass();

llvm::Pass *createKnownPass();

/// Compute the timepoints from a write to its (last) use.
///
/// Example:
/// Schedule := { Def[] -> [0]; Read[] -> [10]; }
/// Writes := { Def[] -> A[5] }
/// Reads := { Read[] -> A[5] }
///
/// Result:
/// { [A[5] -> Write[]] -> [i] : 0 < i < 10 }
///
/// Note: Lifetimes are expressed in terms of the preceding write. Hence, reads
/// before the first read cannot be expressed by this function.
///
/// @param Schedule          { Domain[] -> Scatter[] }
///                          The schedule of (at least) all statement instances
///                          occurring in @p Writes or @p Reads. All other
///                          instances will be ignored.
/// @param Writes            { DomainDef[] -> Element[] }
///                          Elements written to by the statement instances.
/// @param Reads             { DomainRead[] -> Element[] }
///                          Elements read from by the statement instances.
/// @param ReadEltInSameInst Whether a load will read the value from a write
///                          that is scheduled at the same timepoint (Writes
///                          happen before reads).
/// @param InclWrite         Whether to also include the timepoint where a value
///                          is written to the lifetime. If enabled for the
///                          example, it changes to
///                          { [A[5] -> Def[]] -> [i] : 0 <= i < 10 }.
/// @param InclLastRead      Whether to also include the timepoint where with
///                          the last use to the lifetime. If enabled for the
///                          example, it changes to
///                          { [A[5] -> Def[]] -> [i] : 0 < i <= 10 }.
/// @param ExitReads         Whether to extend the lifetimes that are not
///                          overwritten into infinity. This corresponds to the
///                          assumption that the values must be available after
///                          the scop. If enabled, the example changes to
///                          { [A[5] -> Def[]] -> [i] : 0 < i }
///
/// @return { [Element[] -> DomainWrite[]] -> Zone[] }
isl::union_map computeArrayLifetime(isl::union_map Schedule,
                                    isl::union_map Writes, isl::union_map Reads,
                                    bool ReadEltInSameInst, bool InclWrite,
                                    bool InclLastRead, bool ExitReads);

/// Determine whether two lifetimes are conflicting.
///
/// Used by unittesting.
<<<<<<< HEAD
///
/// @param ExistingLifetime { [Element[] -> Zone[]] -> ValInst[] }
/// @param ExistingImplicitLifetimeIsUnknown
/// @param ExistingWritten  { [Element[] -> Scatter[]] -> ValInst[] }
/// @param ProposedLifetime { [Element[] -> Zone[]] -> ValInst[] }
/// @param ProposedImplicitLifetimeIsUnknown
/// @param ProposedWritten  { [Element[] -> Scatter[]] -> ValInst[] }
///
/// @param False, iff the lifetimes and writes can me merged.
///
/// @see polly::Knowledge
bool isConflicting(isl::union_map ExistingLifetime,
                   bool ExistingmplicitLifetimeIsUnknown,
                   isl::union_map ExistingWrites,
                   isl::union_map ProposedLifetime,
                   bool ProposedImplicitLifetimeIsUnknown,
                   isl::union_map ProposedWrites);
=======
bool isConflicting(isl::union_set ExistingOccupied,
                   isl::union_set ExistingUnused, isl::union_map ExistingKnown,
                   isl::union_map ExistingWrites,
                   isl::union_set ProposedOccupied,
                   isl::union_set ProposedUnused, isl::union_map ProposedKnown,
                   isl::union_map ProposedWrites,
                   llvm::raw_ostream *OS = nullptr, unsigned Indent = 0);
>>>>>>> c6d189d0
} // namespace polly

namespace llvm {
void initializeDeLICMPass(llvm::PassRegistry &);
void initializeKnownPass(llvm::PassRegistry &);
} // namespace llvm

#endif /* POLLY_DELICM_H */<|MERGE_RESOLUTION|>--- conflicted
+++ resolved
@@ -31,74 +31,9 @@
 /// Create a new DeLICM pass instance.
 llvm::Pass *createDeLICMPass();
 
-llvm::Pass *createKnownPass();
-
-/// Compute the timepoints from a write to its (last) use.
-///
-/// Example:
-/// Schedule := { Def[] -> [0]; Read[] -> [10]; }
-/// Writes := { Def[] -> A[5] }
-/// Reads := { Read[] -> A[5] }
-///
-/// Result:
-/// { [A[5] -> Write[]] -> [i] : 0 < i < 10 }
-///
-/// Note: Lifetimes are expressed in terms of the preceding write. Hence, reads
-/// before the first read cannot be expressed by this function.
-///
-/// @param Schedule          { Domain[] -> Scatter[] }
-///                          The schedule of (at least) all statement instances
-///                          occurring in @p Writes or @p Reads. All other
-///                          instances will be ignored.
-/// @param Writes            { DomainDef[] -> Element[] }
-///                          Elements written to by the statement instances.
-/// @param Reads             { DomainRead[] -> Element[] }
-///                          Elements read from by the statement instances.
-/// @param ReadEltInSameInst Whether a load will read the value from a write
-///                          that is scheduled at the same timepoint (Writes
-///                          happen before reads).
-/// @param InclWrite         Whether to also include the timepoint where a value
-///                          is written to the lifetime. If enabled for the
-///                          example, it changes to
-///                          { [A[5] -> Def[]] -> [i] : 0 <= i < 10 }.
-/// @param InclLastRead      Whether to also include the timepoint where with
-///                          the last use to the lifetime. If enabled for the
-///                          example, it changes to
-///                          { [A[5] -> Def[]] -> [i] : 0 < i <= 10 }.
-/// @param ExitReads         Whether to extend the lifetimes that are not
-///                          overwritten into infinity. This corresponds to the
-///                          assumption that the values must be available after
-///                          the scop. If enabled, the example changes to
-///                          { [A[5] -> Def[]] -> [i] : 0 < i }
-///
-/// @return { [Element[] -> DomainWrite[]] -> Zone[] }
-isl::union_map computeArrayLifetime(isl::union_map Schedule,
-                                    isl::union_map Writes, isl::union_map Reads,
-                                    bool ReadEltInSameInst, bool InclWrite,
-                                    bool InclLastRead, bool ExitReads);
-
 /// Determine whether two lifetimes are conflicting.
 ///
 /// Used by unittesting.
-<<<<<<< HEAD
-///
-/// @param ExistingLifetime { [Element[] -> Zone[]] -> ValInst[] }
-/// @param ExistingImplicitLifetimeIsUnknown
-/// @param ExistingWritten  { [Element[] -> Scatter[]] -> ValInst[] }
-/// @param ProposedLifetime { [Element[] -> Zone[]] -> ValInst[] }
-/// @param ProposedImplicitLifetimeIsUnknown
-/// @param ProposedWritten  { [Element[] -> Scatter[]] -> ValInst[] }
-///
-/// @param False, iff the lifetimes and writes can me merged.
-///
-/// @see polly::Knowledge
-bool isConflicting(isl::union_map ExistingLifetime,
-                   bool ExistingmplicitLifetimeIsUnknown,
-                   isl::union_map ExistingWrites,
-                   isl::union_map ProposedLifetime,
-                   bool ProposedImplicitLifetimeIsUnknown,
-                   isl::union_map ProposedWrites);
-=======
 bool isConflicting(isl::union_set ExistingOccupied,
                    isl::union_set ExistingUnused, isl::union_map ExistingKnown,
                    isl::union_map ExistingWrites,
@@ -106,7 +41,6 @@
                    isl::union_set ProposedUnused, isl::union_map ProposedKnown,
                    isl::union_map ProposedWrites,
                    llvm::raw_ostream *OS = nullptr, unsigned Indent = 0);
->>>>>>> c6d189d0
 } // namespace polly
 
 namespace llvm {
