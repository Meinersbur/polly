//===------ polly/ScopInfo.h -----------------------------------*- C++ -*-===//
//
//                     The LLVM Compiler Infrastructure
//
// This file is distributed under the University of Illinois Open Source
// License. See LICENSE.TXT for details.
//
//===----------------------------------------------------------------------===//
//
// Store the polyhedral model representation of a static control flow region,
// also called SCoP (Static Control Part).
//
// This representation is shared among several tools in the polyhedral
// community, which are e.g. CLooG, Pluto, Loopo, Graphite.
//
//===----------------------------------------------------------------------===//

#ifndef POLLY_SCOP_INFO_H
#define POLLY_SCOP_INFO_H

#include "polly/ScopDetection.h"
#include "polly/Support/SCEVAffinator.h"

#include "polly/Support/GICHelper.h"
#include "llvm/ADT/MapVector.h"
#include "llvm/Analysis/RegionPass.h"
#include "llvm/IR/PassManager.h"
#include "isl/aff.h"
#include "isl/ctx.h"
#include "isl/set.h"

#include "isl-noexceptions.h"

#include <deque>
#include <forward_list>

using namespace llvm;

namespace llvm {
class AssumptionCache;
class Loop;
class LoopInfo;
class PHINode;
class ScalarEvolution;
class SCEV;
class SCEVAddRecExpr;
class Type;
} // namespace llvm

struct isl_ctx;
struct isl_map;
struct isl_basic_map;
struct isl_id;
struct isl_set;
struct isl_union_set;
struct isl_union_map;
struct isl_space;
struct isl_ast_build;
struct isl_constraint;
struct isl_pw_aff;
struct isl_pw_multi_aff;
struct isl_schedule;

namespace polly {

class MemoryAccess;
class Scop;
class ScopStmt;
class ScopBuilder;

//===---------------------------------------------------------------------===//

extern bool UseInstructionNames;

/// Enumeration of assumptions Polly can take.
enum AssumptionKind {
  ALIASING,
  INBOUNDS,
  WRAPPING,
  UNSIGNED,
  PROFITABLE,
  ERRORBLOCK,
  COMPLEXITY,
  INFINITELOOP,
  INVARIANTLOAD,
  DELINEARIZATION,
};

/// Enum to distinguish between assumptions and restrictions.
enum AssumptionSign { AS_ASSUMPTION, AS_RESTRICTION };

/// The different memory kinds used in Polly.
///
/// We distinguish between arrays and various scalar memory objects. We use
/// the term ``array'' to describe memory objects that consist of a set of
/// individual data elements arranged in a multi-dimensional grid. A scalar
/// memory object describes an individual data element and is used to model
/// the definition and uses of llvm::Values.
///
/// The polyhedral model does traditionally not reason about SSA values. To
/// reason about llvm::Values we model them "as if" they were zero-dimensional
/// memory objects, even though they were not actually allocated in (main)
/// memory.  Memory for such objects is only alloca[ed] at CodeGeneration
/// time. To relate the memory slots used during code generation with the
/// llvm::Values they belong to the new names for these corresponding stack
/// slots are derived by appending suffixes (currently ".s2a" and ".phiops")
/// to the name of the original llvm::Value. To describe how def/uses are
/// modeled exactly we use these suffixes here as well.
///
/// There are currently four different kinds of memory objects:
enum class MemoryKind {
  /// MemoryKind::Array: Models a one or multi-dimensional array
  ///
  /// A memory object that can be described by a multi-dimensional array.
  /// Memory objects of this type are used to model actual multi-dimensional
  /// arrays as they exist in LLVM-IR, but they are also used to describe
  /// other objects:
  ///   - A single data element allocated on the stack using 'alloca' is
  ///     modeled as a one-dimensional, single-element array.
  ///   - A single data element allocated as a global variable is modeled as
  ///     one-dimensional, single-element array.
  ///   - Certain multi-dimensional arrays with variable size, which in
  ///     LLVM-IR are commonly expressed as a single-dimensional access with a
  ///     complicated access function, are modeled as multi-dimensional
  ///     memory objects (grep for "delinearization").
  Array,

  /// MemoryKind::Value: Models an llvm::Value
  ///
  /// Memory objects of type MemoryKind::Value are used to model the data flow
  /// induced by llvm::Values. For each llvm::Value that is used across
  /// BasicBlocks, one ScopArrayInfo object is created. A single memory WRITE
  /// stores the llvm::Value at its definition into the memory object and at
  /// each use of the llvm::Value (ignoring trivial intra-block uses) a
  /// corresponding READ is added. For instance, the use/def chain of a
  /// llvm::Value %V depicted below
  ///              ______________________
  ///              |DefBB:              |
  ///              |  %V = float op ... |
  ///              ----------------------
  ///               |                  |
  /// _________________               _________________
  /// |UseBB1:        |               |UseBB2:        |
  /// |  use float %V |               |  use float %V |
  /// -----------------               -----------------
  ///
  /// is modeled as if the following memory accesses occurred:
  ///
  ///                        __________________________
  ///                        |entry:                  |
  ///                        |  %V.s2a = alloca float |
  ///                        --------------------------
  ///                                     |
  ///                    ___________________________________
  ///                    |DefBB:                           |
  ///                    |  store %float %V, float* %V.s2a |
  ///                    -----------------------------------
  ///                           |                   |
  /// ____________________________________ ___________________________________
  /// |UseBB1:                           | |UseBB2:                          |
  /// |  %V.reload1 = load float* %V.s2a | |  %V.reload2 = load float* %V.s2a|
  /// |  use float %V.reload1            | |  use float %V.reload2           |
  /// ------------------------------------ -----------------------------------
  ///
  Value,

  /// MemoryKind::PHI: Models PHI nodes within the SCoP
  ///
  /// Besides the MemoryKind::Value memory object used to model the normal
  /// llvm::Value dependences described above, PHI nodes require an additional
  /// memory object of type MemoryKind::PHI to describe the forwarding of values
  /// to
  /// the PHI node.
  ///
  /// As an example, a PHIInst instructions
  ///
  /// %PHI = phi float [ %Val1, %IncomingBlock1 ], [ %Val2, %IncomingBlock2 ]
  ///
  /// is modeled as if the accesses occurred this way:
  ///
  ///                    _______________________________
  ///                    |entry:                       |
  ///                    |  %PHI.phiops = alloca float |
  ///                    -------------------------------
  ///                           |              |
  /// __________________________________  __________________________________
  /// |IncomingBlock1:                 |  |IncomingBlock2:                 |
  /// |  ...                           |  |  ...                           |
  /// |  store float %Val1 %PHI.phiops |  |  store float %Val2 %PHI.phiops |
  /// |  br label % JoinBlock          |  |  br label %JoinBlock           |
  /// ----------------------------------  ----------------------------------
  ///                             \            /
  ///                              \          /
  ///               _________________________________________
  ///               |JoinBlock:                             |
  ///               |  %PHI = load float, float* PHI.phiops |
  ///               -----------------------------------------
  ///
  /// Note that there can also be a scalar write access for %PHI if used in a
  /// different BasicBlock, i.e. there can be a memory object %PHI.phiops as
  /// well as a memory object %PHI.s2a.
  PHI,

  /// MemoryKind::ExitPHI: Models PHI nodes in the SCoP's exit block
  ///
  /// For PHI nodes in the Scop's exit block a special memory object kind is
  /// used. The modeling used is identical to MemoryKind::PHI, with the
  /// exception
  /// that there are no READs from these memory objects. The PHINode's
  /// llvm::Value is treated as a value escaping the SCoP. WRITE accesses
  /// write directly to the escaping value's ".s2a" alloca.
  ExitPHI
};

/// Maps from a loop to the affine function expressing its backedge taken count.
/// The backedge taken count already enough to express iteration domain as we
/// only allow loops with canonical induction variable.
/// A canonical induction variable is:
/// an integer recurrence that starts at 0 and increments by one each time
/// through the loop.
typedef std::map<const Loop *, const SCEV *> LoopBoundMapType;

typedef std::vector<std::unique_ptr<MemoryAccess>> AccFuncVector;

/// A class to store information about arrays in the SCoP.
///
/// Objects are accessible via the ScoP, MemoryAccess or the id associated with
/// the MemoryAccess access function.
///
class ScopArrayInfo {
public:
  /// Construct a ScopArrayInfo object.
  ///
  /// @param BasePtr        The array base pointer.
  /// @param ElementType    The type of the elements stored in the array.
  /// @param IslCtx         The isl context used to create the base pointer id.
  /// @param DimensionSizes A vector containing the size of each dimension.
  /// @param Kind           The kind of the array object.
  /// @param DL             The data layout of the module.
  /// @param S              The scop this array object belongs to.
  /// @param BaseName       The optional name of this memory reference.
  ScopArrayInfo(Value *BasePtr, Type *ElementType, isl::ctx IslCtx,
                ArrayRef<const SCEV *> DimensionSizes, MemoryKind Kind,
                const DataLayout &DL, Scop *S, const char *BaseName = nullptr);

  ///  Update the element type of the ScopArrayInfo object.
  ///
  ///  Memory accesses referencing this ScopArrayInfo object may use
  ///  different element sizes. This function ensures the canonical element type
  ///  stored is small enough to model accesses to the current element type as
  ///  well as to @p NewElementType.
  ///
  ///  @param NewElementType An element type that is used to access this array.
  void updateElementType(Type *NewElementType);

  ///  Update the sizes of the ScopArrayInfo object.
  ///
  ///  A ScopArrayInfo object may be created without all outer dimensions being
  ///  available. This function is called when new memory accesses are added for
  ///  this ScopArrayInfo object. It verifies that sizes are compatible and adds
  ///  additional outer array dimensions, if needed.
  ///
  ///  @param Sizes       A vector of array sizes where the rightmost array
  ///                     sizes need to match the innermost array sizes already
  ///                     defined in SAI.
  ///  @param CheckConsistency Update sizes, even if new sizes are inconsistent
  ///                          with old sizes
  bool updateSizes(ArrayRef<const SCEV *> Sizes, bool CheckConsistency = true);

  /// Make the ScopArrayInfo model a Fortran array.
  /// It receives the Fortran array descriptor and stores this.
  /// It also adds a piecewise expression for the outermost dimension
  /// since this information is available for Fortran arrays at runtime.
  void applyAndSetFAD(Value *FAD);

  /// Destructor to free the isl id of the base pointer.
  ~ScopArrayInfo();

  /// Set the base pointer to @p BP.
  void setBasePtr(Value *BP) { BasePtr = BP; }

  /// Return the base pointer.
  Value *getBasePtr() const { return BasePtr; }

  // Set IsOnHeap to the value in parameter.
  void setIsOnHeap(bool value) { IsOnHeap = value; }

  /// For indirect accesses return the origin SAI of the BP, else null.
  const ScopArrayInfo *getBasePtrOriginSAI() const { return BasePtrOriginSAI; }

  /// The set of derived indirect SAIs for this origin SAI.
  const SmallSetVector<ScopArrayInfo *, 2> &getDerivedSAIs() const {
    return DerivedSAIs;
  }

  /// Return the number of dimensions.
  unsigned getNumberOfDimensions() const {
    if (Kind == MemoryKind::PHI || Kind == MemoryKind::ExitPHI ||
        Kind == MemoryKind::Value)
      return 0;
    return DimensionSizes.size();
  }

  /// Return the size of dimension @p dim as SCEV*.
  //
  //  Scalars do not have array dimensions and the first dimension of
  //  a (possibly multi-dimensional) array also does not carry any size
  //  information, in case the array is not newly created.
  const SCEV *getDimensionSize(unsigned Dim) const {
    assert(Dim < getNumberOfDimensions() && "Invalid dimension");
    return DimensionSizes[Dim];
  }

  /// Return the size of dimension @p dim as isl::pw_aff.
  //
  //  Scalars do not have array dimensions and the first dimension of
  //  a (possibly multi-dimensional) array also does not carry any size
  //  information, in case the array is not newly created.
  isl::pw_aff getDimensionSizePw(unsigned Dim) const {
    assert(Dim < getNumberOfDimensions() && "Invalid dimension");
    return DimensionSizesPw[Dim];
  }

  /// Get the canonical element type of this array.
  ///
  /// @returns The canonical element type of this array.
  Type *getElementType() const { return ElementType; }

  /// Get element size in bytes.
  int getElemSizeInBytes() const;

  /// Get the name of this memory reference.
  std::string getName() const;

  /// Return the isl id for the base pointer.
  isl::id getBasePtrId() const;

  /// Return what kind of memory this represents.
  MemoryKind getKind() const { return Kind; }

  /// Is this array info modeling an llvm::Value?
  bool isValueKind() const { return Kind == MemoryKind::Value; }

  /// Is this array info modeling special PHI node memory?
  ///
  /// During code generation of PHI nodes, there is a need for two kinds of
  /// virtual storage. The normal one as it is used for all scalar dependences,
  /// where the result of the PHI node is stored and later loaded from as well
  /// as a second one where the incoming values of the PHI nodes are stored
  /// into and reloaded when the PHI is executed. As both memories use the
  /// original PHI node as virtual base pointer, we have this additional
  /// attribute to distinguish the PHI node specific array modeling from the
  /// normal scalar array modeling.
  bool isPHIKind() const { return Kind == MemoryKind::PHI; }

  /// Is this array info modeling an MemoryKind::ExitPHI?
  bool isExitPHIKind() const { return Kind == MemoryKind::ExitPHI; }

  /// Is this array info modeling an array?
  bool isArrayKind() const { return Kind == MemoryKind::Array; }

  /// Is this array allocated on heap
  ///
  /// This property is only relevant if the array is allocated by Polly instead
  /// of pre-existing. If false, it is allocated using alloca instead malloca.
  bool isOnHeap() const { return IsOnHeap; }

#if !defined(NDEBUG) || defined(LLVM_ENABLE_DUMP)
  /// Dump a readable representation to stderr.
  void dump() const;
#endif

  /// Print a readable representation to @p OS.
  ///
<<<<<<< HEAD
  /// @param SizeAsPwAff Print the size as isl_pw_aff
  /// @param Oneline     Print a more dense representation without line breaks.
  /// @param Testable    For use in regression tests; the output remain constant
  ///                    over time and not add additional information that might
  ///                    break regression tests.
  void print(raw_ostream &OS, bool SizeAsPwAff = false, bool Oneline = false,
             bool Testable = true) const;
=======
  /// @param SizeAsPwAff Print the size as isl::pw_aff
  void print(raw_ostream &OS, bool SizeAsPwAff = false) const;
>>>>>>> 65775bef

  /// Access the ScopArrayInfo associated with an access function.
  static const ScopArrayInfo *getFromAccessFunction(isl::pw_multi_aff PMA);

  /// Access the ScopArrayInfo associated with an isl Id.
  static const ScopArrayInfo *getFromId(isl::id Id);

  /// Get the space of this array access.
  isl::space getSpace() const;

  /// If the array is read only
  bool isReadOnly();

  /// Verify that @p Array is compatible to this ScopArrayInfo.
  ///
  /// Two arrays are compatible if their dimensionality, the sizes of their
  /// dimensions, and their element sizes match.
  ///
  /// @param Array The array to compare against.
  ///
  /// @returns True, if the arrays are compatible, False otherwise.
  bool isCompatibleWith(const ScopArrayInfo *Array) const;

private:
  void addDerivedSAI(ScopArrayInfo *DerivedSAI) {
    DerivedSAIs.insert(DerivedSAI);
  }

  /// For indirect accesses this is the SAI of the BP origin.
  const ScopArrayInfo *BasePtrOriginSAI;

  /// For origin SAIs the set of derived indirect SAIs.
  SmallSetVector<ScopArrayInfo *, 2> DerivedSAIs;

  /// The base pointer.
  AssertingVH<Value> BasePtr;

  /// The canonical element type of this array.
  ///
  /// The canonical element type describes the minimal accessible element in
  /// this array. Not all elements accessed, need to be of the very same type,
  /// but the allocation size of the type of the elements loaded/stored from/to
  /// this array needs to be a multiple of the allocation size of the canonical
  /// type.
  Type *ElementType;

  /// The isl id for the base pointer.
  isl::id Id;

  /// True if the newly allocated array is on heap.
  bool IsOnHeap;

  /// The sizes of each dimension as SCEV*.
  SmallVector<const SCEV *, 4> DimensionSizes;

  /// The sizes of each dimension as isl::pw_aff.
  SmallVector<isl::pw_aff, 4> DimensionSizesPw;

  /// The type of this scop array info object.
  ///
  /// We distinguish between SCALAR, PHI and ARRAY objects.
  MemoryKind Kind;

  /// The data layout of the module.
  const DataLayout &DL;

  /// The scop this SAI object belongs to.
  Scop &S;

  /// If this array models a Fortran array, then this points
  /// to the Fortran array descriptor.
  Value *FAD;
};

/// Represent memory accesses in statements.
class MemoryAccess {
  friend class Scop;
  friend class ScopStmt;

public:
  bool isImplicit() const { return IsImplicit; }
  bool isExplicit() const { return !IsImplicit; }

  /// The access type of a memory access
  ///
  /// There are three kind of access types:
  ///
  /// * A read access
  ///
  /// A certain set of memory locations are read and may be used for internal
  /// calculations.
  ///
  /// * A must-write access
  ///
  /// A certain set of memory locations is definitely written. The old value is
  /// replaced by a newly calculated value. The old value is not read or used at
  /// all.
  ///
  /// * A may-write access
  ///
  /// A certain set of memory locations may be written. The memory location may
  /// contain a new value if there is actually a write or the old value may
  /// remain, if no write happens.
  enum AccessType {
    READ = 0x1,
    MUST_WRITE = 0x2,
    MAY_WRITE = 0x3,
  };

  /// Reduction access type
  ///
  /// Commutative and associative binary operations suitable for reductions
  enum ReductionType {
    RT_NONE, ///< Indicate no reduction at all
    RT_ADD,  ///< Addition
    RT_MUL,  ///< Multiplication
    RT_BOR,  ///< Bitwise Or
    RT_BXOR, ///< Bitwise XOr
    RT_BAND, ///< Bitwise And
  };

private:
  MemoryAccess(const MemoryAccess &) = delete;
  const MemoryAccess &operator=(const MemoryAccess &) = delete;

  /// A unique identifier for this memory access.
  ///
  /// The identifier is unique between all memory accesses belonging to the same
  /// scop statement.
  isl::id Id;

  /// What is modeled by this MemoryAccess.
  /// @see MemoryKind
  MemoryKind Kind;

  /// Whether it a reading or writing access, and if writing, whether it
  /// is conditional (MAY_WRITE).
  enum AccessType AccType;

  /// Reduction type for reduction like accesses, RT_NONE otherwise
  ///
  /// An access is reduction like if it is part of a load-store chain in which
  /// both access the same memory location (use the same LLVM-IR value
  /// as pointer reference). Furthermore, between the load and the store there
  /// is exactly one binary operator which is known to be associative and
  /// commutative.
  ///
  /// TODO:
  ///
  /// We can later lift the constraint that the same LLVM-IR value defines the
  /// memory location to handle scops such as the following:
  ///
  ///    for i
  ///      for j
  ///        sum[i+j] = sum[i] + 3;
  ///
  /// Here not all iterations access the same memory location, but iterations
  /// for which j = 0 holds do. After lifting the equality check in ScopBuilder,
  /// subsequent transformations do not only need check if a statement is
  /// reduction like, but they also need to verify that that the reduction
  /// property is only exploited for statement instances that load from and
  /// store to the same data location. Doing so at dependence analysis time
  /// could allow us to handle the above example.
  ReductionType RedType = RT_NONE;

  /// Parent ScopStmt of this access.
  ScopStmt *Statement;

  /// The domain under which this access is not modeled precisely.
  ///
  /// The invalid domain for an access describes all parameter combinations
  /// under which the statement looks to be executed but is in fact not because
  /// some assumption/restriction makes the access invalid.
  isl::set InvalidDomain;

  // Properties describing the accessed array.
  // TODO: It might be possible to move them to ScopArrayInfo.
  // @{

  /// The base address (e.g., A for A[i+j]).
  ///
  /// The #BaseAddr of a memory access of kind MemoryKind::Array is the base
  /// pointer of the memory access.
  /// The #BaseAddr of a memory access of kind MemoryKind::PHI or
  /// MemoryKind::ExitPHI is the PHI node itself.
  /// The #BaseAddr of a memory access of kind MemoryKind::Value is the
  /// instruction defining the value.
  AssertingVH<Value> BaseAddr;

  /// Type a single array element wrt. this access.
  Type *ElementType;

  /// Size of each dimension of the accessed array.
  SmallVector<const SCEV *, 4> Sizes;
  // @}

  // Properties describing the accessed element.
  // @{

  /// The access instruction of this memory access.
  ///
  /// For memory accesses of kind MemoryKind::Array the access instruction is
  /// the Load or Store instruction performing the access.
  ///
  /// For memory accesses of kind MemoryKind::PHI or MemoryKind::ExitPHI the
  /// access instruction of a load access is the PHI instruction. The access
  /// instruction of a PHI-store is the incoming's block's terminator
  /// instruction.
  ///
  /// For memory accesses of kind MemoryKind::Value the access instruction of a
  /// load access is nullptr because generally there can be multiple
  /// instructions in the statement using the same llvm::Value. The access
  /// instruction of a write access is the instruction that defines the
  /// llvm::Value.
  Instruction *AccessInstruction;

  /// Incoming block and value of a PHINode.
  SmallVector<std::pair<BasicBlock *, Value *>, 4> Incoming;

  /// The value associated with this memory access.
  ///
  ///  - For array memory accesses (MemoryKind::Array) it is the loaded result
  ///    or the stored value. If the access instruction is a memory intrinsic it
  ///    the access value is also the memory intrinsic.
  ///  - For accesses of kind MemoryKind::Value it is the access instruction
  ///    itself.
  ///  - For accesses of kind MemoryKind::PHI or MemoryKind::ExitPHI it is the
  ///    PHI node itself (for both, READ and WRITE accesses).
  ///
  AssertingVH<Value> AccessValue;

  /// Are all the subscripts affine expression?
  bool IsAffine;

  /// Subscript expression for each dimension.
  SmallVector<const SCEV *, 4> Subscripts;

  /// Relation from statement instances to the accessed array elements.
  ///
  /// In the common case this relation is a function that maps a set of loop
  /// indices to the memory address from which a value is loaded/stored:
  ///
  ///      for i
  ///        for j
  ///    S:     A[i + 3 j] = ...
  ///
  ///    => { S[i,j] -> A[i + 3j] }
  ///
  /// In case the exact access function is not known, the access relation may
  /// also be a one to all mapping { S[i,j] -> A[o] } describing that any
  /// element accessible through A might be accessed.
  ///
  /// In case of an access to a larger element belonging to an array that also
  /// contains smaller elements, the access relation models the larger access
  /// with multiple smaller accesses of the size of the minimal array element
  /// type:
  ///
  ///      short *A;
  ///
  ///      for i
  ///    S:     A[i] = *((double*)&A[4 * i]);
  ///
  ///    => { S[i] -> A[i]; S[i] -> A[o] : 4i <= o <= 4i + 3 }
  isl::map AccessRelation;

  /// Updated access relation read from JSCOP file.
  isl::map NewAccessRelation;

  /// Fortran arrays whose sizes are not statically known are stored in terms
  /// of a descriptor struct. This maintains a raw pointer to the memory,
  /// along with auxiliary fields with information such as dimensions.
  /// We hold a reference to the descriptor corresponding to a MemoryAccess
  /// into a Fortran array. FAD for "Fortran Array Descriptor"
  AssertingVH<Value> FAD;
  // @}

  bool IsImplicit;

  isl::basic_map createBasicAccessMap(ScopStmt *Statement);

  void assumeNoOutOfBound();

  /// Compute bounds on an over approximated  access relation.
  ///
  /// @param ElementSize The size of one element accessed.
  void computeBoundsOnAccessRelation(unsigned ElementSize);

  /// Get the original access function as read from IR.
  isl::map getOriginalAccessRelation() const;

  /// Return the space in which the access relation lives in.
  isl::space getOriginalAccessRelationSpace() const;

  /// Get the new access function imported or set by a pass
  isl::map getNewAccessRelation() const;

  /// Fold the memory access to consider parametric offsets
  ///
  /// To recover memory accesses with array size parameters in the subscript
  /// expression we post-process the delinearization results.
  ///
  /// We would normally recover from an access A[exp0(i) * N + exp1(i)] into an
  /// array A[][N] the 2D access A[exp0(i)][exp1(i)]. However, another valid
  /// delinearization is A[exp0(i) - 1][exp1(i) + N] which - depending on the
  /// range of exp1(i) - may be preferable. Specifically, for cases where we
  /// know exp1(i) is negative, we want to choose the latter expression.
  ///
  /// As we commonly do not have any information about the range of exp1(i),
  /// we do not choose one of the two options, but instead create a piecewise
  /// access function that adds the (-1, N) offsets as soon as exp1(i) becomes
  /// negative. For a 2D array such an access function is created by applying
  /// the piecewise map:
  ///
  /// [i,j] -> [i, j] :      j >= 0
  /// [i,j] -> [i-1, j+N] :  j <  0
  ///
  /// We can generalize this mapping to arbitrary dimensions by applying this
  /// piecewise mapping pairwise from the rightmost to the leftmost access
  /// dimension. It would also be possible to cover a wider range by introducing
  /// more cases and adding multiple of Ns to these cases. However, this has
  /// not yet been necessary.
  /// The introduction of different cases necessarily complicates the memory
  /// access function, but cases that can be statically proven to not happen
  /// will be eliminated later on.
  void foldAccessRelation();

  /// Create the access relation for the underlying memory intrinsic.
  void buildMemIntrinsicAccessRelation();

public:
  /// Assemble the access relation from all available information.
  ///
  /// In particular, used the information passes in the constructor and the
  /// parent ScopStmt set by setStatment().
  ///
  /// @param SAI Info object for the accessed array.
  void buildAccessRelation(const ScopArrayInfo *SAI);

private:
  /// Carry index overflows of dimensions with constant size to the next higher
  /// dimension.
  ///
  /// For dimensions that have constant size, modulo the index by the size and
  /// add up the carry (floored division) to the next higher dimension. This is
  /// how overflow is defined in row-major order.
  /// It happens e.g. when ScalarEvolution computes the offset to the base
  /// pointer and would algebraically sum up all lower dimensions' indices of
  /// constant size.
  ///
  /// Example:
  ///   float (*A)[4];
  ///   A[1][6] -> A[2][2]
  void wrapConstantDimensions();

public:
  /// Create a new MemoryAccess.
  ///
  /// @param Stmt       The parent statement.
  /// @param AccessInst The instruction doing the access.
  /// @param BaseAddr   The accessed array's address.
  /// @param ElemType   The type of the accessed array elements.
  /// @param AccType    Whether read or write access.
  /// @param IsAffine   Whether the subscripts are affine expressions.
  /// @param Kind       The kind of memory accessed.
  /// @param Subscripts Subscript expressions
  /// @param Sizes      Dimension lengths of the accessed array.
  MemoryAccess(ScopStmt *Stmt, Instruction *AccessInst, AccessType AccType,
               Value *BaseAddress, Type *ElemType, bool Affine,
               ArrayRef<const SCEV *> Subscripts, ArrayRef<const SCEV *> Sizes,
               Value *AccessValue, MemoryKind Kind, bool IsImplicit);

  /// Create a new MemoryAccess that corresponds to @p AccRel.
  ///
  /// Along with @p Stmt and @p AccType it uses information about dimension
  /// lengths of the accessed array, the type of the accessed array elements,
  /// the name of the accessed array that is derived from the object accessible
  /// via @p AccRel.
  ///
  /// @param Stmt       The parent statement.
  /// @param AccType    Whether read or write access.
  /// @param AccRel     The access relation that describes the memory access.
  MemoryAccess(ScopStmt *Stmt, AccessType AccType, isl::map AccRel);

  ~MemoryAccess();

  /// Add a new incoming block/value pairs for this PHI/ExitPHI access.
  ///
  /// @param IncomingBlock The PHI's incoming block.
  /// @param IncomingValue The value when reaching the PHI from the @p
  ///                      IncomingBlock.
  void addIncoming(BasicBlock *IncomingBlock, Value *IncomingValue) {
    assert(!isRead());
    assert(isAnyPHIKind());
    Incoming.emplace_back(std::make_pair(IncomingBlock, IncomingValue));
  }

  /// Return the list of possible PHI/ExitPHI values.
  ///
  /// After code generation moves some PHIs around during region simplification,
  /// we cannot reliably locate the original PHI node and its incoming values
  /// anymore. For this reason we remember these explicitly for all PHI-kind
  /// accesses.
  ArrayRef<std::pair<BasicBlock *, Value *>> getIncoming() const {
    assert(isAnyPHIKind());
    return Incoming;
  }

  /// Get the type of a memory access.
  enum AccessType getType() { return AccType; }

  /// Is this a reduction like access?
  bool isReductionLike() const { return RedType != RT_NONE; }

  /// Is this a read memory access?
  bool isRead() const { return AccType == MemoryAccess::READ; }

  /// Is this a must-write memory access?
  bool isMustWrite() const { return AccType == MemoryAccess::MUST_WRITE; }

  /// Is this a may-write memory access?
  bool isMayWrite() const { return AccType == MemoryAccess::MAY_WRITE; }

  /// Is this a write memory access?
  bool isWrite() const { return isMustWrite() || isMayWrite(); }

  /// Is this a memory intrinsic access (memcpy, memset, memmove)?
  bool isMemoryIntrinsic() const {
    return isa<MemIntrinsic>(getAccessInstruction());
  }

  /// Check if a new access relation was imported or set by a pass.
  bool hasNewAccessRelation() const { return !NewAccessRelation.is_null(); }

  /// Return the newest access relation of this access.
  ///
  /// There are two possibilities:
  ///   1) The original access relation read from the LLVM-IR.
  ///   2) A new access relation imported from a json file or set by another
  ///      pass (e.g., for privatization).
  ///
  /// As 2) is by construction "newer" than 1) we return the new access
  /// relation if present.
  ///
  isl::map getLatestAccessRelation() const {
    return hasNewAccessRelation() ? getNewAccessRelation()
                                  : getOriginalAccessRelation();
  }

  /// Old name of getLatestAccessRelation().
  isl::map getAccessRelation() const { return getLatestAccessRelation(); }

  /// Get an isl map describing the memory address accessed.
  ///
  /// In most cases the memory address accessed is well described by the access
  /// relation obtained with getAccessRelation. However, in case of arrays
  /// accessed with types of different size the access relation maps one access
  /// to multiple smaller address locations. This method returns an isl map that
  /// relates each dynamic statement instance to the unique memory location
  /// that is loaded from / stored to.
  ///
  /// For an access relation { S[i] -> A[o] : 4i <= o <= 4i + 3 } this method
  /// will return the address function { S[i] -> A[4i] }.
  ///
  /// @returns The address function for this memory access.
  isl::map getAddressFunction() const;

  /// Return the access relation after the schedule was applied.
  isl::pw_multi_aff
  applyScheduleToAccessRelation(isl::union_map Schedule) const;

  /// Get an isl string representing the access function read from IR.
  std::string getOriginalAccessRelationStr() const;

  /// Get an isl string representing a new access function, if available.
  std::string getNewAccessRelationStr() const;

  /// Get an isl string representing the latest access relation.
  std::string getAccessRelationStr() const;

  /// Get the original base address of this access (e.g. A for A[i+j]) when
  /// detected.
  ///
  /// This address may differ from the base address referenced by the Original
  /// ScopArrayInfo to which this array belongs, as this memory access may
  /// have been unified to a ScopArray which has a different but identically
  /// valued base pointer in case invariant load hoisting is enabled.
  Value *getOriginalBaseAddr() const { return BaseAddr; }

  /// Get the detection-time base array isl::id for this access.
  isl::id getOriginalArrayId() const;

  /// Get the base array isl::id for this access, modifiable through
  /// setNewAccessRelation().
  isl::id getLatestArrayId() const;

  /// Old name of getOriginalArrayId().
  isl::id getArrayId() const { return getOriginalArrayId(); }

  /// Get the detection-time ScopArrayInfo object for the base address.
  const ScopArrayInfo *getOriginalScopArrayInfo() const;

  /// Get the ScopArrayInfo object for the base address, or the one set
  /// by setNewAccessRelation().
  const ScopArrayInfo *getLatestScopArrayInfo() const;

  /// Legacy name of getOriginalScopArrayInfo().
  const ScopArrayInfo *getScopArrayInfo() const {
    return getOriginalScopArrayInfo();
  }

  /// Return a string representation of the access's reduction type.
  const std::string getReductionOperatorStr() const;

  /// Return a string representation of the reduction type @p RT.
  static const std::string getReductionOperatorStr(ReductionType RT);

  /// Return the element type of the accessed array wrt. this access.
  Type *getElementType() const { return ElementType; }

  /// Return the access value of this memory access.
  Value *getAccessValue() const { return AccessValue; }

  /// Return llvm::Value that is stored by this access, if available.
  ///
  /// PHI nodes may not have a unique value available that is stored, as in
  /// case of region statements one out of possibly several llvm::Values
  /// might be stored. In this case nullptr is returned.
  Value *tryGetValueStored() {
    assert(isWrite() && "Only write statement store values");
    if (isAnyPHIKind()) {
      if (Incoming.size() == 1)
        return Incoming[0].second;
      return nullptr;
    }
    return AccessValue;
  }

  /// Return the access instruction of this memory access.
  Instruction *getAccessInstruction() const { return AccessInstruction; }

  /// Return the number of access function subscript.
  unsigned getNumSubscripts() const { return Subscripts.size(); }

  /// Return the access function subscript in the dimension @p Dim.
  const SCEV *getSubscript(unsigned Dim) const { return Subscripts[Dim]; }

  /// Compute the isl representation for the SCEV @p E wrt. this access.
  ///
  /// Note that this function will also adjust the invalid context accordingly.
  isl::pw_aff getPwAff(const SCEV *E);

  /// Get the invalid domain for this access.
  isl::set getInvalidDomain() const { return InvalidDomain; }

  /// Get the invalid context for this access.
  isl::set getInvalidContext() const { return getInvalidDomain().params(); }

  /// Get the stride of this memory access in the specified Schedule. Schedule
  /// is a map from the statement to a schedule where the innermost dimension is
  /// the dimension of the innermost loop containing the statement.
  isl::set getStride(isl::map Schedule) const;

  /// Get the FortranArrayDescriptor corresponding to this memory access if
  /// it exists, and nullptr otherwise.
  Value *getFortranArrayDescriptor() const { return this->FAD; };

  /// Is the stride of the access equal to a certain width? Schedule is a map
  /// from the statement to a schedule where the innermost dimension is the
  /// dimension of the innermost loop containing the statement.
  bool isStrideX(isl::map Schedule, int StrideWidth) const;

  /// Is consecutive memory accessed for a given statement instance set?
  /// Schedule is a map from the statement to a schedule where the innermost
  /// dimension is the dimension of the innermost loop containing the
  /// statement.
  bool isStrideOne(isl::map Schedule) const;

  /// Is always the same memory accessed for a given statement instance set?
  /// Schedule is a map from the statement to a schedule where the innermost
  /// dimension is the dimension of the innermost loop containing the
  /// statement.
  bool isStrideZero(isl::map Schedule) const;

  /// Return the kind when this access was first detected.
  MemoryKind getOriginalKind() const {
    assert(!getOriginalScopArrayInfo() /* not yet initialized */ ||
           getOriginalScopArrayInfo()->getKind() == Kind);
    return Kind;
  }

  /// Return the kind considering a potential setNewAccessRelation.
  MemoryKind getLatestKind() const {
    return getLatestScopArrayInfo()->getKind();
  }

  /// Whether this is an access of an explicit load or store in the IR.
  bool isOriginalArrayKind() const {
    return getOriginalKind() == MemoryKind::Array;
  }

  /// Whether storage memory is either an custom .s2a/.phiops alloca
  /// (false) or an existing pointer into an array (true).
  bool isLatestArrayKind() const {
    return getLatestKind() == MemoryKind::Array;
  }

  /// Old name of isOriginalArrayKind.
  bool isArrayKind() const { return isOriginalArrayKind(); }

  /// Whether this access is an array to a scalar memory object, without
  /// considering changes by setNewAccessRelation.
  ///
  /// Scalar accesses are accesses to MemoryKind::Value, MemoryKind::PHI or
  /// MemoryKind::ExitPHI.
  bool isOriginalScalarKind() const {
    return getOriginalKind() != MemoryKind::Array;
  }

  /// Whether this access is an array to a scalar memory object, also
  /// considering changes by setNewAccessRelation.
  bool isLatestScalarKind() const {
    return getLatestKind() != MemoryKind::Array;
  }

  /// Old name of isOriginalScalarKind.
  bool isScalarKind() const { return isOriginalScalarKind(); }

  /// Was this MemoryAccess detected as a scalar dependences?
  bool isOriginalValueKind() const {
    return getOriginalKind() == MemoryKind::Value;
  }

  /// Is this MemoryAccess currently modeling scalar dependences?
  bool isLatestValueKind() const {
    return getLatestKind() == MemoryKind::Value;
  }

  /// Old name of isOriginalValueKind().
  bool isValueKind() const { return isOriginalValueKind(); }

  /// Was this MemoryAccess detected as a special PHI node access?
  bool isOriginalPHIKind() const {
    return getOriginalKind() == MemoryKind::PHI;
  }

  /// Is this MemoryAccess modeling special PHI node accesses, also
  /// considering a potential change by setNewAccessRelation?
  bool isLatestPHIKind() const { return getLatestKind() == MemoryKind::PHI; }

  /// Old name of isOriginalPHIKind.
  bool isPHIKind() const { return isOriginalPHIKind(); }

  /// Was this MemoryAccess detected as the accesses of a PHI node in the
  /// SCoP's exit block?
  bool isOriginalExitPHIKind() const {
    return getOriginalKind() == MemoryKind::ExitPHI;
  }

  /// Is this MemoryAccess modeling the accesses of a PHI node in the
  /// SCoP's exit block? Can be changed to an array access using
  /// setNewAccessRelation().
  bool isLatestExitPHIKind() const {
    return getLatestKind() == MemoryKind::ExitPHI;
  }

  /// Old name of isOriginalExitPHIKind().
  bool isExitPHIKind() const { return isOriginalExitPHIKind(); }

  /// Was this access detected as one of the two PHI types?
  bool isOriginalAnyPHIKind() const {
    return isOriginalPHIKind() || isOriginalExitPHIKind();
  }

  /// Does this access originate from one of the two PHI types? Can be
  /// changed to an array access using setNewAccessRelation().
  bool isLatestAnyPHIKind() const {
    return isLatestPHIKind() || isLatestExitPHIKind();
  }

  /// Old name of isOriginalAnyPHIKind().
  bool isAnyPHIKind() const { return isOriginalAnyPHIKind(); }

  /// Get the statement that contains this memory access.
  ScopStmt *getStatement() const { return Statement; }

  /// Get the reduction type of this access
  ReductionType getReductionType() const { return RedType; }

  /// Set the array descriptor corresponding to the Array on which the
  /// memory access is performed.
  void setFortranArrayDescriptor(Value *FAD);

  /// Update the original access relation.
  ///
  /// We need to update the original access relation during scop construction,
  /// when unifying the memory accesses that access the same scop array info
  /// object. After the scop has been constructed, the original access relation
  /// should not be changed any more. Instead setNewAccessRelation should
  /// be called.
  void setAccessRelation(isl::map AccessRelation);

  /// Set the updated access relation read from JSCOP file.
  void setNewAccessRelation(isl::map NewAccessRelation);

  /// Return whether the MemoryyAccess is a partial access. That is, the access
  /// is not executed in some instances of the parent statement's domain.
  bool isLatestPartialAccess() const;

  /// Mark this a reduction like access
  void markAsReductionLike(ReductionType RT) { RedType = RT; }

  /// Align the parameters in the access relation to the scop context
  void realignParams();

  /// Update the dimensionality of the memory access.
  ///
  /// During scop construction some memory accesses may not be constructed with
  /// their full dimensionality, but outer dimensions may have been omitted if
  /// they took the value 'zero'. By updating the dimensionality of the
  /// statement we add additional zero-valued dimensions to match the
  /// dimensionality of the ScopArrayInfo object that belongs to this memory
  /// access.
  void updateDimensionality();

  /// Get identifier for the memory access.
  ///
  /// This identifier is unique for all accesses that belong to the same scop
  /// statement.
  isl::id getId() const;

  /// Print the MemoryAccess.
  ///
  /// @param OS The output stream the MemoryAccess is printed to.
  /// @param Oneline Print a more dense representation without line-breaks.
  void print(raw_ostream &OS, bool Oneline = false) const;

#if !defined(NDEBUG) || defined(LLVM_ENABLE_DUMP)
  /// Print the MemoryAccess to stderr.
  void dump() const;
#endif

  /// Is the memory access affine?
  bool isAffine() const { return IsAffine; }
};

llvm::raw_ostream &operator<<(llvm::raw_ostream &OS,
                              MemoryAccess::ReductionType RT);

llvm::raw_ostream &operator<<(llvm::raw_ostream &OS, const ScopArrayInfo *SAI);

llvm::raw_ostream &operator<<(llvm::raw_ostream &OS, const MemoryAccess *MA);

/// Ordered list type to hold accesses.
using MemoryAccessList = std::forward_list<MemoryAccess *>;

/// Helper structure for invariant memory accesses.
struct InvariantAccess {
  /// The memory access that is (partially) invariant.
  MemoryAccess *MA;

  /// The context under which the access is not invariant.
  isl::set NonHoistableCtx;
};

/// Ordered container type to hold invariant accesses.
using InvariantAccessesTy = SmallVector<InvariantAccess, 8>;

/// Type for equivalent invariant accesses and their domain context.
struct InvariantEquivClassTy {

  /// The pointer that identifies this equivalence class
  const SCEV *IdentifyingPointer;

  /// Memory accesses now treated invariant
  ///
  /// These memory accesses access the pointer location that identifies
  /// this equivalence class. They are treated as invariant and hoisted during
  /// code generation.
  MemoryAccessList InvariantAccesses;

  /// The execution context under which the memory location is accessed
  ///
  /// It is the union of the execution domains of the memory accesses in the
  /// InvariantAccesses list.
  isl_set *ExecutionContext;

  /// The type of the invariant access
  ///
  /// It is used to differentiate between differently typed invariant loads from
  /// the same location.
  Type *AccessType;
};

/// Type for invariant accesses equivalence classes.
using InvariantEquivClassesTy = SmallVector<InvariantEquivClassTy, 8>;

/// Statement of the Scop
///
/// A Scop statement represents an instruction in the Scop.
///
/// It is further described by its iteration domain, its schedule and its data
/// accesses.
/// At the moment every statement represents a single basic block of LLVM-IR.
class ScopStmt {
public:
  ScopStmt(const ScopStmt &) = delete;
  const ScopStmt &operator=(const ScopStmt &) = delete;

  /// Create the ScopStmt from a BasicBlock.
  ScopStmt(Scop &parent, BasicBlock &bb, Loop *SurroundingLoop,
           std::vector<Instruction *> Instructions);

  /// Create an overapproximating ScopStmt for the region @p R.
  ScopStmt(Scop &parent, Region &R, Loop *SurroundingLoop);

  /// Create a copy statement.
  ///
  /// @param Stmt       The parent statement.
  /// @param SourceRel  The source location.
  /// @param TargetRel  The target location.
  /// @param Domain     The original domain under which the copy statement would
  ///                   be executed.
  ScopStmt(Scop &parent, isl::map SourceRel, isl::map TargetRel,
           isl::set Domain);

  /// Initialize members after all MemoryAccesses have been added.
  void init(LoopInfo &LI);

private:
  /// Polyhedral description
  //@{

  /// The Scop containing this ScopStmt.
  Scop &Parent;

  /// The domain under which this statement is not modeled precisely.
  ///
  /// The invalid domain for a statement describes all parameter combinations
  /// under which the statement looks to be executed but is in fact not because
  /// some assumption/restriction makes the statement/scop invalid.
  isl::set InvalidDomain;

  /// The iteration domain describes the set of iterations for which this
  /// statement is executed.
  ///
  /// Example:
  ///     for (i = 0; i < 100 + b; ++i)
  ///       for (j = 0; j < i; ++j)
  ///         S(i,j);
  ///
  /// 'S' is executed for different values of i and j. A vector of all
  /// induction variables around S (i, j) is called iteration vector.
  /// The domain describes the set of possible iteration vectors.
  ///
  /// In this case it is:
  ///
  ///     Domain: 0 <= i <= 100 + b
  ///             0 <= j <= i
  ///
  /// A pair of statement and iteration vector (S, (5,3)) is called statement
  /// instance.
  isl::set Domain;

  /// The memory accesses of this statement.
  ///
  /// The only side effects of a statement are its memory accesses.
  typedef SmallVector<MemoryAccess *, 8> MemoryAccessVec;
  MemoryAccessVec MemAccs;

  /// Mapping from instructions to (scalar) memory accesses.
  DenseMap<const Instruction *, MemoryAccessList> InstructionToAccess;

public:
  /// The set of values defined elsewhere required in this ScopStmt and
  ///        their MemoryKind::Value READ MemoryAccesses.
  DenseMap<Value *, MemoryAccess *> ValueReads;

private:
  /// The set of values defined in this ScopStmt that are required
  ///        elsewhere, mapped to their MemoryKind::Value WRITE MemoryAccesses.
  DenseMap<Instruction *, MemoryAccess *> ValueWrites;

  /// Map from PHI nodes to its incoming value when coming from this
  ///        statement.
  ///
  /// Non-affine subregions can have multiple exiting blocks that are incoming
  /// blocks of the PHI nodes. This map ensures that there is only one write
  /// operation for the complete subregion. A PHI selecting the relevant value
  /// will be inserted.
  DenseMap<PHINode *, MemoryAccess *> PHIWrites;

  /// Map from PHI nodes to its read access in this statement.
  DenseMap<PHINode *, MemoryAccess *> PHIReads;

  //@}

  /// A SCoP statement represents either a basic block (affine/precise case) or
  /// a whole region (non-affine case).
  ///
  /// Only one of the following two members will therefore be set and indicate
  /// which kind of statement this is.
  ///
  ///{

  /// The BasicBlock represented by this statement (in the affine case).
  BasicBlock *BB;

  /// The region represented by this statement (in the non-affine case).
  Region *R;

  ///}

  /// The isl AST build for the new generated AST.
  isl::ast_build Build;

  SmallVector<Loop *, 4> NestLoops;

  std::string BaseName;

  /// The closest loop that contains this statement.
  Loop *SurroundingLoop;

  /// Vector for Instructions in a BB.
  std::vector<Instruction *> Instructions;
  DenseSet<Instruction *> InstructionSet;

public:
  MapVector<PHINode *, isl::union_map> ComputedPHIs;

private:
  /// Build the statement.
  //@{
  void buildDomain();

  /// Fill NestLoops with loops surrounding this statement.
  void collectSurroundingLoops();

  /// Build the access relation of all memory accesses.
  void buildAccessRelations();

  /// Detect and mark reductions in the ScopStmt
  void checkForReductions();

  /// Collect loads which might form a reduction chain with @p StoreMA
  void
  collectCandiateReductionLoads(MemoryAccess *StoreMA,
                                llvm::SmallVectorImpl<MemoryAccess *> &Loads);
  //@}

  /// Remove @p MA from dictionaries pointing to them.
  void removeAccessData(MemoryAccess *MA);

public:
  ~ScopStmt();

  /// Get an isl_ctx pointer.
  isl_ctx *getIslCtx() const;

  /// Get the iteration domain of this ScopStmt.
  ///
  /// @return The iteration domain of this ScopStmt.
  isl::set getDomain() const;

  /// Get the space of the iteration domain
  ///
  /// @return The space of the iteration domain
  isl::space getDomainSpace() const;

  /// Get the id of the iteration domain space
  ///
  /// @return The id of the iteration domain space
  isl::id getDomainId() const;

  /// Get an isl string representing this domain.
  std::string getDomainStr() const;

  /// Get the schedule function of this ScopStmt.
  ///
  /// @return The schedule function of this ScopStmt, if it does not contain
  /// extension nodes, and nullptr, otherwise.
  isl::map getSchedule() const;

  /// Get an isl string representing this schedule.
  ///
  /// @return An isl string representing this schedule, if it does not contain
  /// extension nodes, and an empty string, otherwise.
  std::string getScheduleStr() const;

  /// Get the invalid domain for this statement.
  isl::set getInvalidDomain() const { return InvalidDomain; }

  /// Get the invalid context for this statement.
  isl::set getInvalidContext() const { return getInvalidDomain().params(); }

  /// Set the invalid context for this statement to @p ID.
  void setInvalidDomain(isl::set ID);

  /// Get the BasicBlock represented by this ScopStmt (if any).
  ///
  /// @return The BasicBlock represented by this ScopStmt, or null if the
  ///         statement represents a region.
  BasicBlock *getBasicBlock() const { return BB; }

  /// Return true if this statement represents a single basic block.
  bool isBlockStmt() const { return BB != nullptr; }

  /// Return true if this is a copy statement.
  bool isCopyStmt() const { return BB == nullptr && R == nullptr; }

  /// Get the region represented by this ScopStmt (if any).
  ///
  /// @return The region represented by this ScopStmt, or null if the statement
  ///         represents a basic block.
  Region *getRegion() const { return R; }

  /// Return true if this statement represents a whole region.
  bool isRegionStmt() const { return R != nullptr; }

  /// Return a BasicBlock from this statement.
  ///
  /// For block statements, it returns the BasicBlock itself. For subregion
  /// statements, return its entry block.
  BasicBlock *getEntryBlock() const;

  /// Return whether @p L is boxed within this statement.
  bool contains(const Loop *L) const {
    // Block statements never contain loops.
    if (isBlockStmt())
      return false;

    return getRegion()->contains(L);
  }

  /// Return whether this statement represents @p BB.
  bool represents(BasicBlock *BB) const {
    if (isCopyStmt())
      return false;
    if (isBlockStmt())
      return BB == getBasicBlock();
    return getRegion()->contains(BB);
  }

  /// Return whether this statement contains @p Inst.
  bool contains(Instruction *Inst) const {
    if (!Inst)
      return false;
    return represents(Inst->getParent());
  }

  /// Return the closest innermost loop that contains this statement, but is not
  /// contained in it.
  ///
  /// For block statement, this is just the loop that contains the block. Region
  /// statements can contain boxed loops, so getting the loop of one of the
  /// region's BBs might return such an inner loop. For instance, the region's
  /// entry could be a header of a loop, but the region might extend to BBs
  /// after the loop exit. Similarly, the region might only contain parts of the
  /// loop body and still include the loop header.
  ///
  /// Most of the time the surrounding loop is the top element of #NestLoops,
  /// except when it is empty. In that case it return the loop that the whole
  /// SCoP is contained in. That can be nullptr if there is no such loop.
  Loop *getSurroundingLoop() const {
    assert(!isCopyStmt() &&
           "No surrounding loop for artificially created statements");
    return SurroundingLoop;
  }

  /// Return true if this statement does not contain any accesses.
  bool isEmpty() const { return MemAccs.empty(); }

  /// Find all array accesses for @p Inst.
  ///
  /// @param Inst The instruction accessing an array.
  ///
  /// @return A list of array accesses (MemoryKind::Array) accessed by @p Inst.
  ///         If there is no such access, it returns nullptr.
  const MemoryAccessList *
  lookupArrayAccessesFor(const Instruction *Inst) const {
    auto It = InstructionToAccess.find(Inst);
    if (It == InstructionToAccess.end())
      return nullptr;
    if (It->second.empty())
      return nullptr;
    return &It->second;
  }

  /// Return the only array access for @p Inst, if existing.
  ///
  /// @param Inst The instruction for which to look up the access.
  /// @returns The unique array memory access related to Inst or nullptr if
  ///          no array access exists
  MemoryAccess *getArrayAccessOrNULLFor(const Instruction *Inst) const {
    auto It = InstructionToAccess.find(Inst);
    if (It == InstructionToAccess.end())
      return nullptr;

    MemoryAccess *ArrayAccess = nullptr;

    for (auto Access : It->getSecond()) {
      if (!Access->isArrayKind())
        continue;

      assert(!ArrayAccess && "More then one array access for instruction");

      ArrayAccess = Access;
    }

    return ArrayAccess;
  }

  /// Return the only array access for @p Inst.
  ///
  /// @param Inst The instruction for which to look up the access.
  /// @returns The unique array memory access related to Inst.
  MemoryAccess &getArrayAccessFor(const Instruction *Inst) const {
    MemoryAccess *ArrayAccess = getArrayAccessOrNULLFor(Inst);

    assert(ArrayAccess && "No array access found for instruction!");
    return *ArrayAccess;
  }

  /// Return the MemoryAccess that writes the value of an instruction
  ///        defined in this statement, or nullptr if not existing, respectively
  ///        not yet added.
  MemoryAccess *lookupValueWriteOf(Instruction *Inst) const {
    assert((isRegionStmt() && R->contains(Inst)) ||
           (!isRegionStmt() && Inst->getParent() == BB));
    return ValueWrites.lookup(Inst);
  }

  /// Return the MemoryAccess that reloads a value, or nullptr if not
  ///        existing, respectively not yet added.
  MemoryAccess *lookupValueReadOf(Value *Inst) const {
    return ValueReads.lookup(Inst);
  }

  /// Return the MemoryAccess that loads a PHINode value, or nullptr if not
  /// existing, respectively not yet added.
  MemoryAccess *lookupPHIReadOf(PHINode *PHI) const {
    return PHIReads.lookup(PHI);
  }

  /// Return the PHI write MemoryAccess for the incoming values from any
  ///        basic block in this ScopStmt, or nullptr if not existing,
  ///        respectively not yet added.
  MemoryAccess *lookupPHIWriteOf(PHINode *PHI) const {
    assert(isBlockStmt() || R->getExit() == PHI->getParent());
    return PHIWrites.lookup(PHI);
  }

  /// Return the input access of the value, or null if no such MemoryAccess
  /// exists.
  ///
  /// The input access is the MemoryAccess that makes an inter-statement value
  /// available in this statement by reading it at the start of this statement.
  /// This can be a MemoryKind::Value if defined in another statement or a
  /// MemoryKind::PHI if the value is a PHINode in this statement.
  MemoryAccess *lookupInputAccessOf(Value *Val) const {
    if (isa<PHINode>(Val))
      if (auto InputMA = lookupPHIReadOf(cast<PHINode>(Val))) {
        assert(!lookupValueReadOf(Val) && "input accesses must be unique; a "
                                          "statement cannot read a .s2a and "
                                          ".phiops simultaneously");
        return InputMA;
      }

    if (auto *InputMA = lookupValueReadOf(Val))
      return InputMA;
#if 0
	if (auto LI = dyn_cast<LoadInst>(Val)) {
		auto RA = getArrayAccessOrNULLFor(LI);
		if (RA && RA->isImplicit())
			return RA;
	}
#endif
    return nullptr;
  }

  /// Add @p Access to this statement's list of accesses.
<<<<<<< HEAD
=======
  ///
  /// @param Access  The access to add.
  /// @param Prepend If true, will add @p Access before all other instructions
  ///                (instead of appending it).
>>>>>>> 65775bef
  void addAccess(MemoryAccess *Access, bool Preprend = false);

  /// Remove a MemoryAccess from this statement.
  ///
  /// Note that scalar accesses that are caused by MA will
  /// be eliminated too.
  void removeMemoryAccess(MemoryAccess *MA);

  /// Remove @p MA from this statement.
  ///
  /// In contrast to removeMemoryAccess(), no other access will be eliminated.
  void removeSingleMemoryAccess(MemoryAccess *MA);

  typedef MemoryAccessVec::iterator iterator;
  typedef MemoryAccessVec::const_iterator const_iterator;

  iterator begin() { return MemAccs.begin(); }
  iterator end() { return MemAccs.end(); }
  const_iterator begin() const { return MemAccs.begin(); }
  const_iterator end() const { return MemAccs.end(); }
  size_t size() const { return MemAccs.size(); }

  unsigned getNumIterators() const;

  Scop *getParent() { return &Parent; }
  const Scop *getParent() const { return &Parent; }

  const std::vector<Instruction *> &getInstructions() const {
    return Instructions;
  }

  /// Set the list of instructions for this statement. It replaces the current
  /// list.
  void setInstructions(ArrayRef<Instruction *> Range) {
    assert(isBlockStmt() &&
           "The instruction list only matters for block-statements");
    Instructions.assign(Range.begin(), Range.end());
  }

  std::vector<Instruction *>::const_iterator insts_begin() const {
    return Instructions.begin();
  }

  std::vector<Instruction *>::const_iterator insts_end() const {
    return Instructions.end();
  }

  /// The range of instructions in this statement.
  llvm::iterator_range<std::vector<Instruction *>::const_iterator>
  insts() const {
    return {insts_begin(), insts_end()};
  }

  /// Insert an instruction before all other instructions in this statement.
  void prependInstruction(Instruction *Inst) {
#if 0
	  //assert(!contains(Inst->getParent()));
	  auto InsertIt = InstructionSet.insert(Inst);
	  if (InsertIt.second) {
		  auto VecIt = std::find(Instructions.begin(), Instructions.end(), Inst);
		  Instructions.erase(VecIt);
	  }
#endif
    assert(isBlockStmt() && "Only block statements support instruction lists");
    Instructions.insert(Instructions.begin(), Inst);
  }

  const char *getBaseName() const;

  /// Set the isl AST build.
  void setAstBuild(isl::ast_build B) { Build = B; }

  /// Get the isl AST build.
  isl::ast_build getAstBuild() const { return Build; }

  /// Restrict the domain of the statement.
  ///
  /// @param NewDomain The new statement domain.
  void restrictDomain(isl::set NewDomain);

  /// Get the loop for a dimension.
  ///
  /// @param Dimension The dimension of the induction variable
  /// @return The loop at a certain dimension.
  Loop *getLoopForDimension(unsigned Dimension) const;

  /// Align the parameters in the statement to the scop context
  void realignParams();

  /// Print the ScopStmt.
  ///
  /// @param OS                The output stream the ScopStmt is printed to.
  /// @param PrintInstructions Whether to print the statement's instructions as
  ///                          well.
  void print(raw_ostream &OS, bool PrintInstructions,
             bool Reproducible = true) const;

  /// Print the instructions in ScopStmt.
  ///
  void printInstructions(raw_ostream &OS) const;

  /// Check whether there is a value read access for @p V in this statement, and
  /// if not, create one.
  ///
  /// This allows to add MemoryAccesses after the initial creation of the Scop
  /// by ScopBuilder.
  ///
  /// @return The already existing or newly created MemoryKind::Value READ
  /// MemoryAccess.
  ///
  /// @see ScopBuilder::ensureValueRead(Value*,ScopStmt*)
  MemoryAccess *ensureValueRead(Value *V);

#if !defined(NDEBUG) || defined(LLVM_ENABLE_DUMP)
  /// Print the ScopStmt to stderr.
  void dump() const;
#endif
};

/// Print ScopStmt S to raw_ostream O.
raw_ostream &operator<<(raw_ostream &O, const ScopStmt &S);

/// Static Control Part
///
/// A Scop is the polyhedral representation of a control flow region detected
/// by the Scop detection. It is generated by translating the LLVM-IR and
/// abstracting its effects.
///
/// A Scop consists of a set of:
///
///   * A set of statements executed in the Scop.
///
///   * A set of global parameters
///   Those parameters are scalar integer values, which are constant during
///   execution.
///
///   * A context
///   This context contains information about the values the parameters
///   can take and relations between different parameters.
class Scop {
public:
  /// Type to represent a pair of minimal/maximal access to an array.
  using MinMaxAccessTy = std::pair<isl_pw_multi_aff *, isl_pw_multi_aff *>;

  /// Vector of minimal/maximal accesses to different arrays.
  using MinMaxVectorTy = SmallVector<MinMaxAccessTy, 4>;

  /// Pair of minimal/maximal access vectors representing
  /// read write and read only accesses
  using MinMaxVectorPairTy = std::pair<MinMaxVectorTy, MinMaxVectorTy>;

  /// Vector of pair of minimal/maximal access vectors representing
  /// non read only and read only accesses for each alias group.
  using MinMaxVectorPairVectorTy = SmallVector<MinMaxVectorPairTy, 4>;

private:
  Scop(const Scop &) = delete;
  const Scop &operator=(const Scop &) = delete;

  ScalarEvolution *SE;

  /// The underlying Region.
  Region &R;

  /// The name of the SCoP (identical to the regions name)
  std::string name;

  /// The ID to be assigned to the next Scop in a function
  static int NextScopID;

  /// The name of the function currently under consideration
  static std::string CurrentFunc;

  // Access functions of the SCoP.
  //
  // This owns all the MemoryAccess objects of the Scop created in this pass.
  AccFuncVector AccessFunctions;

  /// Flag to indicate that the scheduler actually optimized the SCoP.
  bool IsOptimized;

  /// True if the underlying region has a single exiting block.
  bool HasSingleExitEdge;

  /// Flag to remember if the SCoP contained an error block or not.
  bool HasErrorBlock;

  /// Max loop depth.
  unsigned MaxLoopDepth;

  /// Number of copy statements.
  unsigned CopyStmtsNum;

  /// Flag to indicate if the Scop is to be skipped.
  bool SkipScop;

  typedef std::list<ScopStmt> StmtSet;
  /// The statements in this Scop.
  StmtSet Stmts;

  /// Parameters of this Scop
  ParameterSetTy Parameters;

  /// Mapping from parameters to their ids.
  DenseMap<const SCEV *, isl_id *> ParameterIds;

  /// The context of the SCoP created during SCoP detection.
  ScopDetection::DetectionContext &DC;

  /// OptimizationRemarkEmitter object for displaying diagnostic remarks
  OptimizationRemarkEmitter &ORE;

  /// Isl context.
  ///
  /// We need a shared_ptr with reference counter to delete the context when all
  /// isl objects are deleted. We will distribute the shared_ptr to all objects
  /// that use the context to create isl objects, and increase the reference
  /// counter. By doing this, we guarantee that the context is deleted when we
  /// delete the last object that creates isl objects with the context.
  std::shared_ptr<isl_ctx> IslCtx;

  /// A map from basic blocks to vector of SCoP statements. Currently this
  /// vector comprises only of a single statement.
  DenseMap<BasicBlock *, std::vector<ScopStmt *>> StmtMap;

  /// A map from basic blocks to their domains.
  DenseMap<BasicBlock *, isl::set> DomainMap;

  /// Constraints on parameters.
  isl_set *Context;

  /// The affinator used to translate SCEVs to isl expressions.
  SCEVAffinator Affinator;

  typedef std::map<std::pair<AssertingVH<const Value>, MemoryKind>,
                   std::unique_ptr<ScopArrayInfo>>
      ArrayInfoMapTy;

  typedef StringMap<std::unique_ptr<ScopArrayInfo>> ArrayNameMapTy;

  typedef SetVector<ScopArrayInfo *> ArrayInfoSetTy;

  /// A map to remember ScopArrayInfo objects for all base pointers.
  ///
  /// As PHI nodes may have two array info objects associated, we add a flag
  /// that distinguishes between the PHI node specific ArrayInfo object
  /// and the normal one.
  ArrayInfoMapTy ScopArrayInfoMap;

  /// A map to remember ScopArrayInfo objects for all names of memory
  ///        references.
  ArrayNameMapTy ScopArrayNameMap;

  /// A set to remember ScopArrayInfo objects.
  /// @see Scop::ScopArrayInfoMap
  ArrayInfoSetTy ScopArrayInfoSet;

  /// The assumptions under which this scop was built.
  ///
  /// When constructing a scop sometimes the exact representation of a statement
  /// or condition would be very complex, but there is a common case which is a
  /// lot simpler, but which is only valid under certain assumptions. The
  /// assumed context records the assumptions taken during the construction of
  /// this scop and that need to be code generated as a run-time test.
  isl_set *AssumedContext;

  /// The restrictions under which this SCoP was built.
  ///
  /// The invalid context is similar to the assumed context as it contains
  /// constraints over the parameters. However, while we need the constraints
  /// in the assumed context to be "true" the constraints in the invalid context
  /// need to be "false". Otherwise they behave the same.
  isl_set *InvalidContext;

  /// Helper struct to remember assumptions.
  struct Assumption {

    /// The kind of the assumption (e.g., WRAPPING).
    AssumptionKind Kind;

    /// Flag to distinguish assumptions and restrictions.
    AssumptionSign Sign;

    /// The valid/invalid context if this is an assumption/restriction.
    isl_set *Set;

    /// The location that caused this assumption.
    DebugLoc Loc;

    /// An optional block whose domain can simplify the assumption.
    BasicBlock *BB;
  };

  /// Collection to hold taken assumptions.
  ///
  /// There are two reasons why we want to record assumptions first before we
  /// add them to the assumed/invalid context:
  ///   1) If the SCoP is not profitable or otherwise invalid without the
  ///      assumed/invalid context we do not have to compute it.
  ///   2) Information about the context are gathered rather late in the SCoP
  ///      construction (basically after we know all parameters), thus the user
  ///      might see overly complicated assumptions to be taken while they will
  ///      only be simplified later on.
  SmallVector<Assumption, 8> RecordedAssumptions;

  /// The schedule of the SCoP
  ///
  /// The schedule of the SCoP describes the execution order of the statements
  /// in the scop by assigning each statement instance a possibly
  /// multi-dimensional execution time. The schedule is stored as a tree of
  /// schedule nodes.
  ///
  /// The most common nodes in a schedule tree are so-called band nodes. Band
  /// nodes map statement instances into a multi dimensional schedule space.
  /// This space can be seen as a multi-dimensional clock.
  ///
  /// Example:
  ///
  /// <S,(5,4)>  may be mapped to (5,4) by this schedule:
  ///
  /// s0 = i (Year of execution)
  /// s1 = j (Day of execution)
  ///
  /// or to (9, 20) by this schedule:
  ///
  /// s0 = i + j (Year of execution)
  /// s1 = 20 (Day of execution)
  ///
  /// The order statement instances are executed is defined by the
  /// schedule vectors they are mapped to. A statement instance
  /// <A, (i, j, ..)> is executed before a statement instance <B, (i', ..)>, if
  /// the schedule vector of A is lexicographic smaller than the schedule
  /// vector of B.
  ///
  /// Besides band nodes, schedule trees contain additional nodes that specify
  /// a textual ordering between two subtrees or filter nodes that filter the
  /// set of statement instances that will be scheduled in a subtree. There
  /// are also several other nodes. A full description of the different nodes
  /// in a schedule tree is given in the isl manual.
  isl_schedule *Schedule;

  /// The set of minimal/maximal accesses for each alias group.
  ///
  /// When building runtime alias checks we look at all memory instructions and
  /// build so called alias groups. Each group contains a set of accesses to
  /// different base arrays which might alias with each other. However, between
  /// alias groups there is no aliasing possible.
  ///
  /// In a program with int and float pointers annotated with tbaa information
  /// we would probably generate two alias groups, one for the int pointers and
  /// one for the float pointers.
  ///
  /// During code generation we will create a runtime alias check for each alias
  /// group to ensure the SCoP is executed in an alias free environment.
  MinMaxVectorPairVectorTy MinMaxAliasGroups;

  /// Mapping from invariant loads to the representing invariant load of
  ///        their equivalence class.
  ValueToValueMap InvEquivClassVMap;

  /// List of invariant accesses.
  InvariantEquivClassesTy InvariantEquivClasses;

  /// The smallest array index not yet assigned.
  long ArrayIdx = 0;

  /// The smallest statement index not yet assigned.
  long StmtIdx = 0;

  /// A number that uniquely represents a Scop within its function
  const int ID;

public:
  /// List of all uses (i.e. read MemoryAccesses) for a MemoryKind::Value
  /// scalar.
  DenseMap<const ScopArrayInfo *, SmallVector<MemoryAccess *, 4>> ValueUseAccs;

private:
  /// List of all incoming values (write MemoryAccess) of a MemoryKind::PHI or
  /// MemoryKind::ExitPHI scalar.
  DenseMap<const ScopArrayInfo *, SmallVector<MemoryAccess *, 4>>
      PHIIncomingAccs;

  /// Return the ID for a new Scop within a function
  static int getNextID(std::string ParentFunc);

  /// Scop constructor; invoked from ScopBuilder::buildScop.
  Scop(Region &R, ScalarEvolution &SE, LoopInfo &LI,
       ScopDetection::DetectionContext &DC, OptimizationRemarkEmitter &ORE);

  LoopInfo *getLI() const { return Affinator.getLI(); }

  //@}

  /// Initialize this ScopBuilder.
  // void init(AliasAnalysis &AA, AssumptionCache &AC, DominatorTree
  // &DT,LoopInfo &LI);

  /// Propagate domains that are known due to graph properties.
  ///
  /// As a CFG is mostly structured we use the graph properties to propagate
  /// domains without the need to compute all path conditions. In particular, if
  /// a block A dominates a block B and B post-dominates A we know that the
  /// domain of B is a superset of the domain of A. As we do not have
  /// post-dominator information available here we use the less precise region
  /// information. Given a region R, we know that the exit is always executed if
  /// the entry was executed, thus the domain of the exit is a superset of the
  /// domain of the entry. In case the exit can only be reached from within the
  /// region the domains are in fact equal. This function will use this property
  /// to avoid the generation of condition constraints that determine when a
  /// branch is taken. If @p BB is a region entry block we will propagate its
  /// domain to the region exit block. Additionally, we put the region exit
  /// block in the @p FinishedExitBlocks set so we can later skip edges from
  /// within the region to that block.
  ///
  /// @param BB                 The block for which the domain is currently
  ///                           propagated.
  /// @param BBLoop             The innermost affine loop surrounding @p BB.
  /// @param FinishedExitBlocks Set of region exits the domain was set for.
  /// @param LI                 The LoopInfo for the current function.
  /// @param InvalidDomainMap   BB to InvalidDomain map for the BB of current
  ///                           region.
  void propagateDomainConstraintsToRegionExit(
      BasicBlock *BB, Loop *BBLoop,
      SmallPtrSetImpl<BasicBlock *> &FinishedExitBlocks, LoopInfo &LI,
      DenseMap<BasicBlock *, isl::set> &InvalidDomainMap);

  /// Compute the union of predecessor domains for @p BB.
  ///
  /// To compute the union of all domains of predecessors of @p BB this
  /// function applies similar reasoning on the CFG structure as described for
  ///   @see propagateDomainConstraintsToRegionExit
  ///
  /// @param BB     The block for which the predecessor domains are collected.
  /// @param Domain The domain under which BB is executed.
  /// @param DT     The DominatorTree for the current function.
  /// @param LI     The LoopInfo for the current function.
  ///
  /// @returns The domain under which @p BB is executed.
  isl::set getPredecessorDomainConstraints(BasicBlock *BB, isl::set Domain,
                                           DominatorTree &DT, LoopInfo &LI);

  /// Add loop carried constraints to the header block of the loop @p L.
  ///
  /// @param L                The loop to process.
  /// @param LI               The LoopInfo for the current function.
  /// @param InvalidDomainMap BB to InvalidDomain map for the BB of current
  ///                         region.
  ///
  /// @returns True if there was no problem and false otherwise.
  bool addLoopBoundsToHeaderDomain(
      Loop *L, LoopInfo &LI,
      DenseMap<BasicBlock *, isl::set> &InvalidDomainMap);

  /// Compute the branching constraints for each basic block in @p R.
  ///
  /// @param R                The region we currently build branching conditions
  ///                         for.
  /// @param DT               The DominatorTree for the current function.
  /// @param LI               The LoopInfo for the current function.
  /// @param InvalidDomainMap BB to InvalidDomain map for the BB of current
  ///                         region.
  ///
  /// @returns True if there was no problem and false otherwise.
  bool buildDomainsWithBranchConstraints(
      Region *R, DominatorTree &DT, LoopInfo &LI,
      DenseMap<BasicBlock *, isl::set> &InvalidDomainMap);

  /// Propagate the domain constraints through the region @p R.
  ///
  /// @param R                The region we currently build branching conditions
  /// for.
  /// @param DT               The DominatorTree for the current function.
  /// @param LI               The LoopInfo for the current function.
  /// @param InvalidDomainMap BB to InvalidDomain map for the BB of current
  ///                         region.
  ///
  /// @returns True if there was no problem and false otherwise.
  bool propagateDomainConstraints(
      Region *R, DominatorTree &DT, LoopInfo &LI,
      DenseMap<BasicBlock *, isl::set> &InvalidDomainMap);

  /// Propagate invalid domains of statements through @p R.
  ///
  /// This method will propagate invalid statement domains through @p R and at
  /// the same time add error block domains to them. Additionally, the domains
  /// of error statements and those only reachable via error statements will be
  /// replaced by an empty set. Later those will be removed completely.
  ///
  /// @param R                The currently traversed region.
  /// @param DT               The DominatorTree for the current function.
  /// @param LI               The LoopInfo for the current function.
  /// @param InvalidDomainMap BB to InvalidDomain map for the BB of current
  ///                         region.
  //
  /// @returns True if there was no problem and false otherwise.
  bool propagateInvalidStmtDomains(
      Region *R, DominatorTree &DT, LoopInfo &LI,
      DenseMap<BasicBlock *, isl::set> &InvalidDomainMap);

  /// Compute the domain for each basic block in @p R.
  ///
  /// @param R                The region we currently traverse.
  /// @param DT               The DominatorTree for the current function.
  /// @param LI               The LoopInfo for the current function.
  /// @param InvalidDomainMap BB to InvalidDomain map for the BB of current
  ///                         region.
  ///
  /// @returns True if there was no problem and false otherwise.
  bool buildDomains(Region *R, DominatorTree &DT, LoopInfo &LI,
                    DenseMap<BasicBlock *, isl::set> &InvalidDomainMap);

  /// Add parameter constraints to @p C that imply a non-empty domain.
  isl::set addNonEmptyDomainConstraints(isl::set C) const;

  /// Return the access for the base ptr of @p MA if any.
  MemoryAccess *lookupBasePtrAccess(MemoryAccess *MA);

  /// Check if the base ptr of @p MA is in the SCoP but not hoistable.
  bool hasNonHoistableBasePtrInScop(MemoryAccess *MA, isl::union_map Writes);

  /// Create equivalence classes for required invariant accesses.
  ///
  /// These classes will consolidate multiple required invariant loads from the
  /// same address in order to keep the number of dimensions in the SCoP
  /// description small. For each such class equivalence class only one
  /// representing element, hence one required invariant load, will be chosen
  /// and modeled as parameter. The method
  /// Scop::getRepresentingInvariantLoadSCEV() will replace each element from an
  /// equivalence class with the representing element that is modeled. As a
  /// consequence Scop::getIdForParam() will only return an id for the
  /// representing element of each equivalence class, thus for each required
  /// invariant location.
  void buildInvariantEquivalenceClasses();

  /// Return the context under which the access cannot be hoisted.
  ///
  /// @param Access The access to check.
  /// @param Writes The set of all memory writes in the scop.
  ///
  /// @return Return the context under which the access cannot be hoisted or a
  ///         nullptr if it cannot be hoisted at all.
  isl::set getNonHoistableCtx(MemoryAccess *Access, isl::union_map Writes);

  /// Verify that all required invariant loads have been hoisted.
  ///
  /// Invariant load hoisting is not guaranteed to hoist all loads that were
  /// assumed to be scop invariant during scop detection. This function checks
  /// for cases where the hoisting failed, but where it would have been
  /// necessary for our scop modeling to be correct. In case of insufficient
  /// hoisting the scop is marked as invalid.
  ///
  /// In the example below Bound[1] is required to be invariant:
  ///
  /// for (int i = 1; i < Bound[0]; i++)
  ///   for (int j = 1; j < Bound[1]; j++)
  ///     ...
  ///
  void verifyInvariantLoads();

  /// Hoist invariant memory loads and check for required ones.
  ///
  /// We first identify "common" invariant loads, thus loads that are invariant
  /// and can be hoisted. Then we check if all required invariant loads have
  /// been identified as (common) invariant. A load is a required invariant load
  /// if it was assumed to be invariant during SCoP detection, e.g., to assume
  /// loop bounds to be affine or runtime alias checks to be placeable. In case
  /// a required invariant load was not identified as (common) invariant we will
  /// drop this SCoP. An example for both "common" as well as required invariant
  /// loads is given below:
  ///
  /// for (int i = 1; i < *LB[0]; i++)
  ///   for (int j = 1; j < *LB[1]; j++)
  ///     A[i][j] += A[0][0] + (*V);
  ///
  /// Common inv. loads: V, A[0][0], LB[0], LB[1]
  /// Required inv. loads: LB[0], LB[1], (V, if it may alias with A or LB)
  ///
  void hoistInvariantLoads();

  /// Canonicalize arrays with base pointers from the same equivalence class.
  ///
  /// Some context: in our normal model we assume that each base pointer is
  /// related to a single specific memory region, where memory regions
  /// associated with different base pointers are disjoint. Consequently we do
  /// not need to compute additional data dependences that model possible
  /// overlaps of these memory regions. To verify our assumption we compute
  /// alias checks that verify that modeled arrays indeed do not overlap. In
  /// case an overlap is detected the runtime check fails and we fall back to
  /// the original code.
  ///
  /// In case of arrays where the base pointers are know to be identical,
  /// because they are dynamically loaded by accesses that are in the same
  /// invariant load equivalence class, such run-time alias check would always
  /// be false.
  ///
  /// This function makes sure that we do not generate consistently failing
  /// run-time checks for code that contains distinct arrays with known
  /// equivalent base pointers. It identifies for each invariant load
  /// equivalence class a single canonical array and canonicalizes all memory
  /// accesses that reference arrays that have base pointers that are known to
  /// be equal to the base pointer of such a canonical array to this canonical
  /// array.
  ///
  /// We currently do not canonicalize arrays for which certain memory accesses
  /// have been hoisted as loop invariant.
  void canonicalizeDynamicBasePtrs();

  /// Check if @p MA can always be hoisted without execution context.
  bool canAlwaysBeHoisted(MemoryAccess *MA, bool StmtInvalidCtxIsEmpty,
                          bool MAInvalidCtxIsEmpty,
                          bool NonHoistableCtxIsEmpty);

  /// Add invariant loads listed in @p InvMAs with the domain of @p Stmt.
  void addInvariantLoads(ScopStmt &Stmt, InvariantAccessesTy &InvMAs);

  /// Create an id for @p Param and store it in the ParameterIds map.
  void createParameterId(const SCEV *Param);

  /// Build the Context of the Scop.
  void buildContext();

  /// Add user provided parameter constraints to context (source code).
  void addUserAssumptions(AssumptionCache &AC, DominatorTree &DT, LoopInfo &LI,
                          DenseMap<BasicBlock *, isl::set> &InvalidDomainMap);

  /// Add user provided parameter constraints to context (command line).
  void addUserContext();

  /// Add the bounds of the parameters to the context.
  void addParameterBounds();

  /// Simplify the assumed and invalid context.
  void simplifyContexts();

  /// Get the representing SCEV for @p S if applicable, otherwise @p S.
  ///
  /// Invariant loads of the same location are put in an equivalence class and
  /// only one of them is chosen as a representing element that will be
  /// modeled as a parameter. The others have to be normalized, i.e.,
  /// replaced by the representing element of their equivalence class, in order
  /// to get the correct parameter value, e.g., in the SCEVAffinator.
  ///
  /// @param S The SCEV to normalize.
  ///
  /// @return The representing SCEV for invariant loads or @p S if none.
  const SCEV *getRepresentingInvariantLoadSCEV(const SCEV *S) const;

  /// Create a new SCoP statement for @p BB.
  ///
  /// A new statement for @p BB will be created and added to the statement
  /// vector
  /// and map.
  ///
  /// @param BB              The basic block we build the statement for.
  /// @param SurroundingLoop The loop the created statement is contained in.
  /// @param Instructions    The instructions in the basic block.
  void addScopStmt(BasicBlock *BB, Loop *SurroundingLoop,
                   std::vector<Instruction *> Instructions);

  /// Create a new SCoP statement for @p R.
  ///
  /// A new statement for @p R will be created and added to the statement vector
  /// and map.
  ///
  /// @param R               The region we build the statement for.
  /// @param SurroundingLoop The loop the created statement is contained in.
  void addScopStmt(Region *R, Loop *SurroundingLoop);

  /// Update access dimensionalities.
  ///
  /// When detecting memory accesses different accesses to the same array may
  /// have built with different dimensionality, as outer zero-values dimensions
  /// may not have been recognized as separate dimensions. This function goes
  /// again over all memory accesses and updates their dimensionality to match
  /// the dimensionality of the underlying ScopArrayInfo object.
  void updateAccessDimensionality();

  /// Fold size constants to the right.
  ///
  /// In case all memory accesses in a given dimension are multiplied with a
  /// common constant, we can remove this constant from the individual access
  /// functions and move it to the size of the memory access. We do this as this
  /// increases the size of the innermost dimension, consequently widens the
  /// valid range the array subscript in this dimension can evaluate to, and
  /// as a result increases the likelihood that our delinearization is
  /// correct.
  ///
  /// Example:
  ///
  ///    A[][n]
  ///    S[i,j] -> A[2i][2j+1]
  ///    S[i,j] -> A[2i][2j]
  ///
  ///    =>
  ///
  ///    A[][2n]
  ///    S[i,j] -> A[i][2j+1]
  ///    S[i,j] -> A[i][2j]
  ///
  /// Constants in outer dimensions can arise when the elements of a parametric
  /// multi-dimensional array are not elementary data types, but e.g.,
  /// structures.
  void foldSizeConstantsToRight();

  /// Fold memory accesses to handle parametric offset.
  ///
  /// As a post-processing step, we 'fold' memory accesses to parametric
  /// offsets in the access functions. @see MemoryAccess::foldAccess for
  /// details.
  void foldAccessRelations();

  /// Assume that all memory accesses are within bounds.
  ///
  /// After we have built a model of all memory accesses, we need to assume
  /// that the model we built matches reality -- aka. all modeled memory
  /// accesses always remain within bounds. We do this as last step, after
  /// all memory accesses have been modeled and canonicalized.
  void assumeNoOutOfBounds();

  /// Remove statements from the list of scop statements.
  ///
  /// @param ShouldDelete A function that returns true if the statement passed
  ///                     to it should be deleted.
  void removeStmts(std::function<bool(ScopStmt &)> ShouldDelete);

  /// Removes @p Stmt from the StmtMap.
  void removeFromStmtMap(ScopStmt &Stmt);

  /// Removes all statements where the entry block of the statement does not
  /// have a corresponding domain in the domain map.
  void removeStmtNotInDomainMap();

  /// Mark arrays that have memory accesses with FortranArrayDescriptor.
  void markFortranArrays();

  /// Finalize all access relations.
  ///
  /// When building up access relations, temporary access relations that
  /// correctly represent each individual access are constructed. However, these
  /// access relations can be inconsistent or non-optimal when looking at the
  /// set of accesses as a whole. This function finalizes the memory accesses
  /// and constructs a globally consistent state.
  void finalizeAccesses();

  /// Construct the schedule of this SCoP.
  ///
  /// @param LI The LoopInfo for the current function.
  void buildSchedule(LoopInfo &LI);

  /// A loop stack element to keep track of per-loop information during
  ///        schedule construction.
  typedef struct LoopStackElement {
    // The loop for which we keep information.
    Loop *L;

    // The (possibly incomplete) schedule for this loop.
    isl_schedule *Schedule;

    // The number of basic blocks in the current loop, for which a schedule has
    // already been constructed.
    unsigned NumBlocksProcessed;

    LoopStackElement(Loop *L, __isl_give isl_schedule *S,
                     unsigned NumBlocksProcessed)
        : L(L), Schedule(S), NumBlocksProcessed(NumBlocksProcessed) {}
  } LoopStackElementTy;

  /// The loop stack used for schedule construction.
  ///
  /// The loop stack keeps track of schedule information for a set of nested
  /// loops as well as an (optional) 'nullptr' loop that models the outermost
  /// schedule dimension. The loops in a loop stack always have a parent-child
  /// relation where the loop at position n is the parent of the loop at
  /// position n + 1.
  typedef SmallVector<LoopStackElementTy, 4> LoopStackTy;

  /// Construct schedule information for a given Region and add the
  ///        derived information to @p LoopStack.
  ///
  /// Given a Region we derive schedule information for all RegionNodes
  /// contained in this region ensuring that the assigned execution times
  /// correctly model the existing control flow relations.
  ///
  /// @param R              The region which to process.
  /// @param LoopStack      A stack of loops that are currently under
  ///                       construction.
  /// @param LI The LoopInfo for the current function.
  void buildSchedule(Region *R, LoopStackTy &LoopStack, LoopInfo &LI);

  /// Build Schedule for the region node @p RN and add the derived
  ///        information to @p LoopStack.
  ///
  /// In case @p RN is a BasicBlock or a non-affine Region, we construct the
  /// schedule for this @p RN and also finalize loop schedules in case the
  /// current @p RN completes the loop.
  ///
  /// In case @p RN is a not-non-affine Region, we delegate the construction to
  /// buildSchedule(Region *R, ...).
  ///
  /// @param RN             The RegionNode region traversed.
  /// @param LoopStack      A stack of loops that are currently under
  ///                       construction.
  /// @param LI The LoopInfo for the current function.
  void buildSchedule(RegionNode *RN, LoopStackTy &LoopStack, LoopInfo &LI);

  /// Collect all memory access relations of a given type.
  ///
  /// @param Predicate A predicate function that returns true if an access is
  ///                  of a given type.
  ///
  /// @returns The set of memory accesses in the scop that match the predicate.
  isl::union_map
  getAccessesOfType(std::function<bool(MemoryAccess &)> Predicate);

  /// @name Helper functions for printing the Scop.
  ///
  //@{
  void printContext(raw_ostream &OS) const;
  void printArrayInfo(raw_ostream &OS) const;
  void printStatements(raw_ostream &OS, bool PrintInstructions,
                       bool Reproducible = true) const;
  void printAliasAssumptions(raw_ostream &OS) const;
  //@}

  friend class ScopBuilder;

public:
  ~Scop();

  /// Get the count of copy statements added to this Scop.
  ///
  /// @return The count of copy statements added to this Scop.
  unsigned getCopyStmtsNum() { return CopyStmtsNum; }

  int getNumContainedLoops() const;

  int getNumScalarAccesses() const;
  int getNumScalarDeps() const;
  int getNumScalarLoopDeps() const;
  int getNumScalarWritesInLoops() const;

  /// Create a new copy statement.
  ///
  /// A new statement will be created and added to the statement vector.
  ///
  /// @param Stmt       The parent statement.
  /// @param SourceRel  The source location.
  /// @param TargetRel  The target location.
  /// @param Domain     The original domain under which the copy statement would
  ///                   be executed.
  ScopStmt *addScopStmt(isl::map SourceRel, isl::map TargetRel,
                        isl::set Domain);

  /// Add the access function to all MemoryAccess objects of the Scop
  ///        created in this pass.
  void addAccessFunction(MemoryAccess *Access) {
    AccessFunctions.emplace_back(Access);
  }

  /// Add metadata for @p Access.
  void addAccessData(MemoryAccess *Access);

  /// Remove the metadata stored for @p Access.
  void removeAccessData(MemoryAccess *Access);

  ScalarEvolution *getSE() const;

  /// Get the count of parameters used in this Scop.
  ///
  /// @return The count of parameters used in this Scop.
  size_t getNumParams() const { return Parameters.size(); }

  /// Take a list of parameters and add the new ones to the scop.
  void addParams(const ParameterSetTy &NewParameters);

  /// Return an iterator range containing the scop parameters.
  iterator_range<ParameterSetTy::iterator> parameters() const {
    return make_range(Parameters.begin(), Parameters.end());
  }

  /// Return whether this scop is empty, i.e. contains no statements that
  /// could be executed.
  bool isEmpty() const { return Stmts.empty(); }

  const StringRef getName() const { return name; }

  typedef ArrayInfoSetTy::iterator array_iterator;
  typedef ArrayInfoSetTy::const_iterator const_array_iterator;
  typedef iterator_range<ArrayInfoSetTy::iterator> array_range;
  typedef iterator_range<ArrayInfoSetTy::const_iterator> const_array_range;

  inline array_iterator array_begin() { return ScopArrayInfoSet.begin(); }

  inline array_iterator array_end() { return ScopArrayInfoSet.end(); }

  inline const_array_iterator array_begin() const {
    return ScopArrayInfoSet.begin();
  }

  inline const_array_iterator array_end() const {
    return ScopArrayInfoSet.end();
  }

  inline array_range arrays() {
    return array_range(array_begin(), array_end());
  }

  inline const_array_range arrays() const {
    return const_array_range(array_begin(), array_end());
  }

  /// Return the isl_id that represents a certain parameter.
  ///
  /// @param Parameter A SCEV that was recognized as a Parameter.
  ///
  /// @return The corresponding isl_id or NULL otherwise.
  isl::id getIdForParam(const SCEV *Parameter) const;

  /// Get the maximum region of this static control part.
  ///
  /// @return The maximum region of this static control part.
  inline const Region &getRegion() const { return R; }
  inline Region &getRegion() { return R; }

  /// Return the function this SCoP is in.
  Function &getFunction() const { return *R.getEntry()->getParent(); }

  /// Check if @p L is contained in the SCoP.
  bool contains(const Loop *L) const { return R.contains(L); }

  /// Check if @p BB is contained in the SCoP.
  bool contains(const BasicBlock *BB) const { return R.contains(BB); }

  /// Check if @p I is contained in the SCoP.
  bool contains(const Instruction *I) const { return R.contains(I); }

  /// Return the unique exit block of the SCoP.
  BasicBlock *getExit() const { return R.getExit(); }

  /// Return the unique exiting block of the SCoP if any.
  BasicBlock *getExitingBlock() const { return R.getExitingBlock(); }

  /// Return the unique entry block of the SCoP.
  BasicBlock *getEntry() const { return R.getEntry(); }

  /// Return the unique entering block of the SCoP if any.
  BasicBlock *getEnteringBlock() const { return R.getEnteringBlock(); }

  /// Return true if @p BB is the exit block of the SCoP.
  bool isExit(BasicBlock *BB) const { return getExit() == BB; }

  /// Return a range of all basic blocks in the SCoP.
  Region::block_range blocks() const { return R.blocks(); }

  /// Return true if and only if @p BB dominates the SCoP.
  bool isDominatedBy(const DominatorTree &DT, BasicBlock *BB) const;

  /// Get the maximum depth of the loop.
  ///
  /// @return The maximum depth of the loop.
  inline unsigned getMaxLoopDepth() const { return MaxLoopDepth; }

  /// Return the invariant equivalence class for @p Val if any.
  InvariantEquivClassTy *lookupInvariantEquivClass(Value *Val);

  /// Return the set of invariant accesses.
  InvariantEquivClassesTy &getInvariantAccesses() {
    return InvariantEquivClasses;
  }

  /// Check if the scop has any invariant access.
  bool hasInvariantAccesses() { return !InvariantEquivClasses.empty(); }

  /// Mark the SCoP as optimized by the scheduler.
  void markAsOptimized() { IsOptimized = true; }

  /// Check if the SCoP has been optimized by the scheduler.
  bool isOptimized() const { return IsOptimized; }

  /// Mark the SCoP to be skipped by ScopPass passes.
  void markAsToBeSkipped() { SkipScop = true; }

  /// Check if the SCoP is to be skipped by ScopPass passes.
  bool isToBeSkipped() const { return SkipScop; }

  /// Return the ID of the Scop
  int getID() const { return ID; }

  /// Get the name of the entry and exit blocks of this Scop.
  ///
  /// These along with the function name can uniquely identify a Scop.
  ///
  /// @return std::pair whose first element is the entry name & second element
  ///         is the exit name.
  std::pair<std::string, std::string> getEntryExitStr() const;

  /// Get the name of this Scop.
  std::string getNameStr() const;

  /// Get the constraint on parameter of this Scop.
  ///
  /// @return The constraint on parameter of this Scop.
  isl::set getContext() const;

  /// Return space of isl context parameters.
  ///
  /// Returns the set of context parameters that are currently constrained. In
  /// case the full set of parameters is needed, see @getFullParamSpace.
  isl::space getParamSpace() const;

  /// Return the full space of parameters.
  ///
  /// getParamSpace will only return the parameters of the context that are
  /// actually constrained, whereas getFullParamSpace will return all
  //  parameters. This is useful in cases, where we need to ensure all
  //  parameters are available, as certain isl functions will abort if this is
  //  not the case.
  isl::space getFullParamSpace() const;

  /// Get the assumed context for this Scop.
  ///
  /// @return The assumed context of this Scop.
  isl::set getAssumedContext() const;

  /// Return true if the optimized SCoP can be executed.
  ///
  /// In addition to the runtime check context this will also utilize the domain
  /// constraints to decide it the optimized version can actually be executed.
  ///
  /// @returns True if the optimized SCoP can be executed.
  bool hasFeasibleRuntimeContext() const;

  /// Check if the assumption in @p Set is trivial or not.
  ///
  /// @param Set  The relations between parameters that are assumed to hold.
  /// @param Sign Enum to indicate if the assumptions in @p Set are positive
  ///             (needed/assumptions) or negative (invalid/restrictions).
  ///
  /// @returns True if the assumption @p Set is not trivial.
  bool isEffectiveAssumption(__isl_keep isl_set *Set, AssumptionSign Sign);

  /// Track and report an assumption.
  ///
  /// Use 'clang -Rpass-analysis=polly-scops' or 'opt
  /// -pass-remarks-analysis=polly-scops' to output the assumptions.
  ///
  /// @param Kind The assumption kind describing the underlying cause.
  /// @param Set  The relations between parameters that are assumed to hold.
  /// @param Loc  The location in the source that caused this assumption.
  /// @param Sign Enum to indicate if the assumptions in @p Set are positive
  ///             (needed/assumptions) or negative (invalid/restrictions).
  /// @param BB   The block in which this assumption was taken. Used to
  ///             calculate hotness when emitting remark.
  ///
  /// @returns True if the assumption is not trivial.
  bool trackAssumption(AssumptionKind Kind, __isl_keep isl_set *Set,
                       DebugLoc Loc, AssumptionSign Sign, BasicBlock *BB);

  /// Add assumptions to assumed context.
  ///
  /// The assumptions added will be assumed to hold during the execution of the
  /// scop. However, as they are generally not statically provable, at code
  /// generation time run-time checks will be generated that ensure the
  /// assumptions hold.
  ///
  /// WARNING: We currently exploit in simplifyAssumedContext the knowledge
  ///          that assumptions do not change the set of statement instances
  ///          executed.
  ///
  /// @param Kind The assumption kind describing the underlying cause.
  /// @param Set  The relations between parameters that are assumed to hold.
  /// @param Loc  The location in the source that caused this assumption.
  /// @param Sign Enum to indicate if the assumptions in @p Set are positive
  ///             (needed/assumptions) or negative (invalid/restrictions).
  /// @param BB   The block in which this assumption was taken. Used to
  ///             calculate hotness when emitting remark.
  void addAssumption(AssumptionKind Kind, __isl_take isl_set *Set, DebugLoc Loc,
                     AssumptionSign Sign, BasicBlock *BB);

  /// Record an assumption for later addition to the assumed context.
  ///
  /// This function will add the assumption to the RecordedAssumptions. This
  /// collection will be added (@see addAssumption) to the assumed context once
  /// all paramaters are known and the context is fully build.
  ///
  /// @param Kind The assumption kind describing the underlying cause.
  /// @param Set  The relations between parameters that are assumed to hold.
  /// @param Loc  The location in the source that caused this assumption.
  /// @param Sign Enum to indicate if the assumptions in @p Set are positive
  ///             (needed/assumptions) or negative (invalid/restrictions).
  /// @param BB   The block in which this assumption was taken. If it is
  ///             set, the domain of that block will be used to simplify the
  ///             actual assumption in @p Set once it is added. This is useful
  ///             if the assumption was created prior to the domain.
  void recordAssumption(AssumptionKind Kind, __isl_take isl_set *Set,
                        DebugLoc Loc, AssumptionSign Sign,
                        BasicBlock *BB = nullptr);

  /// Add all recorded assumptions to the assumed context.
  void addRecordedAssumptions();

  /// Mark the scop as invalid.
  ///
  /// This method adds an assumption to the scop that is always invalid. As a
  /// result, the scop will not be optimized later on. This function is commonly
  /// called when a condition makes it impossible (or too compile time
  /// expensive) to process this scop any further.
  ///
  /// @param Kind The assumption kind describing the underlying cause.
  /// @param Loc  The location in the source that triggered .
  /// @param BB   The BasicBlock where it was triggered.
  void invalidate(AssumptionKind Kind, DebugLoc Loc, BasicBlock *BB = nullptr);

  /// Get the invalid context for this Scop.
  ///
  /// @return The invalid context of this Scop.
  isl::set getInvalidContext() const;

  /// Return true if and only if the InvalidContext is trivial (=empty).
  bool hasTrivialInvalidContext() const {
    return isl_set_is_empty(InvalidContext);
  }

  /// A vector of memory accesses that belong to an alias group.
  typedef SmallVector<MemoryAccess *, 4> AliasGroupTy;

  /// A vector of alias groups.
  typedef SmallVector<Scop::AliasGroupTy, 4> AliasGroupVectorTy;

  /// Build the alias checks for this SCoP.
  bool buildAliasChecks(AliasAnalysis &AA);

  /// Build all alias groups for this SCoP.
  ///
  /// @returns True if __no__ error occurred, false otherwise.
  bool buildAliasGroups(AliasAnalysis &AA);

  /// Build alias groups for all memory accesses in the Scop.
  ///
  /// Using the alias analysis and an alias set tracker we build alias sets
  /// for all memory accesses inside the Scop. For each alias set we then map
  /// the aliasing pointers back to the memory accesses we know, thus obtain
  /// groups of memory accesses which might alias. We also collect the set of
  /// arrays through which memory is written.
  ///
  /// @param AA A reference to the alias analysis.
  ///
  /// @returns A pair consistent of a vector of alias groups and a set of arrays
  ///          through which memory is written.
  std::tuple<AliasGroupVectorTy, DenseSet<const ScopArrayInfo *>>
  buildAliasGroupsForAccesses(AliasAnalysis &AA);

  ///  Split alias groups by iteration domains.
  ///
  ///  We split each group based on the domains of the minimal/maximal accesses.
  ///  That means two minimal/maximal accesses are only in a group if their
  ///  access domains intersect. Otherwise, they are in different groups.
  ///
  ///  @param AliasGroups The alias groups to split
  void splitAliasGroupsByDomain(AliasGroupVectorTy &AliasGroups);

  /// Build a given alias group and its access data.
  ///
  /// @param AliasGroup     The alias group to build.
  /// @param HasWriteAccess A set of arrays through which memory is not only
  ///                       read, but also written.
  ///
  /// @returns True if __no__ error occurred, false otherwise.
  bool buildAliasGroup(Scop::AliasGroupTy &AliasGroup,
                       DenseSet<const ScopArrayInfo *> HasWriteAccess);

  /// Return all alias groups for this SCoP.
  const MinMaxVectorPairVectorTy &getAliasGroups() const {
    return MinMaxAliasGroups;
  }

  /// Get an isl string representing the context.
  std::string getContextStr() const;

  /// Get an isl string representing the assumed context.
  std::string getAssumedContextStr() const;

  /// Get an isl string representing the invalid context.
  std::string getInvalidContextStr() const;

  /// Return the ScopStmt for the given @p BB or nullptr if there is
  ///        none.
  ScopStmt *getStmtFor(BasicBlock *BB) const;

  /// Return the list of ScopStmts that represent the given @p BB.
  ArrayRef<ScopStmt *> getStmtListFor(BasicBlock *BB) const;

  /// Return the last statement representing @p BB.
  ///
  /// Of the sequence of statements that represent a @p BB, this is the last one
  /// to be executed. It is typically used to determine which instruction to add
  /// a MemoryKind::PHI WRITE to. For this purpose, it is not strictly required
  /// to be executed last, only that the incoming value is available in it.
  ScopStmt *getLastStmtFor(BasicBlock *BB) const;

  /// Return the ScopStmts that represents the Region @p R, or nullptr if
  ///        it is not represented by any statement in this Scop.
  ArrayRef<ScopStmt *> getStmtListFor(Region *R) const;

  /// Return the ScopStmts that represents @p RN; can return nullptr if
  ///        the RegionNode is not within the SCoP or has been removed due to
  ///        simplifications.
  ArrayRef<ScopStmt *> getStmtListFor(RegionNode *RN) const;

  /// Return the ScopStmt an instruction belongs to, or nullptr if it
  ///        does not belong to any statement in this Scop.
  ScopStmt *getStmtFor(Instruction *Inst) const {
    return getStmtFor(Inst->getParent());
  }

  ScopStmt *getStmtFor(Value *Inst) const {
    if (!isa<Instruction>(Inst))
      return nullptr;
    return getStmtFor(cast<Instruction>(Inst));
  }

  /// Return the number of statements in the SCoP.
  size_t getSize() const { return Stmts.size(); }

  /// @name Statements Iterators
  ///
  /// These iterators iterate over all statements of this Scop.
  //@{
  typedef StmtSet::iterator iterator;
  typedef StmtSet::const_iterator const_iterator;

  iterator begin() { return Stmts.begin(); }
  iterator end() { return Stmts.end(); }
  const_iterator begin() const { return Stmts.begin(); }
  const_iterator end() const { return Stmts.end(); }

  typedef StmtSet::reverse_iterator reverse_iterator;
  typedef StmtSet::const_reverse_iterator const_reverse_iterator;

  reverse_iterator rbegin() { return Stmts.rbegin(); }
  reverse_iterator rend() { return Stmts.rend(); }
  const_reverse_iterator rbegin() const { return Stmts.rbegin(); }
  const_reverse_iterator rend() const { return Stmts.rend(); }
  //@}

  /// Return the set of required invariant loads.
  const InvariantLoadsSetTy &getRequiredInvariantLoads() const {
    return DC.RequiredILS;
  }

  /// Add @p LI to the set of required invariant loads.
  void addRequiredInvariantLoad(LoadInst *LI) { DC.RequiredILS.insert(LI); }

  /// Return true if and only if @p LI is a required invariant load.
  bool isRequiredInvariantLoad(LoadInst *LI) const {
    return getRequiredInvariantLoads().count(LI);
  }

  /// Return the set of boxed (thus overapproximated) loops.
  const BoxedLoopsSetTy &getBoxedLoops() const { return DC.BoxedLoopsSet; }

  /// Return true if and only if @p R is a non-affine subregion.
  bool isNonAffineSubRegion(const Region *R) {
    return DC.NonAffineSubRegionSet.count(R);
  }

  const MapInsnToMemAcc &getInsnToMemAccMap() const { return DC.InsnToMemAcc; }

  /// Return the (possibly new) ScopArrayInfo object for @p Access.
  ///
  /// @param ElementType The type of the elements stored in this array.
  /// @param Kind        The kind of the array info object.
  /// @param BaseName    The optional name of this memory reference.
  ScopArrayInfo *getOrCreateScopArrayInfo(Value *BasePtr, Type *ElementType,
                                          ArrayRef<const SCEV *> Sizes,
                                          MemoryKind Kind,
                                          const char *BaseName = nullptr);

  /// Create an array and return the corresponding ScopArrayInfo object.
  ///
  /// @param ElementType The type of the elements stored in this array.
  /// @param BaseName    The name of this memory reference.
  /// @param Sizes       The sizes of dimensions.
  ScopArrayInfo *createScopArrayInfo(Type *ElementType,
                                     const std::string &BaseName,
                                     const std::vector<unsigned> &Sizes);

  /// Return the cached ScopArrayInfo object for @p BasePtr.
  ///
  /// @param BasePtr   The base pointer the object has been stored for.
  /// @param Kind      The kind of array info object.
  ///
  /// @returns The ScopArrayInfo pointer or NULL if no such pointer is
  ///          available.
  const ScopArrayInfo *getScopArrayInfoOrNull(Value *BasePtr, MemoryKind Kind);

  /// Return the cached ScopArrayInfo object for @p BasePtr.
  ///
  /// @param BasePtr   The base pointer the object has been stored for.
  /// @param Kind      The kind of array info object.
  ///
  /// @returns The ScopArrayInfo pointer (may assert if no such pointer is
  ///          available).
  const ScopArrayInfo *getScopArrayInfo(Value *BasePtr, MemoryKind Kind);

  /// Invalidate ScopArrayInfo object for base address.
  ///
  /// @param BasePtr The base pointer of the ScopArrayInfo object to invalidate.
  /// @param Kind    The Kind of the ScopArrayInfo object.
  void invalidateScopArrayInfo(Value *BasePtr, MemoryKind Kind) {
    auto It = ScopArrayInfoMap.find(std::make_pair(BasePtr, Kind));
    if (It == ScopArrayInfoMap.end())
      return;
    ScopArrayInfoSet.remove(It->second.get());
    ScopArrayInfoMap.erase(It);
  }

  void setContext(__isl_take isl_set *NewContext);

  /// Align the parameters in the statement to the scop context
  void realignParams();

  /// Return true if this SCoP can be profitably optimized.
  ///
  /// @param ScalarsAreUnprofitable Never consider statements with scalar writes
  ///                               as profitably optimizable.
  ///
  /// @return Whether this SCoP can be profitably optimized.
  bool isProfitable(bool ScalarsAreUnprofitable) const;

  /// Return true if the SCoP contained at least one error block.
  bool hasErrorBlock() const { return HasErrorBlock; }

  /// Return true if the underlying region has a single exiting block.
  bool hasSingleExitEdge() const { return HasSingleExitEdge; }

  /// Print the static control part.
  ///
  /// @param OS The output stream the static control part is printed to.
  /// @param PrintInstructions Whether to print the statement's instructions as
  ///                          well.
  void print(raw_ostream &OS, bool PrintInstructions,
             bool Reproducible = true) const;

#if !defined(NDEBUG) || defined(LLVM_ENABLE_DUMP)
  /// Print the ScopStmt to stderr.
  void dump() const;
#endif

  /// Get the isl context of this static control part.
  ///
  /// @return The isl context of this static control part.
  isl_ctx *getIslCtx() const;

  /// Directly return the shared_ptr of the context.
  const std::shared_ptr<isl_ctx> &getSharedIslCtx() const { return IslCtx; }

  /// Compute the isl representation for the SCEV @p E
  ///
  /// @param E  The SCEV that should be translated.
  /// @param BB An (optional) basic block in which the isl_pw_aff is computed.
  ///           SCEVs known to not reference any loops in the SCoP can be
  ///           passed without a @p BB.
  /// @param NonNegative Flag to indicate the @p E has to be non-negative.
  ///
  /// Note that this function will always return a valid isl_pw_aff. However, if
  /// the translation of @p E was deemed to complex the SCoP is invalidated and
  /// a dummy value of appropriate dimension is returned. This allows to bail
  /// for complex cases without "error handling code" needed on the users side.
  __isl_give PWACtx getPwAff(const SCEV *E, BasicBlock *BB = nullptr,
                             bool NonNegative = false);

  /// Compute the isl representation for the SCEV @p E
  ///
  /// This function is like @see Scop::getPwAff() but strips away the invalid
  /// domain part associated with the piecewise affine function.
  isl::pw_aff getPwAffOnly(const SCEV *E, BasicBlock *BB = nullptr);

  /// Return the domain of @p Stmt.
  ///
  /// @param Stmt The statement for which the conditions should be returned.
  isl::set getDomainConditions(const ScopStmt *Stmt) const;

  /// Return the domain of @p BB.
  ///
  /// @param BB The block for which the conditions should be returned.
  isl::set getDomainConditions(BasicBlock *BB) const;

  /// Get a union set containing the iteration domains of all statements.
  isl::union_set getDomains() const;

  /// Get a union map of all may-writes performed in the SCoP.
  isl::union_map getMayWrites();

  /// Get a union map of all must-writes performed in the SCoP.
  isl::union_map getMustWrites();

  /// Get a union map of all writes performed in the SCoP.
  isl::union_map getWrites();

  /// Get a union map of all reads performed in the SCoP.
  isl::union_map getReads();

  /// Get a union map of all memory accesses performed in the SCoP.
  isl::union_map getAccesses();

  /// Get the schedule of all the statements in the SCoP.
  ///
  /// @return The schedule of all the statements in the SCoP, if the schedule of
  /// the Scop does not contain extension nodes, and nullptr, otherwise.
  isl::union_map getSchedule() const;

  /// Get a schedule tree describing the schedule of all statements.
  isl::schedule getScheduleTree() const;

  /// Update the current schedule
  ///
  /// NewSchedule The new schedule (given as a flat union-map).
  void setSchedule(__isl_take isl_union_map *NewSchedule);

  /// Update the current schedule
  ///
  /// NewSchedule The new schedule (given as schedule tree).
  void setScheduleTree(__isl_take isl_schedule *NewSchedule);

  /// Intersects the domains of all statements in the SCoP.
  ///
  /// @return true if a change was made
  bool restrictDomains(__isl_take isl_union_set *Domain);

  /// Get the depth of a loop relative to the outermost loop in the Scop.
  ///
  /// This will return
  ///    0 if @p L is an outermost loop in the SCoP
  ///   >0 for other loops in the SCoP
  ///   -1 if @p L is nullptr or there is no outermost loop in the SCoP
  int getRelativeLoopDepth(const Loop *L) const;

  /// Find the ScopArrayInfo associated with an isl Id
  ///        that has name @p Name.
  ScopArrayInfo *getArrayInfoByName(const std::string BaseName);

  /// Check whether @p Schedule contains extension nodes.
  ///
  /// @return true if @p Schedule contains extension nodes.
  static bool containsExtensionNode(__isl_keep isl_schedule *Schedule);

  /// Simplify the SCoP representation.
  ///
  /// @param AfterHoisting Whether it is called after invariant load hoisting.
  ///                      When true, also removes statements without
  ///                      side-effects.
  void simplifySCoP(bool AfterHoisting);

  /// Get the next free array index.
  ///
  /// This function returns a unique index which can be used to identify an
  /// array.
  long getNextArrayIdx() { return ArrayIdx++; }

  /// Get the next free statement index.
  ///
  /// This function returns a unique index which can be used to identify a
  /// statement.
  long getNextStmtIdx() { return StmtIdx++; }

  /// Return the MemoryAccess that writes an llvm::Value, represented by a
  /// ScopArrayInfo.
  ///
  /// There can be at most one such MemoryAccess per llvm::Value in the SCoP.
  /// Zero is possible for read-only values.
  MemoryAccess *getValueDef(const ScopArrayInfo *SAI) const;

  /// Return all MemoryAccesses that us an llvm::Value, represented by a
  /// ScopArrayInfo.
  ArrayRef<MemoryAccess *> getValueUses(const ScopArrayInfo *SAI) const;

  /// Return the MemoryAccess that represents an llvm::PHINode.
  ///
  /// ExitPHIs's PHINode is not within the SCoPs. This function returns nullptr
  /// for them.
  MemoryAccess *getPHIRead(const ScopArrayInfo *SAI) const;

  /// Return all MemoryAccesses for all incoming statements of a PHINode,
  /// represented by a ScopArrayInfo.
  ArrayRef<MemoryAccess *> getPHIIncomings(const ScopArrayInfo *SAI) const;

  /// Return whether @p Inst has a use outside of this SCoP.
  bool isEscaping(Instruction *Inst);
};

/// Print Scop scop to raw_ostream O.
raw_ostream &operator<<(raw_ostream &O, const Scop &scop);

/// The legacy pass manager's analysis pass to compute scop information
///        for a region.
class ScopInfoRegionPass : public RegionPass {
  /// The Scop pointer which is used to construct a Scop.
  std::unique_ptr<Scop> S;

public:
  static char ID; // Pass identification, replacement for typeid

  ScopInfoRegionPass() : RegionPass(ID) {}
  ~ScopInfoRegionPass() {}

  /// Build Scop object, the Polly IR of static control
  ///        part for the current SESE-Region.
  ///
  /// @return If the current region is a valid for a static control part,
  ///         return the Polly IR representing this static control part,
  ///         return null otherwise.
  Scop *getScop() { return S.get(); }
  const Scop *getScop() const { return S.get(); }

  /// Calculate the polyhedral scop information for a given Region.
  bool runOnRegion(Region *R, RGPassManager &RGM) override;

  void releaseMemory() override { S.reset(); }

  void print(raw_ostream &O, const Module *M = nullptr) const override;

  void getAnalysisUsage(AnalysisUsage &AU) const override;
};

class ScopInfo {
public:
  using RegionToScopMapTy = MapVector<Region *, std::unique_ptr<Scop>>;
  using reverse_iterator = RegionToScopMapTy::reverse_iterator;
  using const_reverse_iterator = RegionToScopMapTy::const_reverse_iterator;
  using iterator = RegionToScopMapTy::iterator;
  using const_iterator = RegionToScopMapTy::const_iterator;

private:
  /// A map of Region to its Scop object containing
  ///        Polly IR of static control part.
  RegionToScopMapTy RegionToScopMap;

public:
  ScopInfo(const DataLayout &DL, ScopDetection &SD, ScalarEvolution &SE,
           LoopInfo &LI, AliasAnalysis &AA, DominatorTree &DT,
           AssumptionCache &AC);

  /// Get the Scop object for the given Region.
  ///
  /// @return If the given region is the maximal region within a scop, return
  ///         the scop object. If the given region is a subregion, return a
  ///         nullptr. Top level region containing the entry block of a function
  ///         is not considered in the scop creation.
  Scop *getScop(Region *R) const {
    auto MapIt = RegionToScopMap.find(R);
    if (MapIt != RegionToScopMap.end())
      return MapIt->second.get();
    return nullptr;
  }

  iterator begin() { return RegionToScopMap.begin(); }
  iterator end() { return RegionToScopMap.end(); }
  const_iterator begin() const { return RegionToScopMap.begin(); }
  const_iterator end() const { return RegionToScopMap.end(); }
  reverse_iterator rbegin() { return RegionToScopMap.rbegin(); }
  reverse_iterator rend() { return RegionToScopMap.rend(); }
  const_reverse_iterator rbegin() const { return RegionToScopMap.rbegin(); }
  const_reverse_iterator rend() const { return RegionToScopMap.rend(); }
  bool empty() const { return RegionToScopMap.empty(); }
};

struct ScopInfoAnalysis : public AnalysisInfoMixin<ScopInfoAnalysis> {
  static AnalysisKey Key;
  using Result = ScopInfo;
  Result run(Function &, FunctionAnalysisManager &);
};

struct ScopInfoPrinterPass : public PassInfoMixin<ScopInfoPrinterPass> {
  ScopInfoPrinterPass(raw_ostream &O) : Stream(O) {}
  PreservedAnalyses run(Function &, FunctionAnalysisManager &);
  raw_ostream &Stream;
};

//===----------------------------------------------------------------------===//
/// The legacy pass manager's analysis pass to compute scop information
///        for the whole function.
///
/// This pass will maintain a map of the maximal region within a scop to its
/// scop object for all the feasible scops present in a function.
/// This pass is an alternative to the ScopInfoRegionPass in order to avoid a
/// region pass manager.
class ScopInfoWrapperPass : public FunctionPass {
  std::unique_ptr<ScopInfo> Result;

public:
  ScopInfoWrapperPass() : FunctionPass(ID) {}
  ~ScopInfoWrapperPass() = default;

  static char ID; // Pass identification, replacement for typeid

  ScopInfo *getSI() { return Result.get(); }
  const ScopInfo *getSI() const { return Result.get(); }

  /// Calculate all the polyhedral scops for a given function.
  bool runOnFunction(Function &F) override;

  void releaseMemory() override { Result.reset(); }

  void print(raw_ostream &O, const Module *M = nullptr) const override;

  void getAnalysisUsage(AnalysisUsage &AU) const override;
};

} // end namespace polly

namespace llvm {
class PassRegistry;
void initializeScopInfoRegionPassPass(llvm::PassRegistry &);
void initializeScopInfoWrapperPassPass(llvm::PassRegistry &);
} // namespace llvm

#endif<|MERGE_RESOLUTION|>--- conflicted
+++ resolved
@@ -372,18 +372,13 @@
 
   /// Print a readable representation to @p OS.
   ///
-<<<<<<< HEAD
-  /// @param SizeAsPwAff Print the size as isl_pw_aff
+  /// @param SizeAsPwAff Print the size as isl::pw_aff
   /// @param Oneline     Print a more dense representation without line breaks.
   /// @param Testable    For use in regression tests; the output remain constant
   ///                    over time and not add additional information that might
   ///                    break regression tests.
   void print(raw_ostream &OS, bool SizeAsPwAff = false, bool Oneline = false,
              bool Testable = true) const;
-=======
-  /// @param SizeAsPwAff Print the size as isl::pw_aff
-  void print(raw_ostream &OS, bool SizeAsPwAff = false) const;
->>>>>>> 65775bef
 
   /// Access the ScopArrayInfo associated with an access function.
   static const ScopArrayInfo *getFromAccessFunction(isl::pw_multi_aff PMA);
@@ -1564,13 +1559,10 @@
   }
 
   /// Add @p Access to this statement's list of accesses.
-<<<<<<< HEAD
-=======
   ///
   /// @param Access  The access to add.
   /// @param Prepend If true, will add @p Access before all other instructions
   ///                (instead of appending it).
->>>>>>> 65775bef
   void addAccess(MemoryAccess *Access, bool Preprend = false);
 
   /// Remove a MemoryAccess from this statement.
