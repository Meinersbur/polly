//===- polly/ScopInfo.h -----------------------------------------*- C++ -*-===//
//
//                     The LLVM Compiler Infrastructure
//
// This file is distributed under the University of Illinois Open Source
// License. See LICENSE.TXT for details.
//
//===----------------------------------------------------------------------===//
//
// Store the polyhedral model representation of a static control flow region,
// also called SCoP (Static Control Part).
//
// This representation is shared among several tools in the polyhedral
// community, which are e.g. CLooG, Pluto, Loopo, Graphite.
//
//===----------------------------------------------------------------------===//

#ifndef POLLY_SCOPINFO_H
#define POLLY_SCOPINFO_H

#include "polly/ScopDetection.h"
#include "polly/Support/SCEVAffinator.h"
<<<<<<< HEAD

#include "polly/Support/GICHelper.h"
=======
#include "polly/Support/ScopHelper.h"
#include "llvm/ADT/ArrayRef.h"
#include "llvm/ADT/DenseMap.h"
#include "llvm/ADT/DenseSet.h"
>>>>>>> 1c3918f7
#include "llvm/ADT/MapVector.h"
#include "llvm/ADT/SetVector.h"
#include "llvm/ADT/SmallVector.h"
#include "llvm/ADT/StringMap.h"
#include "llvm/ADT/StringRef.h"
#include "llvm/ADT/iterator_range.h"
#include "llvm/Analysis/RegionPass.h"
#include "llvm/Analysis/ScalarEvolutionExpressions.h"
#include "llvm/IR/DebugLoc.h"
#include "llvm/IR/Instruction.h"
#include "llvm/IR/Instructions.h"
#include "llvm/IR/IntrinsicInst.h"
#include "llvm/IR/PassManager.h"
#include "llvm/IR/ValueHandle.h"
#include "llvm/Pass.h"
#include "llvm/Support/Casting.h"
#include "isl/aff.h"
#include "isl/ctx.h"
#include "isl/isl-noexceptions.h"
#include "isl/set.h"
#include <algorithm>
#include <cassert>
#include <cstddef>
#include <forward_list>
#include <functional>
#include <list>
#include <map>
#include <memory>
#include <string>
#include <tuple>
#include <utility>
#include <vector>

using namespace llvm;

namespace llvm {

class AssumptionCache;
class BasicBlock;
class DataLayout;
class DominatorTree;
class Function;
class Loop;
class LoopInfo;
class OptimizationRemarkEmitter;
class PassRegistry;
class raw_ostream;
class ScalarEvolution;
class SCEV;
class Type;
class Value;

void initializeScopInfoRegionPassPass(PassRegistry &);
void initializeScopInfoWrapperPassPass(PassRegistry &);

} // end namespace llvm

struct isl_map;
struct isl_pw_multi_aff;
struct isl_schedule;
struct isl_set;
struct isl_union_map;

namespace polly {

class MemoryAccess;
class Scop;
class ScopStmt;

//===---------------------------------------------------------------------===//

extern bool UseInstructionNames;

/// Enumeration of assumptions Polly can take.
enum AssumptionKind {
  ALIASING,
  INBOUNDS,
  WRAPPING,
  UNSIGNED,
  PROFITABLE,
  ERRORBLOCK,
  COMPLEXITY,
  INFINITELOOP,
  INVARIANTLOAD,
  DELINEARIZATION,
};

/// Enum to distinguish between assumptions and restrictions.
enum AssumptionSign { AS_ASSUMPTION, AS_RESTRICTION };

/// The different memory kinds used in Polly.
///
/// We distinguish between arrays and various scalar memory objects. We use
/// the term ``array'' to describe memory objects that consist of a set of
/// individual data elements arranged in a multi-dimensional grid. A scalar
/// memory object describes an individual data element and is used to model
/// the definition and uses of llvm::Values.
///
/// The polyhedral model does traditionally not reason about SSA values. To
/// reason about llvm::Values we model them "as if" they were zero-dimensional
/// memory objects, even though they were not actually allocated in (main)
/// memory.  Memory for such objects is only alloca[ed] at CodeGeneration
/// time. To relate the memory slots used during code generation with the
/// llvm::Values they belong to the new names for these corresponding stack
/// slots are derived by appending suffixes (currently ".s2a" and ".phiops")
/// to the name of the original llvm::Value. To describe how def/uses are
/// modeled exactly we use these suffixes here as well.
///
/// There are currently four different kinds of memory objects:
enum class MemoryKind {
  /// MemoryKind::Array: Models a one or multi-dimensional array
  ///
  /// A memory object that can be described by a multi-dimensional array.
  /// Memory objects of this type are used to model actual multi-dimensional
  /// arrays as they exist in LLVM-IR, but they are also used to describe
  /// other objects:
  ///   - A single data element allocated on the stack using 'alloca' is
  ///     modeled as a one-dimensional, single-element array.
  ///   - A single data element allocated as a global variable is modeled as
  ///     one-dimensional, single-element array.
  ///   - Certain multi-dimensional arrays with variable size, which in
  ///     LLVM-IR are commonly expressed as a single-dimensional access with a
  ///     complicated access function, are modeled as multi-dimensional
  ///     memory objects (grep for "delinearization").
  Array,

  /// MemoryKind::Value: Models an llvm::Value
  ///
  /// Memory objects of type MemoryKind::Value are used to model the data flow
  /// induced by llvm::Values. For each llvm::Value that is used across
  /// BasicBlocks, one ScopArrayInfo object is created. A single memory WRITE
  /// stores the llvm::Value at its definition into the memory object and at
  /// each use of the llvm::Value (ignoring trivial intra-block uses) a
  /// corresponding READ is added. For instance, the use/def chain of a
  /// llvm::Value %V depicted below
  ///              ______________________
  ///              |DefBB:              |
  ///              |  %V = float op ... |
  ///              ----------------------
  ///               |                  |
  /// _________________               _________________
  /// |UseBB1:        |               |UseBB2:        |
  /// |  use float %V |               |  use float %V |
  /// -----------------               -----------------
  ///
  /// is modeled as if the following memory accesses occurred:
  ///
  ///                        __________________________
  ///                        |entry:                  |
  ///                        |  %V.s2a = alloca float |
  ///                        --------------------------
  ///                                     |
  ///                    ___________________________________
  ///                    |DefBB:                           |
  ///                    |  store %float %V, float* %V.s2a |
  ///                    -----------------------------------
  ///                           |                   |
  /// ____________________________________ ___________________________________
  /// |UseBB1:                           | |UseBB2:                          |
  /// |  %V.reload1 = load float* %V.s2a | |  %V.reload2 = load float* %V.s2a|
  /// |  use float %V.reload1            | |  use float %V.reload2           |
  /// ------------------------------------ -----------------------------------
  ///
  Value,

  /// MemoryKind::PHI: Models PHI nodes within the SCoP
  ///
  /// Besides the MemoryKind::Value memory object used to model the normal
  /// llvm::Value dependences described above, PHI nodes require an additional
  /// memory object of type MemoryKind::PHI to describe the forwarding of values
  /// to
  /// the PHI node.
  ///
  /// As an example, a PHIInst instructions
  ///
  /// %PHI = phi float [ %Val1, %IncomingBlock1 ], [ %Val2, %IncomingBlock2 ]
  ///
  /// is modeled as if the accesses occurred this way:
  ///
  ///                    _______________________________
  ///                    |entry:                       |
  ///                    |  %PHI.phiops = alloca float |
  ///                    -------------------------------
  ///                           |              |
  /// __________________________________  __________________________________
  /// |IncomingBlock1:                 |  |IncomingBlock2:                 |
  /// |  ...                           |  |  ...                           |
  /// |  store float %Val1 %PHI.phiops |  |  store float %Val2 %PHI.phiops |
  /// |  br label % JoinBlock          |  |  br label %JoinBlock           |
  /// ----------------------------------  ----------------------------------
  ///                             \            /
  ///                              \          /
  ///               _________________________________________
  ///               |JoinBlock:                             |
  ///               |  %PHI = load float, float* PHI.phiops |
  ///               -----------------------------------------
  ///
  /// Note that there can also be a scalar write access for %PHI if used in a
  /// different BasicBlock, i.e. there can be a memory object %PHI.phiops as
  /// well as a memory object %PHI.s2a.
  PHI,

  /// MemoryKind::ExitPHI: Models PHI nodes in the SCoP's exit block
  ///
  /// For PHI nodes in the Scop's exit block a special memory object kind is
  /// used. The modeling used is identical to MemoryKind::PHI, with the
  /// exception
  /// that there are no READs from these memory objects. The PHINode's
  /// llvm::Value is treated as a value escaping the SCoP. WRITE accesses
  /// write directly to the escaping value's ".s2a" alloca.
  ExitPHI
};

/// Maps from a loop to the affine function expressing its backedge taken count.
/// The backedge taken count already enough to express iteration domain as we
/// only allow loops with canonical induction variable.
/// A canonical induction variable is:
/// an integer recurrence that starts at 0 and increments by one each time
/// through the loop.
using LoopBoundMapType = std::map<const Loop *, const SCEV *>;

using AccFuncVector = std::vector<std::unique_ptr<MemoryAccess>>;

/// A class to store information about arrays in the SCoP.
///
/// Objects are accessible via the ScoP, MemoryAccess or the id associated with
/// the MemoryAccess access function.
///
class ScopArrayInfo {
public:
  /// Construct a ScopArrayInfo object.
  ///
  /// @param BasePtr        The array base pointer.
  /// @param ElementType    The type of the elements stored in the array.
  /// @param IslCtx         The isl context used to create the base pointer id.
  /// @param DimensionSizes A vector containing the size of each dimension.
  /// @param Kind           The kind of the array object.
  /// @param DL             The data layout of the module.
  /// @param S              The scop this array object belongs to.
  /// @param BaseName       The optional name of this memory reference.
  ScopArrayInfo(Value *BasePtr, Type *ElementType, isl::ctx IslCtx,
                ArrayRef<const SCEV *> DimensionSizes, MemoryKind Kind,
                const DataLayout &DL, Scop *S, const char *BaseName = nullptr);

  /// Destructor to free the isl id of the base pointer.
  ~ScopArrayInfo();

  ///  Update the element type of the ScopArrayInfo object.
  ///
  ///  Memory accesses referencing this ScopArrayInfo object may use
  ///  different element sizes. This function ensures the canonical element type
  ///  stored is small enough to model accesses to the current element type as
  ///  well as to @p NewElementType.
  ///
  ///  @param NewElementType An element type that is used to access this array.
  void updateElementType(Type *NewElementType);

  ///  Update the sizes of the ScopArrayInfo object.
  ///
  ///  A ScopArrayInfo object may be created without all outer dimensions being
  ///  available. This function is called when new memory accesses are added for
  ///  this ScopArrayInfo object. It verifies that sizes are compatible and adds
  ///  additional outer array dimensions, if needed.
  ///
  ///  @param Sizes       A vector of array sizes where the rightmost array
  ///                     sizes need to match the innermost array sizes already
  ///                     defined in SAI.
  ///  @param CheckConsistency Update sizes, even if new sizes are inconsistent
  ///                          with old sizes
  bool updateSizes(ArrayRef<const SCEV *> Sizes, bool CheckConsistency = true);

  /// Make the ScopArrayInfo model a Fortran array.
  /// It receives the Fortran array descriptor and stores this.
  /// It also adds a piecewise expression for the outermost dimension
  /// since this information is available for Fortran arrays at runtime.
  void applyAndSetFAD(Value *FAD);

  /// Get the FortranArrayDescriptor corresponding to this array if it exists,
  /// nullptr otherwise.
  Value *getFortranArrayDescriptor() const { return this->FAD; }

  /// Set the base pointer to @p BP.
  void setBasePtr(Value *BP) { BasePtr = BP; }

  /// Return the base pointer.
  Value *getBasePtr() const { return BasePtr; }

  // Set IsOnHeap to the value in parameter.
  void setIsOnHeap(bool value) { IsOnHeap = value; }

  /// For indirect accesses return the origin SAI of the BP, else null.
  const ScopArrayInfo *getBasePtrOriginSAI() const { return BasePtrOriginSAI; }

  /// The set of derived indirect SAIs for this origin SAI.
  const SmallSetVector<ScopArrayInfo *, 2> &getDerivedSAIs() const {
    return DerivedSAIs;
  }

  /// Return the number of dimensions.
  unsigned getNumberOfDimensions() const {
    if (Kind == MemoryKind::PHI || Kind == MemoryKind::ExitPHI ||
        Kind == MemoryKind::Value)
      return 0;
    return DimensionSizes.size();
  }

  /// Return the size of dimension @p dim as SCEV*.
  //
  //  Scalars do not have array dimensions and the first dimension of
  //  a (possibly multi-dimensional) array also does not carry any size
  //  information, in case the array is not newly created.
  const SCEV *getDimensionSize(unsigned Dim) const {
    assert(Dim < getNumberOfDimensions() && "Invalid dimension");
    return DimensionSizes[Dim];
  }

  /// Return the size of dimension @p dim as isl::pw_aff.
  //
  //  Scalars do not have array dimensions and the first dimension of
  //  a (possibly multi-dimensional) array also does not carry any size
  //  information, in case the array is not newly created.
  isl::pw_aff getDimensionSizePw(unsigned Dim) const {
    assert(Dim < getNumberOfDimensions() && "Invalid dimension");
    return DimensionSizesPw[Dim];
  }

  /// Get the canonical element type of this array.
  ///
  /// @returns The canonical element type of this array.
  Type *getElementType() const { return ElementType; }

  /// Get element size in bytes.
  int getElemSizeInBytes() const;

  /// Get the name of this memory reference.
  std::string getName() const;

  /// Return the isl id for the base pointer.
  isl::id getBasePtrId() const;

  /// Return what kind of memory this represents.
  MemoryKind getKind() const { return Kind; }

  /// Is this array info modeling an llvm::Value?
  bool isValueKind() const { return Kind == MemoryKind::Value; }

  /// Is this array info modeling special PHI node memory?
  ///
  /// During code generation of PHI nodes, there is a need for two kinds of
  /// virtual storage. The normal one as it is used for all scalar dependences,
  /// where the result of the PHI node is stored and later loaded from as well
  /// as a second one where the incoming values of the PHI nodes are stored
  /// into and reloaded when the PHI is executed. As both memories use the
  /// original PHI node as virtual base pointer, we have this additional
  /// attribute to distinguish the PHI node specific array modeling from the
  /// normal scalar array modeling.
  bool isPHIKind() const { return Kind == MemoryKind::PHI; }

  /// Is this array info modeling an MemoryKind::ExitPHI?
  bool isExitPHIKind() const { return Kind == MemoryKind::ExitPHI; }

  /// Is this array info modeling an array?
  bool isArrayKind() const { return Kind == MemoryKind::Array; }

  /// Is this array allocated on heap
  ///
  /// This property is only relevant if the array is allocated by Polly instead
  /// of pre-existing. If false, it is allocated using alloca instead malloca.
  bool isOnHeap() const { return IsOnHeap; }

#if !defined(NDEBUG) || defined(LLVM_ENABLE_DUMP)
  /// Dump a readable representation to stderr.
  void dump() const;
#endif

  /// Print a readable representation to @p OS.
  ///
  /// @param SizeAsPwAff Print the size as isl::pw_aff
  /// @param Oneline     Print a more dense representation without line breaks.
  /// @param Testable    For use in regression tests; the output remain constant
  ///                    over time and not add additional information that might
  ///                    break regression tests.
  void print(raw_ostream &OS, bool SizeAsPwAff = false, bool Oneline = false,
             bool Testable = true) const;

  /// Access the ScopArrayInfo associated with an access function.
  static const ScopArrayInfo *getFromAccessFunction(isl::pw_multi_aff PMA);

  /// Access the ScopArrayInfo associated with an isl Id.
  static const ScopArrayInfo *getFromId(isl::id Id);

  /// Get the space of this array access.
  isl::space getSpace() const;

  /// If the array is read only
  bool isReadOnly();

  /// Verify that @p Array is compatible to this ScopArrayInfo.
  ///
  /// Two arrays are compatible if their dimensionality, the sizes of their
  /// dimensions, and their element sizes match.
  ///
  /// @param Array The array to compare against.
  ///
  /// @returns True, if the arrays are compatible, False otherwise.
  bool isCompatibleWith(const ScopArrayInfo *Array) const;

private:
  void addDerivedSAI(ScopArrayInfo *DerivedSAI) {
    DerivedSAIs.insert(DerivedSAI);
  }

  /// For indirect accesses this is the SAI of the BP origin.
  const ScopArrayInfo *BasePtrOriginSAI;

  /// For origin SAIs the set of derived indirect SAIs.
  SmallSetVector<ScopArrayInfo *, 2> DerivedSAIs;

  /// The base pointer.
  AssertingVH<Value> BasePtr;

  /// The canonical element type of this array.
  ///
  /// The canonical element type describes the minimal accessible element in
  /// this array. Not all elements accessed, need to be of the very same type,
  /// but the allocation size of the type of the elements loaded/stored from/to
  /// this array needs to be a multiple of the allocation size of the canonical
  /// type.
  Type *ElementType;

  /// The isl id for the base pointer.
  isl::id Id;

  /// True if the newly allocated array is on heap.
  bool IsOnHeap = false;

  /// The sizes of each dimension as SCEV*.
  SmallVector<const SCEV *, 4> DimensionSizes;

  /// The sizes of each dimension as isl::pw_aff.
  SmallVector<isl::pw_aff, 4> DimensionSizesPw;

  /// The type of this scop array info object.
  ///
  /// We distinguish between SCALAR, PHI and ARRAY objects.
  MemoryKind Kind;

  /// The data layout of the module.
  const DataLayout &DL;

  /// The scop this SAI object belongs to.
  Scop &S;

  /// If this array models a Fortran array, then this points
  /// to the Fortran array descriptor.
  Value *FAD = nullptr;
};

/// Represent memory accesses in statements.
class MemoryAccess {
  friend class Scop;
  friend class ScopStmt;
  friend class ScopBuilder;

public:
  bool isImplicit() const { return IsImplicit; }
  bool isExplicit() const { return !IsImplicit; }

  /// The access type of a memory access
  ///
  /// There are three kind of access types:
  ///
  /// * A read access
  ///
  /// A certain set of memory locations are read and may be used for internal
  /// calculations.
  ///
  /// * A must-write access
  ///
  /// A certain set of memory locations is definitely written. The old value is
  /// replaced by a newly calculated value. The old value is not read or used at
  /// all.
  ///
  /// * A may-write access
  ///
  /// A certain set of memory locations may be written. The memory location may
  /// contain a new value if there is actually a write or the old value may
  /// remain, if no write happens.
  enum AccessType {
    READ = 0x1,
    MUST_WRITE = 0x2,
    MAY_WRITE = 0x3,
  };

  /// Reduction access type
  ///
  /// Commutative and associative binary operations suitable for reductions
  enum ReductionType {
    RT_NONE, ///< Indicate no reduction at all
    RT_ADD,  ///< Addition
    RT_MUL,  ///< Multiplication
    RT_BOR,  ///< Bitwise Or
    RT_BXOR, ///< Bitwise XOr
    RT_BAND, ///< Bitwise And
  };

private:
  /// A unique identifier for this memory access.
  ///
  /// The identifier is unique between all memory accesses belonging to the same
  /// scop statement.
  isl::id Id;

  /// What is modeled by this MemoryAccess.
  /// @see MemoryKind
  MemoryKind Kind;

  /// Whether it a reading or writing access, and if writing, whether it
  /// is conditional (MAY_WRITE).
  enum AccessType AccType;

  /// Reduction type for reduction like accesses, RT_NONE otherwise
  ///
  /// An access is reduction like if it is part of a load-store chain in which
  /// both access the same memory location (use the same LLVM-IR value
  /// as pointer reference). Furthermore, between the load and the store there
  /// is exactly one binary operator which is known to be associative and
  /// commutative.
  ///
  /// TODO:
  ///
  /// We can later lift the constraint that the same LLVM-IR value defines the
  /// memory location to handle scops such as the following:
  ///
  ///    for i
  ///      for j
  ///        sum[i+j] = sum[i] + 3;
  ///
  /// Here not all iterations access the same memory location, but iterations
  /// for which j = 0 holds do. After lifting the equality check in ScopBuilder,
  /// subsequent transformations do not only need check if a statement is
  /// reduction like, but they also need to verify that that the reduction
  /// property is only exploited for statement instances that load from and
  /// store to the same data location. Doing so at dependence analysis time
  /// could allow us to handle the above example.
  ReductionType RedType = RT_NONE;

  /// Parent ScopStmt of this access.
  ScopStmt *Statement;

  /// The domain under which this access is not modeled precisely.
  ///
  /// The invalid domain for an access describes all parameter combinations
  /// under which the statement looks to be executed but is in fact not because
  /// some assumption/restriction makes the access invalid.
  isl::set InvalidDomain;

  // Properties describing the accessed array.
  // TODO: It might be possible to move them to ScopArrayInfo.
  // @{

  /// The base address (e.g., A for A[i+j]).
  ///
  /// The #BaseAddr of a memory access of kind MemoryKind::Array is the base
  /// pointer of the memory access.
  /// The #BaseAddr of a memory access of kind MemoryKind::PHI or
  /// MemoryKind::ExitPHI is the PHI node itself.
  /// The #BaseAddr of a memory access of kind MemoryKind::Value is the
  /// instruction defining the value.
  AssertingVH<Value> BaseAddr;

  /// Type a single array element wrt. this access.
  Type *ElementType;

  /// Size of each dimension of the accessed array.
  SmallVector<const SCEV *, 4> Sizes;
  // @}

  // Properties describing the accessed element.
  // @{

  /// The access instruction of this memory access.
  ///
  /// For memory accesses of kind MemoryKind::Array the access instruction is
  /// the Load or Store instruction performing the access.
  ///
  /// For memory accesses of kind MemoryKind::PHI or MemoryKind::ExitPHI the
  /// access instruction of a load access is the PHI instruction. The access
  /// instruction of a PHI-store is the incoming's block's terminator
  /// instruction.
  ///
  /// For memory accesses of kind MemoryKind::Value the access instruction of a
  /// load access is nullptr because generally there can be multiple
  /// instructions in the statement using the same llvm::Value. The access
  /// instruction of a write access is the instruction that defines the
  /// llvm::Value.
  Instruction *AccessInstruction = nullptr;

  /// Incoming block and value of a PHINode.
  SmallVector<std::pair<BasicBlock *, Value *>, 4> Incoming;

  /// The value associated with this memory access.
  ///
  ///  - For array memory accesses (MemoryKind::Array) it is the loaded result
  ///    or the stored value. If the access instruction is a memory intrinsic it
  ///    the access value is also the memory intrinsic.
  ///  - For accesses of kind MemoryKind::Value it is the access instruction
  ///    itself.
  ///  - For accesses of kind MemoryKind::PHI or MemoryKind::ExitPHI it is the
  ///    PHI node itself (for both, READ and WRITE accesses).
  ///
  AssertingVH<Value> AccessValue;

  /// Are all the subscripts affine expression?
  bool IsAffine = true;

  /// Subscript expression for each dimension.
  SmallVector<const SCEV *, 4> Subscripts;

  /// Relation from statement instances to the accessed array elements.
  ///
  /// In the common case this relation is a function that maps a set of loop
  /// indices to the memory address from which a value is loaded/stored:
  ///
  ///      for i
  ///        for j
  ///    S:     A[i + 3 j] = ...
  ///
  ///    => { S[i,j] -> A[i + 3j] }
  ///
  /// In case the exact access function is not known, the access relation may
  /// also be a one to all mapping { S[i,j] -> A[o] } describing that any
  /// element accessible through A might be accessed.
  ///
  /// In case of an access to a larger element belonging to an array that also
  /// contains smaller elements, the access relation models the larger access
  /// with multiple smaller accesses of the size of the minimal array element
  /// type:
  ///
  ///      short *A;
  ///
  ///      for i
  ///    S:     A[i] = *((double*)&A[4 * i]);
  ///
  ///    => { S[i] -> A[i]; S[i] -> A[o] : 4i <= o <= 4i + 3 }
  isl::map AccessRelation;

  /// Updated access relation read from JSCOP file.
  isl::map NewAccessRelation;

  /// Fortran arrays whose sizes are not statically known are stored in terms
  /// of a descriptor struct. This maintains a raw pointer to the memory,
  /// along with auxiliary fields with information such as dimensions.
  /// We hold a reference to the descriptor corresponding to a MemoryAccess
  /// into a Fortran array. FAD for "Fortran Array Descriptor"
  AssertingVH<Value> FAD;
  // @}

  bool IsImplicit;

  isl::basic_map createBasicAccessMap(ScopStmt *Statement);

  void assumeNoOutOfBound();

  /// Compute bounds on an over approximated  access relation.
  ///
  /// @param ElementSize The size of one element accessed.
  void computeBoundsOnAccessRelation(unsigned ElementSize);

  /// Get the original access function as read from IR.
  isl::map getOriginalAccessRelation() const;

  /// Return the space in which the access relation lives in.
  isl::space getOriginalAccessRelationSpace() const;

  /// Get the new access function imported or set by a pass
  isl::map getNewAccessRelation() const;

  /// Fold the memory access to consider parametric offsets
  ///
  /// To recover memory accesses with array size parameters in the subscript
  /// expression we post-process the delinearization results.
  ///
  /// We would normally recover from an access A[exp0(i) * N + exp1(i)] into an
  /// array A[][N] the 2D access A[exp0(i)][exp1(i)]. However, another valid
  /// delinearization is A[exp0(i) - 1][exp1(i) + N] which - depending on the
  /// range of exp1(i) - may be preferable. Specifically, for cases where we
  /// know exp1(i) is negative, we want to choose the latter expression.
  ///
  /// As we commonly do not have any information about the range of exp1(i),
  /// we do not choose one of the two options, but instead create a piecewise
  /// access function that adds the (-1, N) offsets as soon as exp1(i) becomes
  /// negative. For a 2D array such an access function is created by applying
  /// the piecewise map:
  ///
  /// [i,j] -> [i, j] :      j >= 0
  /// [i,j] -> [i-1, j+N] :  j <  0
  ///
  /// We can generalize this mapping to arbitrary dimensions by applying this
  /// piecewise mapping pairwise from the rightmost to the leftmost access
  /// dimension. It would also be possible to cover a wider range by introducing
  /// more cases and adding multiple of Ns to these cases. However, this has
  /// not yet been necessary.
  /// The introduction of different cases necessarily complicates the memory
  /// access function, but cases that can be statically proven to not happen
  /// will be eliminated later on.
  void foldAccessRelation();

  /// Create the access relation for the underlying memory intrinsic.
  void buildMemIntrinsicAccessRelation();

public:
  /// Assemble the access relation from all available information.
  ///
  /// In particular, used the information passes in the constructor and the
  /// parent ScopStmt set by setStatment().
  ///
  /// @param SAI Info object for the accessed array.
  void buildAccessRelation(const ScopArrayInfo *SAI);

private:
  /// Carry index overflows of dimensions with constant size to the next higher
  /// dimension.
  ///
  /// For dimensions that have constant size, modulo the index by the size and
  /// add up the carry (floored division) to the next higher dimension. This is
  /// how overflow is defined in row-major order.
  /// It happens e.g. when ScalarEvolution computes the offset to the base
  /// pointer and would algebraically sum up all lower dimensions' indices of
  /// constant size.
  ///
  /// Example:
  ///   float (*A)[4];
  ///   A[1][6] -> A[2][2]
  void wrapConstantDimensions();

public:
  /// Create a new MemoryAccess.
  ///
  /// @param Stmt       The parent statement.
  /// @param AccessInst The instruction doing the access.
  /// @param BaseAddr   The accessed array's address.
  /// @param ElemType   The type of the accessed array elements.
  /// @param AccType    Whether read or write access.
  /// @param IsAffine   Whether the subscripts are affine expressions.
  /// @param Kind       The kind of memory accessed.
  /// @param Subscripts Subscript expressions
  /// @param Sizes      Dimension lengths of the accessed array.
  MemoryAccess(ScopStmt *Stmt, Instruction *AccessInst, AccessType AccType,
               Value *BaseAddress, Type *ElemType, bool Affine,
               ArrayRef<const SCEV *> Subscripts, ArrayRef<const SCEV *> Sizes,
               Value *AccessValue, MemoryKind Kind, bool IsImplicit);

  /// Create a new MemoryAccess that corresponds to @p AccRel.
  ///
  /// Along with @p Stmt and @p AccType it uses information about dimension
  /// lengths of the accessed array, the type of the accessed array elements,
  /// the name of the accessed array that is derived from the object accessible
  /// via @p AccRel.
  ///
  /// @param Stmt       The parent statement.
  /// @param AccType    Whether read or write access.
  /// @param AccRel     The access relation that describes the memory access.
  MemoryAccess(ScopStmt *Stmt, AccessType AccType, isl::map AccRel);

  MemoryAccess(const MemoryAccess &) = delete;
  MemoryAccess &operator=(const MemoryAccess &) = delete;
  ~MemoryAccess();

  /// Add a new incoming block/value pairs for this PHI/ExitPHI access.
  ///
  /// @param IncomingBlock The PHI's incoming block.
  /// @param IncomingValue The value when reaching the PHI from the @p
  ///                      IncomingBlock.
  void addIncoming(BasicBlock *IncomingBlock, Value *IncomingValue) {
    assert(!isRead());
    assert(isAnyPHIKind());
    Incoming.emplace_back(std::make_pair(IncomingBlock, IncomingValue));
  }

  /// Return the list of possible PHI/ExitPHI values.
  ///
  /// After code generation moves some PHIs around during region simplification,
  /// we cannot reliably locate the original PHI node and its incoming values
  /// anymore. For this reason we remember these explicitly for all PHI-kind
  /// accesses.
  ArrayRef<std::pair<BasicBlock *, Value *>> getIncoming() const {
    assert(isAnyPHIKind());
    return Incoming;
  }

  /// Get the type of a memory access.
  enum AccessType getType() { return AccType; }

  /// Is this a reduction like access?
  bool isReductionLike() const { return RedType != RT_NONE; }

  /// Is this a read memory access?
  bool isRead() const { return AccType == MemoryAccess::READ; }

  /// Is this a must-write memory access?
  bool isMustWrite() const { return AccType == MemoryAccess::MUST_WRITE; }

  /// Is this a may-write memory access?
  bool isMayWrite() const { return AccType == MemoryAccess::MAY_WRITE; }

  /// Is this a write memory access?
  bool isWrite() const { return isMustWrite() || isMayWrite(); }

  /// Is this a memory intrinsic access (memcpy, memset, memmove)?
  bool isMemoryIntrinsic() const {
    return isa<MemIntrinsic>(getAccessInstruction());
  }

  /// Check if a new access relation was imported or set by a pass.
  bool hasNewAccessRelation() const { return !NewAccessRelation.is_null(); }

  /// Return the newest access relation of this access.
  ///
  /// There are two possibilities:
  ///   1) The original access relation read from the LLVM-IR.
  ///   2) A new access relation imported from a json file or set by another
  ///      pass (e.g., for privatization).
  ///
  /// As 2) is by construction "newer" than 1) we return the new access
  /// relation if present.
  ///
  isl::map getLatestAccessRelation() const {
    return hasNewAccessRelation() ? getNewAccessRelation()
                                  : getOriginalAccessRelation();
  }

  /// Old name of getLatestAccessRelation().
  isl::map getAccessRelation() const { return getLatestAccessRelation(); }

  /// Get an isl map describing the memory address accessed.
  ///
  /// In most cases the memory address accessed is well described by the access
  /// relation obtained with getAccessRelation. However, in case of arrays
  /// accessed with types of different size the access relation maps one access
  /// to multiple smaller address locations. This method returns an isl map that
  /// relates each dynamic statement instance to the unique memory location
  /// that is loaded from / stored to.
  ///
  /// For an access relation { S[i] -> A[o] : 4i <= o <= 4i + 3 } this method
  /// will return the address function { S[i] -> A[4i] }.
  ///
  /// @returns The address function for this memory access.
  isl::map getAddressFunction() const;

  /// Return the access relation after the schedule was applied.
  isl::pw_multi_aff
  applyScheduleToAccessRelation(isl::union_map Schedule) const;

  /// Get an isl string representing the access function read from IR.
  std::string getOriginalAccessRelationStr() const;

  /// Get an isl string representing a new access function, if available.
  std::string getNewAccessRelationStr() const;

  /// Get an isl string representing the latest access relation.
  std::string getAccessRelationStr() const;

  /// Get the original base address of this access (e.g. A for A[i+j]) when
  /// detected.
  ///
<<<<<<< HEAD
  /// This address may differ from the base address referenced by the Original
=======
  /// This address may differ from the base address referenced by the original
>>>>>>> 1c3918f7
  /// ScopArrayInfo to which this array belongs, as this memory access may
  /// have been canonicalized to a ScopArrayInfo which has a different but
  /// identically-valued base pointer in case invariant load hoisting is
  /// enabled.
  Value *getOriginalBaseAddr() const { return BaseAddr; }

  /// Get the detection-time base array isl::id for this access.
  isl::id getOriginalArrayId() const;

  /// Get the base array isl::id for this access, modifiable through
  /// setNewAccessRelation().
  isl::id getLatestArrayId() const;

  /// Old name of getOriginalArrayId().
  isl::id getArrayId() const { return getOriginalArrayId(); }

  /// Get the detection-time ScopArrayInfo object for the base address.
  const ScopArrayInfo *getOriginalScopArrayInfo() const;

  /// Get the ScopArrayInfo object for the base address, or the one set
  /// by setNewAccessRelation().
  const ScopArrayInfo *getLatestScopArrayInfo() const;

  /// Legacy name of getOriginalScopArrayInfo().
  const ScopArrayInfo *getScopArrayInfo() const {
    return getOriginalScopArrayInfo();
  }

  /// Return a string representation of the access's reduction type.
  const std::string getReductionOperatorStr() const;

  /// Return a string representation of the reduction type @p RT.
  static const std::string getReductionOperatorStr(ReductionType RT);

  /// Return the element type of the accessed array wrt. this access.
  Type *getElementType() const { return ElementType; }

  /// Return the access value of this memory access.
  Value *getAccessValue() const { return AccessValue; }

  /// Return llvm::Value that is stored by this access, if available.
  ///
  /// PHI nodes may not have a unique value available that is stored, as in
  /// case of region statements one out of possibly several llvm::Values
  /// might be stored. In this case nullptr is returned.
  Value *tryGetValueStored() {
    assert(isWrite() && "Only write statement store values");
    if (isAnyPHIKind()) {
      if (Incoming.size() == 1)
        return Incoming[0].second;
      return nullptr;
    }
    return AccessValue;
  }

  /// Return the access instruction of this memory access.
  Instruction *getAccessInstruction() const { return AccessInstruction; }

  /// Return the number of access function subscript.
  unsigned getNumSubscripts() const { return Subscripts.size(); }

  /// Return the access function subscript in the dimension @p Dim.
  const SCEV *getSubscript(unsigned Dim) const { return Subscripts[Dim]; }

  /// Compute the isl representation for the SCEV @p E wrt. this access.
  ///
  /// Note that this function will also adjust the invalid context accordingly.
  isl::pw_aff getPwAff(const SCEV *E);

  /// Get the invalid domain for this access.
  isl::set getInvalidDomain() const { return InvalidDomain; }

  /// Get the invalid context for this access.
  isl::set getInvalidContext() const { return getInvalidDomain().params(); }

  /// Get the stride of this memory access in the specified Schedule. Schedule
  /// is a map from the statement to a schedule where the innermost dimension is
  /// the dimension of the innermost loop containing the statement.
  isl::set getStride(isl::map Schedule) const;

  /// Get the FortranArrayDescriptor corresponding to this memory access if
  /// it exists, and nullptr otherwise.
  Value *getFortranArrayDescriptor() const { return this->FAD; }

  /// Is the stride of the access equal to a certain width? Schedule is a map
  /// from the statement to a schedule where the innermost dimension is the
  /// dimension of the innermost loop containing the statement.
  bool isStrideX(isl::map Schedule, int StrideWidth) const;

  /// Is consecutive memory accessed for a given statement instance set?
  /// Schedule is a map from the statement to a schedule where the innermost
  /// dimension is the dimension of the innermost loop containing the
  /// statement.
  bool isStrideOne(isl::map Schedule) const;

  /// Is always the same memory accessed for a given statement instance set?
  /// Schedule is a map from the statement to a schedule where the innermost
  /// dimension is the dimension of the innermost loop containing the
  /// statement.
  bool isStrideZero(isl::map Schedule) const;

  /// Return the kind when this access was first detected.
  MemoryKind getOriginalKind() const {
    assert(!getOriginalScopArrayInfo() /* not yet initialized */ ||
           getOriginalScopArrayInfo()->getKind() == Kind);
    return Kind;
  }

  /// Return the kind considering a potential setNewAccessRelation.
  MemoryKind getLatestKind() const {
    return getLatestScopArrayInfo()->getKind();
  }

  /// Whether this is an access of an explicit load or store in the IR.
  bool isOriginalArrayKind() const {
    return getOriginalKind() == MemoryKind::Array;
  }

  /// Whether storage memory is either an custom .s2a/.phiops alloca
  /// (false) or an existing pointer into an array (true).
  bool isLatestArrayKind() const {
    return getLatestKind() == MemoryKind::Array;
  }

  /// Old name of isOriginalArrayKind.
  bool isArrayKind() const { return isOriginalArrayKind(); }

  /// Whether this access is an array to a scalar memory object, without
  /// considering changes by setNewAccessRelation.
  ///
  /// Scalar accesses are accesses to MemoryKind::Value, MemoryKind::PHI or
  /// MemoryKind::ExitPHI.
  bool isOriginalScalarKind() const {
    return getOriginalKind() != MemoryKind::Array;
  }

  /// Whether this access is an array to a scalar memory object, also
  /// considering changes by setNewAccessRelation.
  bool isLatestScalarKind() const {
    return getLatestKind() != MemoryKind::Array;
  }

  /// Old name of isOriginalScalarKind.
  bool isScalarKind() const { return isOriginalScalarKind(); }

  /// Was this MemoryAccess detected as a scalar dependences?
  bool isOriginalValueKind() const {
    return getOriginalKind() == MemoryKind::Value;
  }

  /// Is this MemoryAccess currently modeling scalar dependences?
  bool isLatestValueKind() const {
    return getLatestKind() == MemoryKind::Value;
  }

  /// Old name of isOriginalValueKind().
  bool isValueKind() const { return isOriginalValueKind(); }

  /// Was this MemoryAccess detected as a special PHI node access?
  bool isOriginalPHIKind() const {
    return getOriginalKind() == MemoryKind::PHI;
  }

  /// Is this MemoryAccess modeling special PHI node accesses, also
  /// considering a potential change by setNewAccessRelation?
  bool isLatestPHIKind() const { return getLatestKind() == MemoryKind::PHI; }

  /// Old name of isOriginalPHIKind.
  bool isPHIKind() const { return isOriginalPHIKind(); }

  /// Was this MemoryAccess detected as the accesses of a PHI node in the
  /// SCoP's exit block?
  bool isOriginalExitPHIKind() const {
    return getOriginalKind() == MemoryKind::ExitPHI;
  }

  /// Is this MemoryAccess modeling the accesses of a PHI node in the
  /// SCoP's exit block? Can be changed to an array access using
  /// setNewAccessRelation().
  bool isLatestExitPHIKind() const {
    return getLatestKind() == MemoryKind::ExitPHI;
  }

  /// Old name of isOriginalExitPHIKind().
  bool isExitPHIKind() const { return isOriginalExitPHIKind(); }

  /// Was this access detected as one of the two PHI types?
  bool isOriginalAnyPHIKind() const {
    return isOriginalPHIKind() || isOriginalExitPHIKind();
  }

  /// Does this access originate from one of the two PHI types? Can be
  /// changed to an array access using setNewAccessRelation().
  bool isLatestAnyPHIKind() const {
    return isLatestPHIKind() || isLatestExitPHIKind();
  }

  /// Old name of isOriginalAnyPHIKind().
  bool isAnyPHIKind() const { return isOriginalAnyPHIKind(); }

  /// Get the statement that contains this memory access.
  ScopStmt *getStatement() const { return Statement; }

  /// Get the reduction type of this access
  ReductionType getReductionType() const { return RedType; }

  /// Set the array descriptor corresponding to the Array on which the
  /// memory access is performed.
  void setFortranArrayDescriptor(Value *FAD);

  /// Update the original access relation.
  ///
  /// We need to update the original access relation during scop construction,
  /// when unifying the memory accesses that access the same scop array info
  /// object. After the scop has been constructed, the original access relation
  /// should not be changed any more. Instead setNewAccessRelation should
  /// be called.
  void setAccessRelation(isl::map AccessRelation);

  /// Set the updated access relation read from JSCOP file.
  void setNewAccessRelation(isl::map NewAccessRelation);

  /// Return whether the MemoryyAccess is a partial access. That is, the access
  /// is not executed in some instances of the parent statement's domain.
  bool isLatestPartialAccess() const;

  /// Mark this a reduction like access
  void markAsReductionLike(ReductionType RT) { RedType = RT; }

  /// Align the parameters in the access relation to the scop context
  void realignParams();

  /// Update the dimensionality of the memory access.
  ///
  /// During scop construction some memory accesses may not be constructed with
  /// their full dimensionality, but outer dimensions may have been omitted if
  /// they took the value 'zero'. By updating the dimensionality of the
  /// statement we add additional zero-valued dimensions to match the
  /// dimensionality of the ScopArrayInfo object that belongs to this memory
  /// access.
  void updateDimensionality();

  /// Get identifier for the memory access.
  ///
  /// This identifier is unique for all accesses that belong to the same scop
  /// statement.
  isl::id getId() const;

  /// Print the MemoryAccess.
  ///
  /// @param OS The output stream the MemoryAccess is printed to.
  /// @param Oneline Print a more dense representation without line-breaks.
  void print(raw_ostream &OS, bool Oneline = false) const;

#if !defined(NDEBUG) || defined(LLVM_ENABLE_DUMP)
  /// Print the MemoryAccess to stderr.
  void dump() const;
#endif

  /// Is the memory access affine?
  bool isAffine() const { return IsAffine; }
};

raw_ostream &operator<<(raw_ostream &OS, MemoryAccess::ReductionType RT);

llvm::raw_ostream &operator<<(llvm::raw_ostream &OS, const ScopArrayInfo *SAI);

llvm::raw_ostream &operator<<(llvm::raw_ostream &OS, const MemoryAccess *MA);

/// Ordered list type to hold accesses.
using MemoryAccessList = std::forward_list<MemoryAccess *>;

/// Helper structure for invariant memory accesses.
struct InvariantAccess {
  /// The memory access that is (partially) invariant.
  MemoryAccess *MA;

  /// The context under which the access is not invariant.
  isl::set NonHoistableCtx;
};

/// Ordered container type to hold invariant accesses.
using InvariantAccessesTy = SmallVector<InvariantAccess, 8>;

/// Type for equivalent invariant accesses and their domain context.
struct InvariantEquivClassTy {
  /// The pointer that identifies this equivalence class
  const SCEV *IdentifyingPointer;

  /// Memory accesses now treated invariant
  ///
  /// These memory accesses access the pointer location that identifies
  /// this equivalence class. They are treated as invariant and hoisted during
  /// code generation.
  MemoryAccessList InvariantAccesses;

  /// The execution context under which the memory location is accessed
  ///
  /// It is the union of the execution domains of the memory accesses in the
  /// InvariantAccesses list.
  isl_set *ExecutionContext;

  /// The type of the invariant access
  ///
  /// It is used to differentiate between differently typed invariant loads from
  /// the same location.
  Type *AccessType;
};

/// Type for invariant accesses equivalence classes.
using InvariantEquivClassesTy = SmallVector<InvariantEquivClassTy, 8>;

/// Statement of the Scop
///
/// A Scop statement represents an instruction in the Scop.
///
/// It is further described by its iteration domain, its schedule and its data
/// accesses.
/// At the moment every statement represents a single basic block of LLVM-IR.
class ScopStmt {
  friend class ScopBuilder;

public:
  /// Create the ScopStmt from a BasicBlock.
  ScopStmt(Scop &parent, BasicBlock &bb, Loop *SurroundingLoop,
           std::vector<Instruction *> Instructions, int Count);

  /// Create an overapproximating ScopStmt for the region @p R.
  ///
  /// @param EntryBlockInstructions The list of instructions that belong to the
  ///                               entry block of the region statement.
  ///                               Instructions are only tracked for entry
  ///                               blocks for now. We currently do not allow
  ///                               to modify the instructions of blocks later
  ///                               in the region statement.
  ScopStmt(Scop &parent, Region &R, Loop *SurroundingLoop,
           std::vector<Instruction *> EntryBlockInstructions);

  /// Create a copy statement.
  ///
  /// @param Stmt       The parent statement.
  /// @param SourceRel  The source location.
  /// @param TargetRel  The target location.
  /// @param Domain     The original domain under which the copy statement would
  ///                   be executed.
  ScopStmt(Scop &parent, isl::map SourceRel, isl::map TargetRel,
           isl::set Domain);

  ScopStmt(const ScopStmt &) = delete;
  const ScopStmt &operator=(const ScopStmt &) = delete;
  ~ScopStmt();

private:
  /// Polyhedral description
  //@{

  /// The Scop containing this ScopStmt.
  Scop &Parent;

  /// The domain under which this statement is not modeled precisely.
  ///
  /// The invalid domain for a statement describes all parameter combinations
  /// under which the statement looks to be executed but is in fact not because
  /// some assumption/restriction makes the statement/scop invalid.
  isl::set InvalidDomain;

  /// The iteration domain describes the set of iterations for which this
  /// statement is executed.
  ///
  /// Example:
  ///     for (i = 0; i < 100 + b; ++i)
  ///       for (j = 0; j < i; ++j)
  ///         S(i,j);
  ///
  /// 'S' is executed for different values of i and j. A vector of all
  /// induction variables around S (i, j) is called iteration vector.
  /// The domain describes the set of possible iteration vectors.
  ///
  /// In this case it is:
  ///
  ///     Domain: 0 <= i <= 100 + b
  ///             0 <= j <= i
  ///
  /// A pair of statement and iteration vector (S, (5,3)) is called statement
  /// instance.
  isl::set Domain;

  /// The memory accesses of this statement.
  ///
  /// The only side effects of a statement are its memory accesses.
  using MemoryAccessVec = SmallVector<MemoryAccess *, 8>;
  MemoryAccessVec MemAccs;

  /// Mapping from instructions to (scalar) memory accesses.
  DenseMap<const Instruction *, MemoryAccessList> InstructionToAccess;

public:
  /// The set of values defined elsewhere required in this ScopStmt and
  ///        their MemoryKind::Value READ MemoryAccesses.
  DenseMap<Value *, MemoryAccess *> ValueReads;

private:
  /// The set of values defined in this ScopStmt that are required
  ///        elsewhere, mapped to their MemoryKind::Value WRITE MemoryAccesses.
  DenseMap<Instruction *, MemoryAccess *> ValueWrites;

  /// Map from PHI nodes to its incoming value when coming from this
  ///        statement.
  ///
  /// Non-affine subregions can have multiple exiting blocks that are incoming
  /// blocks of the PHI nodes. This map ensures that there is only one write
  /// operation for the complete subregion. A PHI selecting the relevant value
  /// will be inserted.
  DenseMap<PHINode *, MemoryAccess *> PHIWrites;

  /// Map from PHI nodes to its read access in this statement.
  DenseMap<PHINode *, MemoryAccess *> PHIReads;

  //@}

  /// A SCoP statement represents either a basic block (affine/precise case) or
  /// a whole region (non-affine case).
  ///
  /// Only one of the following two members will therefore be set and indicate
  /// which kind of statement this is.
  ///
  ///{

  /// The BasicBlock represented by this statement (in the affine case).
  BasicBlock *BB = nullptr;

  /// The region represented by this statement (in the non-affine case).
  Region *R = nullptr;

  ///}

  /// The isl AST build for the new generated AST.
  isl::ast_build Build;

  SmallVector<Loop *, 4> NestLoops;

  std::string BaseName;

  /// The closest loop that contains this statement.
  Loop *SurroundingLoop;

  /// Vector for Instructions in this statement.
  std::vector<Instruction *> Instructions;
  DenseSet<Instruction *> InstructionSet;

<<<<<<< HEAD
public:
  MapVector<PHINode *, isl::union_map> ComputedPHIs;

private:
  /// Build the statement.
  //@{
  void buildDomain();

  /// Fill NestLoops with loops surrounding this statement.
  void collectSurroundingLoops();

  /// Build the access relation of all memory accesses.
  void buildAccessRelations();

  /// Detect and mark reductions in the ScopStmt
  void checkForReductions();

  /// Collect loads which might form a reduction chain with @p StoreMA
  void
  collectCandiateReductionLoads(MemoryAccess *StoreMA,
                                llvm::SmallVectorImpl<MemoryAccess *> &Loads);
  //@}

=======
>>>>>>> 1c3918f7
  /// Remove @p MA from dictionaries pointing to them.
  void removeAccessData(MemoryAccess *MA);

public:
  /// Get an isl_ctx pointer.
  isl_ctx *getIslCtx() const;

  /// Get the iteration domain of this ScopStmt.
  ///
  /// @return The iteration domain of this ScopStmt.
  isl::set getDomain() const;

  /// Get the space of the iteration domain
  ///
  /// @return The space of the iteration domain
  isl::space getDomainSpace() const;

  /// Get the id of the iteration domain space
  ///
  /// @return The id of the iteration domain space
  isl::id getDomainId() const;

  /// Get an isl string representing this domain.
  std::string getDomainStr() const;

  /// Get the schedule function of this ScopStmt.
  ///
  /// @return The schedule function of this ScopStmt, if it does not contain
  /// extension nodes, and nullptr, otherwise.
  isl::map getSchedule() const;

  /// Get an isl string representing this schedule.
  ///
  /// @return An isl string representing this schedule, if it does not contain
  /// extension nodes, and an empty string, otherwise.
  std::string getScheduleStr() const;

  /// Get the invalid domain for this statement.
  isl::set getInvalidDomain() const { return InvalidDomain; }

  /// Get the invalid context for this statement.
  isl::set getInvalidContext() const { return getInvalidDomain().params(); }

  /// Set the invalid context for this statement to @p ID.
  void setInvalidDomain(isl::set ID);

  /// Get the BasicBlock represented by this ScopStmt (if any).
  ///
  /// @return The BasicBlock represented by this ScopStmt, or null if the
  ///         statement represents a region.
  BasicBlock *getBasicBlock() const { return BB; }

  /// Return true if this statement represents a single basic block.
  bool isBlockStmt() const { return BB != nullptr; }

  /// Return true if this is a copy statement.
  bool isCopyStmt() const { return BB == nullptr && R == nullptr; }

  /// Get the region represented by this ScopStmt (if any).
  ///
  /// @return The region represented by this ScopStmt, or null if the statement
  ///         represents a basic block.
  Region *getRegion() const { return R; }

  /// Return true if this statement represents a whole region.
  bool isRegionStmt() const { return R != nullptr; }

  /// Return a BasicBlock from this statement.
  ///
  /// For block statements, it returns the BasicBlock itself. For subregion
  /// statements, return its entry block.
  BasicBlock *getEntryBlock() const;

  /// Return whether @p L is boxed within this statement.
  bool contains(const Loop *L) const {
    // Block statements never contain loops.
    if (isBlockStmt())
      return false;

    return getRegion()->contains(L);
  }

  /// Return whether this statement represents @p BB.
  bool represents(BasicBlock *BB) const {
    if (isCopyStmt())
      return false;
    if (isBlockStmt())
      return BB == getBasicBlock();
    return getRegion()->contains(BB);
  }

  /// Return whether this statement contains @p Inst.
  bool contains(Instruction *Inst) const {
    if (!Inst)
      return false;
    if (isBlockStmt())
      return std::find(Instructions.begin(), Instructions.end(), Inst) !=
             Instructions.end();
    return represents(Inst->getParent());
  }

  /// Return the closest innermost loop that contains this statement, but is not
  /// contained in it.
  ///
  /// For block statement, this is just the loop that contains the block. Region
  /// statements can contain boxed loops, so getting the loop of one of the
  /// region's BBs might return such an inner loop. For instance, the region's
  /// entry could be a header of a loop, but the region might extend to BBs
  /// after the loop exit. Similarly, the region might only contain parts of the
  /// loop body and still include the loop header.
  ///
  /// Most of the time the surrounding loop is the top element of #NestLoops,
  /// except when it is empty. In that case it return the loop that the whole
  /// SCoP is contained in. That can be nullptr if there is no such loop.
  Loop *getSurroundingLoop() const {
    assert(!isCopyStmt() &&
           "No surrounding loop for artificially created statements");
    return SurroundingLoop;
  }

  /// Return true if this statement does not contain any accesses.
  bool isEmpty() const { return MemAccs.empty(); }

  /// Find all array accesses for @p Inst.
  ///
  /// @param Inst The instruction accessing an array.
  ///
  /// @return A list of array accesses (MemoryKind::Array) accessed by @p Inst.
  ///         If there is no such access, it returns nullptr.
  const MemoryAccessList *
  lookupArrayAccessesFor(const Instruction *Inst) const {
    auto It = InstructionToAccess.find(Inst);
    if (It == InstructionToAccess.end())
      return nullptr;
    if (It->second.empty())
      return nullptr;
    return &It->second;
  }

  /// Return the only array access for @p Inst, if existing.
  ///
  /// @param Inst The instruction for which to look up the access.
  /// @returns The unique array memory access related to Inst or nullptr if
  ///          no array access exists
  MemoryAccess *getArrayAccessOrNULLFor(const Instruction *Inst) const {
    auto It = InstructionToAccess.find(Inst);
    if (It == InstructionToAccess.end())
      return nullptr;

    MemoryAccess *ArrayAccess = nullptr;

    for (auto Access : It->getSecond()) {
      if (!Access->isArrayKind())
        continue;

      assert(!ArrayAccess && "More then one array access for instruction");

      ArrayAccess = Access;
    }

    return ArrayAccess;
  }

  /// Return the only array access for @p Inst.
  ///
  /// @param Inst The instruction for which to look up the access.
  /// @returns The unique array memory access related to Inst.
  MemoryAccess &getArrayAccessFor(const Instruction *Inst) const {
    MemoryAccess *ArrayAccess = getArrayAccessOrNULLFor(Inst);

    assert(ArrayAccess && "No array access found for instruction!");
    return *ArrayAccess;
  }

  /// Return the MemoryAccess that writes the value of an instruction
  ///        defined in this statement, or nullptr if not existing, respectively
  ///        not yet added.
  MemoryAccess *lookupValueWriteOf(Instruction *Inst) const {
    assert((isRegionStmt() && R->contains(Inst)) ||
           (!isRegionStmt() && Inst->getParent() == BB));
    return ValueWrites.lookup(Inst);
  }

  /// Return the MemoryAccess that reloads a value, or nullptr if not
  ///        existing, respectively not yet added.
  MemoryAccess *lookupValueReadOf(Value *Inst) const {
    return ValueReads.lookup(Inst);
  }

  /// Return the MemoryAccess that loads a PHINode value, or nullptr if not
  /// existing, respectively not yet added.
  MemoryAccess *lookupPHIReadOf(PHINode *PHI) const {
    return PHIReads.lookup(PHI);
  }

  /// Return the PHI write MemoryAccess for the incoming values from any
  ///        basic block in this ScopStmt, or nullptr if not existing,
  ///        respectively not yet added.
  MemoryAccess *lookupPHIWriteOf(PHINode *PHI) const {
    assert(isBlockStmt() || R->getExit() == PHI->getParent());
    return PHIWrites.lookup(PHI);
  }

  /// Return the input access of the value, or null if no such MemoryAccess
  /// exists.
  ///
  /// The input access is the MemoryAccess that makes an inter-statement value
  /// available in this statement by reading it at the start of this statement.
  /// This can be a MemoryKind::Value if defined in another statement or a
  /// MemoryKind::PHI if the value is a PHINode in this statement.
  MemoryAccess *lookupInputAccessOf(Value *Val) const {
    if (isa<PHINode>(Val))
      if (auto InputMA = lookupPHIReadOf(cast<PHINode>(Val))) {
        assert(!lookupValueReadOf(Val) && "input accesses must be unique; a "
                                          "statement cannot read a .s2a and "
                                          ".phiops simultaneously");
        return InputMA;
      }

    if (auto *InputMA = lookupValueReadOf(Val))
      return InputMA;
#if 0
	if (auto LI = dyn_cast<LoadInst>(Val)) {
		auto RA = getArrayAccessOrNULLFor(LI);
		if (RA && RA->isImplicit())
			return RA;
	}
#endif
    return nullptr;
  }

  /// Add @p Access to this statement's list of accesses.
  ///
  /// @param Access  The access to add.
  /// @param Prepend If true, will add @p Access before all other instructions
  ///                (instead of appending it).
  void addAccess(MemoryAccess *Access, bool Preprend = false);

  /// Remove a MemoryAccess from this statement.
  ///
  /// Note that scalar accesses that are caused by MA will
  /// be eliminated too.
  void removeMemoryAccess(MemoryAccess *MA);

  /// Remove @p MA from this statement.
  ///
  /// In contrast to removeMemoryAccess(), no other access will be eliminated.
  void removeSingleMemoryAccess(MemoryAccess *MA);

  using iterator = MemoryAccessVec::iterator;
  using const_iterator = MemoryAccessVec::const_iterator;

  iterator begin() { return MemAccs.begin(); }
  iterator end() { return MemAccs.end(); }
  const_iterator begin() const { return MemAccs.begin(); }
  const_iterator end() const { return MemAccs.end(); }
  size_t size() const { return MemAccs.size(); }

  unsigned getNumIterators() const;

  Scop *getParent() { return &Parent; }
  const Scop *getParent() const { return &Parent; }

  const std::vector<Instruction *> &getInstructions() const {
    return Instructions;
  }

  /// Set the list of instructions for this statement. It replaces the current
  /// list.
  void setInstructions(ArrayRef<Instruction *> Range) {
    Instructions.assign(Range.begin(), Range.end());
  }

  std::vector<Instruction *>::const_iterator insts_begin() const {
    return Instructions.begin();
  }

  std::vector<Instruction *>::const_iterator insts_end() const {
    return Instructions.end();
  }

  /// The range of instructions in this statement.
  iterator_range<std::vector<Instruction *>::const_iterator> insts() const {
    return {insts_begin(), insts_end()};
  }

  /// Insert an instruction before all other instructions in this statement.
  void prependInstruction(Instruction *Inst) {
<<<<<<< HEAD
#if 0
	  //assert(!contains(Inst->getParent()));
	  auto InsertIt = InstructionSet.insert(Inst);
	  if (InsertIt.second) {
		  auto VecIt = std::find(Instructions.begin(), Instructions.end(), Inst);
		  Instructions.erase(VecIt);
	  }
#endif
    assert(isBlockStmt() && "Only block statements support instruction lists");
=======
>>>>>>> 1c3918f7
    Instructions.insert(Instructions.begin(), Inst);
  }

  const char *getBaseName() const;

  /// Set the isl AST build.
  void setAstBuild(isl::ast_build B) { Build = B; }

  /// Get the isl AST build.
  isl::ast_build getAstBuild() const { return Build; }

  /// Restrict the domain of the statement.
  ///
  /// @param NewDomain The new statement domain.
  void restrictDomain(isl::set NewDomain);

  /// Get the loop for a dimension.
  ///
  /// @param Dimension The dimension of the induction variable
  /// @return The loop at a certain dimension.
  Loop *getLoopForDimension(unsigned Dimension) const;

  /// Align the parameters in the statement to the scop context
  void realignParams();

  /// Print the ScopStmt.
  ///
  /// @param OS                The output stream the ScopStmt is printed to.
  /// @param PrintInstructions Whether to print the statement's instructions as
  ///                          well.
  void print(raw_ostream &OS, bool PrintInstructions,
             bool Reproducible = true) const;

  /// Print the instructions in ScopStmt.
  ///
  void printInstructions(raw_ostream &OS) const;

  /// Check whether there is a value read access for @p V in this statement, and
  /// if not, create one.
  ///
  /// This allows to add MemoryAccesses after the initial creation of the Scop
  /// by ScopBuilder.
  ///
  /// @return The already existing or newly created MemoryKind::Value READ
  /// MemoryAccess.
  ///
  /// @see ScopBuilder::ensureValueRead(Value*,ScopStmt*)
  MemoryAccess *ensureValueRead(Value *V);

#if !defined(NDEBUG) || defined(LLVM_ENABLE_DUMP)
  /// Print the ScopStmt to stderr.
  void dump() const;
#endif
};

/// Print ScopStmt S to raw_ostream OS.
raw_ostream &operator<<(raw_ostream &OS, const ScopStmt &S);

/// Static Control Part
///
/// A Scop is the polyhedral representation of a control flow region detected
/// by the Scop detection. It is generated by translating the LLVM-IR and
/// abstracting its effects.
///
/// A Scop consists of a set of:
///
///   * A set of statements executed in the Scop.
///
///   * A set of global parameters
///   Those parameters are scalar integer values, which are constant during
///   execution.
///
///   * A context
///   This context contains information about the values the parameters
///   can take and relations between different parameters.
class Scop {
public:
  /// Type to represent a pair of minimal/maximal access to an array.
  using MinMaxAccessTy = std::pair<isl_pw_multi_aff *, isl_pw_multi_aff *>;

  /// Vector of minimal/maximal accesses to different arrays.
  using MinMaxVectorTy = SmallVector<MinMaxAccessTy, 4>;

  /// Pair of minimal/maximal access vectors representing
  /// read write and read only accesses
  using MinMaxVectorPairTy = std::pair<MinMaxVectorTy, MinMaxVectorTy>;

  /// Vector of pair of minimal/maximal access vectors representing
  /// non read only and read only accesses for each alias group.
  using MinMaxVectorPairVectorTy = SmallVector<MinMaxVectorPairTy, 4>;

private:
  friend class ScopBuilder;

  ScalarEvolution *SE;

  /// The underlying Region.
  Region &R;

  /// The name of the SCoP (identical to the regions name)
  std::string name;

  /// The ID to be assigned to the next Scop in a function
  static int NextScopID;

  /// The name of the function currently under consideration
  static std::string CurrentFunc;

  // Access functions of the SCoP.
  //
  // This owns all the MemoryAccess objects of the Scop created in this pass.
  AccFuncVector AccessFunctions;

  /// Flag to indicate that the scheduler actually optimized the SCoP.
  bool IsOptimized = false;

  /// True if the underlying region has a single exiting block.
  bool HasSingleExitEdge;

  /// Flag to remember if the SCoP contained an error block or not.
  bool HasErrorBlock = false;

  /// Max loop depth.
  unsigned MaxLoopDepth = 0;

  /// Number of copy statements.
  unsigned CopyStmtsNum = 0;

  /// Flag to indicate if the Scop is to be skipped.
  bool SkipScop = false;

  using StmtSet = std::list<ScopStmt>;

  /// The statements in this Scop.
  StmtSet Stmts;

  /// Parameters of this Scop
  ParameterSetTy Parameters;

  /// Mapping from parameters to their ids.
  DenseMap<const SCEV *, isl::id> ParameterIds;

  /// The context of the SCoP created during SCoP detection.
  ScopDetection::DetectionContext &DC;

  /// OptimizationRemarkEmitter object for displaying diagnostic remarks
  OptimizationRemarkEmitter &ORE;

  /// Isl context.
  ///
  /// We need a shared_ptr with reference counter to delete the context when all
  /// isl objects are deleted. We will distribute the shared_ptr to all objects
  /// that use the context to create isl objects, and increase the reference
  /// counter. By doing this, we guarantee that the context is deleted when we
  /// delete the last object that creates isl objects with the context.
  std::shared_ptr<isl_ctx> IslCtx;

  /// A map from basic blocks to vector of SCoP statements. Currently this
  /// vector comprises only of a single statement.
  DenseMap<BasicBlock *, std::vector<ScopStmt *>> StmtMap;

  /// A map from instructions to SCoP statements.
  DenseMap<Instruction *, ScopStmt *> InstStmtMap;

  /// A map from basic blocks to their domains.
  DenseMap<BasicBlock *, isl::set> DomainMap;

  /// Constraints on parameters.
  isl_set *Context = nullptr;

  /// The affinator used to translate SCEVs to isl expressions.
  SCEVAffinator Affinator;

  using ArrayInfoMapTy =
      std::map<std::pair<AssertingVH<const Value>, MemoryKind>,
               std::unique_ptr<ScopArrayInfo>>;

  using ArrayNameMapTy = StringMap<std::unique_ptr<ScopArrayInfo>>;

  using ArrayInfoSetTy = SetVector<ScopArrayInfo *>;

  /// A map to remember ScopArrayInfo objects for all base pointers.
  ///
  /// As PHI nodes may have two array info objects associated, we add a flag
  /// that distinguishes between the PHI node specific ArrayInfo object
  /// and the normal one.
  ArrayInfoMapTy ScopArrayInfoMap;

  /// A map to remember ScopArrayInfo objects for all names of memory
  ///        references.
  ArrayNameMapTy ScopArrayNameMap;

  /// A set to remember ScopArrayInfo objects.
  /// @see Scop::ScopArrayInfoMap
  ArrayInfoSetTy ScopArrayInfoSet;

  /// The assumptions under which this scop was built.
  ///
  /// When constructing a scop sometimes the exact representation of a statement
  /// or condition would be very complex, but there is a common case which is a
  /// lot simpler, but which is only valid under certain assumptions. The
  /// assumed context records the assumptions taken during the construction of
  /// this scop and that need to be code generated as a run-time test.
  isl_set *AssumedContext = nullptr;

  /// The restrictions under which this SCoP was built.
  ///
  /// The invalid context is similar to the assumed context as it contains
  /// constraints over the parameters. However, while we need the constraints
  /// in the assumed context to be "true" the constraints in the invalid context
  /// need to be "false". Otherwise they behave the same.
  isl_set *InvalidContext = nullptr;

  /// Helper struct to remember assumptions.
  struct Assumption {
    /// The kind of the assumption (e.g., WRAPPING).
    AssumptionKind Kind;

    /// Flag to distinguish assumptions and restrictions.
    AssumptionSign Sign;

    /// The valid/invalid context if this is an assumption/restriction.
    isl_set *Set;

    /// The location that caused this assumption.
    DebugLoc Loc;

    /// An optional block whose domain can simplify the assumption.
    BasicBlock *BB;
  };

  /// Collection to hold taken assumptions.
  ///
  /// There are two reasons why we want to record assumptions first before we
  /// add them to the assumed/invalid context:
  ///   1) If the SCoP is not profitable or otherwise invalid without the
  ///      assumed/invalid context we do not have to compute it.
  ///   2) Information about the context are gathered rather late in the SCoP
  ///      construction (basically after we know all parameters), thus the user
  ///      might see overly complicated assumptions to be taken while they will
  ///      only be simplified later on.
  SmallVector<Assumption, 8> RecordedAssumptions;

  /// The schedule of the SCoP
  ///
  /// The schedule of the SCoP describes the execution order of the statements
  /// in the scop by assigning each statement instance a possibly
  /// multi-dimensional execution time. The schedule is stored as a tree of
  /// schedule nodes.
  ///
  /// The most common nodes in a schedule tree are so-called band nodes. Band
  /// nodes map statement instances into a multi dimensional schedule space.
  /// This space can be seen as a multi-dimensional clock.
  ///
  /// Example:
  ///
  /// <S,(5,4)>  may be mapped to (5,4) by this schedule:
  ///
  /// s0 = i (Year of execution)
  /// s1 = j (Day of execution)
  ///
  /// or to (9, 20) by this schedule:
  ///
  /// s0 = i + j (Year of execution)
  /// s1 = 20 (Day of execution)
  ///
  /// The order statement instances are executed is defined by the
  /// schedule vectors they are mapped to. A statement instance
  /// <A, (i, j, ..)> is executed before a statement instance <B, (i', ..)>, if
  /// the schedule vector of A is lexicographic smaller than the schedule
  /// vector of B.
  ///
  /// Besides band nodes, schedule trees contain additional nodes that specify
  /// a textual ordering between two subtrees or filter nodes that filter the
  /// set of statement instances that will be scheduled in a subtree. There
  /// are also several other nodes. A full description of the different nodes
  /// in a schedule tree is given in the isl manual.
  isl_schedule *Schedule = nullptr;

  /// The set of minimal/maximal accesses for each alias group.
  ///
  /// When building runtime alias checks we look at all memory instructions and
  /// build so called alias groups. Each group contains a set of accesses to
  /// different base arrays which might alias with each other. However, between
  /// alias groups there is no aliasing possible.
  ///
  /// In a program with int and float pointers annotated with tbaa information
  /// we would probably generate two alias groups, one for the int pointers and
  /// one for the float pointers.
  ///
  /// During code generation we will create a runtime alias check for each alias
  /// group to ensure the SCoP is executed in an alias free environment.
  MinMaxVectorPairVectorTy MinMaxAliasGroups;

  /// Mapping from invariant loads to the representing invariant load of
  ///        their equivalence class.
  ValueToValueMap InvEquivClassVMap;

  /// List of invariant accesses.
  InvariantEquivClassesTy InvariantEquivClasses;

  /// The smallest array index not yet assigned.
  long ArrayIdx = 0;

  /// The smallest statement index not yet assigned.
  long StmtIdx = 0;

  /// A number that uniquely represents a Scop within its function
  const int ID;

public:
  /// List of all uses (i.e. read MemoryAccesses) for a MemoryKind::Value
  /// scalar.
  DenseMap<const ScopArrayInfo *, SmallVector<MemoryAccess *, 4>> ValueUseAccs;

private:
  /// List of all incoming values (write MemoryAccess) of a MemoryKind::PHI or
  /// MemoryKind::ExitPHI scalar.
  DenseMap<const ScopArrayInfo *, SmallVector<MemoryAccess *, 4>>
      PHIIncomingAccs;

  /// Return the ID for a new Scop within a function
  static int getNextID(std::string ParentFunc);

  /// Scop constructor; invoked from ScopBuilder::buildScop.
  Scop(Region &R, ScalarEvolution &SE, LoopInfo &LI,
       ScopDetection::DetectionContext &DC, OptimizationRemarkEmitter &ORE);

<<<<<<< HEAD
=======
  /// Return the LoopInfo used for this Scop.
>>>>>>> 1c3918f7
  LoopInfo *getLI() const { return Affinator.getLI(); }

  //@}

  /// Initialize this ScopBuilder.
  // void init(AliasAnalysis &AA, AssumptionCache &AC, DominatorTree
  // &DT,LoopInfo &LI);

  /// Propagate domains that are known due to graph properties.
  ///
  /// As a CFG is mostly structured we use the graph properties to propagate
  /// domains without the need to compute all path conditions. In particular, if
  /// a block A dominates a block B and B post-dominates A we know that the
  /// domain of B is a superset of the domain of A. As we do not have
  /// post-dominator information available here we use the less precise region
  /// information. Given a region R, we know that the exit is always executed if
  /// the entry was executed, thus the domain of the exit is a superset of the
  /// domain of the entry. In case the exit can only be reached from within the
  /// region the domains are in fact equal. This function will use this property
  /// to avoid the generation of condition constraints that determine when a
  /// branch is taken. If @p BB is a region entry block we will propagate its
  /// domain to the region exit block. Additionally, we put the region exit
  /// block in the @p FinishedExitBlocks set so we can later skip edges from
  /// within the region to that block.
  ///
  /// @param BB                 The block for which the domain is currently
  ///                           propagated.
  /// @param BBLoop             The innermost affine loop surrounding @p BB.
  /// @param FinishedExitBlocks Set of region exits the domain was set for.
  /// @param LI                 The LoopInfo for the current function.
  /// @param InvalidDomainMap   BB to InvalidDomain map for the BB of current
  ///                           region.
  void propagateDomainConstraintsToRegionExit(
      BasicBlock *BB, Loop *BBLoop,
      SmallPtrSetImpl<BasicBlock *> &FinishedExitBlocks, LoopInfo &LI,
      DenseMap<BasicBlock *, isl::set> &InvalidDomainMap);

  /// Compute the union of predecessor domains for @p BB.
  ///
  /// To compute the union of all domains of predecessors of @p BB this
  /// function applies similar reasoning on the CFG structure as described for
  ///   @see propagateDomainConstraintsToRegionExit
  ///
  /// @param BB     The block for which the predecessor domains are collected.
  /// @param Domain The domain under which BB is executed.
  /// @param DT     The DominatorTree for the current function.
  /// @param LI     The LoopInfo for the current function.
  ///
  /// @returns The domain under which @p BB is executed.
  isl::set getPredecessorDomainConstraints(BasicBlock *BB, isl::set Domain,
                                           DominatorTree &DT, LoopInfo &LI);

  /// Add loop carried constraints to the header block of the loop @p L.
  ///
  /// @param L                The loop to process.
  /// @param LI               The LoopInfo for the current function.
  /// @param InvalidDomainMap BB to InvalidDomain map for the BB of current
  ///                         region.
  ///
  /// @returns True if there was no problem and false otherwise.
  bool addLoopBoundsToHeaderDomain(
      Loop *L, LoopInfo &LI,
      DenseMap<BasicBlock *, isl::set> &InvalidDomainMap);

  /// Compute the branching constraints for each basic block in @p R.
  ///
  /// @param R                The region we currently build branching conditions
  ///                         for.
  /// @param DT               The DominatorTree for the current function.
  /// @param LI               The LoopInfo for the current function.
  /// @param InvalidDomainMap BB to InvalidDomain map for the BB of current
  ///                         region.
  ///
  /// @returns True if there was no problem and false otherwise.
  bool buildDomainsWithBranchConstraints(
      Region *R, DominatorTree &DT, LoopInfo &LI,
      DenseMap<BasicBlock *, isl::set> &InvalidDomainMap);

  /// Propagate the domain constraints through the region @p R.
  ///
  /// @param R                The region we currently build branching conditions
  /// for.
  /// @param DT               The DominatorTree for the current function.
  /// @param LI               The LoopInfo for the current function.
  /// @param InvalidDomainMap BB to InvalidDomain map for the BB of current
  ///                         region.
  ///
  /// @returns True if there was no problem and false otherwise.
  bool propagateDomainConstraints(
      Region *R, DominatorTree &DT, LoopInfo &LI,
      DenseMap<BasicBlock *, isl::set> &InvalidDomainMap);

  /// Propagate invalid domains of statements through @p R.
  ///
  /// This method will propagate invalid statement domains through @p R and at
  /// the same time add error block domains to them. Additionally, the domains
  /// of error statements and those only reachable via error statements will be
  /// replaced by an empty set. Later those will be removed completely.
  ///
  /// @param R                The currently traversed region.
  /// @param DT               The DominatorTree for the current function.
  /// @param LI               The LoopInfo for the current function.
  /// @param InvalidDomainMap BB to InvalidDomain map for the BB of current
  ///                         region.
  //
  /// @returns True if there was no problem and false otherwise.
  bool propagateInvalidStmtDomains(
      Region *R, DominatorTree &DT, LoopInfo &LI,
      DenseMap<BasicBlock *, isl::set> &InvalidDomainMap);

  /// Compute the domain for each basic block in @p R.
  ///
  /// @param R                The region we currently traverse.
  /// @param DT               The DominatorTree for the current function.
  /// @param LI               The LoopInfo for the current function.
  /// @param InvalidDomainMap BB to InvalidDomain map for the BB of current
  ///                         region.
  ///
  /// @returns True if there was no problem and false otherwise.
  bool buildDomains(Region *R, DominatorTree &DT, LoopInfo &LI,
                    DenseMap<BasicBlock *, isl::set> &InvalidDomainMap);

  /// Add parameter constraints to @p C that imply a non-empty domain.
  isl::set addNonEmptyDomainConstraints(isl::set C) const;

  /// Return the access for the base ptr of @p MA if any.
  MemoryAccess *lookupBasePtrAccess(MemoryAccess *MA);

  /// Check if the base ptr of @p MA is in the SCoP but not hoistable.
  bool hasNonHoistableBasePtrInScop(MemoryAccess *MA, isl::union_map Writes);

  /// Create equivalence classes for required invariant accesses.
  ///
  /// These classes will consolidate multiple required invariant loads from the
  /// same address in order to keep the number of dimensions in the SCoP
  /// description small. For each such class equivalence class only one
  /// representing element, hence one required invariant load, will be chosen
  /// and modeled as parameter. The method
  /// Scop::getRepresentingInvariantLoadSCEV() will replace each element from an
  /// equivalence class with the representing element that is modeled. As a
  /// consequence Scop::getIdForParam() will only return an id for the
  /// representing element of each equivalence class, thus for each required
  /// invariant location.
  void buildInvariantEquivalenceClasses();

  /// Return the context under which the access cannot be hoisted.
  ///
  /// @param Access The access to check.
  /// @param Writes The set of all memory writes in the scop.
  ///
  /// @return Return the context under which the access cannot be hoisted or a
  ///         nullptr if it cannot be hoisted at all.
  isl::set getNonHoistableCtx(MemoryAccess *Access, isl::union_map Writes);

  /// Verify that all required invariant loads have been hoisted.
  ///
  /// Invariant load hoisting is not guaranteed to hoist all loads that were
  /// assumed to be scop invariant during scop detection. This function checks
  /// for cases where the hoisting failed, but where it would have been
  /// necessary for our scop modeling to be correct. In case of insufficient
  /// hoisting the scop is marked as invalid.
  ///
  /// In the example below Bound[1] is required to be invariant:
  ///
  /// for (int i = 1; i < Bound[0]; i++)
  ///   for (int j = 1; j < Bound[1]; j++)
  ///     ...
  void verifyInvariantLoads();

  /// Hoist invariant memory loads and check for required ones.
  ///
  /// We first identify "common" invariant loads, thus loads that are invariant
  /// and can be hoisted. Then we check if all required invariant loads have
  /// been identified as (common) invariant. A load is a required invariant load
  /// if it was assumed to be invariant during SCoP detection, e.g., to assume
  /// loop bounds to be affine or runtime alias checks to be placeable. In case
  /// a required invariant load was not identified as (common) invariant we will
  /// drop this SCoP. An example for both "common" as well as required invariant
  /// loads is given below:
  ///
  /// for (int i = 1; i < *LB[0]; i++)
  ///   for (int j = 1; j < *LB[1]; j++)
  ///     A[i][j] += A[0][0] + (*V);
  ///
  /// Common inv. loads: V, A[0][0], LB[0], LB[1]
  /// Required inv. loads: LB[0], LB[1], (V, if it may alias with A or LB)
  void hoistInvariantLoads();

  /// Canonicalize arrays with base pointers from the same equivalence class.
  ///
  /// Some context: in our normal model we assume that each base pointer is
  /// related to a single specific memory region, where memory regions
  /// associated with different base pointers are disjoint. Consequently we do
  /// not need to compute additional data dependences that model possible
  /// overlaps of these memory regions. To verify our assumption we compute
  /// alias checks that verify that modeled arrays indeed do not overlap. In
  /// case an overlap is detected the runtime check fails and we fall back to
  /// the original code.
  ///
  /// In case of arrays where the base pointers are know to be identical,
  /// because they are dynamically loaded by accesses that are in the same
  /// invariant load equivalence class, such run-time alias check would always
  /// be false.
  ///
  /// This function makes sure that we do not generate consistently failing
  /// run-time checks for code that contains distinct arrays with known
  /// equivalent base pointers. It identifies for each invariant load
  /// equivalence class a single canonical array and canonicalizes all memory
  /// accesses that reference arrays that have base pointers that are known to
  /// be equal to the base pointer of such a canonical array to this canonical
  /// array.
  ///
  /// We currently do not canonicalize arrays for which certain memory accesses
  /// have been hoisted as loop invariant.
  void canonicalizeDynamicBasePtrs();

  /// Check if @p MA can always be hoisted without execution context.
  bool canAlwaysBeHoisted(MemoryAccess *MA, bool StmtInvalidCtxIsEmpty,
                          bool MAInvalidCtxIsEmpty,
                          bool NonHoistableCtxIsEmpty);

  /// Add invariant loads listed in @p InvMAs with the domain of @p Stmt.
  void addInvariantLoads(ScopStmt &Stmt, InvariantAccessesTy &InvMAs);

  /// Create an id for @p Param and store it in the ParameterIds map.
  void createParameterId(const SCEV *Param);

  /// Build the Context of the Scop.
  void buildContext();

  /// Add user provided parameter constraints to context (source code).
  void addUserAssumptions(AssumptionCache &AC, DominatorTree &DT, LoopInfo &LI,
                          DenseMap<BasicBlock *, isl::set> &InvalidDomainMap);

  /// Add user provided parameter constraints to context (command line).
  void addUserContext();

  /// Add the bounds of the parameters to the context.
  void addParameterBounds();

  /// Simplify the assumed and invalid context.
  void simplifyContexts();

  /// Get the representing SCEV for @p S if applicable, otherwise @p S.
  ///
  /// Invariant loads of the same location are put in an equivalence class and
  /// only one of them is chosen as a representing element that will be
  /// modeled as a parameter. The others have to be normalized, i.e.,
  /// replaced by the representing element of their equivalence class, in order
  /// to get the correct parameter value, e.g., in the SCEVAffinator.
  ///
  /// @param S The SCEV to normalize.
  ///
  /// @return The representing SCEV for invariant loads or @p S if none.
  const SCEV *getRepresentingInvariantLoadSCEV(const SCEV *S) const;

  /// Create a new SCoP statement for @p BB.
  ///
  /// A new statement for @p BB will be created and added to the statement
  /// vector
  /// and map.
  ///
  /// @param BB              The basic block we build the statement for.
  /// @param SurroundingLoop The loop the created statement is contained in.
  /// @param Instructions    The instructions in the statement.
  /// @param Count           The index of the created statement in @p BB.
  void addScopStmt(BasicBlock *BB, Loop *SurroundingLoop,
                   std::vector<Instruction *> Instructions, int Count);

  /// Create a new SCoP statement for @p R.
  ///
  /// A new statement for @p R will be created and added to the statement vector
  /// and map.
  ///
  /// @param R                      The region we build the statement for.
  /// @param SurroundingLoop        The loop the created statement is contained
  ///                               in.
  /// @param EntryBlockInstructions The (interesting) instructions in the
  ///                               entry block of the region statement.
  void addScopStmt(Region *R, Loop *SurroundingLoop,
                   std::vector<Instruction *> EntryBlockInstructions);

  /// Update access dimensionalities.
  ///
  /// When detecting memory accesses different accesses to the same array may
  /// have built with different dimensionality, as outer zero-values dimensions
  /// may not have been recognized as separate dimensions. This function goes
  /// again over all memory accesses and updates their dimensionality to match
  /// the dimensionality of the underlying ScopArrayInfo object.
  void updateAccessDimensionality();

  /// Fold size constants to the right.
  ///
  /// In case all memory accesses in a given dimension are multiplied with a
  /// common constant, we can remove this constant from the individual access
  /// functions and move it to the size of the memory access. We do this as this
  /// increases the size of the innermost dimension, consequently widens the
  /// valid range the array subscript in this dimension can evaluate to, and
  /// as a result increases the likelihood that our delinearization is
  /// correct.
  ///
  /// Example:
  ///
  ///    A[][n]
  ///    S[i,j] -> A[2i][2j+1]
  ///    S[i,j] -> A[2i][2j]
  ///
  ///    =>
  ///
  ///    A[][2n]
  ///    S[i,j] -> A[i][2j+1]
  ///    S[i,j] -> A[i][2j]
  ///
  /// Constants in outer dimensions can arise when the elements of a parametric
  /// multi-dimensional array are not elementary data types, but e.g.,
  /// structures.
  void foldSizeConstantsToRight();

  /// Fold memory accesses to handle parametric offset.
  ///
  /// As a post-processing step, we 'fold' memory accesses to parametric
  /// offsets in the access functions. @see MemoryAccess::foldAccess for
  /// details.
  void foldAccessRelations();

  /// Assume that all memory accesses are within bounds.
  ///
  /// After we have built a model of all memory accesses, we need to assume
  /// that the model we built matches reality -- aka. all modeled memory
  /// accesses always remain within bounds. We do this as last step, after
  /// all memory accesses have been modeled and canonicalized.
  void assumeNoOutOfBounds();

  /// Remove statements from the list of scop statements.
  ///
  /// @param ShouldDelete A function that returns true if the statement passed
  ///                     to it should be deleted.
  void removeStmts(std::function<bool(ScopStmt &)> ShouldDelete);

  /// Removes @p Stmt from the StmtMap.
  void removeFromStmtMap(ScopStmt &Stmt);

  /// Removes all statements where the entry block of the statement does not
  /// have a corresponding domain in the domain map.
  void removeStmtNotInDomainMap();

  /// Mark arrays that have memory accesses with FortranArrayDescriptor.
  void markFortranArrays();

  /// Finalize all access relations.
  ///
  /// When building up access relations, temporary access relations that
  /// correctly represent each individual access are constructed. However, these
  /// access relations can be inconsistent or non-optimal when looking at the
  /// set of accesses as a whole. This function finalizes the memory accesses
  /// and constructs a globally consistent state.
  void finalizeAccesses();

  /// Construct the schedule of this SCoP.
  ///
  /// @param LI The LoopInfo for the current function.
  void buildSchedule(LoopInfo &LI);

  /// A loop stack element to keep track of per-loop information during
  ///        schedule construction.
  using LoopStackElementTy = struct LoopStackElement {
    // The loop for which we keep information.
    Loop *L;

    // The (possibly incomplete) schedule for this loop.
    isl_schedule *Schedule;

    // The number of basic blocks in the current loop, for which a schedule has
    // already been constructed.
    unsigned NumBlocksProcessed;

    LoopStackElement(Loop *L, __isl_give isl_schedule *S,
                     unsigned NumBlocksProcessed)
        : L(L), Schedule(S), NumBlocksProcessed(NumBlocksProcessed) {}
  };

  /// The loop stack used for schedule construction.
  ///
  /// The loop stack keeps track of schedule information for a set of nested
  /// loops as well as an (optional) 'nullptr' loop that models the outermost
  /// schedule dimension. The loops in a loop stack always have a parent-child
  /// relation where the loop at position n is the parent of the loop at
  /// position n + 1.
  using LoopStackTy = SmallVector<LoopStackElementTy, 4>;

  /// Construct schedule information for a given Region and add the
  ///        derived information to @p LoopStack.
  ///
  /// Given a Region we derive schedule information for all RegionNodes
  /// contained in this region ensuring that the assigned execution times
  /// correctly model the existing control flow relations.
  ///
  /// @param R              The region which to process.
  /// @param LoopStack      A stack of loops that are currently under
  ///                       construction.
  /// @param LI The LoopInfo for the current function.
  void buildSchedule(Region *R, LoopStackTy &LoopStack, LoopInfo &LI);

  /// Build Schedule for the region node @p RN and add the derived
  ///        information to @p LoopStack.
  ///
  /// In case @p RN is a BasicBlock or a non-affine Region, we construct the
  /// schedule for this @p RN and also finalize loop schedules in case the
  /// current @p RN completes the loop.
  ///
  /// In case @p RN is a not-non-affine Region, we delegate the construction to
  /// buildSchedule(Region *R, ...).
  ///
  /// @param RN             The RegionNode region traversed.
  /// @param LoopStack      A stack of loops that are currently under
  ///                       construction.
  /// @param LI The LoopInfo for the current function.
  void buildSchedule(RegionNode *RN, LoopStackTy &LoopStack, LoopInfo &LI);

  /// Collect all memory access relations of a given type.
  ///
  /// @param Predicate A predicate function that returns true if an access is
  ///                  of a given type.
  ///
  /// @returns The set of memory accesses in the scop that match the predicate.
  isl::union_map
  getAccessesOfType(std::function<bool(MemoryAccess &)> Predicate);

  /// @name Helper functions for printing the Scop.
  ///
  //@{
  void printContext(raw_ostream &OS) const;
  void printArrayInfo(raw_ostream &OS) const;
  void printStatements(raw_ostream &OS, bool PrintInstructions,
                       bool Reproducible = true) const;
  void printAliasAssumptions(raw_ostream &OS) const;
  //@}

public:
  Scop(const Scop &) = delete;
  Scop &operator=(const Scop &) = delete;
  ~Scop();

  /// Get the count of copy statements added to this Scop.
  ///
  /// @return The count of copy statements added to this Scop.
  unsigned getCopyStmtsNum() { return CopyStmtsNum; }

  int getNumContainedLoops() const;

  int getNumScalarAccesses() const;
  int getNumScalarDeps() const;
  int getNumScalarLoopDeps() const;
  int getNumScalarWritesInLoops() const;

  /// Create a new copy statement.
  ///
  /// A new statement will be created and added to the statement vector.
  ///
  /// @param Stmt       The parent statement.
  /// @param SourceRel  The source location.
  /// @param TargetRel  The target location.
  /// @param Domain     The original domain under which the copy statement would
  ///                   be executed.
  ScopStmt *addScopStmt(isl::map SourceRel, isl::map TargetRel,
                        isl::set Domain);

  /// Add the access function to all MemoryAccess objects of the Scop
  ///        created in this pass.
  void addAccessFunction(MemoryAccess *Access) {
    AccessFunctions.emplace_back(Access);
  }

  /// Add metadata for @p Access.
  void addAccessData(MemoryAccess *Access);

  /// Remove the metadata stored for @p Access.
  void removeAccessData(MemoryAccess *Access);

  ScalarEvolution *getSE() const;

  /// Get the count of parameters used in this Scop.
  ///
  /// @return The count of parameters used in this Scop.
  size_t getNumParams() const { return Parameters.size(); }

  /// Take a list of parameters and add the new ones to the scop.
  void addParams(const ParameterSetTy &NewParameters);

  /// Return an iterator range containing the scop parameters.
  iterator_range<ParameterSetTy::iterator> parameters() const {
    return make_range(Parameters.begin(), Parameters.end());
  }

  /// Return whether this scop is empty, i.e. contains no statements that
  /// could be executed.
  bool isEmpty() const { return Stmts.empty(); }

  const StringRef getName() const { return name; }

  using array_iterator = ArrayInfoSetTy::iterator;
  using const_array_iterator = ArrayInfoSetTy::const_iterator;
  using array_range = iterator_range<ArrayInfoSetTy::iterator>;
  using const_array_range = iterator_range<ArrayInfoSetTy::const_iterator>;

  inline array_iterator array_begin() { return ScopArrayInfoSet.begin(); }

  inline array_iterator array_end() { return ScopArrayInfoSet.end(); }

  inline const_array_iterator array_begin() const {
    return ScopArrayInfoSet.begin();
  }

  inline const_array_iterator array_end() const {
    return ScopArrayInfoSet.end();
  }

  inline array_range arrays() {
    return array_range(array_begin(), array_end());
  }

  inline const_array_range arrays() const {
    return const_array_range(array_begin(), array_end());
  }

  /// Return the isl_id that represents a certain parameter.
  ///
  /// @param Parameter A SCEV that was recognized as a Parameter.
  ///
  /// @return The corresponding isl_id or NULL otherwise.
  isl::id getIdForParam(const SCEV *Parameter) const;

  /// Get the maximum region of this static control part.
  ///
  /// @return The maximum region of this static control part.
  inline const Region &getRegion() const { return R; }
  inline Region &getRegion() { return R; }

  /// Return the function this SCoP is in.
  Function &getFunction() const { return *R.getEntry()->getParent(); }

  /// Check if @p L is contained in the SCoP.
  bool contains(const Loop *L) const { return R.contains(L); }

  /// Check if @p BB is contained in the SCoP.
  bool contains(const BasicBlock *BB) const { return R.contains(BB); }

  /// Check if @p I is contained in the SCoP.
  bool contains(const Instruction *I) const { return R.contains(I); }

  /// Return the unique exit block of the SCoP.
  BasicBlock *getExit() const { return R.getExit(); }

  /// Return the unique exiting block of the SCoP if any.
  BasicBlock *getExitingBlock() const { return R.getExitingBlock(); }

  /// Return the unique entry block of the SCoP.
  BasicBlock *getEntry() const { return R.getEntry(); }

  /// Return the unique entering block of the SCoP if any.
  BasicBlock *getEnteringBlock() const { return R.getEnteringBlock(); }

  /// Return true if @p BB is the exit block of the SCoP.
  bool isExit(BasicBlock *BB) const { return getExit() == BB; }

  /// Return a range of all basic blocks in the SCoP.
  Region::block_range blocks() const { return R.blocks(); }

  /// Return true if and only if @p BB dominates the SCoP.
  bool isDominatedBy(const DominatorTree &DT, BasicBlock *BB) const;

  /// Get the maximum depth of the loop.
  ///
  /// @return The maximum depth of the loop.
  inline unsigned getMaxLoopDepth() const { return MaxLoopDepth; }

  /// Return the invariant equivalence class for @p Val if any.
  InvariantEquivClassTy *lookupInvariantEquivClass(Value *Val);

  /// Return the set of invariant accesses.
  InvariantEquivClassesTy &getInvariantAccesses() {
    return InvariantEquivClasses;
  }

  /// Check if the scop has any invariant access.
  bool hasInvariantAccesses() { return !InvariantEquivClasses.empty(); }

  /// Mark the SCoP as optimized by the scheduler.
  void markAsOptimized() { IsOptimized = true; }

  /// Check if the SCoP has been optimized by the scheduler.
  bool isOptimized() const { return IsOptimized; }

  /// Mark the SCoP to be skipped by ScopPass passes.
  void markAsToBeSkipped() { SkipScop = true; }

  /// Check if the SCoP is to be skipped by ScopPass passes.
  bool isToBeSkipped() const { return SkipScop; }

  /// Return the ID of the Scop
  int getID() const { return ID; }

  /// Get the name of the entry and exit blocks of this Scop.
  ///
  /// These along with the function name can uniquely identify a Scop.
  ///
  /// @return std::pair whose first element is the entry name & second element
  ///         is the exit name.
  std::pair<std::string, std::string> getEntryExitStr() const;

  /// Get the name of this Scop.
  std::string getNameStr() const;

  /// Get the constraint on parameter of this Scop.
  ///
  /// @return The constraint on parameter of this Scop.
  isl::set getContext() const;

  /// Return space of isl context parameters.
  ///
  /// Returns the set of context parameters that are currently constrained. In
  /// case the full set of parameters is needed, see @getFullParamSpace.
  isl::space getParamSpace() const;

  /// Return the full space of parameters.
  ///
  /// getParamSpace will only return the parameters of the context that are
  /// actually constrained, whereas getFullParamSpace will return all
  //  parameters. This is useful in cases, where we need to ensure all
  //  parameters are available, as certain isl functions will abort if this is
  //  not the case.
  isl::space getFullParamSpace() const;

  /// Get the assumed context for this Scop.
  ///
  /// @return The assumed context of this Scop.
  isl::set getAssumedContext() const;

  /// Return true if the optimized SCoP can be executed.
  ///
  /// In addition to the runtime check context this will also utilize the domain
  /// constraints to decide it the optimized version can actually be executed.
  ///
  /// @returns True if the optimized SCoP can be executed.
  bool hasFeasibleRuntimeContext() const;

  /// Check if the assumption in @p Set is trivial or not.
  ///
  /// @param Set  The relations between parameters that are assumed to hold.
  /// @param Sign Enum to indicate if the assumptions in @p Set are positive
  ///             (needed/assumptions) or negative (invalid/restrictions).
  ///
  /// @returns True if the assumption @p Set is not trivial.
  bool isEffectiveAssumption(__isl_keep isl_set *Set, AssumptionSign Sign);

  /// Track and report an assumption.
  ///
  /// Use 'clang -Rpass-analysis=polly-scops' or 'opt
  /// -pass-remarks-analysis=polly-scops' to output the assumptions.
  ///
  /// @param Kind The assumption kind describing the underlying cause.
  /// @param Set  The relations between parameters that are assumed to hold.
  /// @param Loc  The location in the source that caused this assumption.
  /// @param Sign Enum to indicate if the assumptions in @p Set are positive
  ///             (needed/assumptions) or negative (invalid/restrictions).
  /// @param BB   The block in which this assumption was taken. Used to
  ///             calculate hotness when emitting remark.
  ///
  /// @returns True if the assumption is not trivial.
  bool trackAssumption(AssumptionKind Kind, __isl_keep isl_set *Set,
                       DebugLoc Loc, AssumptionSign Sign, BasicBlock *BB);

  /// Add assumptions to assumed context.
  ///
  /// The assumptions added will be assumed to hold during the execution of the
  /// scop. However, as they are generally not statically provable, at code
  /// generation time run-time checks will be generated that ensure the
  /// assumptions hold.
  ///
  /// WARNING: We currently exploit in simplifyAssumedContext the knowledge
  ///          that assumptions do not change the set of statement instances
  ///          executed.
  ///
  /// @param Kind The assumption kind describing the underlying cause.
  /// @param Set  The relations between parameters that are assumed to hold.
  /// @param Loc  The location in the source that caused this assumption.
  /// @param Sign Enum to indicate if the assumptions in @p Set are positive
  ///             (needed/assumptions) or negative (invalid/restrictions).
  /// @param BB   The block in which this assumption was taken. Used to
  ///             calculate hotness when emitting remark.
  void addAssumption(AssumptionKind Kind, __isl_take isl_set *Set, DebugLoc Loc,
                     AssumptionSign Sign, BasicBlock *BB);

  /// Record an assumption for later addition to the assumed context.
  ///
  /// This function will add the assumption to the RecordedAssumptions. This
  /// collection will be added (@see addAssumption) to the assumed context once
  /// all paramaters are known and the context is fully built.
  ///
  /// @param Kind The assumption kind describing the underlying cause.
  /// @param Set  The relations between parameters that are assumed to hold.
  /// @param Loc  The location in the source that caused this assumption.
  /// @param Sign Enum to indicate if the assumptions in @p Set are positive
  ///             (needed/assumptions) or negative (invalid/restrictions).
  /// @param BB   The block in which this assumption was taken. If it is
  ///             set, the domain of that block will be used to simplify the
  ///             actual assumption in @p Set once it is added. This is useful
  ///             if the assumption was created prior to the domain.
  void recordAssumption(AssumptionKind Kind, __isl_take isl_set *Set,
                        DebugLoc Loc, AssumptionSign Sign,
                        BasicBlock *BB = nullptr);

  /// Add all recorded assumptions to the assumed context.
  void addRecordedAssumptions();

  /// Mark the scop as invalid.
  ///
  /// This method adds an assumption to the scop that is always invalid. As a
  /// result, the scop will not be optimized later on. This function is commonly
  /// called when a condition makes it impossible (or too compile time
  /// expensive) to process this scop any further.
  ///
  /// @param Kind The assumption kind describing the underlying cause.
  /// @param Loc  The location in the source that triggered .
  /// @param BB   The BasicBlock where it was triggered.
  void invalidate(AssumptionKind Kind, DebugLoc Loc, BasicBlock *BB = nullptr);

  /// Get the invalid context for this Scop.
  ///
  /// @return The invalid context of this Scop.
  isl::set getInvalidContext() const;

  /// Return true if and only if the InvalidContext is trivial (=empty).
  bool hasTrivialInvalidContext() const {
    return isl_set_is_empty(InvalidContext);
  }

  /// A vector of memory accesses that belong to an alias group.
  using AliasGroupTy = SmallVector<MemoryAccess *, 4>;

  /// A vector of alias groups.
  using AliasGroupVectorTy = SmallVector<Scop::AliasGroupTy, 4>;

  /// Build the alias checks for this SCoP.
  bool buildAliasChecks(AliasAnalysis &AA);

  /// Build all alias groups for this SCoP.
  ///
  /// @returns True if __no__ error occurred, false otherwise.
  bool buildAliasGroups(AliasAnalysis &AA);

  /// Build alias groups for all memory accesses in the Scop.
  ///
  /// Using the alias analysis and an alias set tracker we build alias sets
  /// for all memory accesses inside the Scop. For each alias set we then map
  /// the aliasing pointers back to the memory accesses we know, thus obtain
  /// groups of memory accesses which might alias. We also collect the set of
  /// arrays through which memory is written.
  ///
  /// @param AA A reference to the alias analysis.
  ///
  /// @returns A pair consistent of a vector of alias groups and a set of arrays
  ///          through which memory is written.
  std::tuple<AliasGroupVectorTy, DenseSet<const ScopArrayInfo *>>
  buildAliasGroupsForAccesses(AliasAnalysis &AA);

  ///  Split alias groups by iteration domains.
  ///
  ///  We split each group based on the domains of the minimal/maximal accesses.
  ///  That means two minimal/maximal accesses are only in a group if their
  ///  access domains intersect. Otherwise, they are in different groups.
  ///
  ///  @param AliasGroups The alias groups to split
  void splitAliasGroupsByDomain(AliasGroupVectorTy &AliasGroups);

  /// Build a given alias group and its access data.
  ///
  /// @param AliasGroup     The alias group to build.
  /// @param HasWriteAccess A set of arrays through which memory is not only
  ///                       read, but also written.
  ///
  /// @returns True if __no__ error occurred, false otherwise.
  bool buildAliasGroup(Scop::AliasGroupTy &AliasGroup,
                       DenseSet<const ScopArrayInfo *> HasWriteAccess);

  /// Return all alias groups for this SCoP.
  const MinMaxVectorPairVectorTy &getAliasGroups() const {
    return MinMaxAliasGroups;
  }

  /// Get an isl string representing the context.
  std::string getContextStr() const;

  /// Get an isl string representing the assumed context.
  std::string getAssumedContextStr() const;

  /// Get an isl string representing the invalid context.
  std::string getInvalidContextStr() const;

  /// Return the list of ScopStmts that represent the given @p BB.
  ArrayRef<ScopStmt *> getStmtListFor(BasicBlock *BB) const;

  /// Return the last statement representing @p BB.
  ///
  /// Of the sequence of statements that represent a @p BB, this is the last one
  /// to be executed. It is typically used to determine which instruction to add
  /// a MemoryKind::PHI WRITE to. For this purpose, it is not strictly required
  /// to be executed last, only that the incoming value is available in it.
  ScopStmt *getLastStmtFor(BasicBlock *BB) const;

  /// Return the ScopStmts that represents the Region @p R, or nullptr if
  ///        it is not represented by any statement in this Scop.
  ArrayRef<ScopStmt *> getStmtListFor(Region *R) const;

  /// Return the ScopStmts that represents @p RN; can return nullptr if
  ///        the RegionNode is not within the SCoP or has been removed due to
  ///        simplifications.
  ArrayRef<ScopStmt *> getStmtListFor(RegionNode *RN) const;

  /// Return the ScopStmt an instruction belongs to, or nullptr if it
  ///        does not belong to any statement in this Scop.
  ScopStmt *getStmtFor(Instruction *Inst) const {
    return InstStmtMap.lookup(Inst);
  }

  ScopStmt *getStmtFor(Value *Inst) const {
    if (!isa<Instruction>(Inst))
      return nullptr;
    return getStmtFor(cast<Instruction>(Inst));
  }

  /// Return the number of statements in the SCoP.
  size_t getSize() const { return Stmts.size(); }

  /// @name Statements Iterators
  ///
  /// These iterators iterate over all statements of this Scop.
  //@{
  using iterator = StmtSet::iterator;
  using const_iterator = StmtSet::const_iterator;

  iterator begin() { return Stmts.begin(); }
  iterator end() { return Stmts.end(); }
  const_iterator begin() const { return Stmts.begin(); }
  const_iterator end() const { return Stmts.end(); }

  using reverse_iterator = StmtSet::reverse_iterator;
  using const_reverse_iterator = StmtSet::const_reverse_iterator;

  reverse_iterator rbegin() { return Stmts.rbegin(); }
  reverse_iterator rend() { return Stmts.rend(); }
  const_reverse_iterator rbegin() const { return Stmts.rbegin(); }
  const_reverse_iterator rend() const { return Stmts.rend(); }
  //@}

  /// Return the set of required invariant loads.
  const InvariantLoadsSetTy &getRequiredInvariantLoads() const {
    return DC.RequiredILS;
  }

  /// Add @p LI to the set of required invariant loads.
  void addRequiredInvariantLoad(LoadInst *LI) { DC.RequiredILS.insert(LI); }

  /// Return true if and only if @p LI is a required invariant load.
  bool isRequiredInvariantLoad(LoadInst *LI) const {
    return getRequiredInvariantLoads().count(LI);
  }

  /// Return the set of boxed (thus overapproximated) loops.
  const BoxedLoopsSetTy &getBoxedLoops() const { return DC.BoxedLoopsSet; }

  /// Return true if and only if @p R is a non-affine subregion.
  bool isNonAffineSubRegion(const Region *R) {
    return DC.NonAffineSubRegionSet.count(R);
  }

  const MapInsnToMemAcc &getInsnToMemAccMap() const { return DC.InsnToMemAcc; }

  /// Return the (possibly new) ScopArrayInfo object for @p Access.
  ///
  /// @param ElementType The type of the elements stored in this array.
  /// @param Kind        The kind of the array info object.
  /// @param BaseName    The optional name of this memory reference.
  ScopArrayInfo *getOrCreateScopArrayInfo(Value *BasePtr, Type *ElementType,
                                          ArrayRef<const SCEV *> Sizes,
                                          MemoryKind Kind,
                                          const char *BaseName = nullptr);

  /// Create an array and return the corresponding ScopArrayInfo object.
  ///
  /// @param ElementType The type of the elements stored in this array.
  /// @param BaseName    The name of this memory reference.
  /// @param Sizes       The sizes of dimensions.
  ScopArrayInfo *createScopArrayInfo(Type *ElementType,
                                     const std::string &BaseName,
                                     const std::vector<unsigned> &Sizes);

  /// Return the cached ScopArrayInfo object for @p BasePtr.
  ///
  /// @param BasePtr   The base pointer the object has been stored for.
  /// @param Kind      The kind of array info object.
  ///
  /// @returns The ScopArrayInfo pointer or NULL if no such pointer is
  ///          available.
  const ScopArrayInfo *getScopArrayInfoOrNull(Value *BasePtr, MemoryKind Kind);

  /// Return the cached ScopArrayInfo object for @p BasePtr.
  ///
  /// @param BasePtr   The base pointer the object has been stored for.
  /// @param Kind      The kind of array info object.
  ///
  /// @returns The ScopArrayInfo pointer (may assert if no such pointer is
  ///          available).
  const ScopArrayInfo *getScopArrayInfo(Value *BasePtr, MemoryKind Kind);

  /// Invalidate ScopArrayInfo object for base address.
  ///
  /// @param BasePtr The base pointer of the ScopArrayInfo object to invalidate.
  /// @param Kind    The Kind of the ScopArrayInfo object.
  void invalidateScopArrayInfo(Value *BasePtr, MemoryKind Kind) {
    auto It = ScopArrayInfoMap.find(std::make_pair(BasePtr, Kind));
    if (It == ScopArrayInfoMap.end())
      return;
    ScopArrayInfoSet.remove(It->second.get());
    ScopArrayInfoMap.erase(It);
  }

  void setContext(__isl_take isl_set *NewContext);

  /// Align the parameters in the statement to the scop context
  void realignParams();

  /// Return true if this SCoP can be profitably optimized.
  ///
  /// @param ScalarsAreUnprofitable Never consider statements with scalar writes
  ///                               as profitably optimizable.
  ///
  /// @return Whether this SCoP can be profitably optimized.
  bool isProfitable(bool ScalarsAreUnprofitable) const;

  /// Return true if the SCoP contained at least one error block.
  bool hasErrorBlock() const { return HasErrorBlock; }

  /// Return true if the underlying region has a single exiting block.
  bool hasSingleExitEdge() const { return HasSingleExitEdge; }

  /// Print the static control part.
  ///
  /// @param OS The output stream the static control part is printed to.
  /// @param PrintInstructions Whether to print the statement's instructions as
  ///                          well.
  void print(raw_ostream &OS, bool PrintInstructions,
             bool Reproducible = true) const;

#if !defined(NDEBUG) || defined(LLVM_ENABLE_DUMP)
  /// Print the ScopStmt to stderr.
  void dump() const;
#endif

  /// Get the isl context of this static control part.
  ///
  /// @return The isl context of this static control part.
  isl_ctx *getIslCtx() const;

  /// Directly return the shared_ptr of the context.
  const std::shared_ptr<isl_ctx> &getSharedIslCtx() const { return IslCtx; }

  /// Compute the isl representation for the SCEV @p E
  ///
  /// @param E  The SCEV that should be translated.
  /// @param BB An (optional) basic block in which the isl_pw_aff is computed.
  ///           SCEVs known to not reference any loops in the SCoP can be
  ///           passed without a @p BB.
  /// @param NonNegative Flag to indicate the @p E has to be non-negative.
  ///
  /// Note that this function will always return a valid isl_pw_aff. However, if
  /// the translation of @p E was deemed to complex the SCoP is invalidated and
  /// a dummy value of appropriate dimension is returned. This allows to bail
  /// for complex cases without "error handling code" needed on the users side.
  __isl_give PWACtx getPwAff(const SCEV *E, BasicBlock *BB = nullptr,
                             bool NonNegative = false);

  /// Compute the isl representation for the SCEV @p E
  ///
  /// This function is like @see Scop::getPwAff() but strips away the invalid
  /// domain part associated with the piecewise affine function.
  isl::pw_aff getPwAffOnly(const SCEV *E, BasicBlock *BB = nullptr);

  /// Return the domain of @p Stmt.
  ///
  /// @param Stmt The statement for which the conditions should be returned.
  isl::set getDomainConditions(const ScopStmt *Stmt) const;

  /// Return the domain of @p BB.
  ///
  /// @param BB The block for which the conditions should be returned.
  isl::set getDomainConditions(BasicBlock *BB) const;

  /// Get a union set containing the iteration domains of all statements.
  isl::union_set getDomains() const;

  /// Get a union map of all may-writes performed in the SCoP.
  isl::union_map getMayWrites();

  /// Get a union map of all must-writes performed in the SCoP.
  isl::union_map getMustWrites();

  /// Get a union map of all writes performed in the SCoP.
  isl::union_map getWrites();

  /// Get a union map of all reads performed in the SCoP.
  isl::union_map getReads();

  /// Get a union map of all memory accesses performed in the SCoP.
  isl::union_map getAccesses();

  /// Get a union map of all memory accesses performed in the SCoP.
  ///
  /// @param Array The array to which the accesses should belong.
  isl::union_map getAccesses(ScopArrayInfo *Array);

  /// Get the schedule of all the statements in the SCoP.
  ///
  /// @return The schedule of all the statements in the SCoP, if the schedule of
  /// the Scop does not contain extension nodes, and nullptr, otherwise.
  isl::union_map getSchedule() const;

  /// Get a schedule tree describing the schedule of all statements.
  isl::schedule getScheduleTree() const;

  /// Update the current schedule
  ///
  /// NewSchedule The new schedule (given as a flat union-map).
  void setSchedule(__isl_take isl_union_map *NewSchedule);

  /// Update the current schedule
  ///
  /// NewSchedule The new schedule (given as schedule tree).
  void setScheduleTree(__isl_take isl_schedule *NewSchedule);

  /// Intersects the domains of all statements in the SCoP.
  ///
  /// @return true if a change was made
  bool restrictDomains(isl::union_set Domain);

  /// Get the depth of a loop relative to the outermost loop in the Scop.
  ///
  /// This will return
  ///    0 if @p L is an outermost loop in the SCoP
  ///   >0 for other loops in the SCoP
  ///   -1 if @p L is nullptr or there is no outermost loop in the SCoP
  int getRelativeLoopDepth(const Loop *L) const;

  /// Find the ScopArrayInfo associated with an isl Id
  ///        that has name @p Name.
  ScopArrayInfo *getArrayInfoByName(const std::string BaseName);

  /// Check whether @p Schedule contains extension nodes.
  ///
  /// @return true if @p Schedule contains extension nodes.
  static bool containsExtensionNode(__isl_keep isl_schedule *Schedule);

  /// Simplify the SCoP representation.
  ///
  /// @param AfterHoisting Whether it is called after invariant load hoisting.
  ///                      When true, also removes statements without
  ///                      side-effects.
  void simplifySCoP(bool AfterHoisting);

  /// Get the next free array index.
  ///
  /// This function returns a unique index which can be used to identify an
  /// array.
  long getNextArrayIdx() { return ArrayIdx++; }

  /// Get the next free statement index.
  ///
  /// This function returns a unique index which can be used to identify a
  /// statement.
  long getNextStmtIdx() { return StmtIdx++; }

  /// Return the MemoryAccess that writes an llvm::Value, represented by a
  /// ScopArrayInfo.
  ///
  /// There can be at most one such MemoryAccess per llvm::Value in the SCoP.
  /// Zero is possible for read-only values.
  MemoryAccess *getValueDef(const ScopArrayInfo *SAI) const;

  /// Return all MemoryAccesses that us an llvm::Value, represented by a
  /// ScopArrayInfo.
  ArrayRef<MemoryAccess *> getValueUses(const ScopArrayInfo *SAI) const;

  /// Return the MemoryAccess that represents an llvm::PHINode.
  ///
  /// ExitPHIs's PHINode is not within the SCoPs. This function returns nullptr
  /// for them.
  MemoryAccess *getPHIRead(const ScopArrayInfo *SAI) const;

  /// Return all MemoryAccesses for all incoming statements of a PHINode,
  /// represented by a ScopArrayInfo.
  ArrayRef<MemoryAccess *> getPHIIncomings(const ScopArrayInfo *SAI) const;

  /// Return whether @p Inst has a use outside of this SCoP.
  bool isEscaping(Instruction *Inst);

  struct ScopStatistics {
    int NumAffineLoops = 0;
    int NumBoxedLoops = 0;

    int NumValueWrites = 0;
    int NumValueWritesInLoops = 0;
    int NumPHIWrites = 0;
    int NumPHIWritesInLoops = 0;
    int NumSingletonWrites = 0;
    int NumSingletonWritesInLoops = 0;
  };

  /// Collect statistic about this SCoP.
  ///
  /// These are most commonly used for LLVM's static counters (Statistic.h) in
  /// various places. If statistics are disabled, only zeros are returned to
  /// avoid the overhead.
  ScopStatistics getStatistics() const;
};

/// Print Scop scop to raw_ostream OS.
raw_ostream &operator<<(raw_ostream &OS, const Scop &scop);

/// The legacy pass manager's analysis pass to compute scop information
///        for a region.
class ScopInfoRegionPass : public RegionPass {
  /// The Scop pointer which is used to construct a Scop.
  std::unique_ptr<Scop> S;

public:
  static char ID; // Pass identification, replacement for typeid

  ScopInfoRegionPass() : RegionPass(ID) {}
  ~ScopInfoRegionPass() override = default;

  /// Build Scop object, the Polly IR of static control
  ///        part for the current SESE-Region.
  ///
  /// @return If the current region is a valid for a static control part,
  ///         return the Polly IR representing this static control part,
  ///         return null otherwise.
  Scop *getScop() { return S.get(); }
  const Scop *getScop() const { return S.get(); }

  /// Calculate the polyhedral scop information for a given Region.
  bool runOnRegion(Region *R, RGPassManager &RGM) override;

  void releaseMemory() override { S.reset(); }

  void print(raw_ostream &O, const Module *M = nullptr) const override;

  void getAnalysisUsage(AnalysisUsage &AU) const override;
};

class ScopInfo {
public:
  using RegionToScopMapTy = MapVector<Region *, std::unique_ptr<Scop>>;
  using reverse_iterator = RegionToScopMapTy::reverse_iterator;
  using const_reverse_iterator = RegionToScopMapTy::const_reverse_iterator;
  using iterator = RegionToScopMapTy::iterator;
  using const_iterator = RegionToScopMapTy::const_iterator;

private:
  /// A map of Region to its Scop object containing
  ///        Polly IR of static control part.
  RegionToScopMapTy RegionToScopMap;
  const DataLayout &DL;
  ScopDetection &SD;
  ScalarEvolution &SE;
  LoopInfo &LI;
  AliasAnalysis &AA;
  DominatorTree &DT;
  AssumptionCache &AC;
  OptimizationRemarkEmitter &ORE;

public:
  ScopInfo(const DataLayout &DL, ScopDetection &SD, ScalarEvolution &SE,
           LoopInfo &LI, AliasAnalysis &AA, DominatorTree &DT,
           AssumptionCache &AC, OptimizationRemarkEmitter &ORE);

  /// Get the Scop object for the given Region.
  ///
  /// @return If the given region is the maximal region within a scop, return
  ///         the scop object. If the given region is a subregion, return a
  ///         nullptr. Top level region containing the entry block of a function
  ///         is not considered in the scop creation.
  Scop *getScop(Region *R) const {
    auto MapIt = RegionToScopMap.find(R);
    if (MapIt != RegionToScopMap.end())
      return MapIt->second.get();
    return nullptr;
  }

  /// Recompute the Scop-Information for a function.
  ///
  /// This invalidates any iterators.
  void recompute();

  /// Handle invalidation explicitly
  bool invalidate(Function &F, const PreservedAnalyses &PA,
                  FunctionAnalysisManager::Invalidator &Inv);

  iterator begin() { return RegionToScopMap.begin(); }
  iterator end() { return RegionToScopMap.end(); }
  const_iterator begin() const { return RegionToScopMap.begin(); }
  const_iterator end() const { return RegionToScopMap.end(); }
  reverse_iterator rbegin() { return RegionToScopMap.rbegin(); }
  reverse_iterator rend() { return RegionToScopMap.rend(); }
  const_reverse_iterator rbegin() const { return RegionToScopMap.rbegin(); }
  const_reverse_iterator rend() const { return RegionToScopMap.rend(); }
  bool empty() const { return RegionToScopMap.empty(); }
};

struct ScopInfoAnalysis : public AnalysisInfoMixin<ScopInfoAnalysis> {
  static AnalysisKey Key;

  using Result = ScopInfo;

  Result run(Function &, FunctionAnalysisManager &);
};

struct ScopInfoPrinterPass : public PassInfoMixin<ScopInfoPrinterPass> {
  ScopInfoPrinterPass(raw_ostream &OS) : Stream(OS) {}

  PreservedAnalyses run(Function &, FunctionAnalysisManager &);

  raw_ostream &Stream;
};

//===----------------------------------------------------------------------===//
/// The legacy pass manager's analysis pass to compute scop information
///        for the whole function.
///
/// This pass will maintain a map of the maximal region within a scop to its
/// scop object for all the feasible scops present in a function.
/// This pass is an alternative to the ScopInfoRegionPass in order to avoid a
/// region pass manager.
class ScopInfoWrapperPass : public FunctionPass {
  std::unique_ptr<ScopInfo> Result;

public:
  ScopInfoWrapperPass() : FunctionPass(ID) {}
  ~ScopInfoWrapperPass() override = default;

  static char ID; // Pass identification, replacement for typeid

  ScopInfo *getSI() { return Result.get(); }
  const ScopInfo *getSI() const { return Result.get(); }

  /// Calculate all the polyhedral scops for a given function.
  bool runOnFunction(Function &F) override;

  void releaseMemory() override { Result.reset(); }

  void print(raw_ostream &O, const Module *M = nullptr) const override;

  void getAnalysisUsage(AnalysisUsage &AU) const override;
};

} // end namespace polly

#endif // POLLY_SCOPINFO_H<|MERGE_RESOLUTION|>--- conflicted
+++ resolved
@@ -20,15 +20,11 @@
 
 #include "polly/ScopDetection.h"
 #include "polly/Support/SCEVAffinator.h"
-<<<<<<< HEAD
-
+#include "polly/Support/ScopHelper.h"
 #include "polly/Support/GICHelper.h"
-=======
-#include "polly/Support/ScopHelper.h"
 #include "llvm/ADT/ArrayRef.h"
 #include "llvm/ADT/DenseMap.h"
 #include "llvm/ADT/DenseSet.h"
->>>>>>> 1c3918f7
 #include "llvm/ADT/MapVector.h"
 #include "llvm/ADT/SetVector.h"
 #include "llvm/ADT/SmallVector.h"
@@ -895,11 +891,7 @@
   /// Get the original base address of this access (e.g. A for A[i+j]) when
   /// detected.
   ///
-<<<<<<< HEAD
-  /// This address may differ from the base address referenced by the Original
-=======
   /// This address may differ from the base address referenced by the original
->>>>>>> 1c3918f7
   /// ScopArrayInfo to which this array belongs, as this memory access may
   /// have been canonicalized to a ScopArrayInfo which has a different but
   /// identically-valued base pointer in case invariant load hoisting is
@@ -1350,32 +1342,10 @@
   std::vector<Instruction *> Instructions;
   DenseSet<Instruction *> InstructionSet;
 
-<<<<<<< HEAD
 public:
   MapVector<PHINode *, isl::union_map> ComputedPHIs;
 
 private:
-  /// Build the statement.
-  //@{
-  void buildDomain();
-
-  /// Fill NestLoops with loops surrounding this statement.
-  void collectSurroundingLoops();
-
-  /// Build the access relation of all memory accesses.
-  void buildAccessRelations();
-
-  /// Detect and mark reductions in the ScopStmt
-  void checkForReductions();
-
-  /// Collect loads which might form a reduction chain with @p StoreMA
-  void
-  collectCandiateReductionLoads(MemoryAccess *StoreMA,
-                                llvm::SmallVectorImpl<MemoryAccess *> &Loads);
-  //@}
-
-=======
->>>>>>> 1c3918f7
   /// Remove @p MA from dictionaries pointing to them.
   void removeAccessData(MemoryAccess *MA);
 
@@ -1664,7 +1634,6 @@
 
   /// Insert an instruction before all other instructions in this statement.
   void prependInstruction(Instruction *Inst) {
-<<<<<<< HEAD
 #if 0
 	  //assert(!contains(Inst->getParent()));
 	  auto InsertIt = InstructionSet.insert(Inst);
@@ -1673,9 +1642,6 @@
 		  Instructions.erase(VecIt);
 	  }
 #endif
-    assert(isBlockStmt() && "Only block statements support instruction lists");
-=======
->>>>>>> 1c3918f7
     Instructions.insert(Instructions.begin(), Inst);
   }
 
@@ -2004,10 +1970,7 @@
   Scop(Region &R, ScalarEvolution &SE, LoopInfo &LI,
        ScopDetection::DetectionContext &DC, OptimizationRemarkEmitter &ORE);
 
-<<<<<<< HEAD
-=======
   /// Return the LoopInfo used for this Scop.
->>>>>>> 1c3918f7
   LoopInfo *getLI() const { return Affinator.getLI(); }
 
   //@}
