//===------ polly/ScopInfo.h -----------------------------------*- C++ -*-===//
//
//                     The LLVM Compiler Infrastructure
//
// This file is distributed under the University of Illinois Open Source
// License. See LICENSE.TXT for details.
//
//===----------------------------------------------------------------------===//
//
// Store the polyhedral model representation of a static control flow region,
// also called SCoP (Static Control Part).
//
// This representation is shared among several tools in the polyhedral
// community, which are e.g. CLooG, Pluto, Loopo, Graphite.
//
//===----------------------------------------------------------------------===//

#ifndef POLLY_SCOP_INFO_H
#define POLLY_SCOP_INFO_H

#include "polly/ScopDetection.h"
#include "polly/Support/SCEVAffinator.h"

#include "polly/Support/GICHelper.h"
#include "llvm/ADT/MapVector.h"
#include "llvm/Analysis/RegionPass.h"
#include "llvm/IR/PassManager.h"
#include "isl/aff.h"
#include "isl/ctx.h"
#include "isl/set.h"

#include "isl-noexceptions.h"

#include <deque>
#include <forward_list>

using namespace llvm;

namespace llvm {
class AssumptionCache;
class Loop;
class LoopInfo;
class PHINode;
class ScalarEvolution;
class SCEV;
class SCEVAddRecExpr;
class Type;
} // namespace llvm

struct isl_ctx;
struct isl_map;
struct isl_basic_map;
struct isl_id;
struct isl_set;
struct isl_union_set;
struct isl_union_map;
struct isl_space;
struct isl_ast_build;
struct isl_constraint;
struct isl_pw_aff;
struct isl_pw_multi_aff;
struct isl_schedule;

namespace polly {

class MemoryAccess;
class Scop;
class ScopStmt;
class ScopBuilder;

//===---------------------------------------------------------------------===//

extern bool UseInstructionNames;

/// Enumeration of assumptions Polly can take.
enum AssumptionKind {
  ALIASING,
  INBOUNDS,
  WRAPPING,
  UNSIGNED,
  PROFITABLE,
  ERRORBLOCK,
  COMPLEXITY,
  INFINITELOOP,
  INVARIANTLOAD,
  DELINEARIZATION,
};

/// Enum to distinguish between assumptions and restrictions.
enum AssumptionSign { AS_ASSUMPTION, AS_RESTRICTION };

/// The different memory kinds used in Polly.
///
/// We distinguish between arrays and various scalar memory objects. We use
/// the term ``array'' to describe memory objects that consist of a set of
/// individual data elements arranged in a multi-dimensional grid. A scalar
/// memory object describes an individual data element and is used to model
/// the definition and uses of llvm::Values.
///
/// The polyhedral model does traditionally not reason about SSA values. To
/// reason about llvm::Values we model them "as if" they were zero-dimensional
/// memory objects, even though they were not actually allocated in (main)
/// memory.  Memory for such objects is only alloca[ed] at CodeGeneration
/// time. To relate the memory slots used during code generation with the
/// llvm::Values they belong to the new names for these corresponding stack
/// slots are derived by appending suffixes (currently ".s2a" and ".phiops")
/// to the name of the original llvm::Value. To describe how def/uses are
/// modeled exactly we use these suffixes here as well.
///
/// There are currently four different kinds of memory objects:
enum class MemoryKind {
  /// MemoryKind::Array: Models a one or multi-dimensional array
  ///
  /// A memory object that can be described by a multi-dimensional array.
  /// Memory objects of this type are used to model actual multi-dimensional
  /// arrays as they exist in LLVM-IR, but they are also used to describe
  /// other objects:
  ///   - A single data element allocated on the stack using 'alloca' is
  ///     modeled as a one-dimensional, single-element array.
  ///   - A single data element allocated as a global variable is modeled as
  ///     one-dimensional, single-element array.
  ///   - Certain multi-dimensional arrays with variable size, which in
  ///     LLVM-IR are commonly expressed as a single-dimensional access with a
  ///     complicated access function, are modeled as multi-dimensional
  ///     memory objects (grep for "delinearization").
  Array,

  /// MemoryKind::Value: Models an llvm::Value
  ///
  /// Memory objects of type MemoryKind::Value are used to model the data flow
  /// induced by llvm::Values. For each llvm::Value that is used across
  /// BasicBocks one ScopArrayInfo object is created. A single memory WRITE
  /// stores the llvm::Value at its definition into the memory object and at
  /// each use of the llvm::Value (ignoring trivial intra-block uses) a
  /// corresponding READ is added. For instance, the use/def chain of a
  /// llvm::Value %V depicted below
  ///              ______________________
  ///              |DefBB:              |
  ///              |  %V = float op ... |
  ///              ----------------------
  ///               |                  |
  /// _________________               _________________
  /// |UseBB1:        |               |UseBB2:        |
  /// |  use float %V |               |  use float %V |
  /// -----------------               -----------------
  ///
  /// is modeled as if the following memory accesses occurred:
  ///
  ///                        __________________________
  ///                        |entry:                  |
  ///                        |  %V.s2a = alloca float |
  ///                        --------------------------
  ///                                     |
  ///                    ___________________________________
  ///                    |DefBB:                           |
  ///                    |  store %float %V, float* %V.s2a |
  ///                    -----------------------------------
  ///                           |                   |
  /// ____________________________________ ___________________________________
  /// |UseBB1:                           | |UseBB2:                          |
  /// |  %V.reload1 = load float* %V.s2a | |  %V.reload2 = load float* %V.s2a|
  /// |  use float %V.reload1            | |  use float %V.reload2           |
  /// ------------------------------------ -----------------------------------
  ///
  Value,

  /// MemoryKind::PHI: Models PHI nodes within the SCoP
  ///
  /// Besides the MemoryKind::Value memory object used to model the normal
  /// llvm::Value dependences described above, PHI nodes require an additional
  /// memory object of type MemoryKind::PHI to describe the forwarding of values
  /// to
  /// the PHI node.
  ///
  /// As an example, a PHIInst instructions
  ///
  /// %PHI = phi float [ %Val1, %IncomingBlock1 ], [ %Val2, %IncomingBlock2 ]
  ///
  /// is modeled as if the accesses occurred this way:
  ///
  ///                    _______________________________
  ///                    |entry:                       |
  ///                    |  %PHI.phiops = alloca float |
  ///                    -------------------------------
  ///                           |              |
  /// __________________________________  __________________________________
  /// |IncomingBlock1:                 |  |IncomingBlock2:                 |
  /// |  ...                           |  |  ...                           |
  /// |  store float %Val1 %PHI.phiops |  |  store float %Val2 %PHI.phiops |
  /// |  br label % JoinBlock          |  |  br label %JoinBlock           |
  /// ----------------------------------  ----------------------------------
  ///                             \            /
  ///                              \          /
  ///               _________________________________________
  ///               |JoinBlock:                             |
  ///               |  %PHI = load float, float* PHI.phiops |
  ///               -----------------------------------------
  ///
  /// Note that there can also be a scalar write access for %PHI if used in a
  /// different BasicBlock, i.e. there can be a memory object %PHI.phiops as
  /// well as a memory object %PHI.s2a.
  PHI,

  /// MemoryKind::ExitPHI: Models PHI nodes in the SCoP's exit block
  ///
  /// For PHI nodes in the Scop's exit block a special memory object kind is
  /// used. The modeling used is identical to MemoryKind::PHI, with the
  /// exception
  /// that there are no READs from these memory objects. The PHINode's
  /// llvm::Value is treated as a value escaping the SCoP. WRITE accesses
  /// write directly to the escaping value's ".s2a" alloca.
  ExitPHI
};

/// Maps from a loop to the affine function expressing its backedge taken count.
/// The backedge taken count already enough to express iteration domain as we
/// only allow loops with canonical induction variable.
/// A canonical induction variable is:
/// an integer recurrence that starts at 0 and increments by one each time
/// through the loop.
typedef std::map<const Loop *, const SCEV *> LoopBoundMapType;

typedef std::vector<std::unique_ptr<MemoryAccess>> AccFuncVector;

/// A class to store information about arrays in the SCoP.
///
/// Objects are accessible via the ScoP, MemoryAccess or the id associated with
/// the MemoryAccess access function.
///
class ScopArrayInfo {
public:
  /// Construct a ScopArrayInfo object.
  ///
  /// @param BasePtr        The array base pointer.
  /// @param ElementType    The type of the elements stored in the array.
  /// @param IslCtx         The isl context used to create the base pointer id.
  /// @param DimensionSizes A vector containing the size of each dimension.
  /// @param Kind           The kind of the array object.
  /// @param DL             The data layout of the module.
  /// @param S              The scop this array object belongs to.
  /// @param BaseName       The optional name of this memory reference.
  ScopArrayInfo(Value *BasePtr, Type *ElementType, isl_ctx *IslCtx,
                ArrayRef<const SCEV *> DimensionSizes, MemoryKind Kind,
                const DataLayout &DL, Scop *S, const char *BaseName = nullptr);

  ///  Update the element type of the ScopArrayInfo object.
  ///
  ///  Memory accesses referencing this ScopArrayInfo object may use
  ///  different element sizes. This function ensures the canonical element type
  ///  stored is small enough to model accesses to the current element type as
  ///  well as to @p NewElementType.
  ///
  ///  @param NewElementType An element type that is used to access this array.
  void updateElementType(Type *NewElementType);

  ///  Update the sizes of the ScopArrayInfo object.
  ///
  ///  A ScopArrayInfo object may be created without all outer dimensions being
  ///  available. This function is called when new memory accesses are added for
  ///  this ScopArrayInfo object. It verifies that sizes are compatible and adds
  ///  additional outer array dimensions, if needed.
  ///
  ///  @param Sizes       A vector of array sizes where the rightmost array
  ///                     sizes need to match the innermost array sizes already
  ///                     defined in SAI.
  ///  @param CheckConsistency Update sizes, even if new sizes are inconsistent
  ///                          with old sizes
  bool updateSizes(ArrayRef<const SCEV *> Sizes, bool CheckConsistency = true);

  /// Make the ScopArrayInfo model a Fortran array.
  /// It receives the Fortran array descriptor and stores this.
  /// It also adds a piecewise expression for the outermost dimension
  /// since this information is available for Fortran arrays at runtime.
  void applyAndSetFAD(Value *FAD);

  /// Destructor to free the isl id of the base pointer.
  ~ScopArrayInfo();

  /// Set the base pointer to @p BP.
  void setBasePtr(Value *BP) { BasePtr = BP; }

  /// Return the base pointer.
  Value *getBasePtr() const { return BasePtr; }

  // Set IsOnHeap to the value in parameter.
  void setIsOnHeap(bool value) { IsOnHeap = value; }

  /// For indirect accesses return the origin SAI of the BP, else null.
  const ScopArrayInfo *getBasePtrOriginSAI() const { return BasePtrOriginSAI; }

  /// The set of derived indirect SAIs for this origin SAI.
  const SmallSetVector<ScopArrayInfo *, 2> &getDerivedSAIs() const {
    return DerivedSAIs;
  }

  /// Return the number of dimensions.
  unsigned getNumberOfDimensions() const {
    if (Kind == MemoryKind::PHI || Kind == MemoryKind::ExitPHI ||
        Kind == MemoryKind::Value)
      return 0;
    return DimensionSizes.size();
  }

  /// Return the size of dimension @p dim as SCEV*.
  //
  //  Scalars do not have array dimensions and the first dimension of
  //  a (possibly multi-dimensional) array also does not carry any size
  //  information, in case the array is not newly created.
  const SCEV *getDimensionSize(unsigned Dim) const {
    assert(Dim < getNumberOfDimensions() && "Invalid dimension");
    return DimensionSizes[Dim];
  }

  /// Return the size of dimension @p dim as isl_pw_aff.
  //
  //  Scalars do not have array dimensions and the first dimension of
  //  a (possibly multi-dimensional) array also does not carry any size
  //  information, in case the array is not newly created.
  isl::pw_aff getDimensionSizePw(unsigned Dim) const {
    assert(Dim < getNumberOfDimensions() && "Invalid dimension");
    return DimensionSizesPw[Dim];
  }

  /// Get the canonical element type of this array.
  ///
  /// @returns The canonical element type of this array.
  Type *getElementType() const { return ElementType; }

  /// Get element size in bytes.
  int getElemSizeInBytes() const;

  /// Get the name of this memory reference.
  std::string getName() const;

  /// Return the isl id for the base pointer.
  isl::id getBasePtrId() const;

  /// Return what kind of memory this represents.
  MemoryKind getKind() const { return Kind; }

  /// Is this array info modeling an llvm::Value?
  bool isValueKind() const { return Kind == MemoryKind::Value; }

  /// Is this array info modeling special PHI node memory?
  ///
  /// During code generation of PHI nodes, there is a need for two kinds of
  /// virtual storage. The normal one as it is used for all scalar dependences,
  /// where the result of the PHI node is stored and later loaded from as well
  /// as a second one where the incoming values of the PHI nodes are stored
  /// into and reloaded when the PHI is executed. As both memories use the
  /// original PHI node as virtual base pointer, we have this additional
  /// attribute to distinguish the PHI node specific array modeling from the
  /// normal scalar array modeling.
  bool isPHIKind() const { return Kind == MemoryKind::PHI; }

  /// Is this array info modeling an MemoryKind::ExitPHI?
  bool isExitPHIKind() const { return Kind == MemoryKind::ExitPHI; }

  /// Is this array info modeling an array?
  bool isArrayKind() const { return Kind == MemoryKind::Array; }

  /// Is this array allocated on heap
  ///
  /// This property is only relevant if the array is allocated by Polly instead
  /// of pre-existing. If false, it is allocated using alloca instead malloca.
  bool isOnHeap() const { return IsOnHeap; }

#if !defined(NDEBUG) || defined(LLVM_ENABLE_DUMP)
  /// Dump a readable representation to stderr.
  void dump() const;
#endif

  /// Print a readable representation to @p OS.
  ///
  /// @param SizeAsPwAff Print the size as isl_pw_aff
  /// @param Oneline     Print a more dense representation without line breaks.
  /// @param Testable    For use in regression tests; the output remain constant
  ///                    over time and not add additional information that might
  ///                    break regression tests.
  void print(raw_ostream &OS, bool SizeAsPwAff = false, bool Oneline = false,
             bool Testable = true) const;

  /// Access the ScopArrayInfo associated with an access function.
  static const ScopArrayInfo *
  getFromAccessFunction(__isl_keep isl_pw_multi_aff *PMA);

  /// Access the ScopArrayInfo associated with an isl Id.
  static const ScopArrayInfo *getFromId(__isl_take isl_id *Id);

  /// Get the space of this array access.
  isl::space getSpace() const;

  /// If the array is read only
  bool isReadOnly();

  /// Verify that @p Array is compatible to this ScopArrayInfo.
  ///
  /// Two arrays are compatible if their dimensionality, the sizes of their
  /// dimensions, and their element sizes match.
  ///
  /// @param Array The array to compare against.
  ///
  /// @returns True, if the arrays are compatible, False otherwise.
  bool isCompatibleWith(const ScopArrayInfo *Array) const;

private:
  void addDerivedSAI(ScopArrayInfo *DerivedSAI) {
    DerivedSAIs.insert(DerivedSAI);
  }

  /// For indirect accesses this is the SAI of the BP origin.
  const ScopArrayInfo *BasePtrOriginSAI;

  /// For origin SAIs the set of derived indirect SAIs.
  SmallSetVector<ScopArrayInfo *, 2> DerivedSAIs;

  /// The base pointer.
  AssertingVH<Value> BasePtr;

  /// The canonical element type of this array.
  ///
  /// The canonical element type describes the minimal accessible element in
  /// this array. Not all elements accessed, need to be of the very same type,
  /// but the allocation size of the type of the elements loaded/stored from/to
  /// this array needs to be a multiple of the allocation size of the canonical
  /// type.
  Type *ElementType;

  /// The isl id for the base pointer.
  isl::id Id;

  /// True if the newly allocated array is on heap.
  bool IsOnHeap;

  /// The sizes of each dimension as SCEV*.
  SmallVector<const SCEV *, 4> DimensionSizes;

  /// The sizes of each dimension as isl_pw_aff.
  SmallVector<isl::pw_aff, 4> DimensionSizesPw;

  /// The type of this scop array info object.
  ///
  /// We distinguish between SCALAR, PHI and ARRAY objects.
  MemoryKind Kind;

  /// The data layout of the module.
  const DataLayout &DL;

  /// The scop this SAI object belongs to.
  Scop &S;

  /// If this array models a Fortran array, then this points
  /// to the Fortran array descriptor.
  Value *FAD;
};

/// Represent memory accesses in statements.
class MemoryAccess {
  friend class Scop;
  friend class ScopStmt;

public:
  bool isImplicit() const { return IsImplicit; }
  bool isExplicit() const { return !IsImplicit; }

  /// The access type of a memory access
  ///
  /// There are three kind of access types:
  ///
  /// * A read access
  ///
  /// A certain set of memory locations are read and may be used for internal
  /// calculations.
  ///
  /// * A must-write access
  ///
  /// A certain set of memory locations is definitely written. The old value is
  /// replaced by a newly calculated value. The old value is not read or used at
  /// all.
  ///
  /// * A may-write access
  ///
  /// A certain set of memory locations may be written. The memory location may
  /// contain a new value if there is actually a write or the old value may
  /// remain, if no write happens.
  enum AccessType {
    READ = 0x1,
    MUST_WRITE = 0x2,
    MAY_WRITE = 0x3,
  };

  /// Reduction access type
  ///
  /// Commutative and associative binary operations suitable for reductions
  enum ReductionType {
    RT_NONE, ///< Indicate no reduction at all
    RT_ADD,  ///< Addition
    RT_MUL,  ///< Multiplication
    RT_BOR,  ///< Bitwise Or
    RT_BXOR, ///< Bitwise XOr
    RT_BAND, ///< Bitwise And
  };

private:
  MemoryAccess(const MemoryAccess &) = delete;
  const MemoryAccess &operator=(const MemoryAccess &) = delete;

  /// A unique identifier for this memory access.
  ///
  /// The identifier is unique between all memory accesses belonging to the same
  /// scop statement.
  isl_id *Id;

  /// What is modeled by this MemoryAccess.
  /// @see MemoryKind
  MemoryKind Kind;

  /// Whether it a reading or writing access, and if writing, whether it
  /// is conditional (MAY_WRITE).
  enum AccessType AccType;

  /// Reduction type for reduction like accesses, RT_NONE otherwise
  ///
  /// An access is reduction like if it is part of a load-store chain in which
  /// both access the same memory location (use the same LLVM-IR value
  /// as pointer reference). Furthermore, between the load and the store there
  /// is exactly one binary operator which is known to be associative and
  /// commutative.
  ///
  /// TODO:
  ///
  /// We can later lift the constraint that the same LLVM-IR value defines the
  /// memory location to handle scops such as the following:
  ///
  ///    for i
  ///      for j
  ///        sum[i+j] = sum[i] + 3;
  ///
  /// Here not all iterations access the same memory location, but iterations
  /// for which j = 0 holds do. After lifting the equality check in ScopBuilder,
  /// subsequent transformations do not only need check if a statement is
  /// reduction like, but they also need to verify that that the reduction
  /// property is only exploited for statement instances that load from and
  /// store to the same data location. Doing so at dependence analysis time
  /// could allow us to handle the above example.
  ReductionType RedType = RT_NONE;

  /// Parent ScopStmt of this access.
  ScopStmt *Statement;

  /// The domain under which this access is not modeled precisely.
  ///
  /// The invalid domain for an access describes all parameter combinations
  /// under which the statement looks to be executed but is in fact not because
  /// some assumption/restriction makes the access invalid.
  isl_set *InvalidDomain;

  // Properties describing the accessed array.
  // TODO: It might be possible to move them to ScopArrayInfo.
  // @{

  /// The base address (e.g., A for A[i+j]).
  ///
  /// The #BaseAddr of a memory access of kind MemoryKind::Array is the base
  /// pointer of the memory access.
  /// The #BaseAddr of a memory access of kind MemoryKind::PHI or
  /// MemoryKind::ExitPHI is the PHI node itself.
  /// The #BaseAddr of a memory access of kind MemoryKind::Value is the
  /// instruction defining the value.
  AssertingVH<Value> BaseAddr;

  /// Type a single array element wrt. this access.
  Type *ElementType;

  /// Size of each dimension of the accessed array.
  SmallVector<const SCEV *, 4> Sizes;
  // @}

  // Properties describing the accessed element.
  // @{

  /// The access instruction of this memory access.
  ///
  /// For memory accesses of kind MemoryKind::Array the access instruction is
  /// the Load or Store instruction performing the access.
  ///
  /// For memory accesses of kind MemoryKind::PHI or MemoryKind::ExitPHI the
  /// access instruction of a load access is the PHI instruction. The access
  /// instruction of a PHI-store is the incoming's block's terminator
  /// instruction.
  ///
  /// For memory accesses of kind MemoryKind::Value the access instruction of a
  /// load access is nullptr because generally there can be multiple
  /// instructions in the statement using the same llvm::Value. The access
  /// instruction of a write access is the instruction that defines the
  /// llvm::Value.
  Instruction *AccessInstruction;

  /// Incoming block and value of a PHINode.
  SmallVector<std::pair<BasicBlock *, Value *>, 4> Incoming;

  /// The value associated with this memory access.
  ///
  ///  - For array memory accesses (MemoryKind::Array) it is the loaded result
  ///    or the stored value. If the access instruction is a memory intrinsic it
  ///    the access value is also the memory intrinsic.
  ///  - For accesses of kind MemoryKind::Value it is the access instruction
  ///    itself.
  ///  - For accesses of kind MemoryKind::PHI or MemoryKind::ExitPHI it is the
  ///    PHI node itself (for both, READ and WRITE accesses).
  ///
  AssertingVH<Value> AccessValue;

  /// Are all the subscripts affine expression?
  bool IsAffine;

  /// Subscript expression for each dimension.
  SmallVector<const SCEV *, 4> Subscripts;

  /// Relation from statement instances to the accessed array elements.
  ///
  /// In the common case this relation is a function that maps a set of loop
  /// indices to the memory address from which a value is loaded/stored:
  ///
  ///      for i
  ///        for j
  ///    S:     A[i + 3 j] = ...
  ///
  ///    => { S[i,j] -> A[i + 3j] }
  ///
  /// In case the exact access function is not known, the access relation may
  /// also be a one to all mapping { S[i,j] -> A[o] } describing that any
  /// element accessible through A might be accessed.
  ///
  /// In case of an access to a larger element belonging to an array that also
  /// contains smaller elements, the access relation models the larger access
  /// with multiple smaller accesses of the size of the minimal array element
  /// type:
  ///
  ///      short *A;
  ///
  ///      for i
  ///    S:     A[i] = *((double*)&A[4 * i]);
  ///
  ///    => { S[i] -> A[i]; S[i] -> A[o] : 4i <= o <= 4i + 3 }
  isl_map *AccessRelation;

  /// Updated access relation read from JSCOP file.
  isl_map *NewAccessRelation;

  /// Fortran arrays whose sizes are not statically known are stored in terms
  /// of a descriptor struct. This maintains a raw pointer to the memory,
  /// along with auxiliary fields with information such as dimensions.
  /// We hold a reference to the descriptor corresponding to a MemoryAccess
  /// into a Fortran array. FAD for "Fortran Array Descriptor"
  AssertingVH<Value> FAD;
  // @}

  bool IsImplicit;

  __isl_give isl_basic_map *createBasicAccessMap(ScopStmt *Statement);

  void assumeNoOutOfBound();

  /// Compute bounds on an over approximated  access relation.
  ///
  /// @param ElementSize The size of one element accessed.
  void computeBoundsOnAccessRelation(unsigned ElementSize);

  /// Get the original access function as read from IR.
  __isl_give isl_map *getOriginalAccessRelation() const;

  /// Return the space in which the access relation lives in.
  __isl_give isl_space *getOriginalAccessRelationSpace() const;

  /// Get the new access function imported or set by a pass
  __isl_give isl_map *getNewAccessRelation() const;

  /// Fold the memory access to consider parametric offsets
  ///
  /// To recover memory accesses with array size parameters in the subscript
  /// expression we post-process the delinearization results.
  ///
  /// We would normally recover from an access A[exp0(i) * N + exp1(i)] into an
  /// array A[][N] the 2D access A[exp0(i)][exp1(i)]. However, another valid
  /// delinearization is A[exp0(i) - 1][exp1(i) + N] which - depending on the
  /// range of exp1(i) - may be preferable. Specifically, for cases where we
  /// know exp1(i) is negative, we want to choose the latter expression.
  ///
  /// As we commonly do not have any information about the range of exp1(i),
  /// we do not choose one of the two options, but instead create a piecewise
  /// access function that adds the (-1, N) offsets as soon as exp1(i) becomes
  /// negative. For a 2D array such an access function is created by applying
  /// the piecewise map:
  ///
  /// [i,j] -> [i, j] :      j >= 0
  /// [i,j] -> [i-1, j+N] :  j <  0
  ///
  /// We can generalize this mapping to arbitrary dimensions by applying this
  /// piecewise mapping pairwise from the rightmost to the leftmost access
  /// dimension. It would also be possible to cover a wider range by introducing
  /// more cases and adding multiple of Ns to these cases. However, this has
  /// not yet been necessary.
  /// The introduction of different cases necessarily complicates the memory
  /// access function, but cases that can be statically proven to not happen
  /// will be eliminated later on.
  void foldAccessRelation();

  /// Create the access relation for the underlying memory intrinsic.
  void buildMemIntrinsicAccessRelation();

public:
  /// Assemble the access relation from all available information.
  ///
  /// In particular, used the information passes in the constructor and the
  /// parent ScopStmt set by setStatment().
  ///
  /// @param SAI Info object for the accessed array.
  void buildAccessRelation(const ScopArrayInfo *SAI);

private:
  /// Carry index overflows of dimensions with constant size to the next higher
  /// dimension.
  ///
  /// For dimensions that have constant size, modulo the index by the size and
  /// add up the carry (floored division) to the next higher dimension. This is
  /// how overflow is defined in row-major order.
  /// It happens e.g. when ScalarEvolution computes the offset to the base
  /// pointer and would algebraically sum up all lower dimensions' indices of
  /// constant size.
  ///
  /// Example:
  ///   float (*A)[4];
  ///   A[1][6] -> A[2][2]
  void wrapConstantDimensions();

public:
  /// Create a new MemoryAccess.
  ///
  /// @param Stmt       The parent statement.
  /// @param AccessInst The instruction doing the access.
  /// @param BaseAddr   The accessed array's address.
  /// @param ElemType   The type of the accessed array elements.
  /// @param AccType    Whether read or write access.
  /// @param IsAffine   Whether the subscripts are affine expressions.
  /// @param Kind       The kind of memory accessed.
  /// @param Subscripts Subscript expressions
  /// @param Sizes      Dimension lengths of the accessed array.
  MemoryAccess(ScopStmt *Stmt, Instruction *AccessInst, AccessType AccType,
               Value *BaseAddress, Type *ElemType, bool Affine,
               ArrayRef<const SCEV *> Subscripts, ArrayRef<const SCEV *> Sizes,
               Value *AccessValue, MemoryKind Kind, bool IsImplicit);

  /// Create a new MemoryAccess that corresponds to @p AccRel.
  ///
  /// Along with @p Stmt and @p AccType it uses information about dimension
  /// lengths of the accessed array, the type of the accessed array elements,
  /// the name of the accessed array that is derived from the object accessible
  /// via @p AccRel.
  ///
  /// @param Stmt       The parent statement.
  /// @param AccType    Whether read or write access.
  /// @param AccRel     The access relation that describes the memory access.
  MemoryAccess(ScopStmt *Stmt, AccessType AccType, __isl_take isl_map *AccRel);

  ~MemoryAccess();

  /// Add a new incoming block/value pairs for this PHI/ExitPHI access.
  ///
  /// @param IncomingBlock The PHI's incoming block.
  /// @param IncomingValue The value when reaching the PHI from the @p
  ///                      IncomingBlock.
  void addIncoming(BasicBlock *IncomingBlock, Value *IncomingValue) {
    assert(!isRead());
    assert(isAnyPHIKind());
    Incoming.emplace_back(std::make_pair(IncomingBlock, IncomingValue));
  }

  /// Return the list of possible PHI/ExitPHI values.
  ///
  /// After code generation moves some PHIs around during region simplification,
  /// we cannot reliably locate the original PHI node and its incoming values
  /// anymore. For this reason we remember these explicitly for all PHI-kind
  /// accesses.
  ArrayRef<std::pair<BasicBlock *, Value *>> getIncoming() const {
    assert(isAnyPHIKind());
    return Incoming;
  }

  /// Get the type of a memory access.
  enum AccessType getType() { return AccType; }

  /// Is this a reduction like access?
  bool isReductionLike() const { return RedType != RT_NONE; }

  /// Is this a read memory access?
  bool isRead() const { return AccType == MemoryAccess::READ; }

  /// Is this a must-write memory access?
  bool isMustWrite() const { return AccType == MemoryAccess::MUST_WRITE; }

  /// Is this a may-write memory access?
  bool isMayWrite() const { return AccType == MemoryAccess::MAY_WRITE; }

  /// Is this a write memory access?
  bool isWrite() const { return isMustWrite() || isMayWrite(); }

  /// Is this a memory intrinsic access (memcpy, memset, memmove)?
  bool isMemoryIntrinsic() const {
    return isa<MemIntrinsic>(getAccessInstruction());
  }

  /// Check if a new access relation was imported or set by a pass.
  bool hasNewAccessRelation() const { return NewAccessRelation; }

  /// Return the newest access relation of this access.
  ///
  /// There are two possibilities:
  ///   1) The original access relation read from the LLVM-IR.
  ///   2) A new access relation imported from a json file or set by another
  ///      pass (e.g., for privatization).
  ///
  /// As 2) is by construction "newer" than 1) we return the new access
  /// relation if present.
  ///
  __isl_give isl_map *getLatestAccessRelation() const {
    return hasNewAccessRelation() ? getNewAccessRelation()
                                  : getOriginalAccessRelation();
  }

  /// Old name of getLatestAccessRelation().
  __isl_give isl_map *getAccessRelation() const {
    return getLatestAccessRelation();
  }

  /// Get an isl map describing the memory address accessed.
  ///
  /// In most cases the memory address accessed is well described by the access
  /// relation obtained with getAccessRelation. However, in case of arrays
  /// accessed with types of different size the access relation maps one access
  /// to multiple smaller address locations. This method returns an isl map that
  /// relates each dynamic statement instance to the unique memory location
  /// that is loaded from / stored to.
  ///
  /// For an access relation { S[i] -> A[o] : 4i <= o <= 4i + 3 } this method
  /// will return the address function { S[i] -> A[4i] }.
  ///
  /// @returns The address function for this memory access.
  __isl_give isl_map *getAddressFunction() const;

  /// Return the access relation after the schedule was applied.
  __isl_give isl_pw_multi_aff *
  applyScheduleToAccessRelation(__isl_take isl_union_map *Schedule) const;

  /// Get an isl string representing the access function read from IR.
  std::string getOriginalAccessRelationStr() const;

  /// Get an isl string representing a new access function, if available.
  std::string getNewAccessRelationStr() const;

  /// Get an isl string representing the latest access relation.
  std::string getAccessRelationStr() const;

  /// Get the original base address of this access (e.g. A for A[i+j]) when
  /// detected.
  ///
  /// This address may differ from the base address referenced by the Original
  /// ScopArrayInfo to which this array belongs, as this memory access may
  /// have been unified to a ScopArray which has a different but identically
  /// valued base pointer in case invariant load hoisting is enabled.
  Value *getOriginalBaseAddr() const { return BaseAddr; }

  /// Get the detection-time base array isl_id for this access.
  __isl_give isl_id *getOriginalArrayId() const;

  /// Get the base array isl_id for this access, modifiable through
  /// setNewAccessRelation().
  __isl_give isl_id *getLatestArrayId() const;

  /// Old name of getOriginalArrayId().
  __isl_give isl_id *getArrayId() const { return getOriginalArrayId(); }

  /// Get the detection-time ScopArrayInfo object for the base address.
  const ScopArrayInfo *getOriginalScopArrayInfo() const;

  /// Get the ScopArrayInfo object for the base address, or the one set
  /// by setNewAccessRelation().
  const ScopArrayInfo *getLatestScopArrayInfo() const;

  /// Legacy name of getOriginalScopArrayInfo().
  const ScopArrayInfo *getScopArrayInfo() const {
    return getOriginalScopArrayInfo();
  }

  /// Return a string representation of the access's reduction type.
  const std::string getReductionOperatorStr() const;

  /// Return a string representation of the reduction type @p RT.
  static const std::string getReductionOperatorStr(ReductionType RT);

  /// Return the element type of the accessed array wrt. this access.
  Type *getElementType() const { return ElementType; }

  /// Return the access value of this memory access.
  Value *getAccessValue() const { return AccessValue; }

  /// Return llvm::Value that is stored by this access, if available.
  ///
  /// PHI nodes may not have a unique value available that is stored, as in
  /// case of region statements one out of possibly several llvm::Values
  /// might be stored. In this case nullptr is returned.
  Value *tryGetValueStored() {
    assert(isWrite() && "Only write statement store values");
    if (isAnyPHIKind()) {
      if (Incoming.size() == 1)
        return Incoming[0].second;
      return nullptr;
    }
    return AccessValue;
  }

  /// Return the access instruction of this memory access.
  Instruction *getAccessInstruction() const { return AccessInstruction; }

  /// Return the number of access function subscript.
  unsigned getNumSubscripts() const { return Subscripts.size(); }

  /// Return the access function subscript in the dimension @p Dim.
  const SCEV *getSubscript(unsigned Dim) const { return Subscripts[Dim]; }

  /// Compute the isl representation for the SCEV @p E wrt. this access.
  ///
  /// Note that this function will also adjust the invalid context accordingly.
  __isl_give isl_pw_aff *getPwAff(const SCEV *E);

  /// Get the invalid domain for this access.
  __isl_give isl_set *getInvalidDomain() const {
    return isl_set_copy(InvalidDomain);
  }

  /// Get the invalid context for this access.
  __isl_give isl_set *getInvalidContext() const {
    return isl_set_params(getInvalidDomain());
  }

  /// Get the stride of this memory access in the specified Schedule. Schedule
  /// is a map from the statement to a schedule where the innermost dimension is
  /// the dimension of the innermost loop containing the statement.
  __isl_give isl_set *getStride(__isl_take const isl_map *Schedule) const;

  /// Get the FortranArrayDescriptor corresponding to this memory access if
  /// it exists, and nullptr otherwise.
  Value *getFortranArrayDescriptor() const { return this->FAD; };

  /// Is the stride of the access equal to a certain width? Schedule is a map
  /// from the statement to a schedule where the innermost dimension is the
  /// dimension of the innermost loop containing the statement.
  bool isStrideX(__isl_take const isl_map *Schedule, int StrideWidth) const;

  /// Is consecutive memory accessed for a given statement instance set?
  /// Schedule is a map from the statement to a schedule where the innermost
  /// dimension is the dimension of the innermost loop containing the
  /// statement.
  bool isStrideOne(__isl_take const isl_map *Schedule) const;

  /// Is always the same memory accessed for a given statement instance set?
  /// Schedule is a map from the statement to a schedule where the innermost
  /// dimension is the dimension of the innermost loop containing the
  /// statement.
  bool isStrideZero(__isl_take const isl_map *Schedule) const;

  /// Return the kind when this access was first detected.
  MemoryKind getOriginalKind() const {
    assert(!getOriginalScopArrayInfo() /* not yet initialized */ ||
           getOriginalScopArrayInfo()->getKind() == Kind);
    return Kind;
  }

  /// Return the kind considering a potential setNewAccessRelation.
  MemoryKind getLatestKind() const {
    return getLatestScopArrayInfo()->getKind();
  }

  /// Whether this is an access of an explicit load or store in the IR.
  bool isOriginalArrayKind() const {
    return getOriginalKind() == MemoryKind::Array;
  }

  /// Whether storage memory is either an custom .s2a/.phiops alloca
  /// (false) or an existing pointer into an array (true).
  bool isLatestArrayKind() const {
    return getLatestKind() == MemoryKind::Array;
  }

  /// Old name of isOriginalArrayKind.
  bool isArrayKind() const { return isOriginalArrayKind(); }

  /// Whether this access is an array to a scalar memory object, without
  /// considering changes by setNewAccessRelation.
  ///
  /// Scalar accesses are accesses to MemoryKind::Value, MemoryKind::PHI or
  /// MemoryKind::ExitPHI.
  bool isOriginalScalarKind() const {
    return getOriginalKind() != MemoryKind::Array;
  }

  /// Whether this access is an array to a scalar memory object, also
  /// considering changes by setNewAccessRelation.
  bool isLatestScalarKind() const {
    return getLatestKind() != MemoryKind::Array;
  }

  /// Old name of isOriginalScalarKind.
  bool isScalarKind() const { return isOriginalScalarKind(); }

  /// Was this MemoryAccess detected as a scalar dependences?
  bool isOriginalValueKind() const {
    return getOriginalKind() == MemoryKind::Value;
  }

  /// Is this MemoryAccess currently modeling scalar dependences?
  bool isLatestValueKind() const {
    return getLatestKind() == MemoryKind::Value;
  }

  /// Old name of isOriginalValueKind().
  bool isValueKind() const { return isOriginalValueKind(); }

  /// Was this MemoryAccess detected as a special PHI node access?
  bool isOriginalPHIKind() const {
    return getOriginalKind() == MemoryKind::PHI;
  }

  /// Is this MemoryAccess modeling special PHI node accesses, also
  /// considering a potential change by setNewAccessRelation?
  bool isLatestPHIKind() const { return getLatestKind() == MemoryKind::PHI; }

  /// Old name of isOriginalPHIKind.
  bool isPHIKind() const { return isOriginalPHIKind(); }

  /// Was this MemoryAccess detected as the accesses of a PHI node in the
  /// SCoP's exit block?
  bool isOriginalExitPHIKind() const {
    return getOriginalKind() == MemoryKind::ExitPHI;
  }

  /// Is this MemoryAccess modeling the accesses of a PHI node in the
  /// SCoP's exit block? Can be changed to an array access using
  /// setNewAccessRelation().
  bool isLatestExitPHIKind() const {
    return getLatestKind() == MemoryKind::ExitPHI;
  }

  /// Old name of isOriginalExitPHIKind().
  bool isExitPHIKind() const { return isOriginalExitPHIKind(); }

  /// Was this access detected as one of the two PHI types?
  bool isOriginalAnyPHIKind() const {
    return isOriginalPHIKind() || isOriginalExitPHIKind();
  }

  /// Does this access originate from one of the two PHI types? Can be
  /// changed to an array access using setNewAccessRelation().
  bool isLatestAnyPHIKind() const {
    return isLatestPHIKind() || isLatestExitPHIKind();
  }

  /// Old name of isOriginalAnyPHIKind().
  bool isAnyPHIKind() const { return isOriginalAnyPHIKind(); }

  /// Get the statement that contains this memory access.
  ScopStmt *getStatement() const { return Statement; }

  /// Get the reduction type of this access
  ReductionType getReductionType() const { return RedType; }

  /// Set the array descriptor corresponding to the Array on which the
  /// memory access is performed.
  void setFortranArrayDescriptor(Value *FAD);

  /// Update the original access relation.
  ///
  /// We need to update the original access relation during scop construction,
  /// when unifying the memory accesses that access the same scop array info
  /// object. After the scop has been constructed, the original access relation
  /// should not be changed any more. Instead setNewAccessRelation should
  /// be called.
  void setAccessRelation(__isl_take isl_map *AccessRelation);

  /// Set the updated access relation read from JSCOP file.
  void setNewAccessRelation(__isl_take isl_map *NewAccessRelation);

  /// Return whether the MemoryyAccess is a partial access. That is, the access
  /// is not executed in some instances of the parent statement's domain.
  bool isLatestPartialAccess() const;

  /// Mark this a reduction like access
  void markAsReductionLike(ReductionType RT) { RedType = RT; }

  /// Align the parameters in the access relation to the scop context
  void realignParams();

  /// Update the dimensionality of the memory access.
  ///
  /// During scop construction some memory accesses may not be constructed with
  /// their full dimensionality, but outer dimensions may have been omitted if
  /// they took the value 'zero'. By updating the dimensionality of the
  /// statement we add additional zero-valued dimensions to match the
  /// dimensionality of the ScopArrayInfo object that belongs to this memory
  /// access.
  void updateDimensionality();

  /// Get identifier for the memory access.
  ///
  /// This identifier is unique for all accesses that belong to the same scop
  /// statement.
  __isl_give isl_id *getId() const;

  /// Print the MemoryAccess.
  ///
  /// @param OS The output stream the MemoryAccess is printed to.
  /// @param Oneline Print a more dense representation without line-breaks.
  void print(raw_ostream &OS, bool Oneline = false) const;

#if !defined(NDEBUG) || defined(LLVM_ENABLE_DUMP)
  /// Print the MemoryAccess to stderr.
  void dump() const;
#endif

  /// Is the memory access affine?
  bool isAffine() const { return IsAffine; }
};

llvm::raw_ostream &operator<<(llvm::raw_ostream &OS,
                              MemoryAccess::ReductionType RT);

llvm::raw_ostream &operator<<(llvm::raw_ostream &OS, const ScopArrayInfo *SAI);

llvm::raw_ostream &operator<<(llvm::raw_ostream &OS, const MemoryAccess *MA);

/// Ordered list type to hold accesses.
using MemoryAccessList = std::forward_list<MemoryAccess *>;

/// Helper structure for invariant memory accesses.
struct InvariantAccess {
  /// The memory access that is (partially) invariant.
  MemoryAccess *MA;

  /// The context under which the access is not invariant.
  isl_set *NonHoistableCtx;
};

/// Ordered container type to hold invariant accesses.
using InvariantAccessesTy = SmallVector<InvariantAccess, 8>;

/// Type for equivalent invariant accesses and their domain context.
struct InvariantEquivClassTy {

  /// The pointer that identifies this equivalence class
  const SCEV *IdentifyingPointer;

  /// Memory accesses now treated invariant
  ///
  /// These memory accesses access the pointer location that identifies
  /// this equivalence class. They are treated as invariant and hoisted during
  /// code generation.
  MemoryAccessList InvariantAccesses;

  /// The execution context under which the memory location is accessed
  ///
  /// It is the union of the execution domains of the memory accesses in the
  /// InvariantAccesses list.
  isl_set *ExecutionContext;

  /// The type of the invariant access
  ///
  /// It is used to differentiate between differently typed invariant loads from
  /// the same location.
  Type *AccessType;
};

/// Type for invariant accesses equivalence classes.
using InvariantEquivClassesTy = SmallVector<InvariantEquivClassTy, 8>;

/// Statement of the Scop
///
/// A Scop statement represents an instruction in the Scop.
///
/// It is further described by its iteration domain, its schedule and its data
/// accesses.
/// At the moment every statement represents a single basic block of LLVM-IR.
class ScopStmt {
public:
  ScopStmt(const ScopStmt &) = delete;
  const ScopStmt &operator=(const ScopStmt &) = delete;

  /// Create the ScopStmt from a BasicBlock.
  ScopStmt(Scop &parent, BasicBlock &bb, Loop *SurroundingLoop,
           std::vector<Instruction *> Instructions);

  /// Create an overapproximating ScopStmt for the region @p R.
  ScopStmt(Scop &parent, Region &R, Loop *SurroundingLoop);

  /// Create a copy statement.
  ///
  /// @param Stmt       The parent statement.
  /// @param SourceRel  The source location.
  /// @param TargetRel  The target location.
  /// @param Domain     The original domain under which the copy statement would
  ///                   be executed.
  ScopStmt(Scop &parent, __isl_take isl_map *SourceRel,
           __isl_take isl_map *TargetRel, __isl_take isl_set *Domain);

  /// Initialize members after all MemoryAccesses have been added.
  void init(LoopInfo &LI);

private:
  /// Polyhedral description
  //@{

  /// The Scop containing this ScopStmt.
  Scop &Parent;

  /// The domain under which this statement is not modeled precisely.
  ///
  /// The invalid domain for a statement describes all parameter combinations
  /// under which the statement looks to be executed but is in fact not because
  /// some assumption/restriction makes the statement/scop invalid.
  isl_set *InvalidDomain;

  /// The iteration domain describes the set of iterations for which this
  /// statement is executed.
  ///
  /// Example:
  ///     for (i = 0; i < 100 + b; ++i)
  ///       for (j = 0; j < i; ++j)
  ///         S(i,j);
  ///
  /// 'S' is executed for different values of i and j. A vector of all
  /// induction variables around S (i, j) is called iteration vector.
  /// The domain describes the set of possible iteration vectors.
  ///
  /// In this case it is:
  ///
  ///     Domain: 0 <= i <= 100 + b
  ///             0 <= j <= i
  ///
  /// A pair of statement and iteration vector (S, (5,3)) is called statement
  /// instance.
  isl_set *Domain;

  /// The memory accesses of this statement.
  ///
  /// The only side effects of a statement are its memory accesses.
  typedef SmallVector<MemoryAccess *, 8> MemoryAccessVec;
  MemoryAccessVec MemAccs;

  /// Mapping from instructions to (scalar) memory accesses.
  DenseMap<const Instruction *, MemoryAccessList> InstructionToAccess;

public:
  /// The set of values defined elsewhere required in this ScopStmt and
  ///        their MemoryKind::Value READ MemoryAccesses.
  DenseMap<Value *, MemoryAccess *> ValueReads;

private:
  /// The set of values defined in this ScopStmt that are required
  ///        elsewhere, mapped to their MemoryKind::Value WRITE MemoryAccesses.
  DenseMap<Instruction *, MemoryAccess *> ValueWrites;

  /// Map from PHI nodes to its incoming value when coming from this
  ///        statement.
  ///
  /// Non-affine subregions can have multiple exiting blocks that are incoming
  /// blocks of the PHI nodes. This map ensures that there is only one write
  /// operation for the complete subregion. A PHI selecting the relevant value
  /// will be inserted.
  DenseMap<PHINode *, MemoryAccess *> PHIWrites;

  /// Map from PHI nodes to its read access in this statement.
  DenseMap<PHINode *, MemoryAccess *> PHIReads;

  //@}

  /// A SCoP statement represents either a basic block (affine/precise case) or
  /// a whole region (non-affine case).
  ///
  /// Only one of the following two members will therefore be set and indicate
  /// which kind of statement this is.
  ///
  ///{

  /// The BasicBlock represented by this statement (in the affine case).
  BasicBlock *BB;

  /// The region represented by this statement (in the non-affine case).
  Region *R;

  ///}

  /// The isl AST build for the new generated AST.
  isl_ast_build *Build;

  SmallVector<Loop *, 4> NestLoops;

  std::string BaseName;

  /// The closest loop that contains this statement.
  Loop *SurroundingLoop;

  /// Vector for Instructions in a BB.
  std::vector<Instruction *> Instructions;
  DenseSet<Instruction *> InstructionSet;

public:
  MapVector<PHINode *, isl::union_map> ComputedPHIs;

private:
  /// Build the statement.
  //@{
  void buildDomain();

  /// Fill NestLoops with loops surrounding this statement.
  void collectSurroundingLoops();

  /// Build the access relation of all memory accesses.
  void buildAccessRelations();

  /// Detect and mark reductions in the ScopStmt
  void checkForReductions();

  /// Collect loads which might form a reduction chain with @p StoreMA
  void
  collectCandiateReductionLoads(MemoryAccess *StoreMA,
                                llvm::SmallVectorImpl<MemoryAccess *> &Loads);
  //@}

  /// Remove @p MA from dictionaries pointing to them.
  void removeAccessData(MemoryAccess *MA);

public:
  ~ScopStmt();

  /// Get an isl_ctx pointer.
  isl_ctx *getIslCtx() const;

  /// Get the iteration domain of this ScopStmt.
  ///
  /// @return The iteration domain of this ScopStmt.
  __isl_give isl_set *getDomain() const;

  /// Get the space of the iteration domain
  ///
  /// @return The space of the iteration domain
  __isl_give isl_space *getDomainSpace() const;

  /// Get the id of the iteration domain space
  ///
  /// @return The id of the iteration domain space
  __isl_give isl_id *getDomainId() const;

  /// Get an isl string representing this domain.
  std::string getDomainStr() const;

  /// Get the schedule function of this ScopStmt.
  ///
  /// @return The schedule function of this ScopStmt, if it does not contain
  /// extension nodes, and nullptr, otherwise.
  __isl_give isl_map *getSchedule() const;

  /// Get an isl string representing this schedule.
  ///
  /// @return An isl string representing this schedule, if it does not contain
  /// extension nodes, and an empty string, otherwise.
  std::string getScheduleStr() const;

  /// Get the invalid domain for this statement.
  __isl_give isl_set *getInvalidDomain() const {
    return isl_set_copy(InvalidDomain);
  }

  /// Get the invalid context for this statement.
  __isl_give isl_set *getInvalidContext() const {
    return isl_set_params(getInvalidDomain());
  }

  /// Set the invalid context for this statement to @p ID.
  void setInvalidDomain(__isl_take isl_set *ID);

  /// Get the BasicBlock represented by this ScopStmt (if any).
  ///
  /// @return The BasicBlock represented by this ScopStmt, or null if the
  ///         statement represents a region.
  BasicBlock *getBasicBlock() const { return BB; }

  /// Return true if this statement represents a single basic block.
  bool isBlockStmt() const { return BB != nullptr; }

  /// Return true if this is a copy statement.
  bool isCopyStmt() const { return BB == nullptr && R == nullptr; }

  /// Get the region represented by this ScopStmt (if any).
  ///
  /// @return The region represented by this ScopStmt, or null if the statement
  ///         represents a basic block.
  Region *getRegion() const { return R; }

  /// Return true if this statement represents a whole region.
  bool isRegionStmt() const { return R != nullptr; }

  /// Return a BasicBlock from this statement.
  ///
  /// For block statements, it returns the BasicBlock itself. For subregion
  /// statements, return its entry block.
  BasicBlock *getEntryBlock() const;

  /// Return whether @p L is boxed within this statement.
  bool contains(const Loop *L) const {
    // Block statements never contain loops.
    if (isBlockStmt())
      return false;

    return getRegion()->contains(L);
  }

  /// Return whether this statement contains @p BB.
  bool contains(BasicBlock *BB) const {
    if (isCopyStmt())
      return false;
    if (isBlockStmt())
      return BB == getBasicBlock();
    return getRegion()->contains(BB);
  }

  /// Return whether this statement contains @p Inst.
  bool contains(Instruction *Inst) const {
    if (!Inst)
      return false;
    return contains(Inst->getParent());
  }

  /// Return the closest innermost loop that contains this statement, but is not
  /// contained in it.
  ///
  /// For block statement, this is just the loop that contains the block. Region
  /// statements can contain boxed loops, so getting the loop of one of the
  /// region's BBs might return such an inner loop. For instance, the region's
  /// entry could be a header of a loop, but the region might extend to BBs
  /// after the loop exit. Similarly, the region might only contain parts of the
  /// loop body and still include the loop header.
  ///
  /// Most of the time the surrounding loop is the top element of #NestLoops,
  /// except when it is empty. In that case it return the loop that the whole
  /// SCoP is contained in. That can be nullptr if there is no such loop.
  Loop *getSurroundingLoop() const {
    assert(!isCopyStmt() &&
           "No surrounding loop for artificially created statements");
    return SurroundingLoop;
  }

  /// Return true if this statement does not contain any accesses.
  bool isEmpty() const { return MemAccs.empty(); }

  /// Find all array accesses for @p Inst.
  ///
  /// @param Inst The instruction accessing an array.
  ///
  /// @return A list of array accesses (MemoryKind::Array) accessed by @p Inst.
  ///         If there is no such access, it returns nullptr.
  const MemoryAccessList *
  lookupArrayAccessesFor(const Instruction *Inst) const {
    auto It = InstructionToAccess.find(Inst);
    if (It == InstructionToAccess.end())
      return nullptr;
    if (It->second.empty())
      return nullptr;
    return &It->second;
  }

  /// Return the only array access for @p Inst, if existing.
  ///
  /// @param Inst The instruction for which to look up the access.
  /// @returns The unique array memory access related to Inst or nullptr if
  ///          no array access exists
  MemoryAccess *getArrayAccessOrNULLFor(const Instruction *Inst) const {
    auto It = InstructionToAccess.find(Inst);
    if (It == InstructionToAccess.end())
      return nullptr;

    MemoryAccess *ArrayAccess = nullptr;

    for (auto Access : It->getSecond()) {
      if (!Access->isArrayKind())
        continue;

      assert(!ArrayAccess && "More then one array access for instruction");

      ArrayAccess = Access;
    }

    return ArrayAccess;
  }

  /// Return the only array access for @p Inst.
  ///
  /// @param Inst The instruction for which to look up the access.
  /// @returns The unique array memory access related to Inst.
  MemoryAccess &getArrayAccessFor(const Instruction *Inst) const {
    MemoryAccess *ArrayAccess = getArrayAccessOrNULLFor(Inst);

    assert(ArrayAccess && "No array access found for instruction!");
    return *ArrayAccess;
  }

  /// Return the MemoryAccess that writes the value of an instruction
  ///        defined in this statement, or nullptr if not existing, respectively
  ///        not yet added.
  MemoryAccess *lookupValueWriteOf(Instruction *Inst) const {
    assert((isRegionStmt() && R->contains(Inst)) ||
           (!isRegionStmt() && Inst->getParent() == BB));
    return ValueWrites.lookup(Inst);
  }

  /// Return the MemoryAccess that reloads a value, or nullptr if not
  ///        existing, respectively not yet added.
  MemoryAccess *lookupValueReadOf(Value *Inst) const {
    return ValueReads.lookup(Inst);
  }

  /// Return the MemoryAccess that loads a PHINode value, or nullptr if not
  /// existing, respectively not yet added.
  MemoryAccess *lookupPHIReadOf(PHINode *PHI) const {
    assert(isBlockStmt() || R->getEntry() == PHI->getParent());
    return PHIReads.lookup(PHI);
  }

  /// Return the PHI write MemoryAccess for the incoming values from any
  ///        basic block in this ScopStmt, or nullptr if not existing,
  ///        respectively not yet added.
  MemoryAccess *lookupPHIWriteOf(PHINode *PHI) const {
    assert(isBlockStmt() || R->getExit() == PHI->getParent());
    return PHIWrites.lookup(PHI);
  }

  /// Return the input access of the value, or null if no such MemoryAccess
  /// exists.
  ///
  /// The input access is the MemoryAccess that makes an inter-statement value
  /// available in this statement by reading it at the start of this statement.
  /// This can be a MemoryKind::Value if defined in another statement or a
  /// MemoryKind::PHI if the value is a PHINode in this statement.
  MemoryAccess *lookupInputAccessOf(Value *Val) const {
    if (isa<PHINode>(Val))
      if (auto InputMA = lookupPHIReadOf(cast<PHINode>(Val))) {
        assert(!lookupValueReadOf(Val) && "input accesses must be unique; a "
                                          "statement cannot read a .s2a and "
                                          ".phiops simultaneously");
        return InputMA;
      }

    if (auto *InputMA = lookupValueReadOf(Val))
      return InputMA;
#if 0
	if (auto LI = dyn_cast<LoadInst>(Val)) {
		auto RA = getArrayAccessOrNULLFor(LI);
		if (RA && RA->isImplicit())
			return RA;
	}
#endif
    return nullptr;
  }

  /// Add @p Access to this statement's list of accesses.
  void addAccess(MemoryAccess *Access, bool Preprend = false);

  /// Remove a MemoryAccess from this statement.
  ///
  /// Note that scalar accesses that are caused by MA will
  /// be eliminated too.
  void removeMemoryAccess(MemoryAccess *MA);

  /// Remove @p MA from this statement.
  ///
  /// In contrast to removeMemoryAccess(), no other access will be eliminated.
  void removeSingleMemoryAccess(MemoryAccess *MA);

  typedef MemoryAccessVec::iterator iterator;
  typedef MemoryAccessVec::const_iterator const_iterator;

  iterator begin() { return MemAccs.begin(); }
  iterator end() { return MemAccs.end(); }
  const_iterator begin() const { return MemAccs.begin(); }
  const_iterator end() const { return MemAccs.end(); }
  size_t size() const { return MemAccs.size(); }

  unsigned getNumIterators() const;

  Scop *getParent() { return &Parent; }
  const Scop *getParent() const { return &Parent; }

  const std::vector<Instruction *> &getInstructions() const {
    return Instructions;
  }

  /// Set the list of instructions for this statement. It replaces the current
  /// list.
  void setInstructions(ArrayRef<Instruction *> Range) {
    assert(isBlockStmt() &&
           "The instruction list only matters for block-statements");
    Instructions.assign(Range.begin(), Range.end());
  }

  std::vector<Instruction *>::const_iterator insts_begin() const {
    return Instructions.begin();
  }

  std::vector<Instruction *>::const_iterator insts_end() const {
    return Instructions.end();
  }

  /// The range of instructions in this statement.
  llvm::iterator_range<std::vector<Instruction *>::const_iterator>
  insts() const {
    return {insts_begin(), insts_end()};
  }

<<<<<<< HEAD
  void prependInstrunction(Instruction *Inst) {
#if 0
    //assert(!contains(Inst->getParent()));
	auto InsertIt =  InstructionSet.insert(Inst);
	if (InsertIt.second) {
		auto VecIt = std::find(Instructions.begin(), Instructions.end(), Inst);
		Instructions.erase(VecIt);
	}
#endif
=======
  /// Insert an instruction before all other instructions in this statement.
  void prependInstrunction(Instruction *Inst) {
    assert(isBlockStmt() && "Only block statements support instruction lists");
>>>>>>> 6dfe9bce
    Instructions.insert(Instructions.begin(), Inst);
  }

  const char *getBaseName() const;

  /// Set the isl AST build.
  void setAstBuild(__isl_keep isl_ast_build *B) { Build = B; }

  /// Get the isl AST build.
  __isl_keep isl_ast_build *getAstBuild() const { return Build; }

  /// Restrict the domain of the statement.
  ///
  /// @param NewDomain The new statement domain.
  void restrictDomain(__isl_take isl_set *NewDomain);

  /// Get the loop for a dimension.
  ///
  /// @param Dimension The dimension of the induction variable
  /// @return The loop at a certain dimension.
  Loop *getLoopForDimension(unsigned Dimension) const;

  /// Align the parameters in the statement to the scop context
  void realignParams();

  /// Print the ScopStmt.
  ///
  /// @param OS                The output stream the ScopStmt is printed to.
  /// @param PrintInstructions Whether to print the statement's instructions as
  ///                          well.
  void print(raw_ostream &OS, bool PrintInstructions,
             bool Reproducible = true) const;

  /// Print the instructions in ScopStmt.
  ///
  void printInstructions(raw_ostream &OS) const;

#if !defined(NDEBUG) || defined(LLVM_ENABLE_DUMP)
  /// Print the ScopStmt to stderr.
  void dump() const;
#endif
};

/// Print ScopStmt S to raw_ostream O.
raw_ostream &operator<<(raw_ostream &O, const ScopStmt &S);

/// Static Control Part
///
/// A Scop is the polyhedral representation of a control flow region detected
/// by the Scop detection. It is generated by translating the LLVM-IR and
/// abstracting its effects.
///
/// A Scop consists of a set of:
///
///   * A set of statements executed in the Scop.
///
///   * A set of global parameters
///   Those parameters are scalar integer values, which are constant during
///   execution.
///
///   * A context
///   This context contains information about the values the parameters
///   can take and relations between different parameters.
class Scop {
public:
  /// Type to represent a pair of minimal/maximal access to an array.
  using MinMaxAccessTy = std::pair<isl_pw_multi_aff *, isl_pw_multi_aff *>;

  /// Vector of minimal/maximal accesses to different arrays.
  using MinMaxVectorTy = SmallVector<MinMaxAccessTy, 4>;

  /// Pair of minimal/maximal access vectors representing
  /// read write and read only accesses
  using MinMaxVectorPairTy = std::pair<MinMaxVectorTy, MinMaxVectorTy>;

  /// Vector of pair of minimal/maximal access vectors representing
  /// non read only and read only accesses for each alias group.
  using MinMaxVectorPairVectorTy = SmallVector<MinMaxVectorPairTy, 4>;

private:
  Scop(const Scop &) = delete;
  const Scop &operator=(const Scop &) = delete;

  ScalarEvolution *SE;

  /// The underlying Region.
  Region &R;

  /// The name of the SCoP (identical to the regions name)
  std::string name;

  /// The ID to be assigned to the next Scop in a function
  static int NextScopID;

  /// The name of the function currently under consideration
  static std::string CurrentFunc;

  // Access functions of the SCoP.
  //
  // This owns all the MemoryAccess objects of the Scop created in this pass.
  AccFuncVector AccessFunctions;

  /// Flag to indicate that the scheduler actually optimized the SCoP.
  bool IsOptimized;

  /// True if the underlying region has a single exiting block.
  bool HasSingleExitEdge;

  /// Flag to remember if the SCoP contained an error block or not.
  bool HasErrorBlock;

  /// Max loop depth.
  unsigned MaxLoopDepth;

  /// Number of copy statements.
  unsigned CopyStmtsNum;

  /// Flag to indicate if the Scop is to be skipped.
  bool SkipScop;

  typedef std::list<ScopStmt> StmtSet;
  /// The statements in this Scop.
  StmtSet Stmts;

  /// Parameters of this Scop
  ParameterSetTy Parameters;

  /// Mapping from parameters to their ids.
  DenseMap<const SCEV *, isl_id *> ParameterIds;

  /// The context of the SCoP created during SCoP detection.
  ScopDetection::DetectionContext &DC;

  /// OptimizationRemarkEmitter object for displaying diagnostic remarks
  OptimizationRemarkEmitter &ORE;

  /// Isl context.
  ///
  /// We need a shared_ptr with reference counter to delete the context when all
  /// isl objects are deleted. We will distribute the shared_ptr to all objects
  /// that use the context to create isl objects, and increase the reference
  /// counter. By doing this, we guarantee that the context is deleted when we
  /// delete the last object that creates isl objects with the context.
  std::shared_ptr<isl_ctx> IslCtx;

  /// A map from basic blocks to vector of SCoP statements. Currently this
  /// vector comprises only of a single statement.
  DenseMap<BasicBlock *, std::vector<ScopStmt *>> StmtMap;

  /// A map from basic blocks to their domains.
  DenseMap<BasicBlock *, isl::set> DomainMap;

  /// Constraints on parameters.
  isl_set *Context;

  /// The affinator used to translate SCEVs to isl expressions.
  SCEVAffinator Affinator;

  typedef std::map<std::pair<AssertingVH<const Value>, MemoryKind>,
                   std::unique_ptr<ScopArrayInfo>>
      ArrayInfoMapTy;

  typedef StringMap<std::unique_ptr<ScopArrayInfo>> ArrayNameMapTy;

  typedef SetVector<ScopArrayInfo *> ArrayInfoSetTy;

  /// A map to remember ScopArrayInfo objects for all base pointers.
  ///
  /// As PHI nodes may have two array info objects associated, we add a flag
  /// that distinguishes between the PHI node specific ArrayInfo object
  /// and the normal one.
  ArrayInfoMapTy ScopArrayInfoMap;

  /// A map to remember ScopArrayInfo objects for all names of memory
  ///        references.
  ArrayNameMapTy ScopArrayNameMap;

  /// A set to remember ScopArrayInfo objects.
  /// @see Scop::ScopArrayInfoMap
  ArrayInfoSetTy ScopArrayInfoSet;

  /// The assumptions under which this scop was built.
  ///
  /// When constructing a scop sometimes the exact representation of a statement
  /// or condition would be very complex, but there is a common case which is a
  /// lot simpler, but which is only valid under certain assumptions. The
  /// assumed context records the assumptions taken during the construction of
  /// this scop and that need to be code generated as a run-time test.
  isl_set *AssumedContext;

  /// The restrictions under which this SCoP was built.
  ///
  /// The invalid context is similar to the assumed context as it contains
  /// constraints over the parameters. However, while we need the constraints
  /// in the assumed context to be "true" the constraints in the invalid context
  /// need to be "false". Otherwise they behave the same.
  isl_set *InvalidContext;

  /// Helper struct to remember assumptions.
  struct Assumption {

    /// The kind of the assumption (e.g., WRAPPING).
    AssumptionKind Kind;

    /// Flag to distinguish assumptions and restrictions.
    AssumptionSign Sign;

    /// The valid/invalid context if this is an assumption/restriction.
    isl_set *Set;

    /// The location that caused this assumption.
    DebugLoc Loc;

    /// An optional block whose domain can simplify the assumption.
    BasicBlock *BB;
  };

  /// Collection to hold taken assumptions.
  ///
  /// There are two reasons why we want to record assumptions first before we
  /// add them to the assumed/invalid context:
  ///   1) If the SCoP is not profitable or otherwise invalid without the
  ///      assumed/invalid context we do not have to compute it.
  ///   2) Information about the context are gathered rather late in the SCoP
  ///      construction (basically after we know all parameters), thus the user
  ///      might see overly complicated assumptions to be taken while they will
  ///      only be simplified later on.
  SmallVector<Assumption, 8> RecordedAssumptions;

  /// The schedule of the SCoP
  ///
  /// The schedule of the SCoP describes the execution order of the statements
  /// in the scop by assigning each statement instance a possibly
  /// multi-dimensional execution time. The schedule is stored as a tree of
  /// schedule nodes.
  ///
  /// The most common nodes in a schedule tree are so-called band nodes. Band
  /// nodes map statement instances into a multi dimensional schedule space.
  /// This space can be seen as a multi-dimensional clock.
  ///
  /// Example:
  ///
  /// <S,(5,4)>  may be mapped to (5,4) by this schedule:
  ///
  /// s0 = i (Year of execution)
  /// s1 = j (Day of execution)
  ///
  /// or to (9, 20) by this schedule:
  ///
  /// s0 = i + j (Year of execution)
  /// s1 = 20 (Day of execution)
  ///
  /// The order statement instances are executed is defined by the
  /// schedule vectors they are mapped to. A statement instance
  /// <A, (i, j, ..)> is executed before a statement instance <B, (i', ..)>, if
  /// the schedule vector of A is lexicographic smaller than the schedule
  /// vector of B.
  ///
  /// Besides band nodes, schedule trees contain additional nodes that specify
  /// a textual ordering between two subtrees or filter nodes that filter the
  /// set of statement instances that will be scheduled in a subtree. There
  /// are also several other nodes. A full description of the different nodes
  /// in a schedule tree is given in the isl manual.
  isl_schedule *Schedule;

  /// The set of minimal/maximal accesses for each alias group.
  ///
  /// When building runtime alias checks we look at all memory instructions and
  /// build so called alias groups. Each group contains a set of accesses to
  /// different base arrays which might alias with each other. However, between
  /// alias groups there is no aliasing possible.
  ///
  /// In a program with int and float pointers annotated with tbaa information
  /// we would probably generate two alias groups, one for the int pointers and
  /// one for the float pointers.
  ///
  /// During code generation we will create a runtime alias check for each alias
  /// group to ensure the SCoP is executed in an alias free environment.
  MinMaxVectorPairVectorTy MinMaxAliasGroups;

  /// Mapping from invariant loads to the representing invariant load of
  ///        their equivalence class.
  ValueToValueMap InvEquivClassVMap;

  /// List of invariant accesses.
  InvariantEquivClassesTy InvariantEquivClasses;

  /// The smallest array index not yet assigned.
  long ArrayIdx = 0;

  /// The smallest statement index not yet assigned.
  long StmtIdx = 0;

  /// A number that uniquely represents a Scop within its function
  const int ID;

public:
  /// List of all uses (i.e. read MemoryAccesses) for a MemoryKind::Value
  /// scalar.
  DenseMap<const ScopArrayInfo *, SmallVector<MemoryAccess *, 4>> ValueUseAccs;

private:
  /// List of all incoming values (write MemoryAccess) of a MemoryKind::PHI or
  /// MemoryKind::ExitPHI scalar.
  DenseMap<const ScopArrayInfo *, SmallVector<MemoryAccess *, 4>>
      PHIIncomingAccs;

  /// Return the ID for a new Scop within a function
  static int getNextID(std::string ParentFunc);

  /// Scop constructor; invoked from ScopBuilder::buildScop.
  Scop(Region &R, ScalarEvolution &SE, LoopInfo &LI,
       ScopDetection::DetectionContext &DC, OptimizationRemarkEmitter &ORE);

  LoopInfo *getLI() const { return Affinator.getLI(); }

  //@}

  /// Initialize this ScopBuilder.
  // void init(AliasAnalysis &AA, AssumptionCache &AC, DominatorTree
  // &DT,LoopInfo &LI);

  /// Propagate domains that are known due to graph properties.
  ///
  /// As a CFG is mostly structured we use the graph properties to propagate
  /// domains without the need to compute all path conditions. In particular, if
  /// a block A dominates a block B and B post-dominates A we know that the
  /// domain of B is a superset of the domain of A. As we do not have
  /// post-dominator information available here we use the less precise region
  /// information. Given a region R, we know that the exit is always executed if
  /// the entry was executed, thus the domain of the exit is a superset of the
  /// domain of the entry. In case the exit can only be reached from within the
  /// region the domains are in fact equal. This function will use this property
  /// to avoid the generation of condition constraints that determine when a
  /// branch is taken. If @p BB is a region entry block we will propagate its
  /// domain to the region exit block. Additionally, we put the region exit
  /// block in the @p FinishedExitBlocks set so we can later skip edges from
  /// within the region to that block.
  ///
  /// @param BB                 The block for which the domain is currently
  ///                           propagated.
  /// @param BBLoop             The innermost affine loop surrounding @p BB.
  /// @param FinishedExitBlocks Set of region exits the domain was set for.
  /// @param LI                 The LoopInfo for the current function.
  /// @param InvalidDomainMap   BB to InvalidDomain map for the BB of current
  ///                           region.
  void propagateDomainConstraintsToRegionExit(
      BasicBlock *BB, Loop *BBLoop,
      SmallPtrSetImpl<BasicBlock *> &FinishedExitBlocks, LoopInfo &LI,
      DenseMap<BasicBlock *, isl::set> &InvalidDomainMap);

  /// Compute the union of predecessor domains for @p BB.
  ///
  /// To compute the union of all domains of predecessors of @p BB this
  /// function applies similar reasoning on the CFG structure as described for
  ///   @see propagateDomainConstraintsToRegionExit
  ///
  /// @param BB     The block for which the predecessor domains are collected.
  /// @param Domain The domain under which BB is executed.
  /// @param DT     The DominatorTree for the current function.
  /// @param LI     The LoopInfo for the current function.
  ///
  /// @returns The domain under which @p BB is executed.
  __isl_give isl_set *
  getPredecessorDomainConstraints(BasicBlock *BB, __isl_keep isl_set *Domain,
                                  DominatorTree &DT, LoopInfo &LI);

  /// Add loop carried constraints to the header block of the loop @p L.
  ///
  /// @param L                The loop to process.
  /// @param LI               The LoopInfo for the current function.
  /// @param InvalidDomainMap BB to InvalidDomain map for the BB of current
  ///                         region.
  ///
  /// @returns True if there was no problem and false otherwise.
  bool addLoopBoundsToHeaderDomain(
      Loop *L, LoopInfo &LI,
      DenseMap<BasicBlock *, isl::set> &InvalidDomainMap);

  /// Compute the branching constraints for each basic block in @p R.
  ///
  /// @param R                The region we currently build branching conditions
  ///                         for.
  /// @param DT               The DominatorTree for the current function.
  /// @param LI               The LoopInfo for the current function.
  /// @param InvalidDomainMap BB to InvalidDomain map for the BB of current
  ///                         region.
  ///
  /// @returns True if there was no problem and false otherwise.
  bool buildDomainsWithBranchConstraints(
      Region *R, DominatorTree &DT, LoopInfo &LI,
      DenseMap<BasicBlock *, isl::set> &InvalidDomainMap);

  /// Propagate the domain constraints through the region @p R.
  ///
  /// @param R                The region we currently build branching conditions
  /// for.
  /// @param DT               The DominatorTree for the current function.
  /// @param LI               The LoopInfo for the current function.
  /// @param InvalidDomainMap BB to InvalidDomain map for the BB of current
  ///                         region.
  ///
  /// @returns True if there was no problem and false otherwise.
  bool propagateDomainConstraints(
      Region *R, DominatorTree &DT, LoopInfo &LI,
      DenseMap<BasicBlock *, isl::set> &InvalidDomainMap);

  /// Propagate invalid domains of statements through @p R.
  ///
  /// This method will propagate invalid statement domains through @p R and at
  /// the same time add error block domains to them. Additionally, the domains
  /// of error statements and those only reachable via error statements will be
  /// replaced by an empty set. Later those will be removed completely.
  ///
  /// @param R                The currently traversed region.
  /// @param DT               The DominatorTree for the current function.
  /// @param LI               The LoopInfo for the current function.
  /// @param InvalidDomainMap BB to InvalidDomain map for the BB of current
  ///                         region.
  //
  /// @returns True if there was no problem and false otherwise.
  bool propagateInvalidStmtDomains(
      Region *R, DominatorTree &DT, LoopInfo &LI,
      DenseMap<BasicBlock *, isl::set> &InvalidDomainMap);

  /// Compute the domain for each basic block in @p R.
  ///
  /// @param R                The region we currently traverse.
  /// @param DT               The DominatorTree for the current function.
  /// @param LI               The LoopInfo for the current function.
  /// @param InvalidDomainMap BB to InvalidDomain map for the BB of current
  ///                         region.
  ///
  /// @returns True if there was no problem and false otherwise.
  bool buildDomains(Region *R, DominatorTree &DT, LoopInfo &LI,
                    DenseMap<BasicBlock *, isl::set> &InvalidDomainMap);

  /// Add parameter constraints to @p C that imply a non-empty domain.
  __isl_give isl_set *addNonEmptyDomainConstraints(__isl_take isl_set *C) const;

  /// Return the access for the base ptr of @p MA if any.
  MemoryAccess *lookupBasePtrAccess(MemoryAccess *MA);

  /// Check if the base ptr of @p MA is in the SCoP but not hoistable.
  bool hasNonHoistableBasePtrInScop(MemoryAccess *MA, isl::union_map Writes);

  /// Create equivalence classes for required invariant accesses.
  ///
  /// These classes will consolidate multiple required invariant loads from the
  /// same address in order to keep the number of dimensions in the SCoP
  /// description small. For each such class equivalence class only one
  /// representing element, hence one required invariant load, will be chosen
  /// and modeled as parameter. The method
  /// Scop::getRepresentingInvariantLoadSCEV() will replace each element from an
  /// equivalence class with the representing element that is modeled. As a
  /// consequence Scop::getIdForParam() will only return an id for the
  /// representing element of each equivalence class, thus for each required
  /// invariant location.
  void buildInvariantEquivalenceClasses();

  /// Return the context under which the access cannot be hoisted.
  ///
  /// @param Access The access to check.
  /// @param Writes The set of all memory writes in the scop.
  ///
  /// @return Return the context under which the access cannot be hoisted or a
  ///         nullptr if it cannot be hoisted at all.
  isl::set getNonHoistableCtx(MemoryAccess *Access, isl::union_map Writes);

  /// Verify that all required invariant loads have been hoisted.
  ///
  /// Invariant load hoisting is not guaranteed to hoist all loads that were
  /// assumed to be scop invariant during scop detection. This function checks
  /// for cases where the hoisting failed, but where it would have been
  /// necessary for our scop modeling to be correct. In case of insufficient
  /// hoisting the scop is marked as invalid.
  ///
  /// In the example below Bound[1] is required to be invariant:
  ///
  /// for (int i = 1; i < Bound[0]; i++)
  ///   for (int j = 1; j < Bound[1]; j++)
  ///     ...
  ///
  void verifyInvariantLoads();

  /// Hoist invariant memory loads and check for required ones.
  ///
  /// We first identify "common" invariant loads, thus loads that are invariant
  /// and can be hoisted. Then we check if all required invariant loads have
  /// been identified as (common) invariant. A load is a required invariant load
  /// if it was assumed to be invariant during SCoP detection, e.g., to assume
  /// loop bounds to be affine or runtime alias checks to be placeable. In case
  /// a required invariant load was not identified as (common) invariant we will
  /// drop this SCoP. An example for both "common" as well as required invariant
  /// loads is given below:
  ///
  /// for (int i = 1; i < *LB[0]; i++)
  ///   for (int j = 1; j < *LB[1]; j++)
  ///     A[i][j] += A[0][0] + (*V);
  ///
  /// Common inv. loads: V, A[0][0], LB[0], LB[1]
  /// Required inv. loads: LB[0], LB[1], (V, if it may alias with A or LB)
  ///
  void hoistInvariantLoads();

  /// Canonicalize arrays with base pointers from the same equivalence class.
  ///
  /// Some context: in our normal model we assume that each base pointer is
  /// related to a single specific memory region, where memory regions
  /// associated with different base pointers are disjoint. Consequently we do
  /// not need to compute additional data dependences that model possible
  /// overlaps of these memory regions. To verify our assumption we compute
  /// alias checks that verify that modeled arrays indeed do not overlap. In
  /// case an overlap is detected the runtime check fails and we fall back to
  /// the original code.
  ///
  /// In case of arrays where the base pointers are know to be identical,
  /// because they are dynamically loaded by accesses that are in the same
  /// invariant load equivalence class, such run-time alias check would always
  /// be false.
  ///
  /// This function makes sure that we do not generate consistently failing
  /// run-time checks for code that contains distinct arrays with known
  /// equivalent base pointers. It identifies for each invariant load
  /// equivalence class a single canonical array and canonicalizes all memory
  /// accesses that reference arrays that have base pointers that are known to
  /// be equal to the base pointer of such a canonical array to this canonical
  /// array.
  ///
  /// We currently do not canonicalize arrays for which certain memory accesses
  /// have been hoisted as loop invariant.
  void canonicalizeDynamicBasePtrs();

  /// Add invariant loads listed in @p InvMAs with the domain of @p Stmt.
  void addInvariantLoads(ScopStmt &Stmt, InvariantAccessesTy &InvMAs);

  /// Create an id for @p Param and store it in the ParameterIds map.
  void createParameterId(const SCEV *Param);

  /// Build the Context of the Scop.
  void buildContext();

  /// Add user provided parameter constraints to context (source code).
  void addUserAssumptions(AssumptionCache &AC, DominatorTree &DT, LoopInfo &LI,
                          DenseMap<BasicBlock *, isl::set> &InvalidDomainMap);

  /// Add user provided parameter constraints to context (command line).
  void addUserContext();

  /// Add the bounds of the parameters to the context.
  void addParameterBounds();

  /// Simplify the assumed and invalid context.
  void simplifyContexts();

  /// Get the representing SCEV for @p S if applicable, otherwise @p S.
  ///
  /// Invariant loads of the same location are put in an equivalence class and
  /// only one of them is chosen as a representing element that will be
  /// modeled as a parameter. The others have to be normalized, i.e.,
  /// replaced by the representing element of their equivalence class, in order
  /// to get the correct parameter value, e.g., in the SCEVAffinator.
  ///
  /// @param S The SCEV to normalize.
  ///
  /// @return The representing SCEV for invariant loads or @p S if none.
  const SCEV *getRepresentingInvariantLoadSCEV(const SCEV *S);

  /// Create a new SCoP statement for @p BB.
  ///
  /// A new statement for @p BB will be created and added to the statement
  /// vector
  /// and map.
  ///
  /// @param BB              The basic block we build the statement for.
  /// @param SurroundingLoop The loop the created statement is contained in.
  /// @param Instructions    The instructions in the basic block.
  void addScopStmt(BasicBlock *BB, Loop *SurroundingLoop,
                   std::vector<Instruction *> Instructions);

  /// Create a new SCoP statement for @p R.
  ///
  /// A new statement for @p R will be created and added to the statement vector
  /// and map.
  ///
  /// @param R               The region we build the statement for.
  /// @param SurroundingLoop The loop the created statement is contained in.
  void addScopStmt(Region *R, Loop *SurroundingLoop);

  /// Update access dimensionalities.
  ///
  /// When detecting memory accesses different accesses to the same array may
  /// have built with different dimensionality, as outer zero-values dimensions
  /// may not have been recognized as separate dimensions. This function goes
  /// again over all memory accesses and updates their dimensionality to match
  /// the dimensionality of the underlying ScopArrayInfo object.
  void updateAccessDimensionality();

  /// Fold size constants to the right.
  ///
  /// In case all memory accesses in a given dimension are multiplied with a
  /// common constant, we can remove this constant from the individual access
  /// functions and move it to the size of the memory access. We do this as this
  /// increases the size of the innermost dimension, consequently widens the
  /// valid range the array subscript in this dimension can evaluate to, and
  /// as a result increases the likelihood that our delinearization is
  /// correct.
  ///
  /// Example:
  ///
  ///    A[][n]
  ///    S[i,j] -> A[2i][2j+1]
  ///    S[i,j] -> A[2i][2j]
  ///
  ///    =>
  ///
  ///    A[][2n]
  ///    S[i,j] -> A[i][2j+1]
  ///    S[i,j] -> A[i][2j]
  ///
  /// Constants in outer dimensions can arise when the elements of a parametric
  /// multi-dimensional array are not elementary data types, but e.g.,
  /// structures.
  void foldSizeConstantsToRight();

  /// Fold memory accesses to handle parametric offset.
  ///
  /// As a post-processing step, we 'fold' memory accesses to parametric
  /// offsets in the access functions. @see MemoryAccess::foldAccess for
  /// details.
  void foldAccessRelations();

  /// Assume that all memory accesses are within bounds.
  ///
  /// After we have built a model of all memory accesses, we need to assume
  /// that the model we built matches reality -- aka. all modeled memory
  /// accesses always remain within bounds. We do this as last step, after
  /// all memory accesses have been modeled and canonicalized.
  void assumeNoOutOfBounds();

  /// Remove statements from the list of scop statements.
  ///
  /// @param ShouldDelete A function that returns true if the statement passed
  ///                     to it should be deleted.
  void removeStmts(std::function<bool(ScopStmt &)> ShouldDelete);

  /// Removes @p Stmt from the StmtMap.
  void removeFromStmtMap(ScopStmt &Stmt);

  /// Removes all statements where the entry block of the statement does not
  /// have a corresponding domain in the domain map.
  void removeStmtNotInDomainMap();

  /// Mark arrays that have memory accesses with FortranArrayDescriptor.
  void markFortranArrays();

  /// Finalize all access relations.
  ///
  /// When building up access relations, temporary access relations that
  /// correctly represent each individual access are constructed. However, these
  /// access relations can be inconsistent or non-optimal when looking at the
  /// set of accesses as a whole. This function finalizes the memory accesses
  /// and constructs a globally consistent state.
  void finalizeAccesses();

  /// Construct the schedule of this SCoP.
  ///
  /// @param LI The LoopInfo for the current function.
  void buildSchedule(LoopInfo &LI);

  /// A loop stack element to keep track of per-loop information during
  ///        schedule construction.
  typedef struct LoopStackElement {
    // The loop for which we keep information.
    Loop *L;

    // The (possibly incomplete) schedule for this loop.
    isl_schedule *Schedule;

    // The number of basic blocks in the current loop, for which a schedule has
    // already been constructed.
    unsigned NumBlocksProcessed;

    LoopStackElement(Loop *L, __isl_give isl_schedule *S,
                     unsigned NumBlocksProcessed)
        : L(L), Schedule(S), NumBlocksProcessed(NumBlocksProcessed) {}
  } LoopStackElementTy;

  /// The loop stack used for schedule construction.
  ///
  /// The loop stack keeps track of schedule information for a set of nested
  /// loops as well as an (optional) 'nullptr' loop that models the outermost
  /// schedule dimension. The loops in a loop stack always have a parent-child
  /// relation where the loop at position n is the parent of the loop at
  /// position n + 1.
  typedef SmallVector<LoopStackElementTy, 4> LoopStackTy;

  /// Construct schedule information for a given Region and add the
  ///        derived information to @p LoopStack.
  ///
  /// Given a Region we derive schedule information for all RegionNodes
  /// contained in this region ensuring that the assigned execution times
  /// correctly model the existing control flow relations.
  ///
  /// @param R              The region which to process.
  /// @param LoopStack      A stack of loops that are currently under
  ///                       construction.
  /// @param LI The LoopInfo for the current function.
  void buildSchedule(Region *R, LoopStackTy &LoopStack, LoopInfo &LI);

  /// Build Schedule for the region node @p RN and add the derived
  ///        information to @p LoopStack.
  ///
  /// In case @p RN is a BasicBlock or a non-affine Region, we construct the
  /// schedule for this @p RN and also finalize loop schedules in case the
  /// current @p RN completes the loop.
  ///
  /// In case @p RN is a not-non-affine Region, we delegate the construction to
  /// buildSchedule(Region *R, ...).
  ///
  /// @param RN             The RegionNode region traversed.
  /// @param LoopStack      A stack of loops that are currently under
  ///                       construction.
  /// @param LI The LoopInfo for the current function.
  void buildSchedule(RegionNode *RN, LoopStackTy &LoopStack, LoopInfo &LI);

  /// Collect all memory access relations of a given type.
  ///
  /// @param Predicate A predicate function that returns true if an access is
  ///                  of a given type.
  ///
  /// @returns The set of memory accesses in the scop that match the predicate.
  __isl_give isl_union_map *
  getAccessesOfType(std::function<bool(MemoryAccess &)> Predicate);

  /// @name Helper functions for printing the Scop.
  ///
  //@{
  void printContext(raw_ostream &OS) const;
  void printArrayInfo(raw_ostream &OS) const;
  void printStatements(raw_ostream &OS, bool PrintInstructions,
                       bool Reproducible = true) const;
  void printAliasAssumptions(raw_ostream &OS) const;
  //@}

  friend class ScopBuilder;

public:
  ~Scop();

  /// Get the count of copy statements added to this Scop.
  ///
  /// @return The count of copy statements added to this Scop.
  unsigned getCopyStmtsNum() { return CopyStmtsNum; }

  int getNumContainedLoops() const;

  int getNumScalarAccesses() const;
  int getNumScalarDeps() const;
  int getNumScalarLoopDeps() const;
  int getNumScalarWritesInLoops() const;

  /// Create a new copy statement.
  ///
  /// A new statement will be created and added to the statement vector.
  ///
  /// @param Stmt       The parent statement.
  /// @param SourceRel  The source location.
  /// @param TargetRel  The target location.
  /// @param Domain     The original domain under which the copy statement would
  ///                   be executed.
  ScopStmt *addScopStmt(__isl_take isl_map *SourceRel,
                        __isl_take isl_map *TargetRel,
                        __isl_take isl_set *Domain);

  /// Add the access function to all MemoryAccess objects of the Scop
  ///        created in this pass.
  void addAccessFunction(MemoryAccess *Access) {
    AccessFunctions.emplace_back(Access);
  }

  /// Add metadata for @p Access.
  void addAccessData(MemoryAccess *Access);

  /// Remove the metadata stored for @p Access.
  void removeAccessData(MemoryAccess *Access);

  ScalarEvolution *getSE() const;

  /// Get the count of parameters used in this Scop.
  ///
  /// @return The count of parameters used in this Scop.
  size_t getNumParams() const { return Parameters.size(); }

  /// Take a list of parameters and add the new ones to the scop.
  void addParams(const ParameterSetTy &NewParameters);

  /// Return an iterator range containing the scop parameters.
  iterator_range<ParameterSetTy::iterator> parameters() const {
    return make_range(Parameters.begin(), Parameters.end());
  }

  /// Return whether this scop is empty, i.e. contains no statements that
  /// could be executed.
  bool isEmpty() const { return Stmts.empty(); }

  const StringRef getName() const { return name; }

  typedef ArrayInfoSetTy::iterator array_iterator;
  typedef ArrayInfoSetTy::const_iterator const_array_iterator;
  typedef iterator_range<ArrayInfoSetTy::iterator> array_range;
  typedef iterator_range<ArrayInfoSetTy::const_iterator> const_array_range;

  inline array_iterator array_begin() { return ScopArrayInfoSet.begin(); }

  inline array_iterator array_end() { return ScopArrayInfoSet.end(); }

  inline const_array_iterator array_begin() const {
    return ScopArrayInfoSet.begin();
  }

  inline const_array_iterator array_end() const {
    return ScopArrayInfoSet.end();
  }

  inline array_range arrays() {
    return array_range(array_begin(), array_end());
  }

  inline const_array_range arrays() const {
    return const_array_range(array_begin(), array_end());
  }

  /// Return the isl_id that represents a certain parameter.
  ///
  /// @param Parameter A SCEV that was recognized as a Parameter.
  ///
  /// @return The corresponding isl_id or NULL otherwise.
  __isl_give isl_id *getIdForParam(const SCEV *Parameter);

  /// Get the maximum region of this static control part.
  ///
  /// @return The maximum region of this static control part.
  inline const Region &getRegion() const { return R; }
  inline Region &getRegion() { return R; }

  /// Return the function this SCoP is in.
  Function &getFunction() const { return *R.getEntry()->getParent(); }

  /// Check if @p L is contained in the SCoP.
  bool contains(const Loop *L) const { return R.contains(L); }

  /// Check if @p BB is contained in the SCoP.
  bool contains(const BasicBlock *BB) const { return R.contains(BB); }

  /// Check if @p I is contained in the SCoP.
  bool contains(const Instruction *I) const { return R.contains(I); }

  /// Return the unique exit block of the SCoP.
  BasicBlock *getExit() const { return R.getExit(); }

  /// Return the unique exiting block of the SCoP if any.
  BasicBlock *getExitingBlock() const { return R.getExitingBlock(); }

  /// Return the unique entry block of the SCoP.
  BasicBlock *getEntry() const { return R.getEntry(); }

  /// Return the unique entering block of the SCoP if any.
  BasicBlock *getEnteringBlock() const { return R.getEnteringBlock(); }

  /// Return true if @p BB is the exit block of the SCoP.
  bool isExit(BasicBlock *BB) const { return getExit() == BB; }

  /// Return a range of all basic blocks in the SCoP.
  Region::block_range blocks() const { return R.blocks(); }

  /// Return true if and only if @p BB dominates the SCoP.
  bool isDominatedBy(const DominatorTree &DT, BasicBlock *BB) const;

  /// Get the maximum depth of the loop.
  ///
  /// @return The maximum depth of the loop.
  inline unsigned getMaxLoopDepth() const { return MaxLoopDepth; }

  /// Return the invariant equivalence class for @p Val if any.
  InvariantEquivClassTy *lookupInvariantEquivClass(Value *Val);

  /// Return the set of invariant accesses.
  InvariantEquivClassesTy &getInvariantAccesses() {
    return InvariantEquivClasses;
  }

  /// Check if the scop has any invariant access.
  bool hasInvariantAccesses() { return !InvariantEquivClasses.empty(); }

  /// Mark the SCoP as optimized by the scheduler.
  void markAsOptimized() { IsOptimized = true; }

  /// Check if the SCoP has been optimized by the scheduler.
  bool isOptimized() const { return IsOptimized; }

  /// Mark the SCoP to be skipped by ScopPass passes.
  void markAsToBeSkipped() { SkipScop = true; }

  /// Check if the SCoP is to be skipped by ScopPass passes.
  bool isToBeSkipped() const { return SkipScop; }

  /// Return the ID of the Scop
  int getID() const { return ID; }

  /// Get the name of the entry and exit blocks of this Scop.
  ///
  /// These along with the function name can uniquely identify a Scop.
  ///
  /// @return std::pair whose first element is the entry name & second element
  ///         is the exit name.
  std::pair<std::string, std::string> getEntryExitStr() const;

  /// Get the name of this Scop.
  std::string getNameStr() const;

  /// Get the constraint on parameter of this Scop.
  ///
  /// @return The constraint on parameter of this Scop.
  __isl_give isl_set *getContext() const;
  __isl_give isl_space *getParamSpace() const;

  /// Get the assumed context for this Scop.
  ///
  /// @return The assumed context of this Scop.
  __isl_give isl_set *getAssumedContext() const;

  /// Return true if the optimized SCoP can be executed.
  ///
  /// In addition to the runtime check context this will also utilize the domain
  /// constraints to decide it the optimized version can actually be executed.
  ///
  /// @returns True if the optimized SCoP can be executed.
  bool hasFeasibleRuntimeContext() const;

  /// Check if the assumption in @p Set is trivial or not.
  ///
  /// @param Set  The relations between parameters that are assumed to hold.
  /// @param Sign Enum to indicate if the assumptions in @p Set are positive
  ///             (needed/assumptions) or negative (invalid/restrictions).
  ///
  /// @returns True if the assumption @p Set is not trivial.
  bool isEffectiveAssumption(__isl_keep isl_set *Set, AssumptionSign Sign);

  /// Track and report an assumption.
  ///
  /// Use 'clang -Rpass-analysis=polly-scops' or 'opt
  /// -pass-remarks-analysis=polly-scops' to output the assumptions.
  ///
  /// @param Kind The assumption kind describing the underlying cause.
  /// @param Set  The relations between parameters that are assumed to hold.
  /// @param Loc  The location in the source that caused this assumption.
  /// @param Sign Enum to indicate if the assumptions in @p Set are positive
  ///             (needed/assumptions) or negative (invalid/restrictions).
  /// @param BB   The block in which this assumption was taken. Used to
  ///             calculate hotness when emitting remark.
  ///
  /// @returns True if the assumption is not trivial.
  bool trackAssumption(AssumptionKind Kind, __isl_keep isl_set *Set,
                       DebugLoc Loc, AssumptionSign Sign, BasicBlock *BB);

  /// Add assumptions to assumed context.
  ///
  /// The assumptions added will be assumed to hold during the execution of the
  /// scop. However, as they are generally not statically provable, at code
  /// generation time run-time checks will be generated that ensure the
  /// assumptions hold.
  ///
  /// WARNING: We currently exploit in simplifyAssumedContext the knowledge
  ///          that assumptions do not change the set of statement instances
  ///          executed.
  ///
  /// @param Kind The assumption kind describing the underlying cause.
  /// @param Set  The relations between parameters that are assumed to hold.
  /// @param Loc  The location in the source that caused this assumption.
  /// @param Sign Enum to indicate if the assumptions in @p Set are positive
  ///             (needed/assumptions) or negative (invalid/restrictions).
  /// @param BB   The block in which this assumption was taken. Used to
  ///             calculate hotness when emitting remark.
  void addAssumption(AssumptionKind Kind, __isl_take isl_set *Set, DebugLoc Loc,
                     AssumptionSign Sign, BasicBlock *BB);

  /// Record an assumption for later addition to the assumed context.
  ///
  /// This function will add the assumption to the RecordedAssumptions. This
  /// collection will be added (@see addAssumption) to the assumed context once
  /// all paramaters are known and the context is fully build.
  ///
  /// @param Kind The assumption kind describing the underlying cause.
  /// @param Set  The relations between parameters that are assumed to hold.
  /// @param Loc  The location in the source that caused this assumption.
  /// @param Sign Enum to indicate if the assumptions in @p Set are positive
  ///             (needed/assumptions) or negative (invalid/restrictions).
  /// @param BB   The block in which this assumption was taken. If it is
  ///             set, the domain of that block will be used to simplify the
  ///             actual assumption in @p Set once it is added. This is useful
  ///             if the assumption was created prior to the domain.
  void recordAssumption(AssumptionKind Kind, __isl_take isl_set *Set,
                        DebugLoc Loc, AssumptionSign Sign,
                        BasicBlock *BB = nullptr);

  /// Add all recorded assumptions to the assumed context.
  void addRecordedAssumptions();

  /// Mark the scop as invalid.
  ///
  /// This method adds an assumption to the scop that is always invalid. As a
  /// result, the scop will not be optimized later on. This function is commonly
  /// called when a condition makes it impossible (or too compile time
  /// expensive) to process this scop any further.
  ///
  /// @param Kind The assumption kind describing the underlying cause.
  /// @param Loc  The location in the source that triggered .
  /// @param BB   The BasicBlock where it was triggered.
  void invalidate(AssumptionKind Kind, DebugLoc Loc, BasicBlock *BB = nullptr);

  /// Get the invalid context for this Scop.
  ///
  /// @return The invalid context of this Scop.
  __isl_give isl_set *getInvalidContext() const;

  /// Return true if and only if the InvalidContext is trivial (=empty).
  bool hasTrivialInvalidContext() const {
    return isl_set_is_empty(InvalidContext);
  }

  /// A vector of memory accesses that belong to an alias group.
  typedef SmallVector<MemoryAccess *, 4> AliasGroupTy;

  /// A vector of alias groups.
  typedef SmallVector<Scop::AliasGroupTy, 4> AliasGroupVectorTy;

  /// Build the alias checks for this SCoP.
  bool buildAliasChecks(AliasAnalysis &AA);

  /// Build all alias groups for this SCoP.
  ///
  /// @returns True if __no__ error occurred, false otherwise.
  bool buildAliasGroups(AliasAnalysis &AA);

  /// Build alias groups for all memory accesses in the Scop.
  ///
  /// Using the alias analysis and an alias set tracker we build alias sets
  /// for all memory accesses inside the Scop. For each alias set we then map
  /// the aliasing pointers back to the memory accesses we know, thus obtain
  /// groups of memory accesses which might alias. We also collect the set of
  /// arrays through which memory is written.
  ///
  /// @param AA A reference to the alias analysis.
  ///
  /// @returns A pair consistent of a vector of alias groups and a set of arrays
  ///          through which memory is written.
  std::tuple<AliasGroupVectorTy, DenseSet<const ScopArrayInfo *>>
  buildAliasGroupsForAccesses(AliasAnalysis &AA);

  ///  Split alias groups by iteration domains.
  ///
  ///  We split each group based on the domains of the minimal/maximal accesses.
  ///  That means two minimal/maximal accesses are only in a group if their
  ///  access domains intersect. Otherwise, they are in different groups.
  ///
  ///  @param AliasGroups The alias groups to split
  void splitAliasGroupsByDomain(AliasGroupVectorTy &AliasGroups);

  /// Build a given alias group and its access data.
  ///
  /// @param AliasGroup     The alias group to build.
  /// @param HasWriteAccess A set of arrays through which memory is not only
  ///                       read, but also written.
  ///
  /// @returns True if __no__ error occurred, false otherwise.
  bool buildAliasGroup(Scop::AliasGroupTy &AliasGroup,
                       DenseSet<const ScopArrayInfo *> HasWriteAccess);

  /// Return all alias groups for this SCoP.
  const MinMaxVectorPairVectorTy &getAliasGroups() const {
    return MinMaxAliasGroups;
  }

  /// Get an isl string representing the context.
  std::string getContextStr() const;

  /// Get an isl string representing the assumed context.
  std::string getAssumedContextStr() const;

  /// Get an isl string representing the invalid context.
  std::string getInvalidContextStr() const;

  /// Return the ScopStmt for the given @p BB or nullptr if there is
  ///        none.
  ScopStmt *getStmtFor(BasicBlock *BB) const;

  /// Return the list of ScopStmts that represent the given @p BB.
  ArrayRef<ScopStmt *> getStmtListFor(BasicBlock *BB) const;

  /// Return the last statement representing @p BB.
  ///
  /// Of the sequence of statements that represent a @p BB, this is the last one
  /// to be executed. It is typically used to determine which instruction to add
  /// a MemoryKind::PHI WRITE to. For this purpose, it is not strictly required
  /// to be executed last, only that the incoming value is available in it.
  ScopStmt *getLastStmtFor(BasicBlock *BB) const;

  /// Return the ScopStmts that represents the Region @p R, or nullptr if
  ///        it is not represented by any statement in this Scop.
  ArrayRef<ScopStmt *> getStmtListFor(Region *R) const;

  /// Return the ScopStmts that represents @p RN; can return nullptr if
  ///        the RegionNode is not within the SCoP or has been removed due to
  ///        simplifications.
  ArrayRef<ScopStmt *> getStmtListFor(RegionNode *RN) const;

  /// Return the ScopStmt an instruction belongs to, or nullptr if it
  ///        does not belong to any statement in this Scop.
  ScopStmt *getStmtFor(Instruction *Inst) const {
    return getStmtFor(Inst->getParent());
  }

  ScopStmt *getStmtFor(Value *Inst) const {
    if (!isa<Instruction>(Inst))
      return nullptr;
    return getStmtFor(cast<Instruction>(Inst));
  }

  /// Return the number of statements in the SCoP.
  size_t getSize() const { return Stmts.size(); }

  /// @name Statements Iterators
  ///
  /// These iterators iterate over all statements of this Scop.
  //@{
  typedef StmtSet::iterator iterator;
  typedef StmtSet::const_iterator const_iterator;

  iterator begin() { return Stmts.begin(); }
  iterator end() { return Stmts.end(); }
  const_iterator begin() const { return Stmts.begin(); }
  const_iterator end() const { return Stmts.end(); }

  typedef StmtSet::reverse_iterator reverse_iterator;
  typedef StmtSet::const_reverse_iterator const_reverse_iterator;

  reverse_iterator rbegin() { return Stmts.rbegin(); }
  reverse_iterator rend() { return Stmts.rend(); }
  const_reverse_iterator rbegin() const { return Stmts.rbegin(); }
  const_reverse_iterator rend() const { return Stmts.rend(); }
  //@}

  /// Return the set of required invariant loads.
  const InvariantLoadsSetTy &getRequiredInvariantLoads() const {
    return DC.RequiredILS;
  }

  /// Add @p LI to the set of required invariant loads.
  void addRequiredInvariantLoad(LoadInst *LI) { DC.RequiredILS.insert(LI); }

  /// Return true if and only if @p LI is a required invariant load.
  bool isRequiredInvariantLoad(LoadInst *LI) const {
    return getRequiredInvariantLoads().count(LI);
  }

  /// Return the set of boxed (thus overapproximated) loops.
  const BoxedLoopsSetTy &getBoxedLoops() const { return DC.BoxedLoopsSet; }

  /// Return true if and only if @p R is a non-affine subregion.
  bool isNonAffineSubRegion(const Region *R) {
    return DC.NonAffineSubRegionSet.count(R);
  }

  const MapInsnToMemAcc &getInsnToMemAccMap() const { return DC.InsnToMemAcc; }

  /// Return the (possibly new) ScopArrayInfo object for @p Access.
  ///
  /// @param ElementType The type of the elements stored in this array.
  /// @param Kind        The kind of the array info object.
  /// @param BaseName    The optional name of this memory reference.
  ScopArrayInfo *getOrCreateScopArrayInfo(Value *BasePtr, Type *ElementType,
                                          ArrayRef<const SCEV *> Sizes,
                                          MemoryKind Kind,
                                          const char *BaseName = nullptr);

  /// Create an array and return the corresponding ScopArrayInfo object.
  ///
  /// @param ElementType The type of the elements stored in this array.
  /// @param BaseName    The name of this memory reference.
  /// @param Sizes       The sizes of dimensions.
  ScopArrayInfo *createScopArrayInfo(Type *ElementType,
                                     const std::string &BaseName,
                                     const std::vector<unsigned> &Sizes);

  /// Return the cached ScopArrayInfo object for @p BasePtr.
  ///
  /// @param BasePtr   The base pointer the object has been stored for.
  /// @param Kind      The kind of array info object.
  ///
  /// @returns The ScopArrayInfo pointer or NULL if no such pointer is
  ///          available.
  const ScopArrayInfo *getScopArrayInfoOrNull(Value *BasePtr, MemoryKind Kind);

  /// Return the cached ScopArrayInfo object for @p BasePtr.
  ///
  /// @param BasePtr   The base pointer the object has been stored for.
  /// @param Kind      The kind of array info object.
  ///
  /// @returns The ScopArrayInfo pointer (may assert if no such pointer is
  ///          available).
  const ScopArrayInfo *getScopArrayInfo(Value *BasePtr, MemoryKind Kind);

  /// Invalidate ScopArrayInfo object for base address.
  ///
  /// @param BasePtr The base pointer of the ScopArrayInfo object to invalidate.
  /// @param Kind    The Kind of the ScopArrayInfo object.
  void invalidateScopArrayInfo(Value *BasePtr, MemoryKind Kind) {
    auto It = ScopArrayInfoMap.find(std::make_pair(BasePtr, Kind));
    if (It == ScopArrayInfoMap.end())
      return;
    ScopArrayInfoSet.remove(It->second.get());
    ScopArrayInfoMap.erase(It);
  }

  void setContext(__isl_take isl_set *NewContext);

  /// Align the parameters in the statement to the scop context
  void realignParams();

  /// Return true if this SCoP can be profitably optimized.
  ///
  /// @param ScalarsAreUnprofitable Never consider statements with scalar writes
  ///                               as profitably optimizable.
  ///
  /// @return Whether this SCoP can be profitably optimized.
  bool isProfitable(bool ScalarsAreUnprofitable) const;

  /// Return true if the SCoP contained at least one error block.
  bool hasErrorBlock() const { return HasErrorBlock; }

  /// Return true if the underlying region has a single exiting block.
  bool hasSingleExitEdge() const { return HasSingleExitEdge; }

  /// Print the static control part.
  ///
  /// @param OS The output stream the static control part is printed to.
  /// @param PrintInstructions Whether to print the statement's instructions as
  ///                          well.
  void print(raw_ostream &OS, bool PrintInstructions,
             bool Reproducible = true) const;

#if !defined(NDEBUG) || defined(LLVM_ENABLE_DUMP)
  /// Print the ScopStmt to stderr.
  void dump() const;
#endif

  /// Get the isl context of this static control part.
  ///
  /// @return The isl context of this static control part.
  isl_ctx *getIslCtx() const;

  /// Directly return the shared_ptr of the context.
  const std::shared_ptr<isl_ctx> &getSharedIslCtx() const { return IslCtx; }

  /// Compute the isl representation for the SCEV @p E
  ///
  /// @param E  The SCEV that should be translated.
  /// @param BB An (optional) basic block in which the isl_pw_aff is computed.
  ///           SCEVs known to not reference any loops in the SCoP can be
  ///           passed without a @p BB.
  /// @param NonNegative Flag to indicate the @p E has to be non-negative.
  ///
  /// Note that this function will always return a valid isl_pw_aff. However, if
  /// the translation of @p E was deemed to complex the SCoP is invalidated and
  /// a dummy value of appropriate dimension is returned. This allows to bail
  /// for complex cases without "error handling code" needed on the users side.
  __isl_give PWACtx getPwAff(const SCEV *E, BasicBlock *BB = nullptr,
                             bool NonNegative = false);

  /// Compute the isl representation for the SCEV @p E
  ///
  /// This function is like @see Scop::getPwAff() but strips away the invalid
  /// domain part associated with the piecewise affine function.
  __isl_give isl_pw_aff *getPwAffOnly(const SCEV *E, BasicBlock *BB = nullptr);

  /// Return the domain of @p Stmt.
  ///
  /// @param Stmt The statement for which the conditions should be returned.
  __isl_give isl_set *getDomainConditions(const ScopStmt *Stmt) const;

  /// Return the domain of @p BB.
  ///
  /// @param BB The block for which the conditions should be returned.
  __isl_give isl_set *getDomainConditions(BasicBlock *BB) const;

  /// Get a union set containing the iteration domains of all statements.
  __isl_give isl_union_set *getDomains() const;

  /// Get a union map of all may-writes performed in the SCoP.
  __isl_give isl_union_map *getMayWrites();

  /// Get a union map of all must-writes performed in the SCoP.
  __isl_give isl_union_map *getMustWrites();

  /// Get a union map of all writes performed in the SCoP.
  __isl_give isl_union_map *getWrites();

  /// Get a union map of all reads performed in the SCoP.
  __isl_give isl_union_map *getReads();

  /// Get a union map of all memory accesses performed in the SCoP.
  __isl_give isl_union_map *getAccesses();

  /// Get the schedule of all the statements in the SCoP.
  ///
  /// @return The schedule of all the statements in the SCoP, if the schedule of
  /// the Scop does not contain extension nodes, and nullptr, otherwise.
  __isl_give isl_union_map *getSchedule() const;

  /// Get a schedule tree describing the schedule of all statements.
  __isl_give isl_schedule *getScheduleTree() const;

  /// Update the current schedule
  ///
  /// NewSchedule The new schedule (given as a flat union-map).
  void setSchedule(__isl_take isl_union_map *NewSchedule);

  /// Update the current schedule
  ///
  /// NewSchedule The new schedule (given as schedule tree).
  void setScheduleTree(__isl_take isl_schedule *NewSchedule);

  /// Intersects the domains of all statements in the SCoP.
  ///
  /// @return true if a change was made
  bool restrictDomains(__isl_take isl_union_set *Domain);

  /// Get the depth of a loop relative to the outermost loop in the Scop.
  ///
  /// This will return
  ///    0 if @p L is an outermost loop in the SCoP
  ///   >0 for other loops in the SCoP
  ///   -1 if @p L is nullptr or there is no outermost loop in the SCoP
  int getRelativeLoopDepth(const Loop *L) const;

  /// Find the ScopArrayInfo associated with an isl Id
  ///        that has name @p Name.
  ScopArrayInfo *getArrayInfoByName(const std::string BaseName);

  /// Check whether @p Schedule contains extension nodes.
  ///
  /// @return true if @p Schedule contains extension nodes.
  static bool containsExtensionNode(__isl_keep isl_schedule *Schedule);

  /// Simplify the SCoP representation.
  ///
  /// @param AfterHoisting Whether it is called after invariant load hoisting.
  ///                      When true, also removes statements without
  ///                      side-effects.
  void simplifySCoP(bool AfterHoisting);

  /// Get the next free array index.
  ///
  /// This function returns a unique index which can be used to identify an
  /// array.
  long getNextArrayIdx() { return ArrayIdx++; }

  /// Get the next free statement index.
  ///
  /// This function returns a unique index which can be used to identify a
  /// statement.
  long getNextStmtIdx() { return StmtIdx++; }

  /// Return the MemoryAccess that writes an llvm::Value, represented by a
  /// ScopArrayInfo.
  ///
  /// There can be at most one such MemoryAccess per llvm::Value in the SCoP.
  /// Zero is possible for read-only values.
  MemoryAccess *getValueDef(const ScopArrayInfo *SAI) const;

  /// Return all MemoryAccesses that us an llvm::Value, represented by a
  /// ScopArrayInfo.
  ArrayRef<MemoryAccess *> getValueUses(const ScopArrayInfo *SAI) const;

  /// Return the MemoryAccess that represents an llvm::PHINode.
  ///
  /// ExitPHIs's PHINode is not within the SCoPs. This function returns nullptr
  /// for them.
  MemoryAccess *getPHIRead(const ScopArrayInfo *SAI) const;

  /// Return all MemoryAccesses for all incoming statements of a PHINode,
  /// represented by a ScopArrayInfo.
  ArrayRef<MemoryAccess *> getPHIIncomings(const ScopArrayInfo *SAI) const;
};

/// Print Scop scop to raw_ostream O.
raw_ostream &operator<<(raw_ostream &O, const Scop &scop);

/// The legacy pass manager's analysis pass to compute scop information
///        for a region.
class ScopInfoRegionPass : public RegionPass {
  /// The Scop pointer which is used to construct a Scop.
  std::unique_ptr<Scop> S;

public:
  static char ID; // Pass identification, replacement for typeid

  ScopInfoRegionPass() : RegionPass(ID) {}
  ~ScopInfoRegionPass() {}

  /// Build Scop object, the Polly IR of static control
  ///        part for the current SESE-Region.
  ///
  /// @return If the current region is a valid for a static control part,
  ///         return the Polly IR representing this static control part,
  ///         return null otherwise.
  Scop *getScop() { return S.get(); }
  const Scop *getScop() const { return S.get(); }

  /// Calculate the polyhedral scop information for a given Region.
  bool runOnRegion(Region *R, RGPassManager &RGM) override;

  void releaseMemory() override { S.reset(); }

  void print(raw_ostream &O, const Module *M = nullptr) const override;

  void getAnalysisUsage(AnalysisUsage &AU) const override;
};

class ScopInfo {
public:
  using RegionToScopMapTy = DenseMap<Region *, std::unique_ptr<Scop>>;
  using iterator = RegionToScopMapTy::iterator;
  using const_iterator = RegionToScopMapTy::const_iterator;

private:
  /// A map of Region to its Scop object containing
  ///        Polly IR of static control part.
  RegionToScopMapTy RegionToScopMap;

public:
  ScopInfo(const DataLayout &DL, ScopDetection &SD, ScalarEvolution &SE,
           LoopInfo &LI, AliasAnalysis &AA, DominatorTree &DT,
           AssumptionCache &AC);

  /// Get the Scop object for the given Region.
  ///
  /// @return If the given region is the maximal region within a scop, return
  ///         the scop object. If the given region is a subregion, return a
  ///         nullptr. Top level region containing the entry block of a function
  ///         is not considered in the scop creation.
  Scop *getScop(Region *R) const {
    auto MapIt = RegionToScopMap.find(R);
    if (MapIt != RegionToScopMap.end())
      return MapIt->second.get();
    return nullptr;
  }

  iterator begin() { return RegionToScopMap.begin(); }
  iterator end() { return RegionToScopMap.end(); }
  const_iterator begin() const { return RegionToScopMap.begin(); }
  const_iterator end() const { return RegionToScopMap.end(); }
  bool empty() const { return RegionToScopMap.empty(); }
};

struct ScopInfoAnalysis : public AnalysisInfoMixin<ScopInfoAnalysis> {
  static AnalysisKey Key;
  using Result = ScopInfo;
  Result run(Function &, FunctionAnalysisManager &);
};

struct ScopInfoPrinterPass : public PassInfoMixin<ScopInfoPrinterPass> {
  ScopInfoPrinterPass(raw_ostream &O) : Stream(O) {}
  PreservedAnalyses run(Function &, FunctionAnalysisManager &);
  raw_ostream &Stream;
};

//===----------------------------------------------------------------------===//
/// The legacy pass manager's analysis pass to compute scop information
///        for the whole function.
///
/// This pass will maintain a map of the maximal region within a scop to its
/// scop object for all the feasible scops present in a function.
/// This pass is an alternative to the ScopInfoRegionPass in order to avoid a
/// region pass manager.
class ScopInfoWrapperPass : public FunctionPass {
  std::unique_ptr<ScopInfo> Result;

public:
  ScopInfoWrapperPass() : FunctionPass(ID) {}
  ~ScopInfoWrapperPass() = default;

  static char ID; // Pass identification, replacement for typeid

  ScopInfo *getSI() { return Result.get(); }
  const ScopInfo *getSI() const { return Result.get(); }

  /// Calculate all the polyhedral scops for a given function.
  bool runOnFunction(Function &F) override;

  void releaseMemory() override { Result.reset(); }

  void print(raw_ostream &O, const Module *M = nullptr) const override;

  void getAnalysisUsage(AnalysisUsage &AU) const override;
};

} // end namespace polly

namespace llvm {
class PassRegistry;
void initializeScopInfoRegionPassPass(llvm::PassRegistry &);
void initializeScopInfoWrapperPassPass(llvm::PassRegistry &);
} // namespace llvm

#endif<|MERGE_RESOLUTION|>--- conflicted
+++ resolved
@@ -1624,7 +1624,12 @@
     return {insts_begin(), insts_end()};
   }
 
-<<<<<<< HEAD
+  /// Insert an instruction before all other instructions in this statement.
+  void prependInstrunction(Instruction *Inst) {
+    assert(isBlockStmt() && "Only block statements support instruction lists");
+    Instructions.insert(Instructions.begin(), Inst);
+  }
+
   void prependInstrunction(Instruction *Inst) {
 #if 0
     //assert(!contains(Inst->getParent()));
@@ -1634,11 +1639,6 @@
 		Instructions.erase(VecIt);
 	}
 #endif
-=======
-  /// Insert an instruction before all other instructions in this statement.
-  void prependInstrunction(Instruction *Inst) {
-    assert(isBlockStmt() && "Only block statements support instruction lists");
->>>>>>> 6dfe9bce
     Instructions.insert(Instructions.begin(), Inst);
   }
 
