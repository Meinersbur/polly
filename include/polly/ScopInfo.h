--- conflicted
+++ resolved
@@ -655,14 +655,10 @@
   /// into a Fortran array. FAD for "Fortran Array Descriptor"
   AssertingVH<Value> FAD;
   // @}
-
-<<<<<<< HEAD
+ 
   bool IsImplicit;
 
   __isl_give isl_basic_map *createBasicAccessMap(ScopStmt *Statement);
-=======
-  isl::basic_map createBasicAccessMap(ScopStmt *Statement);
->>>>>>> f4a9602c
 
   void assumeNoOutOfBound();
 
@@ -1627,8 +1623,7 @@
   }
 
   /// Insert an instruction before all other instructions in this statement.
-<<<<<<< HEAD
-  void prependInstrunction(Instruction *Inst) {
+  void prependInstruction(Instruction *Inst) {
 #if 0
 	  //assert(!contains(Inst->getParent()));
 	  auto InsertIt = InstructionSet.insert(Inst);
@@ -1637,9 +1632,6 @@
 		  Instructions.erase(VecIt);
 	  }
 #endif
-=======
-  void prependInstruction(Instruction *Inst) {
->>>>>>> f4a9602c
     assert(isBlockStmt() && "Only block statements support instruction lists");
     Instructions.insert(Instructions.begin(), Inst);
   }
