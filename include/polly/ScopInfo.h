//===------ polly/ScopInfo.h -----------------------------------*- C++ -*-===//
//
//                     The LLVM Compiler Infrastructure
//
// This file is distributed under the University of Illinois Open Source
// License. See LICENSE.TXT for details.
//
//===----------------------------------------------------------------------===//
//
// Store the polyhedral model representation of a static control flow region,
// also called SCoP (Static Control Part).
//
// This representation is shared among several tools in the polyhedral
// community, which are e.g. CLooG, Pluto, Loopo, Graphite.
//
//===----------------------------------------------------------------------===//

#ifndef POLLY_SCOP_INFO_H
#define POLLY_SCOP_INFO_H

#include "polly/ScopDetection.h"
#include "polly/Support/SCEVAffinator.h"

#include "polly/Support/GICHelper.h"
#include "llvm/ADT/MapVector.h"
#include "llvm/Analysis/RegionPass.h"
#include "isl/aff.h"
#include "isl/ctx.h"
#include "isl/set.h"

#include <deque>
#include <forward_list>

using namespace llvm;

namespace llvm {
class AssumptionCache;
class Loop;
class LoopInfo;
class PHINode;
class ScalarEvolution;
class SCEV;
class SCEVAddRecExpr;
class Type;
} // namespace llvm

struct isl_ctx;
struct isl_map;
struct isl_basic_map;
struct isl_id;
struct isl_set;
struct isl_union_set;
struct isl_union_map;
struct isl_space;
struct isl_ast_build;
struct isl_constraint;
struct isl_pw_aff;
struct isl_pw_multi_aff;
struct isl_schedule;

namespace polly {

class MemoryAccess;
class Scop;
class ScopStmt;
class ScopBuilder;

//===---------------------------------------------------------------------===//

extern bool UseInstructionNames;

/// Enumeration of assumptions Polly can take.
enum AssumptionKind {
  ALIASING,
  INBOUNDS,
  WRAPPING,
  UNSIGNED,
  PROFITABLE,
  ERRORBLOCK,
  COMPLEXITY,
  INFINITELOOP,
  INVARIANTLOAD,
  DELINEARIZATION,
};

/// Enum to distinguish between assumptions and restrictions.
enum AssumptionSign { AS_ASSUMPTION, AS_RESTRICTION };

/// The different memory kinds used in Polly.
///
/// We distinguish between arrays and various scalar memory objects. We use
/// the term ``array'' to describe memory objects that consist of a set of
/// individual data elements arranged in a multi-dimensional grid. A scalar
/// memory object describes an individual data element and is used to model
/// the definition and uses of llvm::Values.
///
/// The polyhedral model does traditionally not reason about SSA values. To
/// reason about llvm::Values we model them "as if" they were zero-dimensional
/// memory objects, even though they were not actually allocated in (main)
/// memory.  Memory for such objects is only alloca[ed] at CodeGeneration
/// time. To relate the memory slots used during code generation with the
/// llvm::Values they belong to the new names for these corresponding stack
/// slots are derived by appending suffixes (currently ".s2a" and ".phiops")
/// to the name of the original llvm::Value. To describe how def/uses are
/// modeled exactly we use these suffixes here as well.
///
/// There are currently four different kinds of memory objects:
enum class MemoryKind {
  /// MemoryKind::Array: Models a one or multi-dimensional array
  ///
  /// A memory object that can be described by a multi-dimensional array.
  /// Memory objects of this type are used to model actual multi-dimensional
  /// arrays as they exist in LLVM-IR, but they are also used to describe
  /// other objects:
  ///   - A single data element allocated on the stack using 'alloca' is
  ///     modeled as a one-dimensional, single-element array.
  ///   - A single data element allocated as a global variable is modeled as
  ///     one-dimensional, single-element array.
  ///   - Certain multi-dimensional arrays with variable size, which in
  ///     LLVM-IR are commonly expressed as a single-dimensional access with a
  ///     complicated access function, are modeled as multi-dimensional
  ///     memory objects (grep for "delinearization").
  Array,

  /// MemoryKind::Value: Models an llvm::Value
  ///
  /// Memory objects of type MemoryKind::Value are used to model the data flow
  /// induced by llvm::Values. For each llvm::Value that is used across
  /// BasicBocks one ScopArrayInfo object is created. A single memory WRITE
  /// stores the llvm::Value at its definition into the memory object and at
  /// each use of the llvm::Value (ignoring trivial intra-block uses) a
  /// corresponding READ is added. For instance, the use/def chain of a
  /// llvm::Value %V depicted below
  ///              ______________________
  ///              |DefBB:              |
  ///              |  %V = float op ... |
  ///              ----------------------
  ///               |                  |
  /// _________________               _________________
  /// |UseBB1:        |               |UseBB2:        |
  /// |  use float %V |               |  use float %V |
  /// -----------------               -----------------
  ///
  /// is modeled as if the following memory accesses occured:
  ///
  ///                        __________________________
  ///                        |entry:                  |
  ///                        |  %V.s2a = alloca float |
  ///                        --------------------------
  ///                                     |
  ///                    ___________________________________
  ///                    |DefBB:                           |
  ///                    |  store %float %V, float* %V.s2a |
  ///                    -----------------------------------
  ///                           |                   |
  /// ____________________________________ ___________________________________
  /// |UseBB1:                           | |UseBB2:                          |
  /// |  %V.reload1 = load float* %V.s2a | |  %V.reload2 = load float* %V.s2a|
  /// |  use float %V.reload1            | |  use float %V.reload2           |
  /// ------------------------------------ -----------------------------------
  ///
  Value,

  /// MemoryKind::PHI: Models PHI nodes within the SCoP
  ///
  /// Besides the MemoryKind::Value memory object used to model the normal
  /// llvm::Value dependences described above, PHI nodes require an additional
  /// memory object of type MemoryKind::PHI to describe the forwarding of values
  /// to
  /// the PHI node.
  ///
  /// As an example, a PHIInst instructions
  ///
  /// %PHI = phi float [ %Val1, %IncomingBlock1 ], [ %Val2, %IncomingBlock2 ]
  ///
  /// is modeled as if the accesses occured this way:
  ///
  ///                    _______________________________
  ///                    |entry:                       |
  ///                    |  %PHI.phiops = alloca float |
  ///                    -------------------------------
  ///                           |              |
  /// __________________________________  __________________________________
  /// |IncomingBlock1:                 |  |IncomingBlock2:                 |
  /// |  ...                           |  |  ...                           |
  /// |  store float %Val1 %PHI.phiops |  |  store float %Val2 %PHI.phiops |
  /// |  br label % JoinBlock          |  |  br label %JoinBlock           |
  /// ----------------------------------  ----------------------------------
  ///                             \            /
  ///                              \          /
  ///               _________________________________________
  ///               |JoinBlock:                             |
  ///               |  %PHI = load float, float* PHI.phiops |
  ///               -----------------------------------------
  ///
  /// Note that there can also be a scalar write access for %PHI if used in a
  /// different BasicBlock, i.e. there can be a memory object %PHI.phiops as
  /// well as a memory object %PHI.s2a.
  PHI,

  /// MemoryKind::ExitPHI: Models PHI nodes in the SCoP's exit block
  ///
  /// For PHI nodes in the Scop's exit block a special memory object kind is
  /// used. The modeling used is identical to MemoryKind::PHI, with the
  /// exception
  /// that there are no READs from these memory objects. The PHINode's
  /// llvm::Value is treated as a value escaping the SCoP. WRITE accesses
  /// write directly to the escaping value's ".s2a" alloca.
  ExitPHI
};

/// Maps from a loop to the affine function expressing its backedge taken count.
/// The backedge taken count already enough to express iteration domain as we
/// only allow loops with canonical induction variable.
/// A canonical induction variable is:
/// an integer recurrence that starts at 0 and increments by one each time
/// through the loop.
typedef std::map<const Loop *, const SCEV *> LoopBoundMapType;

typedef std::vector<std::unique_ptr<MemoryAccess>> AccFuncVector;

/// A class to store information about arrays in the SCoP.
///
/// Objects are accessible via the ScoP, MemoryAccess or the id associated with
/// the MemoryAccess access function.
///
class ScopArrayInfo {
public:
  /// Construct a ScopArrayInfo object.
  ///
  /// @param BasePtr        The array base pointer.
  /// @param ElementType    The type of the elements stored in the array.
  /// @param IslCtx         The isl context used to create the base pointer id.
  /// @param DimensionSizes A vector containing the size of each dimension.
  /// @param Kind           The kind of the array object.
  /// @param DL             The data layout of the module.
  /// @param S              The scop this array object belongs to.
  /// @param BaseName       The optional name of this memory reference.
  ScopArrayInfo(Value *BasePtr, Type *ElementType, isl_ctx *IslCtx,
                ArrayRef<const SCEV *> DimensionSizes, MemoryKind Kind,
                const DataLayout &DL, Scop *S, const char *BaseName = nullptr);

  ///  Update the element type of the ScopArrayInfo object.
  ///
  ///  Memory accesses referencing this ScopArrayInfo object may use
  ///  different element sizes. This function ensures the canonical element type
  ///  stored is small enough to model accesses to the current element type as
  ///  well as to @p NewElementType.
  ///
  ///  @param NewElementType An element type that is used to access this array.
  void updateElementType(Type *NewElementType);

  ///  Update the sizes of the ScopArrayInfo object.
  ///
  ///  A ScopArrayInfo object may be created without all outer dimensions being
  ///  available. This function is called when new memory accesses are added for
  ///  this ScopArrayInfo object. It verifies that sizes are compatible and adds
  ///  additional outer array dimensions, if needed.
  ///
  ///  @param Sizes       A vector of array sizes where the rightmost array
  ///                     sizes need to match the innermost array sizes already
  ///                     defined in SAI.
  ///  @param CheckConsistency Update sizes, even if new sizes are inconsistent
  ///                          with old sizes
  bool updateSizes(ArrayRef<const SCEV *> Sizes, bool CheckConsistency = true);

  /// Destructor to free the isl id of the base pointer.
  ~ScopArrayInfo();

  /// Set the base pointer to @p BP.
  void setBasePtr(Value *BP) { BasePtr = BP; }

  /// Return the base pointer.
  Value *getBasePtr() const { return BasePtr; }

  /// For indirect accesses return the origin SAI of the BP, else null.
  const ScopArrayInfo *getBasePtrOriginSAI() const { return BasePtrOriginSAI; }

  /// The set of derived indirect SAIs for this origin SAI.
  const SmallSetVector<ScopArrayInfo *, 2> &getDerivedSAIs() const {
    return DerivedSAIs;
  }

  /// Return the number of dimensions.
  unsigned getNumberOfDimensions() const {
    if (Kind == MemoryKind::PHI || Kind == MemoryKind::ExitPHI ||
        Kind == MemoryKind::Value)
      return 0;
    return DimensionSizes.size();
  }

  /// Return the size of dimension @p dim as SCEV*.
  //
  //  Scalars do not have array dimensions and the first dimension of
  //  a (possibly multi-dimensional) array also does not carry any size
  //  information, in case the array is not newly created.
  const SCEV *getDimensionSize(unsigned Dim) const {
    assert(Dim < getNumberOfDimensions() && "Invalid dimension");
    return DimensionSizes[Dim];
  }

  /// Return the size of dimension @p dim as isl_pw_aff.
  //
  //  Scalars do not have array dimensions and the first dimension of
  //  a (possibly multi-dimensional) array also does not carry any size
  //  information, in case the array is not newly created.
  __isl_give isl_pw_aff *getDimensionSizePw(unsigned Dim) const {
    assert(Dim < getNumberOfDimensions() && "Invalid dimension");
    return isl_pw_aff_copy(DimensionSizesPw[Dim]);
  }

  /// Get the canonical element type of this array.
  ///
  /// @returns The canonical element type of this array.
  Type *getElementType() const { return ElementType; }

  /// Get element size in bytes.
  int getElemSizeInBytes() const;

  /// Get the name of this memory reference.
  std::string getName() const;

  /// Return the isl id for the base pointer.
  __isl_give isl_id *getBasePtrId() const;

  /// Return what kind of memory this represents.
  MemoryKind getKind() const { return Kind; }

  /// Is this array info modeling an llvm::Value?
  bool isValueKind() const { return Kind == MemoryKind::Value; }

  /// Is this array info modeling special PHI node memory?
  ///
  /// During code generation of PHI nodes, there is a need for two kinds of
  /// virtual storage. The normal one as it is used for all scalar dependences,
  /// where the result of the PHI node is stored and later loaded from as well
  /// as a second one where the incoming values of the PHI nodes are stored
  /// into and reloaded when the PHI is executed. As both memories use the
  /// original PHI node as virtual base pointer, we have this additional
  /// attribute to distinguish the PHI node specific array modeling from the
  /// normal scalar array modeling.
  bool isPHIKind() const { return Kind == MemoryKind::PHI; }

  /// Is this array info modeling an MemoryKind::ExitPHI?
  bool isExitPHIKind() const { return Kind == MemoryKind::ExitPHI; }

  /// Is this array info modeling an array?
  bool isArrayKind() const { return Kind == MemoryKind::Array; }

  /// Dump a readable representation to stderr.
  void dump() const;

  /// Print a readable representation to @p OS.
  ///
  /// @param SizeAsPwAff Print the size as isl_pw_aff
  /// @param Oneline     Print a more dense representation without line breaks.
  /// @param Testable    For use in regression tests; the output remain constant
  ///                    over time and not add additional information that might
  ///                    break regression tests.
  void print(raw_ostream &OS, bool SizeAsPwAff = false, bool Oneline = false,
             bool Testable = true) const;

  /// Access the ScopArrayInfo associated with an access function.
  static const ScopArrayInfo *
  getFromAccessFunction(__isl_keep isl_pw_multi_aff *PMA);

  /// Access the ScopArrayInfo associated with an isl Id.
  static const ScopArrayInfo *getFromId(__isl_take isl_id *Id);

  /// Get the space of this array access.
  __isl_give isl_space *getSpace() const;

  /// If the array is read only
  bool isReadOnly();

  /// Verify that @p Array is compatible to this ScopArrayInfo.
  ///
  /// Two arrays are compatible if their dimensionality, the sizes of their
  /// dimensions, and their element sizes match.
  ///
  /// @param Array The array to compare against.
  ///
  /// @returns True, if the arrays are compatible, False otherwise.
  bool isCompatibleWith(const ScopArrayInfo *Array) const;

private:
  void addDerivedSAI(ScopArrayInfo *DerivedSAI) {
    DerivedSAIs.insert(DerivedSAI);
  }

  /// For indirect accesses this is the SAI of the BP origin.
  const ScopArrayInfo *BasePtrOriginSAI;

  /// For origin SAIs the set of derived indirect SAIs.
  SmallSetVector<ScopArrayInfo *, 2> DerivedSAIs;

  /// The base pointer.
  AssertingVH<Value> BasePtr;

  /// The canonical element type of this array.
  ///
  /// The canonical element type describes the minimal accessible element in
  /// this array. Not all elements accessed, need to be of the very same type,
  /// but the allocation size of the type of the elements loaded/stored from/to
  /// this array needs to be a multiple of the allocation size of the canonical
  /// type.
  Type *ElementType;

  /// The isl id for the base pointer.
  isl_id *Id;

  /// The sizes of each dimension as SCEV*.
  SmallVector<const SCEV *, 4> DimensionSizes;

  /// The sizes of each dimension as isl_pw_aff.
  SmallVector<isl_pw_aff *, 4> DimensionSizesPw;

  /// The type of this scop array info object.
  ///
  /// We distinguish between SCALAR, PHI and ARRAY objects.
  MemoryKind Kind;

  /// The data layout of the module.
  const DataLayout &DL;

  /// The scop this SAI object belongs to.
  Scop &S;
};

/// Represent memory accesses in statements.
class MemoryAccess {
  friend class Scop;
  friend class ScopStmt;

public:
  bool isImplicit() const;
  bool isExplicit() const { return !isImplicit(); }

  /// The access type of a memory access
  ///
  /// There are three kind of access types:
  ///
  /// * A read access
  ///
  /// A certain set of memory locations are read and may be used for internal
  /// calculations.
  ///
  /// * A must-write access
  ///
  /// A certain set of memory locations is definitely written. The old value is
  /// replaced by a newly calculated value. The old value is not read or used at
  /// all.
  ///
  /// * A may-write access
  ///
  /// A certain set of memory locations may be written. The memory location may
  /// contain a new value if there is actually a write or the old value may
  /// remain, if no write happens.
  enum AccessType {
    READ = 0x1,
    MUST_WRITE = 0x2,
    MAY_WRITE = 0x3,
  };

  /// Reduction access type
  ///
  /// Commutative and associative binary operations suitable for reductions
  enum ReductionType {
    RT_NONE, ///< Indicate no reduction at all
    RT_ADD,  ///< Addition
    RT_MUL,  ///< Multiplication
    RT_BOR,  ///< Bitwise Or
    RT_BXOR, ///< Bitwise XOr
    RT_BAND, ///< Bitwise And
  };

private:
  MemoryAccess(const MemoryAccess &) = delete;
  const MemoryAccess &operator=(const MemoryAccess &) = delete;

  /// A unique identifier for this memory access.
  ///
  /// The identifier is unique between all memory accesses belonging to the same
  /// scop statement.
  isl_id *Id;

  /// What is modeled by this MemoryAccess.
  /// @see MemoryKind
  MemoryKind Kind;

  /// Whether it a reading or writing access, and if writing, whether it
  /// is conditional (MAY_WRITE).
  enum AccessType AccType;

  /// Reduction type for reduction like accesses, RT_NONE otherwise
  ///
  /// An access is reduction like if it is part of a load-store chain in which
  /// both access the same memory location (use the same LLVM-IR value
  /// as pointer reference). Furthermore, between the load and the store there
  /// is exactly one binary operator which is known to be associative and
  /// commutative.
  ///
  /// TODO:
  ///
  /// We can later lift the constraint that the same LLVM-IR value defines the
  /// memory location to handle scops such as the following:
  ///
  ///    for i
  ///      for j
  ///        sum[i+j] = sum[i] + 3;
  ///
  /// Here not all iterations access the same memory location, but iterations
  /// for which j = 0 holds do. After lifting the equality check in ScopBuilder,
  /// subsequent transformations do not only need check if a statement is
  /// reduction like, but they also need to verify that that the reduction
  /// property is only exploited for statement instances that load from and
  /// store to the same data location. Doing so at dependence analysis time
  /// could allow us to handle the above example.
  ReductionType RedType = RT_NONE;

  /// Parent ScopStmt of this access.
  ScopStmt *Statement;

  /// The domain under which this access is not modeled precisely.
  ///
  /// The invalid domain for an access describes all parameter combinations
  /// under which the statement looks to be executed but is in fact not because
  /// some assumption/restriction makes the access invalid.
  isl_set *InvalidDomain;

  // Properties describing the accessed array.
  // TODO: It might be possible to move them to ScopArrayInfo.
  // @{

  /// The base address (e.g., A for A[i+j]).
  ///
  /// The #BaseAddr of a memory access of kind MemoryKind::Array is the base
  /// pointer of the memory access.
  /// The #BaseAddr of a memory access of kind MemoryKind::PHI or
  /// MemoryKind::ExitPHI is the PHI node itself.
  /// The #BaseAddr of a memory access of kind MemoryKind::Value is the
  /// instruction defining the value.
  AssertingVH<Value> BaseAddr;

  /// An unique name of the accessed array.
  std::string BaseName;

  /// Type a single array element wrt. this access.
  Type *ElementType;

  /// Size of each dimension of the accessed array.
  SmallVector<const SCEV *, 4> Sizes;
  // @}

  // Properties describing the accessed element.
  // @{

  /// The access instruction of this memory access.
  ///
  /// For memory accesses of kind MemoryKind::Array the access instruction is
  /// the Load or Store instruction performing the access.
  ///
  /// For memory accesses of kind MemoryKind::PHI or MemoryKind::ExitPHI the
  /// access instruction of a load access is the PHI instruction. The access
  /// instruction of a PHI-store is the incoming's block's terminator
  /// instruction.
  ///
  /// For memory accesses of kind MemoryKind::Value the access instruction of a
  /// load access is nullptr because generally there can be multiple
  /// instructions in the statement using the same llvm::Value. The access
  /// instruction of a write access is the instruction that defines the
  /// llvm::Value.
  Instruction *AccessInstruction;

  /// Incoming block and value of a PHINode.
  SmallVector<std::pair<BasicBlock *, Value *>, 4> Incoming;

  /// The value associated with this memory access.
  ///
  ///  - For array memory accesses (MemoryKind::Array) it is the loaded result
  ///    or the stored value. If the access instruction is a memory intrinsic it
  ///    the access value is also the memory intrinsic.
  ///  - For accesses of kind MemoryKind::Value it is the access instruction
  ///    itself.
  ///  - For accesses of kind MemoryKind::PHI or MemoryKind::ExitPHI it is the
  ///    PHI node itself (for both, READ and WRITE accesses).
  ///
  AssertingVH<Value> AccessValue;

  /// Are all the subscripts affine expression?
  bool IsAffine;

  /// Subscript expression for each dimension.
  SmallVector<const SCEV *, 4> Subscripts;

  /// Relation from statement instances to the accessed array elements.
  ///
  /// In the common case this relation is a function that maps a set of loop
  /// indices to the memory address from which a value is loaded/stored:
  ///
  ///      for i
  ///        for j
  ///    S:     A[i + 3 j] = ...
  ///
  ///    => { S[i,j] -> A[i + 3j] }
  ///
  /// In case the exact access function is not known, the access relation may
  /// also be a one to all mapping { S[i,j] -> A[o] } describing that any
  /// element accessible through A might be accessed.
  ///
  /// In case of an access to a larger element belonging to an array that also
  /// contains smaller elements, the access relation models the larger access
  /// with multiple smaller accesses of the size of the minimal array element
  /// type:
  ///
  ///      short *A;
  ///
  ///      for i
  ///    S:     A[i] = *((double*)&A[4 * i]);
  ///
  ///    => { S[i] -> A[i]; S[i] -> A[o] : 4i <= o <= 4i + 3 }
  isl_map *AccessRelation;

  /// Updated access relation read from JSCOP file.
  isl_map *NewAccessRelation;

  /// Fortran arrays that are created using "Allocate" are stored in terms
  /// of a descriptor struct. This maintains a raw pointer to the memory,
  /// along with auxiliary fields with information such as dimensions.
  /// We hold a reference to the descriptor corresponding to a MemoryAccess
  /// into a Fortran array. FAD for "Fortran Array Descriptor"
  AssertingVH<GlobalValue> FAD;
  // @}

  __isl_give isl_basic_map *createBasicAccessMap(ScopStmt *Statement);

  void assumeNoOutOfBound();

  /// Compute bounds on an over approximated  access relation.
  ///
  /// @param ElementSize The size of one element accessed.
  void computeBoundsOnAccessRelation(unsigned ElementSize);

  /// Get the original access function as read from IR.
  __isl_give isl_map *getOriginalAccessRelation() const;

  /// Return the space in which the access relation lives in.
  __isl_give isl_space *getOriginalAccessRelationSpace() const;

  /// Get the new access function imported or set by a pass
  __isl_give isl_map *getNewAccessRelation() const;

  /// Fold the memory access to consider parameteric offsets
  ///
  /// To recover memory accesses with array size parameters in the subscript
  /// expression we post-process the delinearization results.
  ///
  /// We would normally recover from an access A[exp0(i) * N + exp1(i)] into an
  /// array A[][N] the 2D access A[exp0(i)][exp1(i)]. However, another valid
  /// delinearization is A[exp0(i) - 1][exp1(i) + N] which - depending on the
  /// range of exp1(i) - may be preferrable. Specifically, for cases where we
  /// know exp1(i) is negative, we want to choose the latter expression.
  ///
  /// As we commonly do not have any information about the range of exp1(i),
  /// we do not choose one of the two options, but instead create a piecewise
  /// access function that adds the (-1, N) offsets as soon as exp1(i) becomes
  /// negative. For a 2D array such an access function is created by applying
  /// the piecewise map:
  ///
  /// [i,j] -> [i, j] :      j >= 0
  /// [i,j] -> [i-1, j+N] :  j <  0
  ///
  /// We can generalize this mapping to arbitrary dimensions by applying this
  /// piecewise mapping pairwise from the rightmost to the leftmost access
  /// dimension. It would also be possible to cover a wider range by introducing
  /// more cases and adding multiple of Ns to these cases. However, this has
  /// not yet been necessary.
  /// The introduction of different cases necessarily complicates the memory
  /// access function, but cases that can be statically proven to not happen
  /// will be eliminated later on.
  void foldAccessRelation();

  /// Create the access relation for the underlying memory intrinsic.
  void buildMemIntrinsicAccessRelation();

public:
  /// Assemble the access relation from all available information.
  ///
  /// In particular, used the information passes in the constructor and the
  /// parent ScopStmt set by setStatment().
  ///
  /// @param SAI Info object for the accessed array.
  void buildAccessRelation(const ScopArrayInfo *SAI);

private:
  /// Carry index overflows of dimensions with constant size to the next higher
  /// dimension.
  ///
  /// For dimensions that have constant size, modulo the index by the size and
  /// add up the carry (floored division) to the next higher dimension. This is
  /// how overflow is defined in row-major order.
  /// It happens e.g. when ScalarEvolution computes the offset to the base
  /// pointer and would algebraically sum up all lower dimensions' indices of
  /// constant size.
  ///
  /// Example:
  ///   float (*A)[4];
  ///   A[1][6] -> A[2][2]
  void wrapConstantDimensions();

public:
  /// Create a new MemoryAccess.
  ///
  /// @param Stmt       The parent statement.
  /// @param AccessInst The instruction doing the access.
  /// @param BaseAddr   The accessed array's address.
  /// @param ElemType   The type of the accessed array elements.
  /// @param AccType    Whether read or write access.
  /// @param IsAffine   Whether the subscripts are affine expressions.
  /// @param Kind       The kind of memory accessed.
  /// @param Subscripts Subscipt expressions
  /// @param Sizes      Dimension lengths of the accessed array.
  MemoryAccess(ScopStmt *Stmt, Instruction *AccessInst, AccessType AccType,
               Value *BaseAddress, Type *ElemType, bool Affine,
               ArrayRef<const SCEV *> Subscripts, ArrayRef<const SCEV *> Sizes,
               Value *AccessValue, MemoryKind Kind);

  /// Create a new MemoryAccess that corresponds to @p AccRel.
  ///
  /// Along with @p Stmt and @p AccType it uses information about dimension
  /// lengths of the accessed array, the type of the accessed array elements,
  /// the name of the accessed array that is derived from the object accessible
  /// via @p AccRel.
  ///
  /// @param Stmt       The parent statement.
  /// @param AccType    Whether read or write access.
  /// @param AccRel     The access relation that describes the memory access.
  MemoryAccess(ScopStmt *Stmt, AccessType AccType, __isl_take isl_map *AccRel);

  ~MemoryAccess();

  /// Add a new incoming block/value pairs for this PHI/ExitPHI access.
  ///
  /// @param IncomingBlock The PHI's incoming block.
  /// @param IncomingValue The value when reacing the PHI from the @p
  ///                      IncomingBlock.
  void addIncoming(BasicBlock *IncomingBlock, Value *IncomingValue) {
    assert(!isRead());
    assert(isAnyPHIKind());
    Incoming.emplace_back(std::make_pair(IncomingBlock, IncomingValue));
  }

  /// Return the list of possible PHI/ExitPHI values.
  ///
  /// After code generation moves some PHIs around during region simplification,
  /// we cannot reliably locate the original PHI node and its incoming values
  /// anymore. For this reason we remember these explicitly for all PHI-kind
  /// accesses.
  ArrayRef<std::pair<BasicBlock *, Value *>> getIncoming() const {
    assert(isAnyPHIKind());
    return Incoming;
  }

  /// Get the type of a memory access.
  enum AccessType getType() { return AccType; }

  /// Is this a reduction like access?
  bool isReductionLike() const { return RedType != RT_NONE; }

  /// Is this a read memory access?
  bool isRead() const { return AccType == MemoryAccess::READ; }

  /// Is this a must-write memory access?
  bool isMustWrite() const { return AccType == MemoryAccess::MUST_WRITE; }

  /// Is this a may-write memory access?
  bool isMayWrite() const { return AccType == MemoryAccess::MAY_WRITE; }

  /// Is this a write memory access?
  bool isWrite() const { return isMustWrite() || isMayWrite(); }

  /// Is this a memory intrinsic access (memcpy, memset, memmove)?
  bool isMemoryIntrinsic() const {
    return isa<MemIntrinsic>(getAccessInstruction());
  }

  /// Check if a new access relation was imported or set by a pass.
  bool hasNewAccessRelation() const { return NewAccessRelation; }

  /// Return the newest access relation of this access.
  ///
  /// There are two possibilities:
  ///   1) The original access relation read from the LLVM-IR.
  ///   2) A new access relation imported from a json file or set by another
  ///      pass (e.g., for privatization).
  ///
  /// As 2) is by construction "newer" than 1) we return the new access
  /// relation if present.
  ///
  __isl_give isl_map *getLatestAccessRelation() const {
    return hasNewAccessRelation() ? getNewAccessRelation()
                                  : getOriginalAccessRelation();
  }

  /// Old name of getLatestAccessRelation().
  __isl_give isl_map *getAccessRelation() const {
    return getLatestAccessRelation();
  }

  /// Get an isl map describing the memory address accessed.
  ///
  /// In most cases the memory address accessed is well described by the access
  /// relation obtained with getAccessRelation. However, in case of arrays
  /// accessed with types of different size the access relation maps one access
  /// to multiple smaller address locations. This method returns an isl map that
  /// relates each dynamic statement instance to the unique memory location
  /// that is loaded from / stored to.
  ///
  /// For an access relation { S[i] -> A[o] : 4i <= o <= 4i + 3 } this method
  /// will return the address function { S[i] -> A[4i] }.
  ///
  /// @returns The address function for this memory access.
  __isl_give isl_map *getAddressFunction() const;

  /// Return the access relation after the schedule was applied.
  __isl_give isl_pw_multi_aff *
  applyScheduleToAccessRelation(__isl_take isl_union_map *Schedule) const;

  /// Get an isl string representing the access function read from IR.
  std::string getOriginalAccessRelationStr() const;

  /// Get an isl string representing a new access function, if available.
  std::string getNewAccessRelationStr() const;

  /// Get the original base address of this access (e.g. A for A[i+j]) when
  /// detected.
  ///
  /// This adress may differ from the base address referenced by the Original
  /// ScopArrayInfo to which this array belongs, as this memory access may
  /// have been unified to a ScopArray which has a different but identically
  /// valued base pointer in case invariant load hoisting is enabled.
  Value *getOriginalBaseAddr() const { return BaseAddr; }

  /// Get the detection-time base array isl_id for this access.
  __isl_give isl_id *getOriginalArrayId() const;

  /// Get the base array isl_id for this access, modifiable through
  /// setNewAccessRelation().
  __isl_give isl_id *getLatestArrayId() const;

  /// Old name of getOriginalArrayId().
  __isl_give isl_id *getArrayId() const { return getOriginalArrayId(); }

  /// Get the detection-time ScopArrayInfo object for the base address.
  const ScopArrayInfo *getOriginalScopArrayInfo() const;

  /// Get the ScopArrayInfo object for the base address, or the one set
  /// by setNewAccessRelation().
  const ScopArrayInfo *getLatestScopArrayInfo() const;

  /// Legacy name of getOriginalScopArrayInfo().
  const ScopArrayInfo *getScopArrayInfo() const {
    return getOriginalScopArrayInfo();
  }

  /// Return a string representation of the access's reduction type.
  const std::string getReductionOperatorStr() const;

  /// Return a string representation of the reduction type @p RT.
  static const std::string getReductionOperatorStr(ReductionType RT);

  const std::string &getBaseName() const { return BaseName; }

  /// Return the element type of the accessed array wrt. this access.
  Type *getElementType() const { return ElementType; }

  /// Return the access value of this memory access.
  Value *getAccessValue() const { return AccessValue; }

  /// Return the access instruction of this memory access.
  Instruction *getAccessInstruction() const { return AccessInstruction; }

  /// Return the number of access function subscript.
  unsigned getNumSubscripts() const { return Subscripts.size(); }

  /// Return the access function subscript in the dimension @p Dim.
  const SCEV *getSubscript(unsigned Dim) const { return Subscripts[Dim]; }

  /// Compute the isl representation for the SCEV @p E wrt. this access.
  ///
  /// Note that this function will also adjust the invalid context accordingly.
  __isl_give isl_pw_aff *getPwAff(const SCEV *E);

  /// Get the invalid domain for this access.
  __isl_give isl_set *getInvalidDomain() const {
    return isl_set_copy(InvalidDomain);
  }

  /// Get the invalid context for this access.
  __isl_give isl_set *getInvalidContext() const {
    return isl_set_params(getInvalidDomain());
  }

  /// Get the stride of this memory access in the specified Schedule. Schedule
  /// is a map from the statement to a schedule where the innermost dimension is
  /// the dimension of the innermost loop containing the statement.
  __isl_give isl_set *getStride(__isl_take const isl_map *Schedule) const;

  /// Is the stride of the access equal to a certain width? Schedule is a map
  /// from the statement to a schedule where the innermost dimension is the
  /// dimension of the innermost loop containing the statement.
  bool isStrideX(__isl_take const isl_map *Schedule, int StrideWidth) const;

  /// Is consecutive memory accessed for a given statement instance set?
  /// Schedule is a map from the statement to a schedule where the innermost
  /// dimension is the dimension of the innermost loop containing the
  /// statement.
  bool isStrideOne(__isl_take const isl_map *Schedule) const;

  /// Is always the same memory accessed for a given statement instance set?
  /// Schedule is a map from the statement to a schedule where the innermost
  /// dimension is the dimension of the innermost loop containing the
  /// statement.
  bool isStrideZero(__isl_take const isl_map *Schedule) const;

  /// Return the kind when this access was first detected.
  MemoryKind getOriginalKind() const {
    assert(!getOriginalScopArrayInfo() /* not yet initialized */ ||
           getOriginalScopArrayInfo()->getKind() == Kind);
    return Kind;
  }

  /// Return the kind considering a potential setNewAccessRelation.
  MemoryKind getLatestKind() const {
    return getLatestScopArrayInfo()->getKind();
  }

  /// Whether this is an access of an explicit load or store in the IR.
  bool isOriginalArrayKind() const {
    return getOriginalKind() == MemoryKind::Array;
  }

  /// Whether storage memory is either an custom .s2a/.phiops alloca
  /// (false) or an existing pointer into an array (true).
  bool isLatestArrayKind() const {
    return getLatestKind() == MemoryKind::Array;
  }

  /// Old name of isOriginalArrayKind.
  bool isArrayKind() const { return isOriginalArrayKind(); }

  /// Whether this access is an array to a scalar memory object, without
  /// considering changes by setNewAccessRelation.
  ///
  /// Scalar accesses are accesses to MemoryKind::Value, MemoryKind::PHI or
  /// MemoryKind::ExitPHI.
  bool isOriginalScalarKind() const {
    return getOriginalKind() != MemoryKind::Array;
  }

  /// Whether this access is an array to a scalar memory object, also
  /// considering changes by setNewAccessRelation.
  bool isLatestScalarKind() const {
    return getLatestKind() != MemoryKind::Array;
  }

  /// Old name of isOriginalScalarKind.
  bool isScalarKind() const { return isOriginalScalarKind(); }

  /// Was this MemoryAccess detected as a scalar dependences?
  bool isOriginalValueKind() const {
    return getOriginalKind() == MemoryKind::Value;
  }

  /// Is this MemoryAccess currently modeling scalar dependences?
  bool isLatestValueKind() const {
    return getLatestKind() == MemoryKind::Value;
  }

  /// Old name of isOriginalValueKind().
  bool isValueKind() const { return isOriginalValueKind(); }

  /// Was this MemoryAccess detected as a special PHI node access?
  bool isOriginalPHIKind() const {
    return getOriginalKind() == MemoryKind::PHI;
  }

  /// Is this MemoryAccess modeling special PHI node accesses, also
  /// considering a potential change by setNewAccessRelation?
  bool isLatestPHIKind() const { return getLatestKind() == MemoryKind::PHI; }

  /// Old name of isOriginalPHIKind.
  bool isPHIKind() const { return isOriginalPHIKind(); }

  /// Was this MemoryAccess detected as the accesses of a PHI node in the
  /// SCoP's exit block?
  bool isOriginalExitPHIKind() const {
    return getOriginalKind() == MemoryKind::ExitPHI;
  }

  /// Is this MemoryAccess modeling the accesses of a PHI node in the
  /// SCoP's exit block? Can be changed to an array access using
  /// setNewAccessRelation().
  bool isLatestExitPHIKind() const {
    return getLatestKind() == MemoryKind::ExitPHI;
  }

  /// Old name of isOriginalExitPHIKind().
  bool isExitPHIKind() const { return isOriginalExitPHIKind(); }

  /// Was this access detected as one of the two PHI types?
  bool isOriginalAnyPHIKind() const {
    return isOriginalPHIKind() || isOriginalExitPHIKind();
  }

  /// Does this access orginate from one of the two PHI types? Can be
  /// changed to an array access using setNewAccessRelation().
  bool isLatestAnyPHIKind() const {
    return isLatestPHIKind() || isLatestExitPHIKind();
  }

  /// Old name of isOriginalAnyPHIKind().
  bool isAnyPHIKind() const { return isOriginalAnyPHIKind(); }

  /// Get the statement that contains this memory access.
  ScopStmt *getStatement() const { return Statement; }

  /// Get the reduction type of this access
  ReductionType getReductionType() const { return RedType; }

  /// Set the array descriptor corresponding to the Array on which the
  /// memory access is performed.
  void setFortranArrayDescriptor(GlobalValue *FAD);

  /// Update the original access relation.
  ///
  /// We need to update the original access relation during scop construction,
  /// when unifying the memory accesses that access the same scop array info
  /// object. After the scop has been constructed, the original access relation
  /// should not be changed any more. Instead setNewAccessRelation should
  /// be called.
  void setAccessRelation(__isl_take isl_map *AccessRelation);

  /// Set the updated access relation read from JSCOP file.
  void setNewAccessRelation(__isl_take isl_map *NewAccessRelation);

  /// Mark this a reduction like access
  void markAsReductionLike(ReductionType RT) { RedType = RT; }

  /// Align the parameters in the access relation to the scop context
  void realignParams();

  /// Update the dimensionality of the memory access.
  ///
  /// During scop construction some memory accesses may not be constructed with
  /// their full dimensionality, but outer dimensions may have been omitted if
  /// they took the value 'zero'. By updating the dimensionality of the
  /// statement we add additional zero-valued dimensions to match the
  /// dimensionality of the ScopArrayInfo object that belongs to this memory
  /// access.
  void updateDimensionality();

  /// Get identifier for the memory access.
  ///
  /// This identifier is unique for all accesses that belong to the same scop
  /// statement.
  __isl_give isl_id *getId() const;

  /// Print the MemoryAccess.
  ///
  /// @param OS The output stream the MemoryAccess is printed to.
  /// @param Oneline Print a more dense representation without line-breaks.
  void print(raw_ostream &OS, bool Oneline = false) const;

  /// Print the MemoryAccess to stderr.
  void dump() const;

  /// Is the memory access affine?
  bool isAffine() const { return IsAffine; }
};

llvm::raw_ostream &operator<<(llvm::raw_ostream &OS,
                              MemoryAccess::ReductionType RT);

llvm::raw_ostream &operator<<(llvm::raw_ostream &OS, const ScopArrayInfo *SAI);

llvm::raw_ostream &operator<<(llvm::raw_ostream &OS, const MemoryAccess *MA);

/// Ordered list type to hold accesses.
using MemoryAccessList = std::forward_list<MemoryAccess *>;

/// Helper structure for invariant memory accesses.
struct InvariantAccess {
  /// The memory access that is (partially) invariant.
  MemoryAccess *MA;

  /// The context under which the access is not invariant.
  isl_set *NonHoistableCtx;
};

/// Ordered container type to hold invariant accesses.
using InvariantAccessesTy = SmallVector<InvariantAccess, 8>;

/// Type for equivalent invariant accesses and their domain context.
struct InvariantEquivClassTy {

  /// The pointer that identifies this equivalence class
  const SCEV *IdentifyingPointer;

  /// Memory accesses now treated invariant
  ///
  /// These memory accesses access the pointer location that identifies
  /// this equivalence class. They are treated as invariant and hoisted during
  /// code generation.
  MemoryAccessList InvariantAccesses;

  /// The execution context under which the memory location is accessed
  ///
  /// It is the union of the execution domains of the memory accesses in the
  /// InvariantAccesses list.
  isl_set *ExecutionContext;

  /// The type of the invariant access
  ///
  /// It is used to differentiate between differently typed invariant loads from
  /// the same location.
  Type *AccessType;
};

/// Type for invariant accesses equivalence classes.
using InvariantEquivClassesTy = SmallVector<InvariantEquivClassTy, 8>;

/// Statement of the Scop
///
/// A Scop statement represents an instruction in the Scop.
///
/// It is further described by its iteration domain, its schedule and its data
/// accesses.
/// At the moment every statement represents a single basic block of LLVM-IR.
class ScopStmt {
public:
  ScopStmt(const ScopStmt &) = delete;
  const ScopStmt &operator=(const ScopStmt &) = delete;

  /// Create the ScopStmt from a BasicBlock.
  ScopStmt(Scop &parent, BasicBlock &bb, Loop *SurroundingLoop);

  /// Create an overapproximating ScopStmt for the region @p R.
  ScopStmt(Scop &parent, Region &R, Loop *SurroundingLoop);

  /// Create a copy statement.
  ///
  /// @param Stmt       The parent statement.
  /// @param SourceRel  The source location.
  /// @param TargetRel  The target location.
  /// @param Domain     The original domain under which copy statement whould
  ///                   be executed.
  ScopStmt(Scop &parent, __isl_take isl_map *SourceRel,
           __isl_take isl_map *TargetRel, __isl_take isl_set *Domain);

  /// Initialize members after all MemoryAccesses have been added.
  void init(LoopInfo &LI);

private:
  /// Polyhedral description
  //@{

  /// The Scop containing this ScopStmt
  Scop &Parent;

  /// The domain under which this statement is not modeled precisely.
  ///
  /// The invalid domain for a statement describes all parameter combinations
  /// under which the statement looks to be executed but is in fact not because
  /// some assumption/restriction makes the statement/scop invalid.
  isl_set *InvalidDomain;

  /// The iteration domain describes the set of iterations for which this
  /// statement is executed.
  ///
  /// Example:
  ///     for (i = 0; i < 100 + b; ++i)
  ///       for (j = 0; j < i; ++j)
  ///         S(i,j);
  ///
  /// 'S' is executed for different values of i and j. A vector of all
  /// induction variables around S (i, j) is called iteration vector.
  /// The domain describes the set of possible iteration vectors.
  ///
  /// In this case it is:
  ///
  ///     Domain: 0 <= i <= 100 + b
  ///             0 <= j <= i
  ///
  /// A pair of statement and iteration vector (S, (5,3)) is called statement
  /// instance.
  isl_set *Domain;

  /// The memory accesses of this statement.
  ///
  /// The only side effects of a statement are its memory accesses.
  typedef SmallVector<MemoryAccess *, 8> MemoryAccessVec;
  MemoryAccessVec MemAccs;

  /// Mapping from instructions to (scalar) memory accesses.
  DenseMap<const Instruction *, MemoryAccessList> InstructionToAccess;

public:
  /// The set of values defined elsewhere required in this ScopStmt and
  ///        their MemoryKind::Value READ MemoryAccesses.
  DenseMap<Value *, MemoryAccess *> ValueReads;

private:
  /// The set of values defined in this ScopStmt that are required
  ///        elsewhere, mapped to their MemoryKind::Value WRITE MemoryAccesses.
  DenseMap<Instruction *, MemoryAccess *> ValueWrites;

  /// Map from PHI nodes to its incoming value when coming from this
  ///        statement.
  ///
  /// Non-affine subregions can have multiple exiting blocks that are incoming
  /// blocks of the PHI nodes. This map ensures that there is only one write
  /// operation for the complete subregion. A PHI selecting the relevant value
  /// will be inserted.
  DenseMap<PHINode *, MemoryAccess *> PHIWrites;

  //@}

  /// A SCoP statement represents either a basic block (affine/precise case) or
  /// a whole region (non-affine case).
  ///
  /// Only one of the following two members will therefore be set and indicate
  /// which kind of statement this is.
  ///
  ///{

  /// The BasicBlock represented by this statement (in the affine case).
  BasicBlock *BB;

  /// The region represented by this statement (in the non-affine case).
  Region *R;

  ///}

  /// The isl AST build for the new generated AST.
  isl_ast_build *Build;

  SmallVector<Loop *, 4> NestLoops;

  std::string BaseName;

  /// The closest loop that contains this statement.
  Loop *SurroundingLoop;

  void removeAccessData(MemoryAccess *MA);

public:
  MapVector<PHINode *, isl::union_map> ComputedPHIs;

private:
  /// Build the statement.
  //@{
  void buildDomain();

  /// Fill NestLoops with loops surrounding this statement.
  void collectSurroundingLoops();

  /// Build the access relation of all memory accesses.
  void buildAccessRelations();

  /// Detect and mark reductions in the ScopStmt
  void checkForReductions();

  /// Collect loads which might form a reduction chain with @p StoreMA
  void
  collectCandiateReductionLoads(MemoryAccess *StoreMA,
                                llvm::SmallVectorImpl<MemoryAccess *> &Loads);
  //@}

  /// Remove @p MA from dictionaries pointing to them.
  void removeAccessData(MemoryAccess *MA);

public:
  ~ScopStmt();

  /// Get an isl_ctx pointer.
  isl_ctx *getIslCtx() const;

  /// Get the iteration domain of this ScopStmt.
  ///
  /// @return The iteration domain of this ScopStmt.
  __isl_give isl_set *getDomain() const;

  /// Get the space of the iteration domain
  ///
  /// @return The space of the iteration domain
  __isl_give isl_space *getDomainSpace() const;

  /// Get the id of the iteration domain space
  ///
  /// @return The id of the iteration domain space
  __isl_give isl_id *getDomainId() const;

  /// Get an isl string representing this domain.
  std::string getDomainStr() const;

  /// Get the schedule function of this ScopStmt.
  ///
  /// @return The schedule function of this ScopStmt, if it does not contain
  /// extension nodes, and nullptr, otherwise.
  __isl_give isl_map *getSchedule() const;

  /// Get an isl string representing this schedule.
  ///
  /// @return An isl string representing this schedule, if it does not contain
  /// extension nodes, and an empty string, otherwise.
  std::string getScheduleStr() const;

  /// Get the invalid domain for this statement.
  __isl_give isl_set *getInvalidDomain() const {
    return isl_set_copy(InvalidDomain);
  }

  /// Get the invalid context for this statement.
  __isl_give isl_set *getInvalidContext() const {
    return isl_set_params(getInvalidDomain());
  }

  /// Set the invalid context for this statement to @p ID.
  void setInvalidDomain(__isl_take isl_set *ID);

  /// Get the BasicBlock represented by this ScopStmt (if any).
  ///
  /// @return The BasicBlock represented by this ScopStmt, or null if the
  ///         statement represents a region.
  BasicBlock *getBasicBlock() const { return BB; }

  /// Return true if this statement represents a single basic block.
  bool isBlockStmt() const { return BB != nullptr; }

  /// Return true if this is a copy statement.
  bool isCopyStmt() const { return BB == nullptr && R == nullptr; }

  /// Get the region represented by this ScopStmt (if any).
  ///
  /// @return The region represented by this ScopStmt, or null if the statement
  ///         represents a basic block.
  Region *getRegion() const { return R; }

  /// Return true if this statement represents a whole region.
  bool isRegionStmt() const { return R != nullptr; }

  /// Return a BasicBlock from this statement.
  ///
  /// For block statements, it returns the BasicBlock itself. For subregion
  /// statements, return its entry block.
  BasicBlock *getEntryBlock() const;

  /// Return whether @p L is boxed within this statement.
  bool contains(const Loop *L) const {
    // Block statements never contain loops.
    if (isBlockStmt())
      return false;

    return getRegion()->contains(L);
  }

  /// Return whether this statement contains @p BB.
  bool contains(BasicBlock *BB) const {
    if (isCopyStmt())
      return false;
    if (isBlockStmt())
      return BB == getBasicBlock();
    return getRegion()->contains(BB);
  }
  bool contains(Instruction *Inst) const { return contains(Inst->getParent()); }

  /// Return the closest innermost loop that contains this statement, but is not
  /// contained in it.
  ///
  /// For block statement, this is just the loop that contains the block. Region
  /// statements can contain boxed loops, so getting the loop of one of the
  /// region's BBs might return such an inner loop. For instance, the region's
  /// entry could be a header of a loop, but the region might extend to BBs
  /// after the loop exit. Similarly, the region might only contain parts of the
  /// loop body and still include the loop header.
  ///
  /// Most of the time the surrounding loop is the top element of #NestLoops,
  /// except when it is empty. In that case it return the loop that the whole
  /// SCoP is contained in. That can be nullptr if there is no such loop.
  Loop *getSurroundingLoop() const {
    assert(!isCopyStmt() &&
           "No surrounding loop for artificially created statements");
    return SurroundingLoop;
  }

  /// Return true if this statement does not contain any accesses.
  bool isEmpty() const { return MemAccs.empty(); }

  /// Return the only array access for @p Inst, if existing.
  ///
  /// @param Inst The instruction for which to look up the access.
  /// @returns The unique array memory access related to Inst or nullptr if
  ///          no array access exists
  MemoryAccess *getArrayAccessOrNULLFor(const Instruction *Inst) const {
    auto It = InstructionToAccess.find(Inst);
    if (It == InstructionToAccess.end())
      return nullptr;

    MemoryAccess *ArrayAccess = nullptr;

    for (auto Access : It->getSecond()) {
      if (!Access->isArrayKind())
        continue;

      assert(!ArrayAccess && "More then one array access for instruction");

      ArrayAccess = Access;
    }

    return ArrayAccess;
  }

  /// Return the only array access for @p Inst.
  ///
  /// @param Inst The instruction for which to look up the access.
  /// @returns The unique array memory access related to Inst.
  MemoryAccess &getArrayAccessFor(const Instruction *Inst) const {
    MemoryAccess *ArrayAccess = getArrayAccessOrNULLFor(Inst);

    assert(ArrayAccess && "No array access found for instruction!");
    return *ArrayAccess;
  }

  /// Return the MemoryAccess that writes the value of an instruction
  ///        defined in this statement, or nullptr if not existing, respectively
  ///        not yet added.
  MemoryAccess *lookupValueWriteOf(Instruction *Inst) const {
    assert((isRegionStmt() && R->contains(Inst)) ||
           (!isRegionStmt() && Inst->getParent() == BB));
    return ValueWrites.lookup(Inst);
  }

  /// Return the MemoryAccess that reloads a value, or nullptr if not
  ///        existing, respectively not yet added.
  MemoryAccess *lookupValueReadOf(Value *Inst) const {
    return ValueReads.lookup(Inst);
  }

<<<<<<< HEAD
=======
  /// Return the MemoryAccess that loads a PHINode value, or nullptr if not
  /// existing, respectively not yet added.
>>>>>>> cc8e4b63
  MemoryAccess *lookupPHIReadOf(PHINode *PHI) const;

  /// Return the PHI write MemoryAccess for the incoming values from any
  ///        basic block in this ScopStmt, or nullptr if not existing,
  ///        respectively not yet added.
  MemoryAccess *lookupPHIWriteOf(PHINode *PHI) const {
    assert(isBlockStmt() || R->getExit() == PHI->getParent());
    return PHIWrites.lookup(PHI);
  }

  /// Return the input access of the value, or null if no such MemoryAccess
  /// exists.
  ///
  /// The input access is the MemoryAccess that makes an inter-statement value
  /// available in this statement by reading it at the start of this statement.
  /// This can be a MemoryKind::Value if defined in another statement or a
  /// MemoryKind::PHI if the value is a PHINode in this statement.
  MemoryAccess *lookupInputAccessOf(Value *Val) const {
    if (isa<PHINode>(Val))
      if (auto InputMA = lookupPHIReadOf(cast<PHINode>(Val))) {
        assert(!lookupValueReadOf(Val) && "input accesses must be unique; a "
                                          "statement cannot read a .s2a and "
                                          ".phiops simultaneously");
        return InputMA;
      }

    if (auto *InputMA = lookupValueReadOf(Val))
      return InputMA;

    return nullptr;
  }

  /// Add @p Access to this statement's list of accesses.
  void addAccess(MemoryAccess *Access);

  /// Remove a MemoryAccess from this statement.
  ///
  /// Note that scalar accesses that are caused by MA will
  /// be eliminated too.
  void removeMemoryAccess(MemoryAccess *MA);

  /// Remove @p MA from this statement.
  ///
  /// In contrast to removeMemoryAccess(), no other access will be eliminated.
  void removeSingleMemoryAccess(MemoryAccess *MA);

  typedef MemoryAccessVec::iterator iterator;
  typedef MemoryAccessVec::const_iterator const_iterator;

  iterator begin() { return MemAccs.begin(); }
  iterator end() { return MemAccs.end(); }
  const_iterator begin() const { return MemAccs.begin(); }
  const_iterator end() const { return MemAccs.end(); }
  size_t size() const { return MemAccs.size(); }

  unsigned getNumIterators() const;

  Scop *getParent() { return &Parent; }
  const Scop *getParent() const { return &Parent; }

  const char *getBaseName() const;

  /// Set the isl AST build.
  void setAstBuild(__isl_keep isl_ast_build *B) { Build = B; }

  /// Get the isl AST build.
  __isl_keep isl_ast_build *getAstBuild() const { return Build; }

  /// Restrict the domain of the statement.
  ///
  /// @param NewDomain The new statement domain.
  void restrictDomain(__isl_take isl_set *NewDomain);

  /// Compute the isl representation for the SCEV @p E in this stmt.
  ///
  /// @param E           The SCEV that should be translated.
  /// @param NonNegative Flag to indicate the @p E has to be non-negative.
  ///
  /// Note that this function will also adjust the invalid context accordingly.
  __isl_give isl_pw_aff *getPwAff(const SCEV *E, bool NonNegative = false);

  /// Get the loop for a dimension.
  ///
  /// @param Dimension The dimension of the induction variable
  /// @return The loop at a certain dimension.
  Loop *getLoopForDimension(unsigned Dimension) const;

  /// Align the parameters in the statement to the scop context
  void realignParams();

  /// Print the ScopStmt.
  ///
  /// @param OS The output stream the ScopStmt is printed to.
  void print(raw_ostream &OS) const;

  /// Print the ScopStmt to stderr.
  void dump() const;
};

/// Print ScopStmt S to raw_ostream O.
static inline raw_ostream &operator<<(raw_ostream &O, const ScopStmt &S) {
  S.print(O);
  return O;
}

/// Static Control Part
///
/// A Scop is the polyhedral representation of a control flow region detected
/// by the Scop detection. It is generated by translating the LLVM-IR and
/// abstracting its effects.
///
/// A Scop consists of a set of:
///
///   * A set of statements executed in the Scop.
///
///   * A set of global parameters
///   Those parameters are scalar integer values, which are constant during
///   execution.
///
///   * A context
///   This context contains information about the values the parameters
///   can take and relations between different parameters.
class Scop {
public:
  /// Type to represent a pair of minimal/maximal access to an array.
  using MinMaxAccessTy = std::pair<isl_pw_multi_aff *, isl_pw_multi_aff *>;

  /// Vector of minimal/maximal accesses to different arrays.
  using MinMaxVectorTy = SmallVector<MinMaxAccessTy, 4>;

  /// Pair of minimal/maximal access vectors representing
  /// read write and read only accesses
  using MinMaxVectorPairTy = std::pair<MinMaxVectorTy, MinMaxVectorTy>;

  /// Vector of pair of minimal/maximal access vectors representing
  /// non read only and read only accesses for each alias group.
  using MinMaxVectorPairVectorTy = SmallVector<MinMaxVectorPairTy, 4>;

private:
  Scop(const Scop &) = delete;
  const Scop &operator=(const Scop &) = delete;

  ScalarEvolution *SE;

  /// The underlying Region.
  Region &R;

  // Access functions of the SCoP.
  //
  // This owns all the MemoryAccess objects of the Scop created in this pass.
  AccFuncVector AccessFunctions;

  /// Flag to indicate that the scheduler actually optimized the SCoP.
  bool IsOptimized;

  /// True if the underlying region has a single exiting block.
  bool HasSingleExitEdge;

  /// Flag to remember if the SCoP contained an error block or not.
  bool HasErrorBlock;

  /// Max loop depth.
  unsigned MaxLoopDepth;

  /// Number of copy statements.
  unsigned CopyStmtsNum;

  typedef std::list<ScopStmt> StmtSet;
  /// The statements in this Scop.
  StmtSet Stmts;

  /// Parameters of this Scop
  ParameterSetTy Parameters;

  /// Mapping from parameters to their ids.
  DenseMap<const SCEV *, isl_id *> ParameterIds;

  /// The context of the SCoP created during SCoP detection.
  ScopDetection::DetectionContext &DC;

  /// Isl context.
  ///
  /// We need a shared_ptr with reference counter to delete the context when all
  /// isl objects are deleted. We will distribute the shared_ptr to all objects
  /// that use the context to create isl objects, and increase the reference
  /// counter. By doing this, we guarantee that the context is deleted when we
  /// delete the last object that creates isl objects with the context.
  std::shared_ptr<isl_ctx> IslCtx;

  /// A map from basic blocks to SCoP statements.
  DenseMap<BasicBlock *, ScopStmt *> StmtMap;

  /// A map from basic blocks to their domains.
  DenseMap<BasicBlock *, isl_set *> DomainMap;

  /// Constraints on parameters.
  isl_set *Context;

  /// The affinator used to translate SCEVs to isl expressions.
  SCEVAffinator Affinator;

  typedef std::map<std::pair<AssertingVH<const Value>, MemoryKind>,
                   std::unique_ptr<ScopArrayInfo>>
      ArrayInfoMapTy;

  typedef StringMap<std::unique_ptr<ScopArrayInfo>> ArrayNameMapTy;

  typedef SetVector<ScopArrayInfo *> ArrayInfoSetTy;

  /// A map to remember ScopArrayInfo objects for all base pointers.
  ///
  /// As PHI nodes may have two array info objects associated, we add a flag
  /// that distinguishes between the PHI node specific ArrayInfo object
  /// and the normal one.
  ArrayInfoMapTy ScopArrayInfoMap;

  /// A map to remember ScopArrayInfo objects for all names of memory
  ///        references.
  ArrayNameMapTy ScopArrayNameMap;

  /// A set to remember ScopArrayInfo objects.
  /// @see Scop::ScopArrayInfoMap
  ArrayInfoSetTy ScopArrayInfoSet;

  /// The assumptions under which this scop was built.
  ///
  /// When constructing a scop sometimes the exact representation of a statement
  /// or condition would be very complex, but there is a common case which is a
  /// lot simpler, but which is only valid under certain assumptions. The
  /// assumed context records the assumptions taken during the construction of
  /// this scop and that need to be code generated as a run-time test.
  isl_set *AssumedContext;

  /// The restrictions under which this SCoP was built.
  ///
  /// The invalid context is similar to the assumed context as it contains
  /// constraints over the parameters. However, while we need the constraints
  /// in the assumed context to be "true" the constraints in the invalid context
  /// need to be "false". Otherwise they behave the same.
  isl_set *InvalidContext;

  /// Helper struct to remember assumptions.
  struct Assumption {

    /// The kind of the assumption (e.g., WRAPPING).
    AssumptionKind Kind;

    /// Flag to distinguish assumptions and restrictions.
    AssumptionSign Sign;

    /// The valid/invalid context if this is an assumption/restriction.
    isl_set *Set;

    /// The location that caused this assumption.
    DebugLoc Loc;

    /// An optional block whose domain can simplify the assumption.
    BasicBlock *BB;
  };

  /// Collection to hold taken assumptions.
  ///
  /// There are two reasons why we want to record assumptions first before we
  /// add them to the assumed/invalid context:
  ///   1) If the SCoP is not profitable or otherwise invalid without the
  ///      assumed/invalid context we do not have to compute it.
  ///   2) Information about the context are gathered rather late in the SCoP
  ///      construction (basically after we know all parameters), thus the user
  ///      might see overly complicated assumptions to be taken while they will
  ///      only be simplified later on.
  SmallVector<Assumption, 8> RecordedAssumptions;

  /// The schedule of the SCoP
  ///
  /// The schedule of the SCoP describes the execution order of the statements
  /// in the scop by assigning each statement instance a possibly
  /// multi-dimensional execution time. The schedule is stored as a tree of
  /// schedule nodes.
  ///
  /// The most common nodes in a schedule tree are so-called band nodes. Band
  /// nodes map statement instances into a multi dimensional schedule space.
  /// This space can be seen as a multi-dimensional clock.
  ///
  /// Example:
  ///
  /// <S,(5,4)>  may be mapped to (5,4) by this schedule:
  ///
  /// s0 = i (Year of execution)
  /// s1 = j (Day of execution)
  ///
  /// or to (9, 20) by this schedule:
  ///
  /// s0 = i + j (Year of execution)
  /// s1 = 20 (Day of execution)
  ///
  /// The order statement instances are executed is defined by the
  /// schedule vectors they are mapped to. A statement instance
  /// <A, (i, j, ..)> is executed before a statement instance <B, (i', ..)>, if
  /// the schedule vector of A is lexicographic smaller than the schedule
  /// vector of B.
  ///
  /// Besides band nodes, schedule trees contain additional nodes that specify
  /// a textual ordering between two subtrees or filter nodes that filter the
  /// set of statement instances that will be scheduled in a subtree. There
  /// are also several other nodes. A full description of the different nodes
  /// in a schedule tree is given in the isl manual.
  isl_schedule *Schedule;

  /// The set of minimal/maximal accesses for each alias group.
  ///
  /// When building runtime alias checks we look at all memory instructions and
  /// build so called alias groups. Each group contains a set of accesses to
  /// different base arrays which might alias with each other. However, between
  /// alias groups there is no aliasing possible.
  ///
  /// In a program with int and float pointers annotated with tbaa information
  /// we would probably generate two alias groups, one for the int pointers and
  /// one for the float pointers.
  ///
  /// During code generation we will create a runtime alias check for each alias
  /// group to ensure the SCoP is executed in an alias free environment.
  MinMaxVectorPairVectorTy MinMaxAliasGroups;

  /// Mapping from invariant loads to the representing invariant load of
  ///        their equivalence class.
  ValueToValueMap InvEquivClassVMap;

  /// List of invariant accesses.
  InvariantEquivClassesTy InvariantEquivClasses;

  /// The smallest array index not yet assigned.
  long ArrayIdx = 0;

  /// The smallest statement index not yet assigned.
  long StmtIdx = 0;

  /// Scop constructor; invoked from ScopBuilder::buildScop.
  Scop(Region &R, ScalarEvolution &SE, LoopInfo &LI,
       ScopDetection::DetectionContext &DC);

  //@}

  /// Initialize this ScopBuilder.
  void init(AliasAnalysis &AA, AssumptionCache &AC, DominatorTree &DT,
            LoopInfo &LI);

  /// Propagate domains that are known due to graph properties.
  ///
  /// As a CFG is mostly structured we use the graph properties to propagate
  /// domains without the need to compute all path conditions. In particular, if
  /// a block A dominates a block B and B post-dominates A we know that the
  /// domain of B is a superset of the domain of A. As we do not have
  /// post-dominator information available here we use the less precise region
  /// information. Given a region R, we know that the exit is always executed if
  /// the entry was executed, thus the domain of the exit is a superset of the
  /// domain of the entry. In case the exit can only be reached from within the
  /// region the domains are in fact equal. This function will use this property
  /// to avoid the generation of condition constraints that determine when a
  /// branch is taken. If @p BB is a region entry block we will propagate its
  /// domain to the region exit block. Additionally, we put the region exit
  /// block in the @p FinishedExitBlocks set so we can later skip edges from
  /// within the region to that block.
  ///
  /// @param BB The block for which the domain is currently propagated.
  /// @param BBLoop The innermost affine loop surrounding @p BB.
  /// @param FinishedExitBlocks Set of region exits the domain was set for.
  /// @param LI The LoopInfo for the current function.
  ///
  void propagateDomainConstraintsToRegionExit(
      BasicBlock *BB, Loop *BBLoop,
      SmallPtrSetImpl<BasicBlock *> &FinishedExitBlocks, LoopInfo &LI);

  /// Compute the union of predecessor domains for @p BB.
  ///
  /// To compute the union of all domains of predecessors of @p BB this
  /// function applies similar reasoning on the CFG structure as described for
  ///   @see propagateDomainConstraintsToRegionExit
  ///
  /// @param BB     The block for which the predecessor domains are collected.
  /// @param Domain The domain under which BB is executed.
  /// @param DT     The DominatorTree for the current function.
  /// @param LI     The LoopInfo for the current function.
  ///
  /// @returns The domain under which @p BB is executed.
  __isl_give isl_set *
  getPredecessorDomainConstraints(BasicBlock *BB, __isl_keep isl_set *Domain,
                                  DominatorTree &DT, LoopInfo &LI);

  /// Add loop carried constraints to the header block of the loop @p L.
  ///
  /// @param L  The loop to process.
  /// @param LI The LoopInfo for the current function.
  ///
  /// @returns True if there was no problem and false otherwise.
  bool addLoopBoundsToHeaderDomain(Loop *L, LoopInfo &LI);

  /// Compute the branching constraints for each basic block in @p R.
  ///
  /// @param R  The region we currently build branching conditions for.
  /// @param DT The DominatorTree for the current function.
  /// @param LI The LoopInfo for the current function.
  ///
  /// @returns True if there was no problem and false otherwise.
  bool buildDomainsWithBranchConstraints(Region *R, DominatorTree &DT,
                                         LoopInfo &LI);

  /// Propagate the domain constraints through the region @p R.
  ///
  /// @param R  The region we currently build branching conditions for.
  /// @param DT The DominatorTree for the current function.
  /// @param LI The LoopInfo for the current function.
  ///
  /// @returns True if there was no problem and false otherwise.
  bool propagateDomainConstraints(Region *R, DominatorTree &DT, LoopInfo &LI);

  /// Propagate invalid domains of statements through @p R.
  ///
  /// This method will propagate invalid statement domains through @p R and at
  /// the same time add error block domains to them. Additionally, the domains
  /// of error statements and those only reachable via error statements will be
  /// replaced by an empty set. Later those will be removed completely.
  ///
  /// @param R  The currently traversed region.
  /// @param DT The DominatorTree for the current function.
  /// @param LI The LoopInfo for the current function.
  ///
  /// @returns True if there was no problem and false otherwise.
  bool propagateInvalidStmtDomains(Region *R, DominatorTree &DT, LoopInfo &LI);

  /// Compute the domain for each basic block in @p R.
  ///
  /// @param R  The region we currently traverse.
  /// @param DT The DominatorTree for the current function.
  /// @param LI The LoopInfo for the current function.
  ///
  /// @returns True if there was no problem and false otherwise.
  bool buildDomains(Region *R, DominatorTree &DT, LoopInfo &LI);

  /// Add parameter constraints to @p C that imply a non-empty domain.
  __isl_give isl_set *addNonEmptyDomainConstraints(__isl_take isl_set *C) const;

  /// Return the access for the base ptr of @p MA if any.
  MemoryAccess *lookupBasePtrAccess(MemoryAccess *MA);

  /// Check if the base ptr of @p MA is in the SCoP but not hoistable.
  bool hasNonHoistableBasePtrInScop(MemoryAccess *MA,
                                    __isl_keep isl_union_map *Writes);

  /// Create equivalence classes for required invariant accesses.
  ///
  /// These classes will consolidate multiple required invariant loads from the
  /// same address in order to keep the number of dimensions in the SCoP
  /// description small. For each such class equivalence class only one
  /// representing element, hence one required invariant load, will be chosen
  /// and modeled as parameter. The method
  /// Scop::getRepresentingInvariantLoadSCEV() will replace each element from an
  /// equivalence class with the representing element that is modeled. As a
  /// consequence Scop::getIdForParam() will only return an id for the
  /// representing element of each equivalence class, thus for each required
  /// invariant location.
  void buildInvariantEquivalenceClasses();

  /// Return the context under which the access cannot be hoisted.
  ///
  /// @param Access The access to check.
  /// @param Writes The set of all memory writes in the scop.
  ///
  /// @return Return the context under which the access cannot be hoisted or a
  ///         nullptr if it cannot be hoisted at all.
  __isl_give isl_set *getNonHoistableCtx(MemoryAccess *Access,
                                         __isl_keep isl_union_map *Writes);

  /// Verify that all required invariant loads have been hoisted.
  ///
  /// Invariant load hoisting is not guaranteed to hoist all loads that were
  /// assumed to be scop invariant during scop detection. This function checks
  /// for cases where the hoisting failed, but where it would have been
  /// necessary for our scop modeling to be correct. In case of insufficent
  /// hoisting the scop is marked as invalid.
  ///
  /// In the example below Bound[1] is required to be invariant:
  ///
  /// for (int i = 1; i < Bound[0]; i++)
  ///   for (int j = 1; j < Bound[1]; j++)
  ///     ...
  ///
  void verifyInvariantLoads();

  /// Hoist invariant memory loads and check for required ones.
  ///
  /// We first identify "common" invariant loads, thus loads that are invariant
  /// and can be hoisted. Then we check if all required invariant loads have
  /// been identified as (common) invariant. A load is a required invariant load
  /// if it was assumed to be invariant during SCoP detection, e.g., to assume
  /// loop bounds to be affine or runtime alias checks to be placeable. In case
  /// a required invariant load was not identified as (common) invariant we will
  /// drop this SCoP. An example for both "common" as well as required invariant
  /// loads is given below:
  ///
  /// for (int i = 1; i < *LB[0]; i++)
  ///   for (int j = 1; j < *LB[1]; j++)
  ///     A[i][j] += A[0][0] + (*V);
  ///
  /// Common inv. loads: V, A[0][0], LB[0], LB[1]
  /// Required inv. loads: LB[0], LB[1], (V, if it may alias with A or LB)
  ///
  void hoistInvariantLoads();

  /// Canonicalize arrays with base pointers from the same equivalence class.
  ///
  /// Some context: in our normal model we assume that each base pointer is
  /// related to a single specific memory region, where memory regions
  /// associated with different base pointers are disjoint. Consequently we do
  /// not need to compute additional data dependences that model possible
  /// overlaps of these memory regions. To verify our assumption we compute
  /// alias checks that verify that modeled arrays indeed do not overlap. In
  /// case an overlap is detected the runtime check fails and we fall back to
  /// the original code.
  ///
  /// In case of arrays where the base pointers are know to be identical,
  /// because they are dynamically loaded by accesses that are in the same
  /// invariant load equivalence class, such run-time alias check would always
  /// be false.
  ///
  /// This function makes sure that we do not generate consistently failing
  /// run-time checks for code that contains distinct arrays with known
  /// equivalent base pointers. It identifies for each invariant load
  /// equivalence class a single canonical array and canonicalizes all memory
  /// accesses that reference arrays that have base pointers that are known to
  /// be equal to the base pointer of such a canonical array to this canonical
  /// array.
  ///
  /// We currently do not canonicalize arrays for which certain memory accesses
  /// have been hoisted as loop invariant.
  void canonicalizeDynamicBasePtrs();

  /// Add invariant loads listed in @p InvMAs with the domain of @p Stmt.
  void addInvariantLoads(ScopStmt &Stmt, InvariantAccessesTy &InvMAs);

  /// Create an id for @p Param and store it in the ParameterIds map.
  void createParameterId(const SCEV *Param);

  /// Build the Context of the Scop.
  void buildContext();

  /// Add user provided parameter constraints to context (source code).
  void addUserAssumptions(AssumptionCache &AC, DominatorTree &DT, LoopInfo &LI);

  /// Add user provided parameter constraints to context (command line).
  void addUserContext();

  /// Add the bounds of the parameters to the context.
  void addParameterBounds();

  /// Simplify the assumed and invalid context.
  void simplifyContexts();

  /// Get the representing SCEV for @p S if applicable, otherwise @p S.
  ///
  /// Invariant loads of the same location are put in an equivalence class and
  /// only one of them is chosen as a representing element that will be
  /// modeled as a parameter. The others have to be normalized, i.e.,
  /// replaced by the representing element of their equivalence class, in order
  /// to get the correct parameter value, e.g., in the SCEVAffinator.
  ///
  /// @param S The SCEV to normalize.
  ///
  /// @return The representing SCEV for invariant loads or @p S if none.
  const SCEV *getRepresentingInvariantLoadSCEV(const SCEV *S);

  /// Create a new SCoP statement for @p BB.
  ///
  /// A new statement for @p BB will be created and added to the statement
  /// vector
  /// and map.
  ///
  /// @param BB              The basic block we build the statement for.
  /// @param SurroundingLoop The loop the created statement is contained in.
  void addScopStmt(BasicBlock *BB, Loop *SurroundingLoop);

  /// Create a new SCoP statement for @p R.
  ///
  /// A new statement for @p R will be created and added to the statement vector
  /// and map.
  ///
  /// @param R               The region we build the statement for.
  /// @param SurroundingLoop The loop the created statement is contained in.
  void addScopStmt(Region *R, Loop *SurroundingLoop);

  /// Update access dimensionalities.
  ///
  /// When detecting memory accesses different accesses to the same array may
  /// have built with different dimensionality, as outer zero-values dimensions
  /// may not have been recognized as separate dimensions. This function goes
  /// again over all memory accesses and updates their dimensionality to match
  /// the dimensionality of the underlying ScopArrayInfo object.
  void updateAccessDimensionality();

  /// Fold size constants to the right.
  ///
  /// In case all memory accesses in a given dimension are multiplied with a
  /// common constant, we can remove this constant from the individual access
  /// functions and move it to the size of the memory access. We do this as this
  /// increases the size of the innermost dimension, consequently widens the
  /// valid range the array subscript in this dimension can evaluate to, and
  /// as a result increases the likelyhood that our delinearization is
  /// correct.
  ///
  /// Example:
  ///
  ///    A[][n]
  ///    S[i,j] -> A[2i][2j+1]
  ///    S[i,j] -> A[2i][2j]
  ///
  ///    =>
  ///
  ///    A[][2n]
  ///    S[i,j] -> A[i][2j+1]
  ///    S[i,j] -> A[i][2j]
  ///
  /// Constants in outer dimensions can arise when the elements of a parametric
  /// multi-dimensional array are not elementar data types, but e.g.,
  /// structures.
  void foldSizeConstantsToRight();

  /// Fold memory accesses to handle parametric offset.
  ///
  /// As a post-processing step, we 'fold' memory accesses to parameteric
  /// offsets in the access functions. @see MemoryAccess::foldAccess for
  /// details.
  void foldAccessRelations();

  /// Assume that all memory accesses are within bounds.
  ///
  /// After we have built a model of all memory accesses, we need to assume
  /// that the model we built matches reality -- aka. all modeled memory
  /// accesses always remain within bounds. We do this as last step, after
  /// all memory accesses have been modeled and canonicalized.
  void assumeNoOutOfBounds();

  /// Finalize all access relations.
  ///
  /// When building up access relations, temporary access relations that
  /// correctly represent each individual access are constructed. However, these
  /// access relations can be inconsistent or non-optimal when looking at the
  /// set of accesses as a whole. This function finalizes the memory accesses
  /// and constructs a globally consistent state.
  void finalizeAccesses();

  /// Construct the schedule of this SCoP.
  ///
  /// @param LI The LoopInfo for the current function.
  void buildSchedule(LoopInfo &LI);

  /// A loop stack element to keep track of per-loop information during
  ///        schedule construction.
  typedef struct LoopStackElement {
    // The loop for which we keep information.
    Loop *L;

    // The (possibly incomplete) schedule for this loop.
    isl_schedule *Schedule;

    // The number of basic blocks in the current loop, for which a schedule has
    // already been constructed.
    unsigned NumBlocksProcessed;

    LoopStackElement(Loop *L, __isl_give isl_schedule *S,
                     unsigned NumBlocksProcessed)
        : L(L), Schedule(S), NumBlocksProcessed(NumBlocksProcessed) {}
  } LoopStackElementTy;

  /// The loop stack used for schedule construction.
  ///
  /// The loop stack keeps track of schedule information for a set of nested
  /// loops as well as an (optional) 'nullptr' loop that models the outermost
  /// schedule dimension. The loops in a loop stack always have a parent-child
  /// relation where the loop at position n is the parent of the loop at
  /// position n + 1.
  typedef SmallVector<LoopStackElementTy, 4> LoopStackTy;

  /// Construct schedule information for a given Region and add the
  ///        derived information to @p LoopStack.
  ///
  /// Given a Region we derive schedule information for all RegionNodes
  /// contained in this region ensuring that the assigned execution times
  /// correctly model the existing control flow relations.
  ///
  /// @param R              The region which to process.
  /// @param LoopStack      A stack of loops that are currently under
  ///                       construction.
  /// @param LI The LoopInfo for the current function.
  void buildSchedule(Region *R, LoopStackTy &LoopStack, LoopInfo &LI);

  /// Build Schedule for the region node @p RN and add the derived
  ///        information to @p LoopStack.
  ///
  /// In case @p RN is a BasicBlock or a non-affine Region, we construct the
  /// schedule for this @p RN and also finalize loop schedules in case the
  /// current @p RN completes the loop.
  ///
  /// In case @p RN is a not-non-affine Region, we delegate the construction to
  /// buildSchedule(Region *R, ...).
  ///
  /// @param RN             The RegionNode region traversed.
  /// @param LoopStack      A stack of loops that are currently under
  ///                       construction.
  /// @param LI The LoopInfo for the current function.
  void buildSchedule(RegionNode *RN, LoopStackTy &LoopStack, LoopInfo &LI);

  /// Collect all memory access relations of a given type.
  ///
  /// @param Predicate A predicate function that returns true if an access is
  ///                  of a given type.
  ///
  /// @returns The set of memory accesses in the scop that match the predicate.
  __isl_give isl_union_map *
  getAccessesOfType(std::function<bool(MemoryAccess &)> Predicate);

  /// @name Helper functions for printing the Scop.
  ///
  //@{
  void printContext(raw_ostream &OS) const;
  void printArrayInfo(raw_ostream &OS) const;
  void printStatements(raw_ostream &OS) const;
  void printAliasAssumptions(raw_ostream &OS) const;
  //@}

  friend class ScopBuilder;

public:
  ~Scop();

  /// Get the count of copy statements added to this Scop.
  ///
  /// @return The count of copy statements added to this Scop.
  unsigned getCopyStmtsNum() { return CopyStmtsNum; }

  /// Create a new copy statement.
  ///
  /// A new statement will be created and added to the statement vector.
  ///
  /// @param Stmt       The parent statement.
  /// @param SourceRel  The source location.
  /// @param TargetRel  The target location.
  /// @param Domain     The original domain under which copy statement whould
  ///                   be executed.
  ScopStmt *addScopStmt(__isl_take isl_map *SourceRel,
                        __isl_take isl_map *TargetRel,
                        __isl_take isl_set *Domain);

  /// Add the access function to all MemoryAccess objects of the Scop
  ///        created in this pass.
  void addAccessFunction(MemoryAccess *Access) {
    AccessFunctions.emplace_back(Access);
  }

  ScalarEvolution *getSE() const;

  /// Get the count of parameters used in this Scop.
  ///
  /// @return The count of parameters used in this Scop.
  size_t getNumParams() const { return Parameters.size(); }

  /// Take a list of parameters and add the new ones to the scop.
  void addParams(const ParameterSetTy &NewParameters);

  /// Return an iterator range containing the scop parameters.
  iterator_range<ParameterSetTy::iterator> parameters() const {
    return make_range(Parameters.begin(), Parameters.end());
  }

  /// Return whether this scop is empty, i.e. contains no statements that
  /// could be executed.
  bool isEmpty() const { return Stmts.empty(); }

  typedef ArrayInfoSetTy::iterator array_iterator;
  typedef ArrayInfoSetTy::const_iterator const_array_iterator;
  typedef iterator_range<ArrayInfoSetTy::iterator> array_range;
  typedef iterator_range<ArrayInfoSetTy::const_iterator> const_array_range;

  inline array_iterator array_begin() { return ScopArrayInfoSet.begin(); }

  inline array_iterator array_end() { return ScopArrayInfoSet.end(); }

  inline const_array_iterator array_begin() const {
    return ScopArrayInfoSet.begin();
  }

  inline const_array_iterator array_end() const {
    return ScopArrayInfoSet.end();
  }

  inline array_range arrays() {
    return array_range(array_begin(), array_end());
  }

  inline const_array_range arrays() const {
    return const_array_range(array_begin(), array_end());
  }

  /// Return the isl_id that represents a certain parameter.
  ///
  /// @param Parameter A SCEV that was recognized as a Parameter.
  ///
  /// @return The corresponding isl_id or NULL otherwise.
  __isl_give isl_id *getIdForParam(const SCEV *Parameter);

  /// Get the maximum region of this static control part.
  ///
  /// @return The maximum region of this static control part.
  inline const Region &getRegion() const { return R; }
  inline Region &getRegion() { return R; }

  /// Return the function this SCoP is in.
  Function &getFunction() const { return *R.getEntry()->getParent(); }

  /// Check if @p L is contained in the SCoP.
  bool contains(const Loop *L) const { return R.contains(L); }

  /// Check if @p BB is contained in the SCoP.
  bool contains(const BasicBlock *BB) const { return R.contains(BB); }

  /// Check if @p I is contained in the SCoP.
  bool contains(const Instruction *I) const { return R.contains(I); }

  /// Return the unique exit block of the SCoP.
  BasicBlock *getExit() const { return R.getExit(); }

  /// Return the unique exiting block of the SCoP if any.
  BasicBlock *getExitingBlock() const { return R.getExitingBlock(); }

  /// Return the unique entry block of the SCoP.
  BasicBlock *getEntry() const { return R.getEntry(); }

  /// Return the unique entering block of the SCoP if any.
  BasicBlock *getEnteringBlock() const { return R.getEnteringBlock(); }

  /// Return true if @p BB is the exit block of the SCoP.
  bool isExit(BasicBlock *BB) const { return getExit() == BB; }

  /// Return a range of all basic blocks in the SCoP.
  Region::block_range blocks() const { return R.blocks(); }

  /// Return true if and only if @p BB dominates the SCoP.
  bool isDominatedBy(const DominatorTree &DT, BasicBlock *BB) const;

  /// Get the maximum depth of the loop.
  ///
  /// @return The maximum depth of the loop.
  inline unsigned getMaxLoopDepth() const { return MaxLoopDepth; }

  /// Return the invariant equivalence class for @p Val if any.
  InvariantEquivClassTy *lookupInvariantEquivClass(Value *Val);

  /// Return the set of invariant accesses.
  InvariantEquivClassesTy &getInvariantAccesses() {
    return InvariantEquivClasses;
  }

  /// Check if the scop has any invariant access.
  bool hasInvariantAccesses() { return !InvariantEquivClasses.empty(); }

  /// Mark the SCoP as optimized by the scheduler.
  void markAsOptimized() { IsOptimized = true; }

  /// Check if the SCoP has been optimized by the scheduler.
  bool isOptimized() const { return IsOptimized; }

  /// Get the name of this Scop.
  std::string getNameStr() const;

  /// Get the constraint on parameter of this Scop.
  ///
  /// @return The constraint on parameter of this Scop.
  __isl_give isl_set *getContext() const;
  __isl_give isl_space *getParamSpace() const;

  /// Get the assumed context for this Scop.
  ///
  /// @return The assumed context of this Scop.
  __isl_give isl_set *getAssumedContext() const;

  /// Return true if the optimized SCoP can be executed.
  ///
  /// In addition to the runtime check context this will also utilize the domain
  /// constraints to decide it the optimized version can actually be executed.
  ///
  /// @returns True if the optimized SCoP can be executed.
  bool hasFeasibleRuntimeContext() const;

  /// Check if the assumption in @p Set is trivial or not.
  ///
  /// @param Set  The relations between parameters that are assumed to hold.
  /// @param Sign Enum to indicate if the assumptions in @p Set are positive
  ///             (needed/assumptions) or negative (invalid/restrictions).
  ///
  /// @returns True if the assumption @p Set is not trivial.
  bool isEffectiveAssumption(__isl_keep isl_set *Set, AssumptionSign Sign);

  /// Track and report an assumption.
  ///
  /// Use 'clang -Rpass-analysis=polly-scops' or 'opt
  /// -pass-remarks-analysis=polly-scops' to output the assumptions.
  ///
  /// @param Kind The assumption kind describing the underlying cause.
  /// @param Set  The relations between parameters that are assumed to hold.
  /// @param Loc  The location in the source that caused this assumption.
  /// @param Sign Enum to indicate if the assumptions in @p Set are positive
  ///             (needed/assumptions) or negative (invalid/restrictions).
  ///
  /// @returns True if the assumption is not trivial.
  bool trackAssumption(AssumptionKind Kind, __isl_keep isl_set *Set,
                       DebugLoc Loc, AssumptionSign Sign);

  /// Add assumptions to assumed context.
  ///
  /// The assumptions added will be assumed to hold during the execution of the
  /// scop. However, as they are generally not statically provable, at code
  /// generation time run-time checks will be generated that ensure the
  /// assumptions hold.
  ///
  /// WARNING: We currently exploit in simplifyAssumedContext the knowledge
  ///          that assumptions do not change the set of statement instances
  ///          executed.
  ///
  /// @param Kind The assumption kind describing the underlying cause.
  /// @param Set  The relations between parameters that are assumed to hold.
  /// @param Loc  The location in the source that caused this assumption.
  /// @param Sign Enum to indicate if the assumptions in @p Set are positive
  ///             (needed/assumptions) or negative (invalid/restrictions).
  void addAssumption(AssumptionKind Kind, __isl_take isl_set *Set, DebugLoc Loc,
                     AssumptionSign Sign);

  /// Record an assumption for later addition to the assumed context.
  ///
  /// This function will add the assumption to the RecordedAssumptions. This
  /// collection will be added (@see addAssumption) to the assumed context once
  /// all paramaters are known and the context is fully build.
  ///
  /// @param Kind The assumption kind describing the underlying cause.
  /// @param Set  The relations between parameters that are assumed to hold.
  /// @param Loc  The location in the source that caused this assumption.
  /// @param Sign Enum to indicate if the assumptions in @p Set are positive
  ///             (needed/assumptions) or negative (invalid/restrictions).
  /// @param BB   The block in which this assumption was taken. If it is
  ///             set, the domain of that block will be used to simplify the
  ///             actual assumption in @p Set once it is added. This is useful
  ///             if the assumption was created prior to the domain.
  void recordAssumption(AssumptionKind Kind, __isl_take isl_set *Set,
                        DebugLoc Loc, AssumptionSign Sign,
                        BasicBlock *BB = nullptr);

  /// Add all recorded assumptions to the assumed context.
  void addRecordedAssumptions();

  /// Mark the scop as invalid.
  ///
  /// This method adds an assumption to the scop that is always invalid. As a
  /// result, the scop will not be optimized later on. This function is commonly
  /// called when a condition makes it impossible (or too compile time
  /// expensive) to process this scop any further.
  ///
  /// @param Kind The assumption kind describing the underlying cause.
  /// @param Loc  The location in the source that triggered .
  void invalidate(AssumptionKind Kind, DebugLoc Loc);

  /// Get the invalid context for this Scop.
  ///
  /// @return The invalid context of this Scop.
  __isl_give isl_set *getInvalidContext() const;

  /// Return true if and only if the InvalidContext is trivial (=empty).
  bool hasTrivialInvalidContext() const {
    return isl_set_is_empty(InvalidContext);
  }

  /// A vector of memory accesses that belong to an alias group.
  typedef SmallVector<MemoryAccess *, 4> AliasGroupTy;

  /// A vector of alias groups.
  typedef SmallVector<Scop::AliasGroupTy, 4> AliasGroupVectorTy;

  /// Build the alias checks for this SCoP.
  bool buildAliasChecks(AliasAnalysis &AA);

  /// Build all alias groups for this SCoP.
  ///
  /// @returns True if __no__ error occurred, false otherwise.
  bool buildAliasGroups(AliasAnalysis &AA);

  /// Build alias groups for all memory accesses in the Scop.
  ///
  /// Using the alias analysis and an alias set tracker we build alias sets
  /// for all memory accesses inside the Scop. For each alias set we then map
  /// the aliasing pointers back to the memory accesses we know, thus obtain
  /// groups of memory accesses which might alias. We also collect the set of
  /// arrays through which memory is written.
  ///
  /// @param AA A reference to the alias analysis.
  ///
  /// @returns A pair consistent of a vector of alias groups and a set of arrays
  ///          through which memory is written.
  std::tuple<AliasGroupVectorTy, DenseSet<const ScopArrayInfo *>>
  buildAliasGroupsForAccesses(AliasAnalysis &AA);

  ///  Split alias groups by iteration domains.
  ///
  ///  We split each group based on the domains of the minimal/maximal accesses.
  ///  That means two minimal/maximal accesses are only in a group if their
  ///  access domains intersect. Otherwise, they are in different groups.
  ///
  ///  @param AliasGroups The alias groups to split
  void splitAliasGroupsByDomain(AliasGroupVectorTy &AliasGroups);

  /// Build a given alias group and its access data.
  ///
  /// @param AliasGroup     The alias group to build.
  /// @param HasWriteAccess A set of arrays through which memory is not only
  ///                       read, but also written.
  ///
  /// @returns True if __no__ error occurred, false otherwise.
  bool buildAliasGroup(Scop::AliasGroupTy &AliasGroup,
                       DenseSet<const ScopArrayInfo *> HasWriteAccess);

  /// Return all alias groups for this SCoP.
  const MinMaxVectorPairVectorTy &getAliasGroups() const {
    return MinMaxAliasGroups;
  }

  /// Get an isl string representing the context.
  std::string getContextStr() const;

  /// Get an isl string representing the assumed context.
  std::string getAssumedContextStr() const;

  /// Get an isl string representing the invalid context.
  std::string getInvalidContextStr() const;

  /// Return the ScopStmt for the given @p BB or nullptr if there is
  ///        none.
  ScopStmt *getStmtFor(BasicBlock *BB) const;

  /// Return the ScopStmt that represents the Region @p R, or nullptr if
  ///        it is not represented by any statement in this Scop.
  ScopStmt *getStmtFor(Region *R) const;

  /// Return the ScopStmt that represents @p RN; can return nullptr if
  ///        the RegionNode is not within the SCoP or has been removed due to
  ///        simplifications.
  ScopStmt *getStmtFor(RegionNode *RN) const;

  /// Return the ScopStmt an instruction belongs to, or nullptr if it
  ///        does not belong to any statement in this Scop.
  ScopStmt *getStmtFor(Instruction *Inst) const {
    return getStmtFor(Inst->getParent());
  }

  ScopStmt *getStmtFor(Value *Inst) const {
    if (!isa<Instruction>(Inst))
      return nullptr;
    return getStmtFor(cast<Instruction>(Inst));
  }

  /// Return the number of statements in the SCoP.
  size_t getSize() const { return Stmts.size(); }

  /// @name Statements Iterators
  ///
  /// These iterators iterate over all statements of this Scop.
  //@{
  typedef StmtSet::iterator iterator;
  typedef StmtSet::const_iterator const_iterator;

  iterator begin() { return Stmts.begin(); }
  iterator end() { return Stmts.end(); }
  const_iterator begin() const { return Stmts.begin(); }
  const_iterator end() const { return Stmts.end(); }

  typedef StmtSet::reverse_iterator reverse_iterator;
  typedef StmtSet::const_reverse_iterator const_reverse_iterator;

  reverse_iterator rbegin() { return Stmts.rbegin(); }
  reverse_iterator rend() { return Stmts.rend(); }
  const_reverse_iterator rbegin() const { return Stmts.rbegin(); }
  const_reverse_iterator rend() const { return Stmts.rend(); }
  //@}

  /// Return the set of required invariant loads.
  const InvariantLoadsSetTy &getRequiredInvariantLoads() const {
    return DC.RequiredILS;
  }

  /// Add @p LI to the set of required invariant loads.
  void addRequiredInvariantLoad(LoadInst *LI) { DC.RequiredILS.insert(LI); }

  /// Return true if and only if @p LI is a required invariant load.
  bool isRequiredInvariantLoad(LoadInst *LI) const {
    return getRequiredInvariantLoads().count(LI);
  }

  /// Return the set of boxed (thus overapproximated) loops.
  const BoxedLoopsSetTy &getBoxedLoops() const { return DC.BoxedLoopsSet; }

  /// Return true if and only if @p R is a non-affine subregion.
  bool isNonAffineSubRegion(const Region *R) {
    return DC.NonAffineSubRegionSet.count(R);
  }

  const MapInsnToMemAcc &getInsnToMemAccMap() const { return DC.InsnToMemAcc; }

  /// Return the (possibly new) ScopArrayInfo object for @p Access.
  ///
  /// @param ElementType The type of the elements stored in this array.
  /// @param Kind        The kind of the array info object.
  /// @param BaseName    The optional name of this memory reference.
  const ScopArrayInfo *getOrCreateScopArrayInfo(Value *BasePtr,
                                                Type *ElementType,
                                                ArrayRef<const SCEV *> Sizes,
                                                MemoryKind Kind,
                                                const char *BaseName = nullptr);

  /// Create an array and return the corresponding ScopArrayInfo object.
  ///
  /// @param ElementType The type of the elements stored in this array.
  /// @param BaseName    The name of this memory reference.
  /// @param Sizes       The sizes of dimensions.
  const ScopArrayInfo *createScopArrayInfo(Type *ElementType,
                                           const std::string &BaseName,
                                           const std::vector<unsigned> &Sizes);

  /// Return the cached ScopArrayInfo object for @p BasePtr.
  ///
  /// @param BasePtr   The base pointer the object has been stored for.
  /// @param Kind      The kind of array info object.
  ///
  /// @returns The ScopArrayInfo pointer or NULL if no such pointer is
  ///          available.
  const ScopArrayInfo *getScopArrayInfoOrNull(Value *BasePtr, MemoryKind Kind);

  /// Return the cached ScopArrayInfo object for @p BasePtr.
  ///
  /// @param BasePtr   The base pointer the object has been stored for.
  /// @param Kind      The kind of array info object.
  ///
  /// @returns The ScopArrayInfo pointer (may assert if no such pointer is
  ///          available).
  const ScopArrayInfo *getScopArrayInfo(Value *BasePtr, MemoryKind Kind);

  /// Invalidate ScopArrayInfo object for base address.
  ///
  /// @param BasePtr The base pointer of the ScopArrayInfo object to invalidate.
  /// @param Kind    The Kind of the ScopArrayInfo object.
  void invalidateScopArrayInfo(Value *BasePtr, MemoryKind Kind) {
    auto It = ScopArrayInfoMap.find(std::make_pair(BasePtr, Kind));
    if (It == ScopArrayInfoMap.end())
      return;
    ScopArrayInfoSet.remove(It->second.get());
    ScopArrayInfoMap.erase(It);
  }

  void setContext(__isl_take isl_set *NewContext);

  /// Align the parameters in the statement to the scop context
  void realignParams();

  /// Return true if this SCoP can be profitably optimized.
  ///
  /// @param ScalarsAreUnprofitable Never consider statements with scalar writes
  ///                               as profitably optimizable.
  ///
  /// @return Whether this SCoP can be profitably optimized.
  bool isProfitable(bool ScalarsAreUnprofitable) const;

  /// Return true if the SCoP contained at least one error block.
  bool hasErrorBlock() const { return HasErrorBlock; }

  /// Return true if the underlying region has a single exiting block.
  bool hasSingleExitEdge() const { return HasSingleExitEdge; }

  /// Print the static control part.
  ///
  /// @param OS The output stream the static control part is printed to.
  void print(raw_ostream &OS) const;

  /// Print the ScopStmt to stderr.
  void dump() const;

  /// Get the isl context of this static control part.
  ///
  /// @return The isl context of this static control part.
  isl_ctx *getIslCtx() const;

  /// Directly return the shared_ptr of the context.
  const std::shared_ptr<isl_ctx> &getSharedIslCtx() const { return IslCtx; }

  /// Compute the isl representation for the SCEV @p E
  ///
  /// @param E  The SCEV that should be translated.
  /// @param BB An (optional) basic block in which the isl_pw_aff is computed.
  ///           SCEVs known to not reference any loops in the SCoP can be
  ///           passed without a @p BB.
  /// @param NonNegative Flag to indicate the @p E has to be non-negative.
  ///
  /// Note that this function will always return a valid isl_pw_aff. However, if
  /// the translation of @p E was deemed to complex the SCoP is invalidated and
  /// a dummy value of appropriate dimension is returned. This allows to bail
  /// for complex cases without "error handling code" needed on the users side.
  __isl_give PWACtx getPwAff(const SCEV *E, BasicBlock *BB = nullptr,
                             bool NonNegative = false);

  /// Compute the isl representation for the SCEV @p E
  ///
  /// This function is like @see Scop::getPwAff() but strips away the invalid
  /// domain part associated with the piecewise affine function.
  __isl_give isl_pw_aff *getPwAffOnly(const SCEV *E, BasicBlock *BB = nullptr);

  /// Return the domain of @p Stmt.
  ///
  /// @param Stmt The statement for which the conditions should be returned.
  __isl_give isl_set *getDomainConditions(const ScopStmt *Stmt) const;

  /// Return the domain of @p BB.
  ///
  /// @param BB The block for which the conditions should be returned.
  __isl_give isl_set *getDomainConditions(BasicBlock *BB) const;

  /// Get a union set containing the iteration domains of all statements.
  __isl_give isl_union_set *getDomains() const;

  /// Get a union map of all may-writes performed in the SCoP.
  __isl_give isl_union_map *getMayWrites();

  /// Get a union map of all must-writes performed in the SCoP.
  __isl_give isl_union_map *getMustWrites();

  /// Get a union map of all writes performed in the SCoP.
  __isl_give isl_union_map *getWrites();

  /// Get a union map of all reads performed in the SCoP.
  __isl_give isl_union_map *getReads();

  /// Get a union map of all memory accesses performed in the SCoP.
  __isl_give isl_union_map *getAccesses();

  /// Get the schedule of all the statements in the SCoP.
  ///
  /// @return The schedule of all the statements in the SCoP, if the schedule of
  /// the Scop does not contain extension nodes, and nullptr, otherwise.
  __isl_give isl_union_map *getSchedule() const;

  /// Get a schedule tree describing the schedule of all statements.
  __isl_give isl_schedule *getScheduleTree() const;

  /// Update the current schedule
  ///
  /// NewSchedule The new schedule (given as a flat union-map).
  void setSchedule(__isl_take isl_union_map *NewSchedule);

  /// Update the current schedule
  ///
  /// NewSchedule The new schedule (given as schedule tree).
  void setScheduleTree(__isl_take isl_schedule *NewSchedule);

  /// Intersects the domains of all statements in the SCoP.
  ///
  /// @return true if a change was made
  bool restrictDomains(__isl_take isl_union_set *Domain);

  /// Get the depth of a loop relative to the outermost loop in the Scop.
  ///
  /// This will return
  ///    0 if @p L is an outermost loop in the SCoP
  ///   >0 for other loops in the SCoP
  ///   -1 if @p L is nullptr or there is no outermost loop in the SCoP
  int getRelativeLoopDepth(const Loop *L) const;

  /// Find the ScopArrayInfo associated with an isl Id
  ///        that has name @p Name.
  ScopArrayInfo *getArrayInfoByName(const std::string BaseName);

  /// Check whether @p Schedule contains extension nodes.
  ///
  /// @return true if @p Schedule contains extension nodes.
  static bool containsExtensionNode(__isl_keep isl_schedule *Schedule);

  /// Simplify the SCoP representation.
  ///
  /// @param AfterHoisting Whether it is called after invariant load hoisting.
  ///                      When true, also removes statements without
  ///                      side-effects.
  void simplifySCoP(bool AfterHoisting);

  /// Get the next free array index.
  ///
  /// This function returns a unique index which can be used to identify an
  /// array.
  long getNextArrayIdx() { return ArrayIdx++; }

  /// Get the next free statement index.
  ///
  /// This function returns a unique index which can be used to identify a
  /// statement.
  long getNextStmtIdx() { return StmtIdx++; }
};

/// Print Scop scop to raw_ostream O.
static inline raw_ostream &operator<<(raw_ostream &O, const Scop &scop) {
  scop.print(O);
  return O;
}

/// The legacy pass manager's analysis pass to compute scop information
///        for a region.
class ScopInfoRegionPass : public RegionPass {
  /// The Scop pointer which is used to construct a Scop.
  std::unique_ptr<Scop> S;

public:
  static char ID; // Pass identification, replacement for typeid

  ScopInfoRegionPass() : RegionPass(ID) {}
  ~ScopInfoRegionPass() {}

  /// Build Scop object, the Polly IR of static control
  ///        part for the current SESE-Region.
  ///
  /// @return If the current region is a valid for a static control part,
  ///         return the Polly IR representing this static control part,
  ///         return null otherwise.
  Scop *getScop() { return S.get(); }
  const Scop *getScop() const { return S.get(); }

  /// Calculate the polyhedral scop information for a given Region.
  bool runOnRegion(Region *R, RGPassManager &RGM) override;

  void releaseMemory() override { S.reset(); }

  void print(raw_ostream &O, const Module *M = nullptr) const override;

  void getAnalysisUsage(AnalysisUsage &AU) const override;
};

//===----------------------------------------------------------------------===//
/// The legacy pass manager's analysis pass to compute scop information
///        for the whole function.
///
/// This pass will maintain a map of the maximal region within a scop to its
/// scop object for all the feasible scops present in a function.
/// This pass is an alternative to the ScopInfoRegionPass in order to avoid a
/// region pass manager.
class ScopInfoWrapperPass : public FunctionPass {

public:
  using RegionToScopMapTy = DenseMap<Region *, std::unique_ptr<Scop>>;
  using iterator = RegionToScopMapTy::iterator;
  using const_iterator = RegionToScopMapTy::const_iterator;

private:
  /// A map of Region to its Scop object containing
  ///        Polly IR of static control part
  RegionToScopMapTy RegionToScopMap;

public:
  static char ID; // Pass identification, replacement for typeid

  ScopInfoWrapperPass() : FunctionPass(ID) {}
  ~ScopInfoWrapperPass() {}

  /// Get the Scop object for the given Region
  ///
  /// @return If the given region is the maximal region within a scop, return
  ///         the scop object. If the given region is a subregion, return a
  ///         nullptr. Top level region containing the entry block of a function
  ///         is not considered in the scop creation.
  Scop *getScop(Region *R) const {
    auto MapIt = RegionToScopMap.find(R);
    if (MapIt != RegionToScopMap.end())
      return MapIt->second.get();
    return nullptr;
  }

  iterator begin() { return RegionToScopMap.begin(); }
  iterator end() { return RegionToScopMap.end(); }
  const_iterator begin() const { return RegionToScopMap.begin(); }
  const_iterator end() const { return RegionToScopMap.end(); }

  /// Calculate all the polyhedral scops for a given function.
  bool runOnFunction(Function &F) override;

  void releaseMemory() override { RegionToScopMap.clear(); }

  void print(raw_ostream &O, const Module *M = nullptr) const override;

  void getAnalysisUsage(AnalysisUsage &AU) const override;
};

} // end namespace polly

namespace llvm {
class PassRegistry;
void initializeScopInfoRegionPassPass(llvm::PassRegistry &);
void initializeScopInfoWrapperPassPass(llvm::PassRegistry &);
} // namespace llvm

#endif<|MERGE_RESOLUTION|>--- conflicted
+++ resolved
@@ -1447,11 +1447,8 @@
     return ValueReads.lookup(Inst);
   }
 
-<<<<<<< HEAD
-=======
   /// Return the MemoryAccess that loads a PHINode value, or nullptr if not
   /// existing, respectively not yet added.
->>>>>>> cc8e4b63
   MemoryAccess *lookupPHIReadOf(PHINode *PHI) const;
 
   /// Return the PHI write MemoryAccess for the incoming values from any
