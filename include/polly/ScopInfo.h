--- conflicted
+++ resolved
@@ -1350,10 +1350,7 @@
     return getRegion()->contains(L);
   }
 
-<<<<<<< HEAD
-=======
   /// Return whether this statement contains @p BB.
->>>>>>> 5bbeaf5f
   bool contains(BasicBlock *BB) const {
     if (isCopyStmt())
       return false;
@@ -1361,10 +1358,7 @@
       return BB == getBasicBlock();
     return getRegion()->contains(BB);
   }
-<<<<<<< HEAD
   bool contains(Instruction *Inst) const { return contains(Inst->getParent()); }
-=======
->>>>>>> 5bbeaf5f
 
   /// Return the closest innermost loop that contains this statement, but is not
   /// contained in it.
