//===------ polly/ScopInfo.h -----------------------------------*- C++ -*-===//
//
//                     The LLVM Compiler Infrastructure
//
// This file is distributed under the University of Illinois Open Source
// License. See LICENSE.TXT for details.
//
//===----------------------------------------------------------------------===//
//
// Store the polyhedral model representation of a static control flow region,
// also called SCoP (Static Control Part).
//
// This representation is shared among several tools in the polyhedral
// community, which are e.g. CLooG, Pluto, Loopo, Graphite.
//
//===----------------------------------------------------------------------===//

#ifndef POLLY_SCOP_INFO_H
#define POLLY_SCOP_INFO_H

#include "polly/ScopDetection.h"
#include "polly/Support/SCEVAffinator.h"

#include "polly/Support/GICHelper.h"
#include "llvm/ADT/MapVector.h"
#include "llvm/Analysis/RegionPass.h"
#include "llvm/IR/PassManager.h"
#include "isl/aff.h"
#include "isl/ctx.h"
#include "isl/set.h"

#include <deque>
#include <forward_list>

using namespace llvm;

namespace llvm {
class AssumptionCache;
class Loop;
class LoopInfo;
class PHINode;
class ScalarEvolution;
class SCEV;
class SCEVAddRecExpr;
class Type;
} // namespace llvm

struct isl_ctx;
struct isl_map;
struct isl_basic_map;
struct isl_id;
struct isl_set;
struct isl_union_set;
struct isl_union_map;
struct isl_space;
struct isl_ast_build;
struct isl_constraint;
struct isl_pw_aff;
struct isl_pw_multi_aff;
struct isl_schedule;

namespace polly {

class MemoryAccess;
class Scop;
class ScopStmt;
class ScopBuilder;

//===---------------------------------------------------------------------===//

extern bool UseInstructionNames;

/// Enumeration of assumptions Polly can take.
enum AssumptionKind {
  ALIASING,
  INBOUNDS,
  WRAPPING,
  UNSIGNED,
  PROFITABLE,
  ERRORBLOCK,
  COMPLEXITY,
  INFINITELOOP,
  INVARIANTLOAD,
  DELINEARIZATION,
};

/// Enum to distinguish between assumptions and restrictions.
enum AssumptionSign { AS_ASSUMPTION, AS_RESTRICTION };

/// The different memory kinds used in Polly.
///
/// We distinguish between arrays and various scalar memory objects. We use
/// the term ``array'' to describe memory objects that consist of a set of
/// individual data elements arranged in a multi-dimensional grid. A scalar
/// memory object describes an individual data element and is used to model
/// the definition and uses of llvm::Values.
///
/// The polyhedral model does traditionally not reason about SSA values. To
/// reason about llvm::Values we model them "as if" they were zero-dimensional
/// memory objects, even though they were not actually allocated in (main)
/// memory.  Memory for such objects is only alloca[ed] at CodeGeneration
/// time. To relate the memory slots used during code generation with the
/// llvm::Values they belong to the new names for these corresponding stack
/// slots are derived by appending suffixes (currently ".s2a" and ".phiops")
/// to the name of the original llvm::Value. To describe how def/uses are
/// modeled exactly we use these suffixes here as well.
///
/// There are currently four different kinds of memory objects:
enum class MemoryKind {
  /// MemoryKind::Array: Models a one or multi-dimensional array
  ///
  /// A memory object that can be described by a multi-dimensional array.
  /// Memory objects of this type are used to model actual multi-dimensional
  /// arrays as they exist in LLVM-IR, but they are also used to describe
  /// other objects:
  ///   - A single data element allocated on the stack using 'alloca' is
  ///     modeled as a one-dimensional, single-element array.
  ///   - A single data element allocated as a global variable is modeled as
  ///     one-dimensional, single-element array.
  ///   - Certain multi-dimensional arrays with variable size, which in
  ///     LLVM-IR are commonly expressed as a single-dimensional access with a
  ///     complicated access function, are modeled as multi-dimensional
  ///     memory objects (grep for "delinearization").
  Array,

  /// MemoryKind::Value: Models an llvm::Value
  ///
  /// Memory objects of type MemoryKind::Value are used to model the data flow
  /// induced by llvm::Values. For each llvm::Value that is used across
  /// BasicBocks one ScopArrayInfo object is created. A single memory WRITE
  /// stores the llvm::Value at its definition into the memory object and at
  /// each use of the llvm::Value (ignoring trivial intra-block uses) a
  /// corresponding READ is added. For instance, the use/def chain of a
  /// llvm::Value %V depicted below
  ///              ______________________
  ///              |DefBB:              |
  ///              |  %V = float op ... |
  ///              ----------------------
  ///               |                  |
  /// _________________               _________________
  /// |UseBB1:        |               |UseBB2:        |
  /// |  use float %V |               |  use float %V |
  /// -----------------               -----------------
  ///
  /// is modeled as if the following memory accesses occured:
  ///
  ///                        __________________________
  ///                        |entry:                  |
  ///                        |  %V.s2a = alloca float |
  ///                        --------------------------
  ///                                     |
  ///                    ___________________________________
  ///                    |DefBB:                           |
  ///                    |  store %float %V, float* %V.s2a |
  ///                    -----------------------------------
  ///                           |                   |
  /// ____________________________________ ___________________________________
  /// |UseBB1:                           | |UseBB2:                          |
  /// |  %V.reload1 = load float* %V.s2a | |  %V.reload2 = load float* %V.s2a|
  /// |  use float %V.reload1            | |  use float %V.reload2           |
  /// ------------------------------------ -----------------------------------
  ///
  Value,

  /// MemoryKind::PHI: Models PHI nodes within the SCoP
  ///
  /// Besides the MemoryKind::Value memory object used to model the normal
  /// llvm::Value dependences described above, PHI nodes require an additional
  /// memory object of type MemoryKind::PHI to describe the forwarding of values
  /// to
  /// the PHI node.
  ///
  /// As an example, a PHIInst instructions
  ///
  /// %PHI = phi float [ %Val1, %IncomingBlock1 ], [ %Val2, %IncomingBlock2 ]
  ///
  /// is modeled as if the accesses occured this way:
  ///
  ///                    _______________________________
  ///                    |entry:                       |
  ///                    |  %PHI.phiops = alloca float |
  ///                    -------------------------------
  ///                           |              |
  /// __________________________________  __________________________________
  /// |IncomingBlock1:                 |  |IncomingBlock2:                 |
  /// |  ...                           |  |  ...                           |
  /// |  store float %Val1 %PHI.phiops |  |  store float %Val2 %PHI.phiops |
  /// |  br label % JoinBlock          |  |  br label %JoinBlock           |
  /// ----------------------------------  ----------------------------------
  ///                             \            /
  ///                              \          /
  ///               _________________________________________
  ///               |JoinBlock:                             |
  ///               |  %PHI = load float, float* PHI.phiops |
  ///               -----------------------------------------
  ///
  /// Note that there can also be a scalar write access for %PHI if used in a
  /// different BasicBlock, i.e. there can be a memory object %PHI.phiops as
  /// well as a memory object %PHI.s2a.
  PHI,

  /// MemoryKind::ExitPHI: Models PHI nodes in the SCoP's exit block
  ///
  /// For PHI nodes in the Scop's exit block a special memory object kind is
  /// used. The modeling used is identical to MemoryKind::PHI, with the
  /// exception
  /// that there are no READs from these memory objects. The PHINode's
  /// llvm::Value is treated as a value escaping the SCoP. WRITE accesses
  /// write directly to the escaping value's ".s2a" alloca.
  ExitPHI
};

/// Maps from a loop to the affine function expressing its backedge taken count.
/// The backedge taken count already enough to express iteration domain as we
/// only allow loops with canonical induction variable.
/// A canonical induction variable is:
/// an integer recurrence that starts at 0 and increments by one each time
/// through the loop.
typedef std::map<const Loop *, const SCEV *> LoopBoundMapType;

typedef std::vector<std::unique_ptr<MemoryAccess>> AccFuncVector;

/// A class to store information about arrays in the SCoP.
///
/// Objects are accessible via the ScoP, MemoryAccess or the id associated with
/// the MemoryAccess access function.
///
class ScopArrayInfo {
public:
  /// Construct a ScopArrayInfo object.
  ///
  /// @param BasePtr        The array base pointer.
  /// @param ElementType    The type of the elements stored in the array.
  /// @param IslCtx         The isl context used to create the base pointer id.
  /// @param DimensionSizes A vector containing the size of each dimension.
  /// @param Kind           The kind of the array object.
  /// @param DL             The data layout of the module.
  /// @param S              The scop this array object belongs to.
  /// @param BaseName       The optional name of this memory reference.
  ScopArrayInfo(Value *BasePtr, Type *ElementType, isl_ctx *IslCtx,
                ArrayRef<const SCEV *> DimensionSizes, MemoryKind Kind,
                const DataLayout &DL, Scop *S, const char *BaseName = nullptr);

  ///  Update the element type of the ScopArrayInfo object.
  ///
  ///  Memory accesses referencing this ScopArrayInfo object may use
  ///  different element sizes. This function ensures the canonical element type
  ///  stored is small enough to model accesses to the current element type as
  ///  well as to @p NewElementType.
  ///
  ///  @param NewElementType An element type that is used to access this array.
  void updateElementType(Type *NewElementType);

  ///  Update the sizes of the ScopArrayInfo object.
  ///
  ///  A ScopArrayInfo object may be created without all outer dimensions being
  ///  available. This function is called when new memory accesses are added for
  ///  this ScopArrayInfo object. It verifies that sizes are compatible and adds
  ///  additional outer array dimensions, if needed.
  ///
  ///  @param Sizes       A vector of array sizes where the rightmost array
  ///                     sizes need to match the innermost array sizes already
  ///                     defined in SAI.
  ///  @param CheckConsistency Update sizes, even if new sizes are inconsistent
  ///                          with old sizes
  bool updateSizes(ArrayRef<const SCEV *> Sizes, bool CheckConsistency = true);

  /// Make the ScopArrayInfo model a Fortran array.
  /// It receives the Fortran array descriptor and stores this.
  /// It also adds a piecewise expression for the outermost dimension
  /// since this information is available for Fortran arrays at runtime.
  void applyAndSetFAD(Value *FAD);

  /// Destructor to free the isl id of the base pointer.
  ~ScopArrayInfo();

  /// Set the base pointer to @p BP.
  void setBasePtr(Value *BP) { BasePtr = BP; }

  /// Return the base pointer.
  Value *getBasePtr() const { return BasePtr; }

  /// For indirect accesses return the origin SAI of the BP, else null.
  const ScopArrayInfo *getBasePtrOriginSAI() const { return BasePtrOriginSAI; }

  /// The set of derived indirect SAIs for this origin SAI.
  const SmallSetVector<ScopArrayInfo *, 2> &getDerivedSAIs() const {
    return DerivedSAIs;
  }

  /// Return the number of dimensions.
  unsigned getNumberOfDimensions() const {
    if (Kind == MemoryKind::PHI || Kind == MemoryKind::ExitPHI ||
        Kind == MemoryKind::Value)
      return 0;
    return DimensionSizes.size();
  }

  /// Return the size of dimension @p dim as SCEV*.
  //
  //  Scalars do not have array dimensions and the first dimension of
  //  a (possibly multi-dimensional) array also does not carry any size
  //  information, in case the array is not newly created.
  const SCEV *getDimensionSize(unsigned Dim) const {
    assert(Dim < getNumberOfDimensions() && "Invalid dimension");
    return DimensionSizes[Dim];
  }

  /// Return the size of dimension @p dim as isl_pw_aff.
  //
  //  Scalars do not have array dimensions and the first dimension of
  //  a (possibly multi-dimensional) array also does not carry any size
  //  information, in case the array is not newly created.
  __isl_give isl_pw_aff *getDimensionSizePw(unsigned Dim) const {
    assert(Dim < getNumberOfDimensions() && "Invalid dimension");
    return isl_pw_aff_copy(DimensionSizesPw[Dim]);
  }

  /// Get the canonical element type of this array.
  ///
  /// @returns The canonical element type of this array.
  Type *getElementType() const { return ElementType; }

  /// Get element size in bytes.
  int getElemSizeInBytes() const;

  /// Get the name of this memory reference.
  std::string getName() const;

  /// Return the isl id for the base pointer.
  __isl_give isl_id *getBasePtrId() const;

  /// Return what kind of memory this represents.
  MemoryKind getKind() const { return Kind; }

  /// Is this array info modeling an llvm::Value?
  bool isValueKind() const { return Kind == MemoryKind::Value; }

  /// Is this array info modeling special PHI node memory?
  ///
  /// During code generation of PHI nodes, there is a need for two kinds of
  /// virtual storage. The normal one as it is used for all scalar dependences,
  /// where the result of the PHI node is stored and later loaded from as well
  /// as a second one where the incoming values of the PHI nodes are stored
  /// into and reloaded when the PHI is executed. As both memories use the
  /// original PHI node as virtual base pointer, we have this additional
  /// attribute to distinguish the PHI node specific array modeling from the
  /// normal scalar array modeling.
  bool isPHIKind() const { return Kind == MemoryKind::PHI; }

  /// Is this array info modeling an MemoryKind::ExitPHI?
  bool isExitPHIKind() const { return Kind == MemoryKind::ExitPHI; }

  /// Is this array info modeling an array?
  bool isArrayKind() const { return Kind == MemoryKind::Array; }

  /// Dump a readable representation to stderr.
  void dump() const;

  /// Print a readable representation to @p OS.
  ///
  /// @param SizeAsPwAff Print the size as isl_pw_aff
  /// @param Oneline     Print a more dense representation without line breaks.
  /// @param Testable    For use in regression tests; the output remain constant
  ///                    over time and not add additional information that might
  ///                    break regression tests.
  void print(raw_ostream &OS, bool SizeAsPwAff = false, bool Oneline = false,
             bool Testable = true) const;

  /// Access the ScopArrayInfo associated with an access function.
  static const ScopArrayInfo *
  getFromAccessFunction(__isl_keep isl_pw_multi_aff *PMA);

  /// Access the ScopArrayInfo associated with an isl Id.
  static const ScopArrayInfo *getFromId(__isl_take isl_id *Id);

  /// Get the space of this array access.
  __isl_give isl_space *getSpace() const;

  /// If the array is read only
  bool isReadOnly();

  /// Verify that @p Array is compatible to this ScopArrayInfo.
  ///
  /// Two arrays are compatible if their dimensionality, the sizes of their
  /// dimensions, and their element sizes match.
  ///
  /// @param Array The array to compare against.
  ///
  /// @returns True, if the arrays are compatible, False otherwise.
  bool isCompatibleWith(const ScopArrayInfo *Array) const;

private:
  void addDerivedSAI(ScopArrayInfo *DerivedSAI) {
    DerivedSAIs.insert(DerivedSAI);
  }

  /// For indirect accesses this is the SAI of the BP origin.
  const ScopArrayInfo *BasePtrOriginSAI;

  /// For origin SAIs the set of derived indirect SAIs.
  SmallSetVector<ScopArrayInfo *, 2> DerivedSAIs;

  /// The base pointer.
  AssertingVH<Value> BasePtr;

  /// The canonical element type of this array.
  ///
  /// The canonical element type describes the minimal accessible element in
  /// this array. Not all elements accessed, need to be of the very same type,
  /// but the allocation size of the type of the elements loaded/stored from/to
  /// this array needs to be a multiple of the allocation size of the canonical
  /// type.
  Type *ElementType;

  /// The isl id for the base pointer.
  isl_id *Id;

  /// The sizes of each dimension as SCEV*.
  SmallVector<const SCEV *, 4> DimensionSizes;

  /// The sizes of each dimension as isl_pw_aff.
  SmallVector<isl_pw_aff *, 4> DimensionSizesPw;

  /// The type of this scop array info object.
  ///
  /// We distinguish between SCALAR, PHI and ARRAY objects.
  MemoryKind Kind;

  /// The data layout of the module.
  const DataLayout &DL;

  /// The scop this SAI object belongs to.
  Scop &S;

  /// If this array models a Fortran array, then this points
  /// to the Fortran array descriptor.
  Value *FAD;
};

/// Represent memory accesses in statements.
class MemoryAccess {
  friend class Scop;
  friend class ScopStmt;

public:
  bool isImplicit() const;
  bool isExplicit() const { return !isImplicit(); }

  /// The access type of a memory access
  ///
  /// There are three kind of access types:
  ///
  /// * A read access
  ///
  /// A certain set of memory locations are read and may be used for internal
  /// calculations.
  ///
  /// * A must-write access
  ///
  /// A certain set of memory locations is definitely written. The old value is
  /// replaced by a newly calculated value. The old value is not read or used at
  /// all.
  ///
  /// * A may-write access
  ///
  /// A certain set of memory locations may be written. The memory location may
  /// contain a new value if there is actually a write or the old value may
  /// remain, if no write happens.
  enum AccessType {
    READ = 0x1,
    MUST_WRITE = 0x2,
    MAY_WRITE = 0x3,
  };

  /// Reduction access type
  ///
  /// Commutative and associative binary operations suitable for reductions
  enum ReductionType {
    RT_NONE, ///< Indicate no reduction at all
    RT_ADD,  ///< Addition
    RT_MUL,  ///< Multiplication
    RT_BOR,  ///< Bitwise Or
    RT_BXOR, ///< Bitwise XOr
    RT_BAND, ///< Bitwise And
  };

private:
  MemoryAccess(const MemoryAccess &) = delete;
  const MemoryAccess &operator=(const MemoryAccess &) = delete;

  /// A unique identifier for this memory access.
  ///
  /// The identifier is unique between all memory accesses belonging to the same
  /// scop statement.
  isl_id *Id;

  /// What is modeled by this MemoryAccess.
  /// @see MemoryKind
  MemoryKind Kind;

  /// Whether it a reading or writing access, and if writing, whether it
  /// is conditional (MAY_WRITE).
  enum AccessType AccType;

  /// Reduction type for reduction like accesses, RT_NONE otherwise
  ///
  /// An access is reduction like if it is part of a load-store chain in which
  /// both access the same memory location (use the same LLVM-IR value
  /// as pointer reference). Furthermore, between the load and the store there
  /// is exactly one binary operator which is known to be associative and
  /// commutative.
  ///
  /// TODO:
  ///
  /// We can later lift the constraint that the same LLVM-IR value defines the
  /// memory location to handle scops such as the following:
  ///
  ///    for i
  ///      for j
  ///        sum[i+j] = sum[i] + 3;
  ///
  /// Here not all iterations access the same memory location, but iterations
  /// for which j = 0 holds do. After lifting the equality check in ScopBuilder,
  /// subsequent transformations do not only need check if a statement is
  /// reduction like, but they also need to verify that that the reduction
  /// property is only exploited for statement instances that load from and
  /// store to the same data location. Doing so at dependence analysis time
  /// could allow us to handle the above example.
  ReductionType RedType = RT_NONE;

  /// Parent ScopStmt of this access.
  ScopStmt *Statement;

  /// The domain under which this access is not modeled precisely.
  ///
  /// The invalid domain for an access describes all parameter combinations
  /// under which the statement looks to be executed but is in fact not because
  /// some assumption/restriction makes the access invalid.
  isl_set *InvalidDomain;

  // Properties describing the accessed array.
  // TODO: It might be possible to move them to ScopArrayInfo.
  // @{

  /// The base address (e.g., A for A[i+j]).
  ///
  /// The #BaseAddr of a memory access of kind MemoryKind::Array is the base
  /// pointer of the memory access.
  /// The #BaseAddr of a memory access of kind MemoryKind::PHI or
  /// MemoryKind::ExitPHI is the PHI node itself.
  /// The #BaseAddr of a memory access of kind MemoryKind::Value is the
  /// instruction defining the value.
  AssertingVH<Value> BaseAddr;

  /// Type a single array element wrt. this access.
  Type *ElementType;

  /// Size of each dimension of the accessed array.
  SmallVector<const SCEV *, 4> Sizes;
  // @}

  // Properties describing the accessed element.
  // @{

  /// The access instruction of this memory access.
  ///
  /// For memory accesses of kind MemoryKind::Array the access instruction is
  /// the Load or Store instruction performing the access.
  ///
  /// For memory accesses of kind MemoryKind::PHI or MemoryKind::ExitPHI the
  /// access instruction of a load access is the PHI instruction. The access
  /// instruction of a PHI-store is the incoming's block's terminator
  /// instruction.
  ///
  /// For memory accesses of kind MemoryKind::Value the access instruction of a
  /// load access is nullptr because generally there can be multiple
  /// instructions in the statement using the same llvm::Value. The access
  /// instruction of a write access is the instruction that defines the
  /// llvm::Value.
  Instruction *AccessInstruction;

  /// Incoming block and value of a PHINode.
  SmallVector<std::pair<BasicBlock *, Value *>, 4> Incoming;

  /// The value associated with this memory access.
  ///
  ///  - For array memory accesses (MemoryKind::Array) it is the loaded result
  ///    or the stored value. If the access instruction is a memory intrinsic it
  ///    the access value is also the memory intrinsic.
  ///  - For accesses of kind MemoryKind::Value it is the access instruction
  ///    itself.
  ///  - For accesses of kind MemoryKind::PHI or MemoryKind::ExitPHI it is the
  ///    PHI node itself (for both, READ and WRITE accesses).
  ///
  AssertingVH<Value> AccessValue;

  /// Are all the subscripts affine expression?
  bool IsAffine;

  /// Subscript expression for each dimension.
  SmallVector<const SCEV *, 4> Subscripts;

  /// Relation from statement instances to the accessed array elements.
  ///
  /// In the common case this relation is a function that maps a set of loop
  /// indices to the memory address from which a value is loaded/stored:
  ///
  ///      for i
  ///        for j
  ///    S:     A[i + 3 j] = ...
  ///
  ///    => { S[i,j] -> A[i + 3j] }
  ///
  /// In case the exact access function is not known, the access relation may
  /// also be a one to all mapping { S[i,j] -> A[o] } describing that any
  /// element accessible through A might be accessed.
  ///
  /// In case of an access to a larger element belonging to an array that also
  /// contains smaller elements, the access relation models the larger access
  /// with multiple smaller accesses of the size of the minimal array element
  /// type:
  ///
  ///      short *A;
  ///
  ///      for i
  ///    S:     A[i] = *((double*)&A[4 * i]);
  ///
  ///    => { S[i] -> A[i]; S[i] -> A[o] : 4i <= o <= 4i + 3 }
  isl_map *AccessRelation;

  /// Updated access relation read from JSCOP file.
  isl_map *NewAccessRelation;

  /// Fortran arrays whose sizes are not statically known are stored in terms
  /// of a descriptor struct. This maintains a raw pointer to the memory,
  /// along with auxiliary fields with information such as dimensions.
  /// We hold a reference to the descriptor corresponding to a MemoryAccess
  /// into a Fortran array. FAD for "Fortran Array Descriptor"
  AssertingVH<Value> FAD;
  // @}

  __isl_give isl_basic_map *createBasicAccessMap(ScopStmt *Statement);

  void assumeNoOutOfBound();

  /// Compute bounds on an over approximated  access relation.
  ///
  /// @param ElementSize The size of one element accessed.
  void computeBoundsOnAccessRelation(unsigned ElementSize);

  /// Get the original access function as read from IR.
  __isl_give isl_map *getOriginalAccessRelation() const;

  /// Return the space in which the access relation lives in.
  __isl_give isl_space *getOriginalAccessRelationSpace() const;

  /// Get the new access function imported or set by a pass
  __isl_give isl_map *getNewAccessRelation() const;

  /// Fold the memory access to consider parameteric offsets
  ///
  /// To recover memory accesses with array size parameters in the subscript
  /// expression we post-process the delinearization results.
  ///
  /// We would normally recover from an access A[exp0(i) * N + exp1(i)] into an
  /// array A[][N] the 2D access A[exp0(i)][exp1(i)]. However, another valid
  /// delinearization is A[exp0(i) - 1][exp1(i) + N] which - depending on the
  /// range of exp1(i) - may be preferrable. Specifically, for cases where we
  /// know exp1(i) is negative, we want to choose the latter expression.
  ///
  /// As we commonly do not have any information about the range of exp1(i),
  /// we do not choose one of the two options, but instead create a piecewise
  /// access function that adds the (-1, N) offsets as soon as exp1(i) becomes
  /// negative. For a 2D array such an access function is created by applying
  /// the piecewise map:
  ///
  /// [i,j] -> [i, j] :      j >= 0
  /// [i,j] -> [i-1, j+N] :  j <  0
  ///
  /// We can generalize this mapping to arbitrary dimensions by applying this
  /// piecewise mapping pairwise from the rightmost to the leftmost access
  /// dimension. It would also be possible to cover a wider range by introducing
  /// more cases and adding multiple of Ns to these cases. However, this has
  /// not yet been necessary.
  /// The introduction of different cases necessarily complicates the memory
  /// access function, but cases that can be statically proven to not happen
  /// will be eliminated later on.
  void foldAccessRelation();

  /// Create the access relation for the underlying memory intrinsic.
  void buildMemIntrinsicAccessRelation();

public:
  /// Assemble the access relation from all available information.
  ///
  /// In particular, used the information passes in the constructor and the
  /// parent ScopStmt set by setStatment().
  ///
  /// @param SAI Info object for the accessed array.
  void buildAccessRelation(const ScopArrayInfo *SAI);

private:
  /// Carry index overflows of dimensions with constant size to the next higher
  /// dimension.
  ///
  /// For dimensions that have constant size, modulo the index by the size and
  /// add up the carry (floored division) to the next higher dimension. This is
  /// how overflow is defined in row-major order.
  /// It happens e.g. when ScalarEvolution computes the offset to the base
  /// pointer and would algebraically sum up all lower dimensions' indices of
  /// constant size.
  ///
  /// Example:
  ///   float (*A)[4];
  ///   A[1][6] -> A[2][2]
  void wrapConstantDimensions();

public:
  /// Create a new MemoryAccess.
  ///
  /// @param Stmt       The parent statement.
  /// @param AccessInst The instruction doing the access.
  /// @param BaseAddr   The accessed array's address.
  /// @param ElemType   The type of the accessed array elements.
  /// @param AccType    Whether read or write access.
  /// @param IsAffine   Whether the subscripts are affine expressions.
  /// @param Kind       The kind of memory accessed.
  /// @param Subscripts Subscipt expressions
  /// @param Sizes      Dimension lengths of the accessed array.
  MemoryAccess(ScopStmt *Stmt, Instruction *AccessInst, AccessType AccType,
               Value *BaseAddress, Type *ElemType, bool Affine,
               ArrayRef<const SCEV *> Subscripts, ArrayRef<const SCEV *> Sizes,
               Value *AccessValue, MemoryKind Kind);

  /// Create a new MemoryAccess that corresponds to @p AccRel.
  ///
  /// Along with @p Stmt and @p AccType it uses information about dimension
  /// lengths of the accessed array, the type of the accessed array elements,
  /// the name of the accessed array that is derived from the object accessible
  /// via @p AccRel.
  ///
  /// @param Stmt       The parent statement.
  /// @param AccType    Whether read or write access.
  /// @param AccRel     The access relation that describes the memory access.
  MemoryAccess(ScopStmt *Stmt, AccessType AccType, __isl_take isl_map *AccRel);

  ~MemoryAccess();

  /// Add a new incoming block/value pairs for this PHI/ExitPHI access.
  ///
  /// @param IncomingBlock The PHI's incoming block.
  /// @param IncomingValue The value when reacing the PHI from the @p
  ///                      IncomingBlock.
  void addIncoming(BasicBlock *IncomingBlock, Value *IncomingValue) {
    assert(!isRead());
    assert(isAnyPHIKind());
    Incoming.emplace_back(std::make_pair(IncomingBlock, IncomingValue));
  }

  /// Return the list of possible PHI/ExitPHI values.
  ///
  /// After code generation moves some PHIs around during region simplification,
  /// we cannot reliably locate the original PHI node and its incoming values
  /// anymore. For this reason we remember these explicitly for all PHI-kind
  /// accesses.
  ArrayRef<std::pair<BasicBlock *, Value *>> getIncoming() const {
    assert(isAnyPHIKind());
    return Incoming;
  }

  /// Get the type of a memory access.
  enum AccessType getType() { return AccType; }

  /// Is this a reduction like access?
  bool isReductionLike() const { return RedType != RT_NONE; }

  /// Is this a read memory access?
  bool isRead() const { return AccType == MemoryAccess::READ; }

  /// Is this a must-write memory access?
  bool isMustWrite() const { return AccType == MemoryAccess::MUST_WRITE; }

  /// Is this a may-write memory access?
  bool isMayWrite() const { return AccType == MemoryAccess::MAY_WRITE; }

  /// Is this a write memory access?
  bool isWrite() const { return isMustWrite() || isMayWrite(); }

  /// Is this a memory intrinsic access (memcpy, memset, memmove)?
  bool isMemoryIntrinsic() const {
    return isa<MemIntrinsic>(getAccessInstruction());
  }

  /// Check if a new access relation was imported or set by a pass.
  bool hasNewAccessRelation() const { return NewAccessRelation; }

  /// Return the newest access relation of this access.
  ///
  /// There are two possibilities:
  ///   1) The original access relation read from the LLVM-IR.
  ///   2) A new access relation imported from a json file or set by another
  ///      pass (e.g., for privatization).
  ///
  /// As 2) is by construction "newer" than 1) we return the new access
  /// relation if present.
  ///
  __isl_give isl_map *getLatestAccessRelation() const {
    return hasNewAccessRelation() ? getNewAccessRelation()
                                  : getOriginalAccessRelation();
  }

  /// Old name of getLatestAccessRelation().
  __isl_give isl_map *getAccessRelation() const {
    return getLatestAccessRelation();
  }

  /// Get an isl map describing the memory address accessed.
  ///
  /// In most cases the memory address accessed is well described by the access
  /// relation obtained with getAccessRelation. However, in case of arrays
  /// accessed with types of different size the access relation maps one access
  /// to multiple smaller address locations. This method returns an isl map that
  /// relates each dynamic statement instance to the unique memory location
  /// that is loaded from / stored to.
  ///
  /// For an access relation { S[i] -> A[o] : 4i <= o <= 4i + 3 } this method
  /// will return the address function { S[i] -> A[4i] }.
  ///
  /// @returns The address function for this memory access.
  __isl_give isl_map *getAddressFunction() const;

  /// Return the access relation after the schedule was applied.
  __isl_give isl_pw_multi_aff *
  applyScheduleToAccessRelation(__isl_take isl_union_map *Schedule) const;

  /// Get an isl string representing the access function read from IR.
  std::string getOriginalAccessRelationStr() const;

  /// Get an isl string representing a new access function, if available.
  std::string getNewAccessRelationStr() const;

  /// Get the original base address of this access (e.g. A for A[i+j]) when
  /// detected.
  ///
  /// This adress may differ from the base address referenced by the Original
  /// ScopArrayInfo to which this array belongs, as this memory access may
  /// have been unified to a ScopArray which has a different but identically
  /// valued base pointer in case invariant load hoisting is enabled.
  Value *getOriginalBaseAddr() const { return BaseAddr; }

  /// Get the detection-time base array isl_id for this access.
  __isl_give isl_id *getOriginalArrayId() const;

  /// Get the base array isl_id for this access, modifiable through
  /// setNewAccessRelation().
  __isl_give isl_id *getLatestArrayId() const;

  /// Old name of getOriginalArrayId().
  __isl_give isl_id *getArrayId() const { return getOriginalArrayId(); }

  /// Get the detection-time ScopArrayInfo object for the base address.
  const ScopArrayInfo *getOriginalScopArrayInfo() const;

  /// Get the ScopArrayInfo object for the base address, or the one set
  /// by setNewAccessRelation().
  const ScopArrayInfo *getLatestScopArrayInfo() const;

  /// Legacy name of getOriginalScopArrayInfo().
  const ScopArrayInfo *getScopArrayInfo() const {
    return getOriginalScopArrayInfo();
  }

  /// Return a string representation of the access's reduction type.
  const std::string getReductionOperatorStr() const;

  /// Return a string representation of the reduction type @p RT.
  static const std::string getReductionOperatorStr(ReductionType RT);

  /// Return the element type of the accessed array wrt. this access.
  Type *getElementType() const { return ElementType; }

  /// Return the access value of this memory access.
  Value *getAccessValue() const { return AccessValue; }

  /// Return the access instruction of this memory access.
  Instruction *getAccessInstruction() const { return AccessInstruction; }

  /// Return the number of access function subscript.
  unsigned getNumSubscripts() const { return Subscripts.size(); }

  /// Return the access function subscript in the dimension @p Dim.
  const SCEV *getSubscript(unsigned Dim) const { return Subscripts[Dim]; }

  /// Compute the isl representation for the SCEV @p E wrt. this access.
  ///
  /// Note that this function will also adjust the invalid context accordingly.
  __isl_give isl_pw_aff *getPwAff(const SCEV *E);

  /// Get the invalid domain for this access.
  __isl_give isl_set *getInvalidDomain() const {
    return isl_set_copy(InvalidDomain);
  }

  /// Get the invalid context for this access.
  __isl_give isl_set *getInvalidContext() const {
    return isl_set_params(getInvalidDomain());
  }

  /// Get the stride of this memory access in the specified Schedule. Schedule
  /// is a map from the statement to a schedule where the innermost dimension is
  /// the dimension of the innermost loop containing the statement.
  __isl_give isl_set *getStride(__isl_take const isl_map *Schedule) const;

  /// Get the FortranArrayDescriptor corresponding to this memory access if
  /// it exists, and nullptr otherwise.
  Value *getFortranArrayDescriptor() const { return this->FAD; };

  /// Is the stride of the access equal to a certain width? Schedule is a map
  /// from the statement to a schedule where the innermost dimension is the
  /// dimension of the innermost loop containing the statement.
  bool isStrideX(__isl_take const isl_map *Schedule, int StrideWidth) const;

  /// Is consecutive memory accessed for a given statement instance set?
  /// Schedule is a map from the statement to a schedule where the innermost
  /// dimension is the dimension of the innermost loop containing the
  /// statement.
  bool isStrideOne(__isl_take const isl_map *Schedule) const;

  /// Is always the same memory accessed for a given statement instance set?
  /// Schedule is a map from the statement to a schedule where the innermost
  /// dimension is the dimension of the innermost loop containing the
  /// statement.
  bool isStrideZero(__isl_take const isl_map *Schedule) const;

  /// Return the kind when this access was first detected.
  MemoryKind getOriginalKind() const {
    assert(!getOriginalScopArrayInfo() /* not yet initialized */ ||
           getOriginalScopArrayInfo()->getKind() == Kind);
    return Kind;
  }

  /// Return the kind considering a potential setNewAccessRelation.
  MemoryKind getLatestKind() const {
    return getLatestScopArrayInfo()->getKind();
  }

  /// Whether this is an access of an explicit load or store in the IR.
  bool isOriginalArrayKind() const {
    return getOriginalKind() == MemoryKind::Array;
  }

  /// Whether storage memory is either an custom .s2a/.phiops alloca
  /// (false) or an existing pointer into an array (true).
  bool isLatestArrayKind() const {
    return getLatestKind() == MemoryKind::Array;
  }

  /// Old name of isOriginalArrayKind.
  bool isArrayKind() const { return isOriginalArrayKind(); }

  /// Whether this access is an array to a scalar memory object, without
  /// considering changes by setNewAccessRelation.
  ///
  /// Scalar accesses are accesses to MemoryKind::Value, MemoryKind::PHI or
  /// MemoryKind::ExitPHI.
  bool isOriginalScalarKind() const {
    return getOriginalKind() != MemoryKind::Array;
  }

  /// Whether this access is an array to a scalar memory object, also
  /// considering changes by setNewAccessRelation.
  bool isLatestScalarKind() const {
    return getLatestKind() != MemoryKind::Array;
  }

  /// Old name of isOriginalScalarKind.
  bool isScalarKind() const { return isOriginalScalarKind(); }

  /// Was this MemoryAccess detected as a scalar dependences?
  bool isOriginalValueKind() const {
    return getOriginalKind() == MemoryKind::Value;
  }

  /// Is this MemoryAccess currently modeling scalar dependences?
  bool isLatestValueKind() const {
    return getLatestKind() == MemoryKind::Value;
  }

  /// Old name of isOriginalValueKind().
  bool isValueKind() const { return isOriginalValueKind(); }

  /// Was this MemoryAccess detected as a special PHI node access?
  bool isOriginalPHIKind() const {
    return getOriginalKind() == MemoryKind::PHI;
  }

  /// Is this MemoryAccess modeling special PHI node accesses, also
  /// considering a potential change by setNewAccessRelation?
  bool isLatestPHIKind() const { return getLatestKind() == MemoryKind::PHI; }

  /// Old name of isOriginalPHIKind.
  bool isPHIKind() const { return isOriginalPHIKind(); }

  /// Was this MemoryAccess detected as the accesses of a PHI node in the
  /// SCoP's exit block?
  bool isOriginalExitPHIKind() const {
    return getOriginalKind() == MemoryKind::ExitPHI;
  }

  /// Is this MemoryAccess modeling the accesses of a PHI node in the
  /// SCoP's exit block? Can be changed to an array access using
  /// setNewAccessRelation().
  bool isLatestExitPHIKind() const {
    return getLatestKind() == MemoryKind::ExitPHI;
  }

  /// Old name of isOriginalExitPHIKind().
  bool isExitPHIKind() const { return isOriginalExitPHIKind(); }

  /// Was this access detected as one of the two PHI types?
  bool isOriginalAnyPHIKind() const {
    return isOriginalPHIKind() || isOriginalExitPHIKind();
  }

  /// Does this access orginate from one of the two PHI types? Can be
  /// changed to an array access using setNewAccessRelation().
  bool isLatestAnyPHIKind() const {
    return isLatestPHIKind() || isLatestExitPHIKind();
  }

  /// Old name of isOriginalAnyPHIKind().
  bool isAnyPHIKind() const { return isOriginalAnyPHIKind(); }

  /// Get the statement that contains this memory access.
  ScopStmt *getStatement() const { return Statement; }

  /// Get the reduction type of this access
  ReductionType getReductionType() const { return RedType; }

  /// Set the array descriptor corresponding to the Array on which the
  /// memory access is performed.
  void setFortranArrayDescriptor(Value *FAD);

  /// Update the original access relation.
  ///
  /// We need to update the original access relation during scop construction,
  /// when unifying the memory accesses that access the same scop array info
  /// object. After the scop has been constructed, the original access relation
  /// should not be changed any more. Instead setNewAccessRelation should
  /// be called.
  void setAccessRelation(__isl_take isl_map *AccessRelation);

  /// Set the updated access relation read from JSCOP file.
  void setNewAccessRelation(__isl_take isl_map *NewAccessRelation);

  /// Return whether the MemoryyAccess is a partial access. That is, the access
  /// is not executed in some instances of the parent statement's domain.
  bool isLatestPartialAccess() const;

  /// Mark this a reduction like access
  void markAsReductionLike(ReductionType RT) { RedType = RT; }

  /// Align the parameters in the access relation to the scop context
  void realignParams();

  /// Update the dimensionality of the memory access.
  ///
  /// During scop construction some memory accesses may not be constructed with
  /// their full dimensionality, but outer dimensions may have been omitted if
  /// they took the value 'zero'. By updating the dimensionality of the
  /// statement we add additional zero-valued dimensions to match the
  /// dimensionality of the ScopArrayInfo object that belongs to this memory
  /// access.
  void updateDimensionality();

  /// Get identifier for the memory access.
  ///
  /// This identifier is unique for all accesses that belong to the same scop
  /// statement.
  __isl_give isl_id *getId() const;

  /// Print the MemoryAccess.
  ///
  /// @param OS The output stream the MemoryAccess is printed to.
  /// @param Oneline Print a more dense representation without line-breaks.
  void print(raw_ostream &OS, bool Oneline = false) const;

  /// Print the MemoryAccess to stderr.
  void dump() const;

  /// Is the memory access affine?
  bool isAffine() const { return IsAffine; }
};

llvm::raw_ostream &operator<<(llvm::raw_ostream &OS,
                              MemoryAccess::ReductionType RT);

llvm::raw_ostream &operator<<(llvm::raw_ostream &OS, const ScopArrayInfo *SAI);

llvm::raw_ostream &operator<<(llvm::raw_ostream &OS, const MemoryAccess *MA);

/// Ordered list type to hold accesses.
using MemoryAccessList = std::forward_list<MemoryAccess *>;

/// Helper structure for invariant memory accesses.
struct InvariantAccess {
  /// The memory access that is (partially) invariant.
  MemoryAccess *MA;

  /// The context under which the access is not invariant.
  isl_set *NonHoistableCtx;
};

/// Ordered container type to hold invariant accesses.
using InvariantAccessesTy = SmallVector<InvariantAccess, 8>;

/// Type for equivalent invariant accesses and their domain context.
struct InvariantEquivClassTy {

  /// The pointer that identifies this equivalence class
  const SCEV *IdentifyingPointer;

  /// Memory accesses now treated invariant
  ///
  /// These memory accesses access the pointer location that identifies
  /// this equivalence class. They are treated as invariant and hoisted during
  /// code generation.
  MemoryAccessList InvariantAccesses;

  /// The execution context under which the memory location is accessed
  ///
  /// It is the union of the execution domains of the memory accesses in the
  /// InvariantAccesses list.
  isl_set *ExecutionContext;

  /// The type of the invariant access
  ///
  /// It is used to differentiate between differently typed invariant loads from
  /// the same location.
  Type *AccessType;
};

/// Type for invariant accesses equivalence classes.
using InvariantEquivClassesTy = SmallVector<InvariantEquivClassTy, 8>;

/// Statement of the Scop
///
/// A Scop statement represents an instruction in the Scop.
///
/// It is further described by its iteration domain, its schedule and its data
/// accesses.
/// At the moment every statement represents a single basic block of LLVM-IR.
class ScopStmt {
public:
  ScopStmt(const ScopStmt &) = delete;
  const ScopStmt &operator=(const ScopStmt &) = delete;

  /// Create the ScopStmt from a BasicBlock.
  ScopStmt(Scop &parent, BasicBlock &bb, Loop *SurroundingLoop,
           std::vector<Instruction *> Instructions);

  /// Create an overapproximating ScopStmt for the region @p R.
  ScopStmt(Scop &parent, Region &R, Loop *SurroundingLoop);

  /// Create a copy statement.
  ///
  /// @param Stmt       The parent statement.
  /// @param SourceRel  The source location.
  /// @param TargetRel  The target location.
  /// @param Domain     The original domain under which copy statement whould
  ///                   be executed.
  ScopStmt(Scop &parent, __isl_take isl_map *SourceRel,
           __isl_take isl_map *TargetRel, __isl_take isl_set *Domain);

  /// Initialize members after all MemoryAccesses have been added.
  void init(LoopInfo &LI);

private:
  /// Polyhedral description
  //@{

  /// The Scop containing this ScopStmt
  Scop &Parent;

  /// The domain under which this statement is not modeled precisely.
  ///
  /// The invalid domain for a statement describes all parameter combinations
  /// under which the statement looks to be executed but is in fact not because
  /// some assumption/restriction makes the statement/scop invalid.
  isl_set *InvalidDomain;

  /// The iteration domain describes the set of iterations for which this
  /// statement is executed.
  ///
  /// Example:
  ///     for (i = 0; i < 100 + b; ++i)
  ///       for (j = 0; j < i; ++j)
  ///         S(i,j);
  ///
  /// 'S' is executed for different values of i and j. A vector of all
  /// induction variables around S (i, j) is called iteration vector.
  /// The domain describes the set of possible iteration vectors.
  ///
  /// In this case it is:
  ///
  ///     Domain: 0 <= i <= 100 + b
  ///             0 <= j <= i
  ///
  /// A pair of statement and iteration vector (S, (5,3)) is called statement
  /// instance.
  isl_set *Domain;

  /// The memory accesses of this statement.
  ///
  /// The only side effects of a statement are its memory accesses.
  typedef SmallVector<MemoryAccess *, 8> MemoryAccessVec;
  MemoryAccessVec MemAccs;

  /// Mapping from instructions to (scalar) memory accesses.
  DenseMap<const Instruction *, MemoryAccessList> InstructionToAccess;

public:
  /// The set of values defined elsewhere required in this ScopStmt and
  ///        their MemoryKind::Value READ MemoryAccesses.
  DenseMap<Value *, MemoryAccess *> ValueReads;

private:
  /// The set of values defined in this ScopStmt that are required
  ///        elsewhere, mapped to their MemoryKind::Value WRITE MemoryAccesses.
  DenseMap<Instruction *, MemoryAccess *> ValueWrites;

  /// Map from PHI nodes to its incoming value when coming from this
  ///        statement.
  ///
  /// Non-affine subregions can have multiple exiting blocks that are incoming
  /// blocks of the PHI nodes. This map ensures that there is only one write
  /// operation for the complete subregion. A PHI selecting the relevant value
  /// will be inserted.
  DenseMap<PHINode *, MemoryAccess *> PHIWrites;

  //@}

  /// A SCoP statement represents either a basic block (affine/precise case) or
  /// a whole region (non-affine case).
  ///
  /// Only one of the following two members will therefore be set and indicate
  /// which kind of statement this is.
  ///
  ///{

  /// The BasicBlock represented by this statement (in the affine case).
  BasicBlock *BB;

  /// The region represented by this statement (in the non-affine case).
  Region *R;

  ///}

  /// The isl AST build for the new generated AST.
  isl_ast_build *Build;

  SmallVector<Loop *, 4> NestLoops;

  std::string BaseName;

  /// The closest loop that contains this statement.
  Loop *SurroundingLoop;

<<<<<<< HEAD
public:
  MapVector<PHINode *, isl::union_map> ComputedPHIs;

private:
=======
  /// Vector for Instructions in a BB.
  std::vector<Instruction *> Instructions;

>>>>>>> df53d545
  /// Build the statement.
  //@{
  void buildDomain();

  /// Fill NestLoops with loops surrounding this statement.
  void collectSurroundingLoops();

  /// Build the access relation of all memory accesses.
  void buildAccessRelations();

  /// Detect and mark reductions in the ScopStmt
  void checkForReductions();

  /// Collect loads which might form a reduction chain with @p StoreMA
  void
  collectCandiateReductionLoads(MemoryAccess *StoreMA,
                                llvm::SmallVectorImpl<MemoryAccess *> &Loads);
  //@}

  /// Remove @p MA from dictionaries pointing to them.
  void removeAccessData(MemoryAccess *MA);

public:
  ~ScopStmt();

  /// Get an isl_ctx pointer.
  isl_ctx *getIslCtx() const;

  /// Get the iteration domain of this ScopStmt.
  ///
  /// @return The iteration domain of this ScopStmt.
  __isl_give isl_set *getDomain() const;

  /// Get the space of the iteration domain
  ///
  /// @return The space of the iteration domain
  __isl_give isl_space *getDomainSpace() const;

  /// Get the id of the iteration domain space
  ///
  /// @return The id of the iteration domain space
  __isl_give isl_id *getDomainId() const;

  /// Get an isl string representing this domain.
  std::string getDomainStr() const;

  /// Get the schedule function of this ScopStmt.
  ///
  /// @return The schedule function of this ScopStmt, if it does not contain
  /// extension nodes, and nullptr, otherwise.
  __isl_give isl_map *getSchedule() const;

  /// Get an isl string representing this schedule.
  ///
  /// @return An isl string representing this schedule, if it does not contain
  /// extension nodes, and an empty string, otherwise.
  std::string getScheduleStr() const;

  /// Get the invalid domain for this statement.
  __isl_give isl_set *getInvalidDomain() const {
    return isl_set_copy(InvalidDomain);
  }

  /// Get the invalid context for this statement.
  __isl_give isl_set *getInvalidContext() const {
    return isl_set_params(getInvalidDomain());
  }

  /// Set the invalid context for this statement to @p ID.
  void setInvalidDomain(__isl_take isl_set *ID);

  /// Get the BasicBlock represented by this ScopStmt (if any).
  ///
  /// @return The BasicBlock represented by this ScopStmt, or null if the
  ///         statement represents a region.
  BasicBlock *getBasicBlock() const { return BB; }

  /// Return true if this statement represents a single basic block.
  bool isBlockStmt() const { return BB != nullptr; }

  /// Return true if this is a copy statement.
  bool isCopyStmt() const { return BB == nullptr && R == nullptr; }

  /// Get the region represented by this ScopStmt (if any).
  ///
  /// @return The region represented by this ScopStmt, or null if the statement
  ///         represents a basic block.
  Region *getRegion() const { return R; }

  /// Return true if this statement represents a whole region.
  bool isRegionStmt() const { return R != nullptr; }

  /// Return a BasicBlock from this statement.
  ///
  /// For block statements, it returns the BasicBlock itself. For subregion
  /// statements, return its entry block.
  BasicBlock *getEntryBlock() const;

  /// Return whether @p L is boxed within this statement.
  bool contains(const Loop *L) const {
    // Block statements never contain loops.
    if (isBlockStmt())
      return false;

    return getRegion()->contains(L);
  }

  /// Return whether this statement contains @p BB.
  bool contains(BasicBlock *BB) const {
    if (isCopyStmt())
      return false;
    if (isBlockStmt())
      return BB == getBasicBlock();
    return getRegion()->contains(BB);
  }
  bool contains(Instruction *Inst) const { return contains(Inst->getParent()); }

  /// Return the closest innermost loop that contains this statement, but is not
  /// contained in it.
  ///
  /// For block statement, this is just the loop that contains the block. Region
  /// statements can contain boxed loops, so getting the loop of one of the
  /// region's BBs might return such an inner loop. For instance, the region's
  /// entry could be a header of a loop, but the region might extend to BBs
  /// after the loop exit. Similarly, the region might only contain parts of the
  /// loop body and still include the loop header.
  ///
  /// Most of the time the surrounding loop is the top element of #NestLoops,
  /// except when it is empty. In that case it return the loop that the whole
  /// SCoP is contained in. That can be nullptr if there is no such loop.
  Loop *getSurroundingLoop() const {
    assert(!isCopyStmt() &&
           "No surrounding loop for artificially created statements");
    return SurroundingLoop;
  }

  /// Return true if this statement does not contain any accesses.
  bool isEmpty() const { return MemAccs.empty(); }

  /// Return the only array access for @p Inst, if existing.
  ///
  /// @param Inst The instruction for which to look up the access.
  /// @returns The unique array memory access related to Inst or nullptr if
  ///          no array access exists
  MemoryAccess *getArrayAccessOrNULLFor(const Instruction *Inst) const {
    auto It = InstructionToAccess.find(Inst);
    if (It == InstructionToAccess.end())
      return nullptr;

    MemoryAccess *ArrayAccess = nullptr;

    for (auto Access : It->getSecond()) {
      if (!Access->isArrayKind())
        continue;

      assert(!ArrayAccess && "More then one array access for instruction");

      ArrayAccess = Access;
    }

    return ArrayAccess;
  }

  /// Return the only array access for @p Inst.
  ///
  /// @param Inst The instruction for which to look up the access.
  /// @returns The unique array memory access related to Inst.
  MemoryAccess &getArrayAccessFor(const Instruction *Inst) const {
    MemoryAccess *ArrayAccess = getArrayAccessOrNULLFor(Inst);

    assert(ArrayAccess && "No array access found for instruction!");
    return *ArrayAccess;
  }

  /// Return the MemoryAccess that writes the value of an instruction
  ///        defined in this statement, or nullptr if not existing, respectively
  ///        not yet added.
  MemoryAccess *lookupValueWriteOf(Instruction *Inst) const {
    assert((isRegionStmt() && R->contains(Inst)) ||
           (!isRegionStmt() && Inst->getParent() == BB));
    return ValueWrites.lookup(Inst);
  }

  /// Return the MemoryAccess that reloads a value, or nullptr if not
  ///        existing, respectively not yet added.
  MemoryAccess *lookupValueReadOf(Value *Inst) const {
    return ValueReads.lookup(Inst);
  }

  /// Return the MemoryAccess that loads a PHINode value, or nullptr if not
  /// existing, respectively not yet added.
  MemoryAccess *lookupPHIReadOf(PHINode *PHI) const;

  /// Return the PHI write MemoryAccess for the incoming values from any
  ///        basic block in this ScopStmt, or nullptr if not existing,
  ///        respectively not yet added.
  MemoryAccess *lookupPHIWriteOf(PHINode *PHI) const {
    assert(isBlockStmt() || R->getExit() == PHI->getParent());
    return PHIWrites.lookup(PHI);
  }

  /// Return the input access of the value, or null if no such MemoryAccess
  /// exists.
  ///
  /// The input access is the MemoryAccess that makes an inter-statement value
  /// available in this statement by reading it at the start of this statement.
  /// This can be a MemoryKind::Value if defined in another statement or a
  /// MemoryKind::PHI if the value is a PHINode in this statement.
  MemoryAccess *lookupInputAccessOf(Value *Val) const {
    if (isa<PHINode>(Val))
      if (auto InputMA = lookupPHIReadOf(cast<PHINode>(Val))) {
        assert(!lookupValueReadOf(Val) && "input accesses must be unique; a "
                                          "statement cannot read a .s2a and "
                                          ".phiops simultaneously");
        return InputMA;
      }

    if (auto *InputMA = lookupValueReadOf(Val))
      return InputMA;

    return nullptr;
  }

  /// Add @p Access to this statement's list of accesses.
  void addAccess(MemoryAccess *Access);

  /// Remove a MemoryAccess from this statement.
  ///
  /// Note that scalar accesses that are caused by MA will
  /// be eliminated too.
  void removeMemoryAccess(MemoryAccess *MA);

  /// Remove @p MA from this statement.
  ///
  /// In contrast to removeMemoryAccess(), no other access will be eliminated.
  void removeSingleMemoryAccess(MemoryAccess *MA);

  typedef MemoryAccessVec::iterator iterator;
  typedef MemoryAccessVec::const_iterator const_iterator;

  iterator begin() { return MemAccs.begin(); }
  iterator end() { return MemAccs.end(); }
  const_iterator begin() const { return MemAccs.begin(); }
  const_iterator end() const { return MemAccs.end(); }
  size_t size() const { return MemAccs.size(); }

  unsigned getNumIterators() const;

  Scop *getParent() { return &Parent; }
  const Scop *getParent() const { return &Parent; }

  const std::vector<Instruction *> &getInstructions() const {
    return Instructions;
  }

  const char *getBaseName() const;

  /// Set the isl AST build.
  void setAstBuild(__isl_keep isl_ast_build *B) { Build = B; }

  /// Get the isl AST build.
  __isl_keep isl_ast_build *getAstBuild() const { return Build; }

  /// Restrict the domain of the statement.
  ///
  /// @param NewDomain The new statement domain.
  void restrictDomain(__isl_take isl_set *NewDomain);

  /// Compute the isl representation for the SCEV @p E in this stmt.
  ///
  /// @param E           The SCEV that should be translated.
  /// @param NonNegative Flag to indicate the @p E has to be non-negative.
  ///
  /// Note that this function will also adjust the invalid context accordingly.
  __isl_give isl_pw_aff *getPwAff(const SCEV *E, bool NonNegative = false);

  /// Get the loop for a dimension.
  ///
  /// @param Dimension The dimension of the induction variable
  /// @return The loop at a certain dimension.
  Loop *getLoopForDimension(unsigned Dimension) const;

  /// Align the parameters in the statement to the scop context
  void realignParams();

  /// Print the ScopStmt.
  ///
  /// @param OS The output stream the ScopStmt is printed to.
  void print(raw_ostream &OS) const;

  /// Print the instructions in ScopStmt.
  ///
  void printInstructions(raw_ostream &OS) const;

  /// Print the ScopStmt to stderr.
  void dump() const;
};

/// Print ScopStmt S to raw_ostream O.
static inline raw_ostream &operator<<(raw_ostream &O, const ScopStmt &S) {
  S.print(O);
  return O;
}

/// Static Control Part
///
/// A Scop is the polyhedral representation of a control flow region detected
/// by the Scop detection. It is generated by translating the LLVM-IR and
/// abstracting its effects.
///
/// A Scop consists of a set of:
///
///   * A set of statements executed in the Scop.
///
///   * A set of global parameters
///   Those parameters are scalar integer values, which are constant during
///   execution.
///
///   * A context
///   This context contains information about the values the parameters
///   can take and relations between different parameters.
class Scop {
public:
  /// Type to represent a pair of minimal/maximal access to an array.
  using MinMaxAccessTy = std::pair<isl_pw_multi_aff *, isl_pw_multi_aff *>;

  /// Vector of minimal/maximal accesses to different arrays.
  using MinMaxVectorTy = SmallVector<MinMaxAccessTy, 4>;

  /// Pair of minimal/maximal access vectors representing
  /// read write and read only accesses
  using MinMaxVectorPairTy = std::pair<MinMaxVectorTy, MinMaxVectorTy>;

  /// Vector of pair of minimal/maximal access vectors representing
  /// non read only and read only accesses for each alias group.
  using MinMaxVectorPairVectorTy = SmallVector<MinMaxVectorPairTy, 4>;

private:
  Scop(const Scop &) = delete;
  const Scop &operator=(const Scop &) = delete;

  ScalarEvolution *SE;

  /// The underlying Region.
  Region &R;

  /// The name of the SCoP (identical to the regions name)
  std::string name;

  // Access functions of the SCoP.
  //
  // This owns all the MemoryAccess objects of the Scop created in this pass.
  AccFuncVector AccessFunctions;

  /// Flag to indicate that the scheduler actually optimized the SCoP.
  bool IsOptimized;

  /// True if the underlying region has a single exiting block.
  bool HasSingleExitEdge;

  /// Flag to remember if the SCoP contained an error block or not.
  bool HasErrorBlock;

  /// Max loop depth.
  unsigned MaxLoopDepth;

  /// Number of copy statements.
  unsigned CopyStmtsNum;

  typedef std::list<ScopStmt> StmtSet;
  /// The statements in this Scop.
  StmtSet Stmts;

  /// Parameters of this Scop
  ParameterSetTy Parameters;

  /// Mapping from parameters to their ids.
  DenseMap<const SCEV *, isl_id *> ParameterIds;

  /// The context of the SCoP created during SCoP detection.
  ScopDetection::DetectionContext &DC;

  /// Isl context.
  ///
  /// We need a shared_ptr with reference counter to delete the context when all
  /// isl objects are deleted. We will distribute the shared_ptr to all objects
  /// that use the context to create isl objects, and increase the reference
  /// counter. By doing this, we guarantee that the context is deleted when we
  /// delete the last object that creates isl objects with the context.
  std::shared_ptr<isl_ctx> IslCtx;

  /// A map from basic blocks to SCoP statements.
  DenseMap<BasicBlock *, ScopStmt *> StmtMap;

  /// A map from basic blocks to their domains.
  DenseMap<BasicBlock *, isl_set *> DomainMap;

  /// Constraints on parameters.
  isl_set *Context;

  /// The affinator used to translate SCEVs to isl expressions.
  SCEVAffinator Affinator;

  typedef std::map<std::pair<AssertingVH<const Value>, MemoryKind>,
                   std::unique_ptr<ScopArrayInfo>>
      ArrayInfoMapTy;

  typedef StringMap<std::unique_ptr<ScopArrayInfo>> ArrayNameMapTy;

  typedef SetVector<ScopArrayInfo *> ArrayInfoSetTy;

  /// A map to remember ScopArrayInfo objects for all base pointers.
  ///
  /// As PHI nodes may have two array info objects associated, we add a flag
  /// that distinguishes between the PHI node specific ArrayInfo object
  /// and the normal one.
  ArrayInfoMapTy ScopArrayInfoMap;

  /// A map to remember ScopArrayInfo objects for all names of memory
  ///        references.
  ArrayNameMapTy ScopArrayNameMap;

  /// A set to remember ScopArrayInfo objects.
  /// @see Scop::ScopArrayInfoMap
  ArrayInfoSetTy ScopArrayInfoSet;

  /// The assumptions under which this scop was built.
  ///
  /// When constructing a scop sometimes the exact representation of a statement
  /// or condition would be very complex, but there is a common case which is a
  /// lot simpler, but which is only valid under certain assumptions. The
  /// assumed context records the assumptions taken during the construction of
  /// this scop and that need to be code generated as a run-time test.
  isl_set *AssumedContext;

  /// The restrictions under which this SCoP was built.
  ///
  /// The invalid context is similar to the assumed context as it contains
  /// constraints over the parameters. However, while we need the constraints
  /// in the assumed context to be "true" the constraints in the invalid context
  /// need to be "false". Otherwise they behave the same.
  isl_set *InvalidContext;

  /// Helper struct to remember assumptions.
  struct Assumption {

    /// The kind of the assumption (e.g., WRAPPING).
    AssumptionKind Kind;

    /// Flag to distinguish assumptions and restrictions.
    AssumptionSign Sign;

    /// The valid/invalid context if this is an assumption/restriction.
    isl_set *Set;

    /// The location that caused this assumption.
    DebugLoc Loc;

    /// An optional block whose domain can simplify the assumption.
    BasicBlock *BB;
  };

  /// Collection to hold taken assumptions.
  ///
  /// There are two reasons why we want to record assumptions first before we
  /// add them to the assumed/invalid context:
  ///   1) If the SCoP is not profitable or otherwise invalid without the
  ///      assumed/invalid context we do not have to compute it.
  ///   2) Information about the context are gathered rather late in the SCoP
  ///      construction (basically after we know all parameters), thus the user
  ///      might see overly complicated assumptions to be taken while they will
  ///      only be simplified later on.
  SmallVector<Assumption, 8> RecordedAssumptions;

  /// The schedule of the SCoP
  ///
  /// The schedule of the SCoP describes the execution order of the statements
  /// in the scop by assigning each statement instance a possibly
  /// multi-dimensional execution time. The schedule is stored as a tree of
  /// schedule nodes.
  ///
  /// The most common nodes in a schedule tree are so-called band nodes. Band
  /// nodes map statement instances into a multi dimensional schedule space.
  /// This space can be seen as a multi-dimensional clock.
  ///
  /// Example:
  ///
  /// <S,(5,4)>  may be mapped to (5,4) by this schedule:
  ///
  /// s0 = i (Year of execution)
  /// s1 = j (Day of execution)
  ///
  /// or to (9, 20) by this schedule:
  ///
  /// s0 = i + j (Year of execution)
  /// s1 = 20 (Day of execution)
  ///
  /// The order statement instances are executed is defined by the
  /// schedule vectors they are mapped to. A statement instance
  /// <A, (i, j, ..)> is executed before a statement instance <B, (i', ..)>, if
  /// the schedule vector of A is lexicographic smaller than the schedule
  /// vector of B.
  ///
  /// Besides band nodes, schedule trees contain additional nodes that specify
  /// a textual ordering between two subtrees or filter nodes that filter the
  /// set of statement instances that will be scheduled in a subtree. There
  /// are also several other nodes. A full description of the different nodes
  /// in a schedule tree is given in the isl manual.
  isl_schedule *Schedule;

  /// The set of minimal/maximal accesses for each alias group.
  ///
  /// When building runtime alias checks we look at all memory instructions and
  /// build so called alias groups. Each group contains a set of accesses to
  /// different base arrays which might alias with each other. However, between
  /// alias groups there is no aliasing possible.
  ///
  /// In a program with int and float pointers annotated with tbaa information
  /// we would probably generate two alias groups, one for the int pointers and
  /// one for the float pointers.
  ///
  /// During code generation we will create a runtime alias check for each alias
  /// group to ensure the SCoP is executed in an alias free environment.
  MinMaxVectorPairVectorTy MinMaxAliasGroups;

  /// Mapping from invariant loads to the representing invariant load of
  ///        their equivalence class.
  ValueToValueMap InvEquivClassVMap;

  /// List of invariant accesses.
  InvariantEquivClassesTy InvariantEquivClasses;

  /// The smallest array index not yet assigned.
  long ArrayIdx = 0;

  /// The smallest statement index not yet assigned.
  long StmtIdx = 0;

  /// Scop constructor; invoked from ScopBuilder::buildScop.
  Scop(Region &R, ScalarEvolution &SE, LoopInfo &LI,
       ScopDetection::DetectionContext &DC);

  //@}

  /// Initialize this ScopBuilder.
  void init(AliasAnalysis &AA, AssumptionCache &AC, DominatorTree &DT,
            LoopInfo &LI);

  /// Propagate domains that are known due to graph properties.
  ///
  /// As a CFG is mostly structured we use the graph properties to propagate
  /// domains without the need to compute all path conditions. In particular, if
  /// a block A dominates a block B and B post-dominates A we know that the
  /// domain of B is a superset of the domain of A. As we do not have
  /// post-dominator information available here we use the less precise region
  /// information. Given a region R, we know that the exit is always executed if
  /// the entry was executed, thus the domain of the exit is a superset of the
  /// domain of the entry. In case the exit can only be reached from within the
  /// region the domains are in fact equal. This function will use this property
  /// to avoid the generation of condition constraints that determine when a
  /// branch is taken. If @p BB is a region entry block we will propagate its
  /// domain to the region exit block. Additionally, we put the region exit
  /// block in the @p FinishedExitBlocks set so we can later skip edges from
  /// within the region to that block.
  ///
  /// @param BB The block for which the domain is currently propagated.
  /// @param BBLoop The innermost affine loop surrounding @p BB.
  /// @param FinishedExitBlocks Set of region exits the domain was set for.
  /// @param LI The LoopInfo for the current function.
  ///
  void propagateDomainConstraintsToRegionExit(
      BasicBlock *BB, Loop *BBLoop,
      SmallPtrSetImpl<BasicBlock *> &FinishedExitBlocks, LoopInfo &LI);

  /// Compute the union of predecessor domains for @p BB.
  ///
  /// To compute the union of all domains of predecessors of @p BB this
  /// function applies similar reasoning on the CFG structure as described for
  ///   @see propagateDomainConstraintsToRegionExit
  ///
  /// @param BB     The block for which the predecessor domains are collected.
  /// @param Domain The domain under which BB is executed.
  /// @param DT     The DominatorTree for the current function.
  /// @param LI     The LoopInfo for the current function.
  ///
  /// @returns The domain under which @p BB is executed.
  __isl_give isl_set *
  getPredecessorDomainConstraints(BasicBlock *BB, __isl_keep isl_set *Domain,
                                  DominatorTree &DT, LoopInfo &LI);

  /// Add loop carried constraints to the header block of the loop @p L.
  ///
  /// @param L  The loop to process.
  /// @param LI The LoopInfo for the current function.
  ///
  /// @returns True if there was no problem and false otherwise.
  bool addLoopBoundsToHeaderDomain(Loop *L, LoopInfo &LI);

  /// Compute the branching constraints for each basic block in @p R.
  ///
  /// @param R  The region we currently build branching conditions for.
  /// @param DT The DominatorTree for the current function.
  /// @param LI The LoopInfo for the current function.
  ///
  /// @returns True if there was no problem and false otherwise.
  bool buildDomainsWithBranchConstraints(Region *R, DominatorTree &DT,
                                         LoopInfo &LI);

  /// Propagate the domain constraints through the region @p R.
  ///
  /// @param R  The region we currently build branching conditions for.
  /// @param DT The DominatorTree for the current function.
  /// @param LI The LoopInfo for the current function.
  ///
  /// @returns True if there was no problem and false otherwise.
  bool propagateDomainConstraints(Region *R, DominatorTree &DT, LoopInfo &LI);

  /// Propagate invalid domains of statements through @p R.
  ///
  /// This method will propagate invalid statement domains through @p R and at
  /// the same time add error block domains to them. Additionally, the domains
  /// of error statements and those only reachable via error statements will be
  /// replaced by an empty set. Later those will be removed completely.
  ///
  /// @param R  The currently traversed region.
  /// @param DT The DominatorTree for the current function.
  /// @param LI The LoopInfo for the current function.
  ///
  /// @returns True if there was no problem and false otherwise.
  bool propagateInvalidStmtDomains(Region *R, DominatorTree &DT, LoopInfo &LI);

  /// Compute the domain for each basic block in @p R.
  ///
  /// @param R  The region we currently traverse.
  /// @param DT The DominatorTree for the current function.
  /// @param LI The LoopInfo for the current function.
  ///
  /// @returns True if there was no problem and false otherwise.
  bool buildDomains(Region *R, DominatorTree &DT, LoopInfo &LI);

  /// Add parameter constraints to @p C that imply a non-empty domain.
  __isl_give isl_set *addNonEmptyDomainConstraints(__isl_take isl_set *C) const;

  /// Return the access for the base ptr of @p MA if any.
  MemoryAccess *lookupBasePtrAccess(MemoryAccess *MA);

  /// Check if the base ptr of @p MA is in the SCoP but not hoistable.
  bool hasNonHoistableBasePtrInScop(MemoryAccess *MA,
                                    __isl_keep isl_union_map *Writes);

  /// Create equivalence classes for required invariant accesses.
  ///
  /// These classes will consolidate multiple required invariant loads from the
  /// same address in order to keep the number of dimensions in the SCoP
  /// description small. For each such class equivalence class only one
  /// representing element, hence one required invariant load, will be chosen
  /// and modeled as parameter. The method
  /// Scop::getRepresentingInvariantLoadSCEV() will replace each element from an
  /// equivalence class with the representing element that is modeled. As a
  /// consequence Scop::getIdForParam() will only return an id for the
  /// representing element of each equivalence class, thus for each required
  /// invariant location.
  void buildInvariantEquivalenceClasses();

  /// Return the context under which the access cannot be hoisted.
  ///
  /// @param Access The access to check.
  /// @param Writes The set of all memory writes in the scop.
  ///
  /// @return Return the context under which the access cannot be hoisted or a
  ///         nullptr if it cannot be hoisted at all.
  __isl_give isl_set *getNonHoistableCtx(MemoryAccess *Access,
                                         __isl_keep isl_union_map *Writes);

  /// Verify that all required invariant loads have been hoisted.
  ///
  /// Invariant load hoisting is not guaranteed to hoist all loads that were
  /// assumed to be scop invariant during scop detection. This function checks
  /// for cases where the hoisting failed, but where it would have been
  /// necessary for our scop modeling to be correct. In case of insufficent
  /// hoisting the scop is marked as invalid.
  ///
  /// In the example below Bound[1] is required to be invariant:
  ///
  /// for (int i = 1; i < Bound[0]; i++)
  ///   for (int j = 1; j < Bound[1]; j++)
  ///     ...
  ///
  void verifyInvariantLoads();

  /// Hoist invariant memory loads and check for required ones.
  ///
  /// We first identify "common" invariant loads, thus loads that are invariant
  /// and can be hoisted. Then we check if all required invariant loads have
  /// been identified as (common) invariant. A load is a required invariant load
  /// if it was assumed to be invariant during SCoP detection, e.g., to assume
  /// loop bounds to be affine or runtime alias checks to be placeable. In case
  /// a required invariant load was not identified as (common) invariant we will
  /// drop this SCoP. An example for both "common" as well as required invariant
  /// loads is given below:
  ///
  /// for (int i = 1; i < *LB[0]; i++)
  ///   for (int j = 1; j < *LB[1]; j++)
  ///     A[i][j] += A[0][0] + (*V);
  ///
  /// Common inv. loads: V, A[0][0], LB[0], LB[1]
  /// Required inv. loads: LB[0], LB[1], (V, if it may alias with A or LB)
  ///
  void hoistInvariantLoads();

  /// Canonicalize arrays with base pointers from the same equivalence class.
  ///
  /// Some context: in our normal model we assume that each base pointer is
  /// related to a single specific memory region, where memory regions
  /// associated with different base pointers are disjoint. Consequently we do
  /// not need to compute additional data dependences that model possible
  /// overlaps of these memory regions. To verify our assumption we compute
  /// alias checks that verify that modeled arrays indeed do not overlap. In
  /// case an overlap is detected the runtime check fails and we fall back to
  /// the original code.
  ///
  /// In case of arrays where the base pointers are know to be identical,
  /// because they are dynamically loaded by accesses that are in the same
  /// invariant load equivalence class, such run-time alias check would always
  /// be false.
  ///
  /// This function makes sure that we do not generate consistently failing
  /// run-time checks for code that contains distinct arrays with known
  /// equivalent base pointers. It identifies for each invariant load
  /// equivalence class a single canonical array and canonicalizes all memory
  /// accesses that reference arrays that have base pointers that are known to
  /// be equal to the base pointer of such a canonical array to this canonical
  /// array.
  ///
  /// We currently do not canonicalize arrays for which certain memory accesses
  /// have been hoisted as loop invariant.
  void canonicalizeDynamicBasePtrs();

  /// Add invariant loads listed in @p InvMAs with the domain of @p Stmt.
  void addInvariantLoads(ScopStmt &Stmt, InvariantAccessesTy &InvMAs);

  /// Create an id for @p Param and store it in the ParameterIds map.
  void createParameterId(const SCEV *Param);

  /// Build the Context of the Scop.
  void buildContext();

  /// Add user provided parameter constraints to context (source code).
  void addUserAssumptions(AssumptionCache &AC, DominatorTree &DT, LoopInfo &LI);

  /// Add user provided parameter constraints to context (command line).
  void addUserContext();

  /// Add the bounds of the parameters to the context.
  void addParameterBounds();

  /// Simplify the assumed and invalid context.
  void simplifyContexts();

  /// Get the representing SCEV for @p S if applicable, otherwise @p S.
  ///
  /// Invariant loads of the same location are put in an equivalence class and
  /// only one of them is chosen as a representing element that will be
  /// modeled as a parameter. The others have to be normalized, i.e.,
  /// replaced by the representing element of their equivalence class, in order
  /// to get the correct parameter value, e.g., in the SCEVAffinator.
  ///
  /// @param S The SCEV to normalize.
  ///
  /// @return The representing SCEV for invariant loads or @p S if none.
  const SCEV *getRepresentingInvariantLoadSCEV(const SCEV *S);

  /// Create a new SCoP statement for @p BB.
  ///
  /// A new statement for @p BB will be created and added to the statement
  /// vector
  /// and map.
  ///
  /// @param BB              The basic block we build the statement for.
  /// @param SurroundingLoop The loop the created statement is contained in.
  /// @param Instructions    The instructions in the basic block.
  void addScopStmt(BasicBlock *BB, Loop *SurroundingLoop,
                   std::vector<Instruction *> Instructions);

  /// Create a new SCoP statement for @p R.
  ///
  /// A new statement for @p R will be created and added to the statement vector
  /// and map.
  ///
  /// @param R               The region we build the statement for.
  /// @param SurroundingLoop The loop the created statement is contained in.
  void addScopStmt(Region *R, Loop *SurroundingLoop);

  /// Update access dimensionalities.
  ///
  /// When detecting memory accesses different accesses to the same array may
  /// have built with different dimensionality, as outer zero-values dimensions
  /// may not have been recognized as separate dimensions. This function goes
  /// again over all memory accesses and updates their dimensionality to match
  /// the dimensionality of the underlying ScopArrayInfo object.
  void updateAccessDimensionality();

  /// Fold size constants to the right.
  ///
  /// In case all memory accesses in a given dimension are multiplied with a
  /// common constant, we can remove this constant from the individual access
  /// functions and move it to the size of the memory access. We do this as this
  /// increases the size of the innermost dimension, consequently widens the
  /// valid range the array subscript in this dimension can evaluate to, and
  /// as a result increases the likelyhood that our delinearization is
  /// correct.
  ///
  /// Example:
  ///
  ///    A[][n]
  ///    S[i,j] -> A[2i][2j+1]
  ///    S[i,j] -> A[2i][2j]
  ///
  ///    =>
  ///
  ///    A[][2n]
  ///    S[i,j] -> A[i][2j+1]
  ///    S[i,j] -> A[i][2j]
  ///
  /// Constants in outer dimensions can arise when the elements of a parametric
  /// multi-dimensional array are not elementar data types, but e.g.,
  /// structures.
  void foldSizeConstantsToRight();

  /// Fold memory accesses to handle parametric offset.
  ///
  /// As a post-processing step, we 'fold' memory accesses to parameteric
  /// offsets in the access functions. @see MemoryAccess::foldAccess for
  /// details.
  void foldAccessRelations();

  /// Assume that all memory accesses are within bounds.
  ///
  /// After we have built a model of all memory accesses, we need to assume
  /// that the model we built matches reality -- aka. all modeled memory
  /// accesses always remain within bounds. We do this as last step, after
  /// all memory accesses have been modeled and canonicalized.
  void assumeNoOutOfBounds();

  /// Mark arrays that have memory accesses with FortranArrayDescriptor.
  void markFortranArrays();

  /// Finalize all access relations.
  ///
  /// When building up access relations, temporary access relations that
  /// correctly represent each individual access are constructed. However, these
  /// access relations can be inconsistent or non-optimal when looking at the
  /// set of accesses as a whole. This function finalizes the memory accesses
  /// and constructs a globally consistent state.
  void finalizeAccesses();

  /// Construct the schedule of this SCoP.
  ///
  /// @param LI The LoopInfo for the current function.
  void buildSchedule(LoopInfo &LI);

  /// A loop stack element to keep track of per-loop information during
  ///        schedule construction.
  typedef struct LoopStackElement {
    // The loop for which we keep information.
    Loop *L;

    // The (possibly incomplete) schedule for this loop.
    isl_schedule *Schedule;

    // The number of basic blocks in the current loop, for which a schedule has
    // already been constructed.
    unsigned NumBlocksProcessed;

    LoopStackElement(Loop *L, __isl_give isl_schedule *S,
                     unsigned NumBlocksProcessed)
        : L(L), Schedule(S), NumBlocksProcessed(NumBlocksProcessed) {}
  } LoopStackElementTy;

  /// The loop stack used for schedule construction.
  ///
  /// The loop stack keeps track of schedule information for a set of nested
  /// loops as well as an (optional) 'nullptr' loop that models the outermost
  /// schedule dimension. The loops in a loop stack always have a parent-child
  /// relation where the loop at position n is the parent of the loop at
  /// position n + 1.
  typedef SmallVector<LoopStackElementTy, 4> LoopStackTy;

  /// Construct schedule information for a given Region and add the
  ///        derived information to @p LoopStack.
  ///
  /// Given a Region we derive schedule information for all RegionNodes
  /// contained in this region ensuring that the assigned execution times
  /// correctly model the existing control flow relations.
  ///
  /// @param R              The region which to process.
  /// @param LoopStack      A stack of loops that are currently under
  ///                       construction.
  /// @param LI The LoopInfo for the current function.
  void buildSchedule(Region *R, LoopStackTy &LoopStack, LoopInfo &LI);

  /// Build Schedule for the region node @p RN and add the derived
  ///        information to @p LoopStack.
  ///
  /// In case @p RN is a BasicBlock or a non-affine Region, we construct the
  /// schedule for this @p RN and also finalize loop schedules in case the
  /// current @p RN completes the loop.
  ///
  /// In case @p RN is a not-non-affine Region, we delegate the construction to
  /// buildSchedule(Region *R, ...).
  ///
  /// @param RN             The RegionNode region traversed.
  /// @param LoopStack      A stack of loops that are currently under
  ///                       construction.
  /// @param LI The LoopInfo for the current function.
  void buildSchedule(RegionNode *RN, LoopStackTy &LoopStack, LoopInfo &LI);

  /// Collect all memory access relations of a given type.
  ///
  /// @param Predicate A predicate function that returns true if an access is
  ///                  of a given type.
  ///
  /// @returns The set of memory accesses in the scop that match the predicate.
  __isl_give isl_union_map *
  getAccessesOfType(std::function<bool(MemoryAccess &)> Predicate);

  /// @name Helper functions for printing the Scop.
  ///
  //@{
  void printContext(raw_ostream &OS) const;
  void printArrayInfo(raw_ostream &OS) const;
  void printStatements(raw_ostream &OS) const;
  void printAliasAssumptions(raw_ostream &OS) const;
  //@}

  friend class ScopBuilder;

public:
  ~Scop();

  /// Get the count of copy statements added to this Scop.
  ///
  /// @return The count of copy statements added to this Scop.
  unsigned getCopyStmtsNum() { return CopyStmtsNum; }

  /// Create a new copy statement.
  ///
  /// A new statement will be created and added to the statement vector.
  ///
  /// @param Stmt       The parent statement.
  /// @param SourceRel  The source location.
  /// @param TargetRel  The target location.
  /// @param Domain     The original domain under which copy statement whould
  ///                   be executed.
  ScopStmt *addScopStmt(__isl_take isl_map *SourceRel,
                        __isl_take isl_map *TargetRel,
                        __isl_take isl_set *Domain);

  /// Add the access function to all MemoryAccess objects of the Scop
  ///        created in this pass.
  void addAccessFunction(MemoryAccess *Access) {
    AccessFunctions.emplace_back(Access);
  }

  ScalarEvolution *getSE() const;

  /// Get the count of parameters used in this Scop.
  ///
  /// @return The count of parameters used in this Scop.
  size_t getNumParams() const { return Parameters.size(); }

  /// Take a list of parameters and add the new ones to the scop.
  void addParams(const ParameterSetTy &NewParameters);

  /// Return an iterator range containing the scop parameters.
  iterator_range<ParameterSetTy::iterator> parameters() const {
    return make_range(Parameters.begin(), Parameters.end());
  }

  /// Return whether this scop is empty, i.e. contains no statements that
  /// could be executed.
  bool isEmpty() const { return Stmts.empty(); }

  const StringRef getName() const { return name; }

  typedef ArrayInfoSetTy::iterator array_iterator;
  typedef ArrayInfoSetTy::const_iterator const_array_iterator;
  typedef iterator_range<ArrayInfoSetTy::iterator> array_range;
  typedef iterator_range<ArrayInfoSetTy::const_iterator> const_array_range;

  inline array_iterator array_begin() { return ScopArrayInfoSet.begin(); }

  inline array_iterator array_end() { return ScopArrayInfoSet.end(); }

  inline const_array_iterator array_begin() const {
    return ScopArrayInfoSet.begin();
  }

  inline const_array_iterator array_end() const {
    return ScopArrayInfoSet.end();
  }

  inline array_range arrays() {
    return array_range(array_begin(), array_end());
  }

  inline const_array_range arrays() const {
    return const_array_range(array_begin(), array_end());
  }

  /// Return the isl_id that represents a certain parameter.
  ///
  /// @param Parameter A SCEV that was recognized as a Parameter.
  ///
  /// @return The corresponding isl_id or NULL otherwise.
  __isl_give isl_id *getIdForParam(const SCEV *Parameter);

  /// Get the maximum region of this static control part.
  ///
  /// @return The maximum region of this static control part.
  inline const Region &getRegion() const { return R; }
  inline Region &getRegion() { return R; }

  /// Return the function this SCoP is in.
  Function &getFunction() const { return *R.getEntry()->getParent(); }

  /// Check if @p L is contained in the SCoP.
  bool contains(const Loop *L) const { return R.contains(L); }

  /// Check if @p BB is contained in the SCoP.
  bool contains(const BasicBlock *BB) const { return R.contains(BB); }

  /// Check if @p I is contained in the SCoP.
  bool contains(const Instruction *I) const { return R.contains(I); }

  /// Return the unique exit block of the SCoP.
  BasicBlock *getExit() const { return R.getExit(); }

  /// Return the unique exiting block of the SCoP if any.
  BasicBlock *getExitingBlock() const { return R.getExitingBlock(); }

  /// Return the unique entry block of the SCoP.
  BasicBlock *getEntry() const { return R.getEntry(); }

  /// Return the unique entering block of the SCoP if any.
  BasicBlock *getEnteringBlock() const { return R.getEnteringBlock(); }

  /// Return true if @p BB is the exit block of the SCoP.
  bool isExit(BasicBlock *BB) const { return getExit() == BB; }

  /// Return a range of all basic blocks in the SCoP.
  Region::block_range blocks() const { return R.blocks(); }

  /// Return true if and only if @p BB dominates the SCoP.
  bool isDominatedBy(const DominatorTree &DT, BasicBlock *BB) const;

  /// Get the maximum depth of the loop.
  ///
  /// @return The maximum depth of the loop.
  inline unsigned getMaxLoopDepth() const { return MaxLoopDepth; }

  /// Return the invariant equivalence class for @p Val if any.
  InvariantEquivClassTy *lookupInvariantEquivClass(Value *Val);

  /// Return the set of invariant accesses.
  InvariantEquivClassesTy &getInvariantAccesses() {
    return InvariantEquivClasses;
  }

  /// Check if the scop has any invariant access.
  bool hasInvariantAccesses() { return !InvariantEquivClasses.empty(); }

  /// Mark the SCoP as optimized by the scheduler.
  void markAsOptimized() { IsOptimized = true; }

  /// Check if the SCoP has been optimized by the scheduler.
  bool isOptimized() const { return IsOptimized; }

  /// Get the name of the entry and exit blocks of this Scop.
  ///
  /// These along with the function name can uniquely identify a Scop.
  ///
  /// @return std::pair whose first element is the entry name & second element
  ///         is the exit name.
  std::pair<std::string, std::string> getEntryExitStr() const;

  /// Get the name of this Scop.
  std::string getNameStr() const;

  /// Get the constraint on parameter of this Scop.
  ///
  /// @return The constraint on parameter of this Scop.
  __isl_give isl_set *getContext() const;
  __isl_give isl_space *getParamSpace() const;

  /// Get the assumed context for this Scop.
  ///
  /// @return The assumed context of this Scop.
  __isl_give isl_set *getAssumedContext() const;

  /// Return true if the optimized SCoP can be executed.
  ///
  /// In addition to the runtime check context this will also utilize the domain
  /// constraints to decide it the optimized version can actually be executed.
  ///
  /// @returns True if the optimized SCoP can be executed.
  bool hasFeasibleRuntimeContext() const;

  /// Check if the assumption in @p Set is trivial or not.
  ///
  /// @param Set  The relations between parameters that are assumed to hold.
  /// @param Sign Enum to indicate if the assumptions in @p Set are positive
  ///             (needed/assumptions) or negative (invalid/restrictions).
  ///
  /// @returns True if the assumption @p Set is not trivial.
  bool isEffectiveAssumption(__isl_keep isl_set *Set, AssumptionSign Sign);

  /// Track and report an assumption.
  ///
  /// Use 'clang -Rpass-analysis=polly-scops' or 'opt
  /// -pass-remarks-analysis=polly-scops' to output the assumptions.
  ///
  /// @param Kind The assumption kind describing the underlying cause.
  /// @param Set  The relations between parameters that are assumed to hold.
  /// @param Loc  The location in the source that caused this assumption.
  /// @param Sign Enum to indicate if the assumptions in @p Set are positive
  ///             (needed/assumptions) or negative (invalid/restrictions).
  ///
  /// @returns True if the assumption is not trivial.
  bool trackAssumption(AssumptionKind Kind, __isl_keep isl_set *Set,
                       DebugLoc Loc, AssumptionSign Sign);

  /// Add assumptions to assumed context.
  ///
  /// The assumptions added will be assumed to hold during the execution of the
  /// scop. However, as they are generally not statically provable, at code
  /// generation time run-time checks will be generated that ensure the
  /// assumptions hold.
  ///
  /// WARNING: We currently exploit in simplifyAssumedContext the knowledge
  ///          that assumptions do not change the set of statement instances
  ///          executed.
  ///
  /// @param Kind The assumption kind describing the underlying cause.
  /// @param Set  The relations between parameters that are assumed to hold.
  /// @param Loc  The location in the source that caused this assumption.
  /// @param Sign Enum to indicate if the assumptions in @p Set are positive
  ///             (needed/assumptions) or negative (invalid/restrictions).
  void addAssumption(AssumptionKind Kind, __isl_take isl_set *Set, DebugLoc Loc,
                     AssumptionSign Sign);

  /// Record an assumption for later addition to the assumed context.
  ///
  /// This function will add the assumption to the RecordedAssumptions. This
  /// collection will be added (@see addAssumption) to the assumed context once
  /// all paramaters are known and the context is fully build.
  ///
  /// @param Kind The assumption kind describing the underlying cause.
  /// @param Set  The relations between parameters that are assumed to hold.
  /// @param Loc  The location in the source that caused this assumption.
  /// @param Sign Enum to indicate if the assumptions in @p Set are positive
  ///             (needed/assumptions) or negative (invalid/restrictions).
  /// @param BB   The block in which this assumption was taken. If it is
  ///             set, the domain of that block will be used to simplify the
  ///             actual assumption in @p Set once it is added. This is useful
  ///             if the assumption was created prior to the domain.
  void recordAssumption(AssumptionKind Kind, __isl_take isl_set *Set,
                        DebugLoc Loc, AssumptionSign Sign,
                        BasicBlock *BB = nullptr);

  /// Add all recorded assumptions to the assumed context.
  void addRecordedAssumptions();

  /// Mark the scop as invalid.
  ///
  /// This method adds an assumption to the scop that is always invalid. As a
  /// result, the scop will not be optimized later on. This function is commonly
  /// called when a condition makes it impossible (or too compile time
  /// expensive) to process this scop any further.
  ///
  /// @param Kind The assumption kind describing the underlying cause.
  /// @param Loc  The location in the source that triggered .
  void invalidate(AssumptionKind Kind, DebugLoc Loc);

  /// Get the invalid context for this Scop.
  ///
  /// @return The invalid context of this Scop.
  __isl_give isl_set *getInvalidContext() const;

  /// Return true if and only if the InvalidContext is trivial (=empty).
  bool hasTrivialInvalidContext() const {
    return isl_set_is_empty(InvalidContext);
  }

  /// A vector of memory accesses that belong to an alias group.
  typedef SmallVector<MemoryAccess *, 4> AliasGroupTy;

  /// A vector of alias groups.
  typedef SmallVector<Scop::AliasGroupTy, 4> AliasGroupVectorTy;

  /// Build the alias checks for this SCoP.
  bool buildAliasChecks(AliasAnalysis &AA);

  /// Build all alias groups for this SCoP.
  ///
  /// @returns True if __no__ error occurred, false otherwise.
  bool buildAliasGroups(AliasAnalysis &AA);

  /// Build alias groups for all memory accesses in the Scop.
  ///
  /// Using the alias analysis and an alias set tracker we build alias sets
  /// for all memory accesses inside the Scop. For each alias set we then map
  /// the aliasing pointers back to the memory accesses we know, thus obtain
  /// groups of memory accesses which might alias. We also collect the set of
  /// arrays through which memory is written.
  ///
  /// @param AA A reference to the alias analysis.
  ///
  /// @returns A pair consistent of a vector of alias groups and a set of arrays
  ///          through which memory is written.
  std::tuple<AliasGroupVectorTy, DenseSet<const ScopArrayInfo *>>
  buildAliasGroupsForAccesses(AliasAnalysis &AA);

  ///  Split alias groups by iteration domains.
  ///
  ///  We split each group based on the domains of the minimal/maximal accesses.
  ///  That means two minimal/maximal accesses are only in a group if their
  ///  access domains intersect. Otherwise, they are in different groups.
  ///
  ///  @param AliasGroups The alias groups to split
  void splitAliasGroupsByDomain(AliasGroupVectorTy &AliasGroups);

  /// Build a given alias group and its access data.
  ///
  /// @param AliasGroup     The alias group to build.
  /// @param HasWriteAccess A set of arrays through which memory is not only
  ///                       read, but also written.
  ///
  /// @returns True if __no__ error occurred, false otherwise.
  bool buildAliasGroup(Scop::AliasGroupTy &AliasGroup,
                       DenseSet<const ScopArrayInfo *> HasWriteAccess);

  /// Return all alias groups for this SCoP.
  const MinMaxVectorPairVectorTy &getAliasGroups() const {
    return MinMaxAliasGroups;
  }

  /// Get an isl string representing the context.
  std::string getContextStr() const;

  /// Get an isl string representing the assumed context.
  std::string getAssumedContextStr() const;

  /// Get an isl string representing the invalid context.
  std::string getInvalidContextStr() const;

  /// Return the ScopStmt for the given @p BB or nullptr if there is
  ///        none.
  ScopStmt *getStmtFor(BasicBlock *BB) const;

  /// Return the ScopStmt that represents the Region @p R, or nullptr if
  ///        it is not represented by any statement in this Scop.
  ScopStmt *getStmtFor(Region *R) const;

  /// Return the ScopStmt that represents @p RN; can return nullptr if
  ///        the RegionNode is not within the SCoP or has been removed due to
  ///        simplifications.
  ScopStmt *getStmtFor(RegionNode *RN) const;

  /// Return the ScopStmt an instruction belongs to, or nullptr if it
  ///        does not belong to any statement in this Scop.
  ScopStmt *getStmtFor(Instruction *Inst) const {
    return getStmtFor(Inst->getParent());
  }

  ScopStmt *getStmtFor(Value *Inst) const {
    if (!isa<Instruction>(Inst))
      return nullptr;
    return getStmtFor(cast<Instruction>(Inst));
  }

  /// Return the number of statements in the SCoP.
  size_t getSize() const { return Stmts.size(); }

  /// @name Statements Iterators
  ///
  /// These iterators iterate over all statements of this Scop.
  //@{
  typedef StmtSet::iterator iterator;
  typedef StmtSet::const_iterator const_iterator;

  iterator begin() { return Stmts.begin(); }
  iterator end() { return Stmts.end(); }
  const_iterator begin() const { return Stmts.begin(); }
  const_iterator end() const { return Stmts.end(); }

  typedef StmtSet::reverse_iterator reverse_iterator;
  typedef StmtSet::const_reverse_iterator const_reverse_iterator;

  reverse_iterator rbegin() { return Stmts.rbegin(); }
  reverse_iterator rend() { return Stmts.rend(); }
  const_reverse_iterator rbegin() const { return Stmts.rbegin(); }
  const_reverse_iterator rend() const { return Stmts.rend(); }
  //@}

  /// Return the set of required invariant loads.
  const InvariantLoadsSetTy &getRequiredInvariantLoads() const {
    return DC.RequiredILS;
  }

  /// Add @p LI to the set of required invariant loads.
  void addRequiredInvariantLoad(LoadInst *LI) { DC.RequiredILS.insert(LI); }

  /// Return true if and only if @p LI is a required invariant load.
  bool isRequiredInvariantLoad(LoadInst *LI) const {
    return getRequiredInvariantLoads().count(LI);
  }

  /// Return the set of boxed (thus overapproximated) loops.
  const BoxedLoopsSetTy &getBoxedLoops() const { return DC.BoxedLoopsSet; }

  /// Return true if and only if @p R is a non-affine subregion.
  bool isNonAffineSubRegion(const Region *R) {
    return DC.NonAffineSubRegionSet.count(R);
  }

  const MapInsnToMemAcc &getInsnToMemAccMap() const { return DC.InsnToMemAcc; }

  /// Return the (possibly new) ScopArrayInfo object for @p Access.
  ///
  /// @param ElementType The type of the elements stored in this array.
  /// @param Kind        The kind of the array info object.
  /// @param BaseName    The optional name of this memory reference.
  const ScopArrayInfo *getOrCreateScopArrayInfo(Value *BasePtr,
                                                Type *ElementType,
                                                ArrayRef<const SCEV *> Sizes,
                                                MemoryKind Kind,
                                                const char *BaseName = nullptr);

  /// Create an array and return the corresponding ScopArrayInfo object.
  ///
  /// @param ElementType The type of the elements stored in this array.
  /// @param BaseName    The name of this memory reference.
  /// @param Sizes       The sizes of dimensions.
  const ScopArrayInfo *createScopArrayInfo(Type *ElementType,
                                           const std::string &BaseName,
                                           const std::vector<unsigned> &Sizes);

  /// Return the cached ScopArrayInfo object for @p BasePtr.
  ///
  /// @param BasePtr   The base pointer the object has been stored for.
  /// @param Kind      The kind of array info object.
  ///
  /// @returns The ScopArrayInfo pointer or NULL if no such pointer is
  ///          available.
  const ScopArrayInfo *getScopArrayInfoOrNull(Value *BasePtr, MemoryKind Kind);

  /// Return the cached ScopArrayInfo object for @p BasePtr.
  ///
  /// @param BasePtr   The base pointer the object has been stored for.
  /// @param Kind      The kind of array info object.
  ///
  /// @returns The ScopArrayInfo pointer (may assert if no such pointer is
  ///          available).
  const ScopArrayInfo *getScopArrayInfo(Value *BasePtr, MemoryKind Kind);

  /// Invalidate ScopArrayInfo object for base address.
  ///
  /// @param BasePtr The base pointer of the ScopArrayInfo object to invalidate.
  /// @param Kind    The Kind of the ScopArrayInfo object.
  void invalidateScopArrayInfo(Value *BasePtr, MemoryKind Kind) {
    auto It = ScopArrayInfoMap.find(std::make_pair(BasePtr, Kind));
    if (It == ScopArrayInfoMap.end())
      return;
    ScopArrayInfoSet.remove(It->second.get());
    ScopArrayInfoMap.erase(It);
  }

  void setContext(__isl_take isl_set *NewContext);

  /// Align the parameters in the statement to the scop context
  void realignParams();

  /// Return true if this SCoP can be profitably optimized.
  ///
  /// @param ScalarsAreUnprofitable Never consider statements with scalar writes
  ///                               as profitably optimizable.
  ///
  /// @return Whether this SCoP can be profitably optimized.
  bool isProfitable(bool ScalarsAreUnprofitable) const;

  /// Return true if the SCoP contained at least one error block.
  bool hasErrorBlock() const { return HasErrorBlock; }

  /// Return true if the underlying region has a single exiting block.
  bool hasSingleExitEdge() const { return HasSingleExitEdge; }

  /// Print the static control part.
  ///
  /// @param OS The output stream the static control part is printed to.
  void print(raw_ostream &OS) const;

  /// Print the ScopStmt to stderr.
  void dump() const;

  /// Get the isl context of this static control part.
  ///
  /// @return The isl context of this static control part.
  isl_ctx *getIslCtx() const;

  /// Directly return the shared_ptr of the context.
  const std::shared_ptr<isl_ctx> &getSharedIslCtx() const { return IslCtx; }

  /// Compute the isl representation for the SCEV @p E
  ///
  /// @param E  The SCEV that should be translated.
  /// @param BB An (optional) basic block in which the isl_pw_aff is computed.
  ///           SCEVs known to not reference any loops in the SCoP can be
  ///           passed without a @p BB.
  /// @param NonNegative Flag to indicate the @p E has to be non-negative.
  ///
  /// Note that this function will always return a valid isl_pw_aff. However, if
  /// the translation of @p E was deemed to complex the SCoP is invalidated and
  /// a dummy value of appropriate dimension is returned. This allows to bail
  /// for complex cases without "error handling code" needed on the users side.
  __isl_give PWACtx getPwAff(const SCEV *E, BasicBlock *BB = nullptr,
                             bool NonNegative = false);

  /// Compute the isl representation for the SCEV @p E
  ///
  /// This function is like @see Scop::getPwAff() but strips away the invalid
  /// domain part associated with the piecewise affine function.
  __isl_give isl_pw_aff *getPwAffOnly(const SCEV *E, BasicBlock *BB = nullptr);

  /// Return the domain of @p Stmt.
  ///
  /// @param Stmt The statement for which the conditions should be returned.
  __isl_give isl_set *getDomainConditions(const ScopStmt *Stmt) const;

  /// Return the domain of @p BB.
  ///
  /// @param BB The block for which the conditions should be returned.
  __isl_give isl_set *getDomainConditions(BasicBlock *BB) const;

  /// Get a union set containing the iteration domains of all statements.
  __isl_give isl_union_set *getDomains() const;

  /// Get a union map of all may-writes performed in the SCoP.
  __isl_give isl_union_map *getMayWrites();

  /// Get a union map of all must-writes performed in the SCoP.
  __isl_give isl_union_map *getMustWrites();

  /// Get a union map of all writes performed in the SCoP.
  __isl_give isl_union_map *getWrites();

  /// Get a union map of all reads performed in the SCoP.
  __isl_give isl_union_map *getReads();

  /// Get a union map of all memory accesses performed in the SCoP.
  __isl_give isl_union_map *getAccesses();

  /// Get the schedule of all the statements in the SCoP.
  ///
  /// @return The schedule of all the statements in the SCoP, if the schedule of
  /// the Scop does not contain extension nodes, and nullptr, otherwise.
  __isl_give isl_union_map *getSchedule() const;

  /// Get a schedule tree describing the schedule of all statements.
  __isl_give isl_schedule *getScheduleTree() const;

  /// Update the current schedule
  ///
  /// NewSchedule The new schedule (given as a flat union-map).
  void setSchedule(__isl_take isl_union_map *NewSchedule);

  /// Update the current schedule
  ///
  /// NewSchedule The new schedule (given as schedule tree).
  void setScheduleTree(__isl_take isl_schedule *NewSchedule);

  /// Intersects the domains of all statements in the SCoP.
  ///
  /// @return true if a change was made
  bool restrictDomains(__isl_take isl_union_set *Domain);

  /// Get the depth of a loop relative to the outermost loop in the Scop.
  ///
  /// This will return
  ///    0 if @p L is an outermost loop in the SCoP
  ///   >0 for other loops in the SCoP
  ///   -1 if @p L is nullptr or there is no outermost loop in the SCoP
  int getRelativeLoopDepth(const Loop *L) const;

  /// Find the ScopArrayInfo associated with an isl Id
  ///        that has name @p Name.
  ScopArrayInfo *getArrayInfoByName(const std::string BaseName);

  /// Check whether @p Schedule contains extension nodes.
  ///
  /// @return true if @p Schedule contains extension nodes.
  static bool containsExtensionNode(__isl_keep isl_schedule *Schedule);

  /// Simplify the SCoP representation.
  ///
  /// @param AfterHoisting Whether it is called after invariant load hoisting.
  ///                      When true, also removes statements without
  ///                      side-effects.
  void simplifySCoP(bool AfterHoisting);

  /// Get the next free array index.
  ///
  /// This function returns a unique index which can be used to identify an
  /// array.
  long getNextArrayIdx() { return ArrayIdx++; }

  /// Get the next free statement index.
  ///
  /// This function returns a unique index which can be used to identify a
  /// statement.
  long getNextStmtIdx() { return StmtIdx++; }
};

/// Print Scop scop to raw_ostream O.
static inline raw_ostream &operator<<(raw_ostream &O, const Scop &scop) {
  scop.print(O);
  return O;
}

/// The legacy pass manager's analysis pass to compute scop information
///        for a region.
class ScopInfoRegionPass : public RegionPass {
  /// The Scop pointer which is used to construct a Scop.
  std::unique_ptr<Scop> S;

public:
  static char ID; // Pass identification, replacement for typeid

  ScopInfoRegionPass() : RegionPass(ID) {}
  ~ScopInfoRegionPass() {}

  /// Build Scop object, the Polly IR of static control
  ///        part for the current SESE-Region.
  ///
  /// @return If the current region is a valid for a static control part,
  ///         return the Polly IR representing this static control part,
  ///         return null otherwise.
  Scop *getScop() { return S.get(); }
  const Scop *getScop() const { return S.get(); }

  /// Calculate the polyhedral scop information for a given Region.
  bool runOnRegion(Region *R, RGPassManager &RGM) override;

  void releaseMemory() override { S.reset(); }

  void print(raw_ostream &O, const Module *M = nullptr) const override;

  void getAnalysisUsage(AnalysisUsage &AU) const override;
};

class ScopInfo {
public:
  using RegionToScopMapTy = DenseMap<Region *, std::unique_ptr<Scop>>;
  using iterator = RegionToScopMapTy::iterator;
  using const_iterator = RegionToScopMapTy::const_iterator;

private:
  /// A map of Region to its Scop object containing
  ///        Polly IR of static control part
  RegionToScopMapTy RegionToScopMap;

public:
  ScopInfo(const DataLayout &DL, ScopDetection &SD, ScalarEvolution &SE,
           LoopInfo &LI, AliasAnalysis &AA, DominatorTree &DT,
           AssumptionCache &AC);

  /// Get the Scop object for the given Region
  ///
  /// @return If the given region is the maximal region within a scop, return
  ///         the scop object. If the given region is a subregion, return a
  ///         nullptr. Top level region containing the entry block of a function
  ///         is not considered in the scop creation.
  Scop *getScop(Region *R) const {
    auto MapIt = RegionToScopMap.find(R);
    if (MapIt != RegionToScopMap.end())
      return MapIt->second.get();
    return nullptr;
  }

  iterator begin() { return RegionToScopMap.begin(); }
  iterator end() { return RegionToScopMap.end(); }
  const_iterator begin() const { return RegionToScopMap.begin(); }
  const_iterator end() const { return RegionToScopMap.end(); }
  bool empty() const { return RegionToScopMap.empty(); }
};

struct ScopInfoAnalysis : public AnalysisInfoMixin<ScopInfoAnalysis> {
  static AnalysisKey Key;
  using Result = ScopInfo;
  Result run(Function &, FunctionAnalysisManager &);
};

struct ScopInfoPrinterPass : public PassInfoMixin<ScopInfoPrinterPass> {
  ScopInfoPrinterPass(raw_ostream &O) : Stream(O) {}
  PreservedAnalyses run(Function &, FunctionAnalysisManager &);
  raw_ostream &Stream;
};

//===----------------------------------------------------------------------===//
/// The legacy pass manager's analysis pass to compute scop information
///        for the whole function.
///
/// This pass will maintain a map of the maximal region within a scop to its
/// scop object for all the feasible scops present in a function.
/// This pass is an alternative to the ScopInfoRegionPass in order to avoid a
/// region pass manager.
class ScopInfoWrapperPass : public FunctionPass {
  std::unique_ptr<ScopInfo> Result;

public:
  ScopInfoWrapperPass() : FunctionPass(ID) {}
  ~ScopInfoWrapperPass() = default;

  static char ID; // Pass identification, replacement for typeid

  ScopInfo *getSI() { return Result.get(); }
  const ScopInfo *getSI() const { return Result.get(); }

  /// Calculate all the polyhedral scops for a given function.
  bool runOnFunction(Function &F) override;

  void releaseMemory() override { Result.reset(); }

  void print(raw_ostream &O, const Module *M = nullptr) const override;

  void getAnalysisUsage(AnalysisUsage &AU) const override;
};

} // end namespace polly

namespace llvm {
class PassRegistry;
void initializeScopInfoRegionPassPass(llvm::PassRegistry &);
void initializeScopInfoWrapperPassPass(llvm::PassRegistry &);
} // namespace llvm

#endif<|MERGE_RESOLUTION|>--- conflicted
+++ resolved
@@ -1267,16 +1267,13 @@
   /// The closest loop that contains this statement.
   Loop *SurroundingLoop;
 
-<<<<<<< HEAD
+  /// Vector for Instructions in a BB.
+  std::vector<Instruction *> Instructions;
+  
 public:
   MapVector<PHINode *, isl::union_map> ComputedPHIs;
 
 private:
-=======
-  /// Vector for Instructions in a BB.
-  std::vector<Instruction *> Instructions;
-
->>>>>>> df53d545
   /// Build the statement.
   //@{
   void buildDomain();
