//===------ polly/ScopInfo.h -----------------------------------*- C++ -*-===//
//
//                     The LLVM Compiler Infrastructure
//
// This file is distributed under the University of Illinois Open Source
// License. See LICENSE.TXT for details.
//
//===----------------------------------------------------------------------===//
//
// Store the polyhedral model representation of a static control flow region,
// also called SCoP (Static Control Part).
//
// This representation is shared among several tools in the polyhedral
// community, which are e.g. CLooG, Pluto, Loopo, Graphite.
//
//===----------------------------------------------------------------------===//

#ifndef POLLY_SCOP_INFO_H
#define POLLY_SCOP_INFO_H

#include "polly/ScopDetection.h"
#include "polly/Support/SCEVAffinator.h"

#include "llvm/ADT/MapVector.h"
#include "llvm/Analysis/RegionPass.h"
#include "isl/aff.h"
#include "isl/ctx.h"
#include "isl/set.h"

#include <deque>
#include <forward_list>

using namespace llvm;

namespace llvm {
class AssumptionCache;
class Loop;
class LoopInfo;
class PHINode;
class ScalarEvolution;
class SCEV;
class SCEVAddRecExpr;
class Type;
} // namespace llvm

struct isl_ctx;
struct isl_map;
struct isl_basic_map;
struct isl_id;
struct isl_set;
struct isl_union_set;
struct isl_union_map;
struct isl_space;
struct isl_ast_build;
struct isl_constraint;
struct isl_pw_aff;
struct isl_pw_multi_aff;
struct isl_schedule;

namespace polly {

class MemoryAccess;
class Scop;
class ScopStmt;
class ScopBuilder;

//===---------------------------------------------------------------------===//

/// Enumeration of assumptions Polly can take.
enum AssumptionKind {
  ALIASING,
  INBOUNDS,
  WRAPPING,
  UNSIGNED,
  PROFITABLE,
  ERRORBLOCK,
  COMPLEXITY,
  INFINITELOOP,
  INVARIANTLOAD,
  DELINEARIZATION,
};

/// Enum to distinguish between assumptions and restrictions.
enum AssumptionSign { AS_ASSUMPTION, AS_RESTRICTION };

/// Maps from a loop to the affine function expressing its backedge taken count.
/// The backedge taken count already enough to express iteration domain as we
/// only allow loops with canonical induction variable.
/// A canonical induction variable is:
/// an integer recurrence that starts at 0 and increments by one each time
/// through the loop.
typedef std::map<const Loop *, const SCEV *> LoopBoundMapType;

typedef std::vector<std::unique_ptr<MemoryAccess>> AccFuncVector;

/// A class to store information about arrays in the SCoP.
///
/// Objects are accessible via the ScoP, MemoryAccess or the id associated with
/// the MemoryAccess access function.
///
class ScopArrayInfo {
public:
  /// The kind of a ScopArrayInfo memory object.
  ///
  /// We distinguish between arrays and various scalar memory objects. We use
  /// the term ``array'' to describe memory objects that consist of a set of
  /// individual data elements arranged in a multi-dimensional grid. A scalar
  /// memory object describes an individual data element and is used to model
  /// the definition and uses of llvm::Values.
  ///
  /// The polyhedral model does traditionally not reason about SSA values. To
  /// reason about llvm::Values we model them "as if" they were zero-dimensional
  /// memory objects, even though they were not actually allocated in (main)
  /// memory.  Memory for such objects is only alloca[ed] at CodeGeneration
  /// time. To relate the memory slots used during code generation with the
  /// llvm::Values they belong to the new names for these corresponding stack
  /// slots are derived by appending suffixes (currently ".s2a" and ".phiops")
  /// to the name of the original llvm::Value. To describe how def/uses are
  /// modeled exactly we use these suffixes here as well.
  ///
  /// There are currently four different kinds of memory objects:
  enum MemoryKind {
    /// MK_Array: Models a one or multi-dimensional array
    ///
    /// A memory object that can be described by a multi-dimensional array.
    /// Memory objects of this type are used to model actual multi-dimensional
    /// arrays as they exist in LLVM-IR, but they are also used to describe
    /// other objects:
    ///   - A single data element allocated on the stack using 'alloca' is
    ///     modeled as a one-dimensional, single-element array.
    ///   - A single data element allocated as a global variable is modeled as
    ///     one-dimensional, single-element array.
    ///   - Certain multi-dimensional arrays with variable size, which in
    ///     LLVM-IR are commonly expressed as a single-dimensional access with a
    ///     complicated access function, are modeled as multi-dimensional
    ///     memory objects (grep for "delinearization").
    MK_Array,

    /// MK_Value: Models an llvm::Value
    ///
    /// Memory objects of type MK_Value are used to model the data flow
    /// induced by llvm::Values. For each llvm::Value that is used across
    /// BasicBocks one ScopArrayInfo object is created. A single memory WRITE
    /// stores the llvm::Value at its definition into the memory object and at
    /// each use of the llvm::Value (ignoring trivial intra-block uses) a
    /// corresponding READ is added. For instance, the use/def chain of a
    /// llvm::Value %V depicted below
    ///              ______________________
    ///              |DefBB:              |
    ///              |  %V = float op ... |
    ///              ----------------------
    ///               |                  |
    /// _________________               _________________
    /// |UseBB1:        |               |UseBB2:        |
    /// |  use float %V |               |  use float %V |
    /// -----------------               -----------------
    ///
    /// is modeled as if the following memory accesses occured:
    ///
    ///                        __________________________
    ///                        |entry:                  |
    ///                        |  %V.s2a = alloca float |
    ///                        --------------------------
    ///                                     |
    ///                    ___________________________________
    ///                    |DefBB:                           |
    ///                    |  store %float %V, float* %V.s2a |
    ///                    -----------------------------------
    ///                           |                   |
    /// ____________________________________ ___________________________________
    /// |UseBB1:                           | |UseBB2:                          |
    /// |  %V.reload1 = load float* %V.s2a | |  %V.reload2 = load float* %V.s2a|
    /// |  use float %V.reload1            | |  use float %V.reload2           |
    /// ------------------------------------ -----------------------------------
    ///
    MK_Value,

    /// MK_PHI: Models PHI nodes within the SCoP
    ///
    /// Besides the MK_Value memory object used to model the normal
    /// llvm::Value dependences described above, PHI nodes require an additional
    /// memory object of type MK_PHI to describe the forwarding of values to
    /// the PHI node.
    ///
    /// As an example, a PHIInst instructions
    ///
    /// %PHI = phi float [ %Val1, %IncomingBlock1 ], [ %Val2, %IncomingBlock2 ]
    ///
    /// is modeled as if the accesses occured this way:
    ///
    ///                    _______________________________
    ///                    |entry:                       |
    ///                    |  %PHI.phiops = alloca float |
    ///                    -------------------------------
    ///                           |              |
    /// __________________________________  __________________________________
    /// |IncomingBlock1:                 |  |IncomingBlock2:                 |
    /// |  ...                           |  |  ...                           |
    /// |  store float %Val1 %PHI.phiops |  |  store float %Val2 %PHI.phiops |
    /// |  br label % JoinBlock          |  |  br label %JoinBlock           |
    /// ----------------------------------  ----------------------------------
    ///                             \            /
    ///                              \          /
    ///               _________________________________________
    ///               |JoinBlock:                             |
    ///               |  %PHI = load float, float* PHI.phiops |
    ///               -----------------------------------------
    ///
    /// Note that there can also be a scalar write access for %PHI if used in a
    /// different BasicBlock, i.e. there can be a memory object %PHI.phiops as
    /// well as a memory object %PHI.s2a.
    MK_PHI,

    /// MK_ExitPHI: Models PHI nodes in the SCoP's exit block
    ///
    /// For PHI nodes in the Scop's exit block a special memory object kind is
    /// used. The modeling used is identical to MK_PHI, with the exception
    /// that there are no READs from these memory objects. The PHINode's
    /// llvm::Value is treated as a value escaping the SCoP. WRITE accesses
    /// write directly to the escaping value's ".s2a" alloca.
    MK_ExitPHI
  };

  /// Construct a ScopArrayInfo object.
  ///
  /// @param BasePtr        The array base pointer.
  /// @param ElementType    The type of the elements stored in the array.
  /// @param IslCtx         The isl context used to create the base pointer id.
  /// @param DimensionSizes A vector containing the size of each dimension.
  /// @param Kind           The kind of the array object.
  /// @param DL             The data layout of the module.
  /// @param S              The scop this array object belongs to.
  /// @param BaseName       The optional name of this memory reference.
  ScopArrayInfo(Value *BasePtr, Type *ElementType, isl_ctx *IslCtx,
                ArrayRef<const SCEV *> DimensionSizes, enum MemoryKind Kind,
                const DataLayout &DL, Scop *S, const char *BaseName = nullptr);

  ///  Update the element type of the ScopArrayInfo object.
  ///
  ///  Memory accesses referencing this ScopArrayInfo object may use
  ///  different element sizes. This function ensures the canonical element type
  ///  stored is small enough to model accesses to the current element type as
  ///  well as to @p NewElementType.
  ///
  ///  @param NewElementType An element type that is used to access this array.
  void updateElementType(Type *NewElementType);

  ///  Update the sizes of the ScopArrayInfo object.
  ///
  ///  A ScopArrayInfo object may be created without all outer dimensions being
  ///  available. This function is called when new memory accesses are added for
  ///  this ScopArrayInfo object. It verifies that sizes are compatible and adds
  ///  additional outer array dimensions, if needed.
  ///
  ///  @param Sizes       A vector of array sizes where the rightmost array
  ///                     sizes need to match the innermost array sizes already
  ///                     defined in SAI.
  bool updateSizes(ArrayRef<const SCEV *> Sizes);

  /// Destructor to free the isl id of the base pointer.
  ~ScopArrayInfo();

  /// Set the base pointer to @p BP.
  void setBasePtr(Value *BP) { BasePtr = BP; }

  /// Return the base pointer.
  Value *getBasePtr() const { return BasePtr; }

  /// For indirect accesses return the origin SAI of the BP, else null.
  const ScopArrayInfo *getBasePtrOriginSAI() const { return BasePtrOriginSAI; }

  /// The set of derived indirect SAIs for this origin SAI.
  const SmallSetVector<ScopArrayInfo *, 2> &getDerivedSAIs() const {
    return DerivedSAIs;
  }

  /// Return the number of dimensions.
  unsigned getNumberOfDimensions() const {
    if (Kind == MK_PHI || Kind == MK_ExitPHI || Kind == MK_Value)
      return 0;
    return DimensionSizes.size();
  }

  /// Return the size of dimension @p dim as SCEV*.
  //
  //  Scalars do not have array dimensions and the first dimension of
  //  a (possibly multi-dimensional) array also does not carry any size
  //  information, in case the array is not newly created.
  const SCEV *getDimensionSize(unsigned Dim) const {
    assert(Dim < getNumberOfDimensions() && "Invalid dimension");
    return DimensionSizes[Dim];
  }

  /// Return the size of dimension @p dim as isl_pw_aff.
  //
  //  Scalars do not have array dimensions and the first dimension of
  //  a (possibly multi-dimensional) array also does not carry any size
  //  information, in case the array is not newly created.
  __isl_give isl_pw_aff *getDimensionSizePw(unsigned Dim) const {
    assert(Dim < getNumberOfDimensions() && "Invalid dimension");
    return isl_pw_aff_copy(DimensionSizesPw[Dim]);
  }

  /// Get the canonical element type of this array.
  ///
  /// @returns The canonical element type of this array.
  Type *getElementType() const { return ElementType; }

  /// Get element size in bytes.
  int getElemSizeInBytes() const;

  /// Get the name of this memory reference.
  std::string getName() const;

  /// Return the isl id for the base pointer.
  __isl_give isl_id *getBasePtrId() const;

  /// Return what kind of memory this represents.
  enum MemoryKind getKind() const { return Kind; }

  /// Is this array info modeling an llvm::Value?
  bool isValueKind() const { return Kind == MK_Value; }

  /// Is this array info modeling special PHI node memory?
  ///
  /// During code generation of PHI nodes, there is a need for two kinds of
  /// virtual storage. The normal one as it is used for all scalar dependences,
  /// where the result of the PHI node is stored and later loaded from as well
  /// as a second one where the incoming values of the PHI nodes are stored
  /// into and reloaded when the PHI is executed. As both memories use the
  /// original PHI node as virtual base pointer, we have this additional
  /// attribute to distinguish the PHI node specific array modeling from the
  /// normal scalar array modeling.
  bool isPHIKind() const { return Kind == MK_PHI; }

  /// Is this array info modeling an MK_ExitPHI?
  bool isExitPHIKind() const { return Kind == MK_ExitPHI; }

  /// Is this array info modeling an array?
  bool isArrayKind() const { return Kind == MK_Array; }

  /// Dump a readable representation to stderr.
  void dump() const;

  /// Print a readable representation to @p OS.
  ///
  /// @param SizeAsPwAff Print the size as isl_pw_aff
  /// @param Oneline Print a more dense representation without line breaks.
  void print(raw_ostream &OS, bool SizeAsPwAff = false,
             bool Oneline = false) const;

  /// Access the ScopArrayInfo associated with an access function.
  static const ScopArrayInfo *
  getFromAccessFunction(__isl_keep isl_pw_multi_aff *PMA);

  /// Access the ScopArrayInfo associated with an isl Id.
  static const ScopArrayInfo *getFromId(__isl_take isl_id *Id);

  /// Get the space of this array access.
  __isl_give isl_space *getSpace() const;

  /// If the array is read only
  bool isReadOnly();

private:
  void addDerivedSAI(ScopArrayInfo *DerivedSAI) {
    DerivedSAIs.insert(DerivedSAI);
  }

  /// For indirect accesses this is the SAI of the BP origin.
  const ScopArrayInfo *BasePtrOriginSAI;

  /// For origin SAIs the set of derived indirect SAIs.
  SmallSetVector<ScopArrayInfo *, 2> DerivedSAIs;

  /// The base pointer.
  AssertingVH<Value> BasePtr;

  /// The canonical element type of this array.
  ///
  /// The canonical element type describes the minimal accessible element in
  /// this array. Not all elements accessed, need to be of the very same type,
  /// but the allocation size of the type of the elements loaded/stored from/to
  /// this array needs to be a multiple of the allocation size of the canonical
  /// type.
  Type *ElementType;

  /// The isl id for the base pointer.
  isl_id *Id;

  /// The sizes of each dimension as SCEV*.
  SmallVector<const SCEV *, 4> DimensionSizes;

  /// The sizes of each dimension as isl_pw_aff.
  SmallVector<isl_pw_aff *, 4> DimensionSizesPw;

  /// The type of this scop array info object.
  ///
  /// We distinguish between SCALAR, PHI and ARRAY objects.
  enum MemoryKind Kind;

  /// The data layout of the module.
  const DataLayout &DL;

  /// The scop this SAI object belongs to.
  Scop &S;
};

/// Represent memory accesses in statements.
class MemoryAccess {
  friend class Scop;
  friend class ScopStmt;

public:
	bool isImplicit() const;
	bool isExplicit() const{return !isImplicit();}

  /// The access type of a memory access
  ///
  /// There are three kind of access types:
  ///
  /// * A read access
  ///
  /// A certain set of memory locations are read and may be used for internal
  /// calculations.
  ///
  /// * A must-write access
  ///
  /// A certain set of memory locations is definitely written. The old value is
  /// replaced by a newly calculated value. The old value is not read or used at
  /// all.
  ///
  /// * A may-write access
  ///
  /// A certain set of memory locations may be written. The memory location may
  /// contain a new value if there is actually a write or the old value may
  /// remain, if no write happens.
  enum AccessType {
    READ = 0x1,
    MUST_WRITE = 0x2,
    MAY_WRITE = 0x3,
  };

  /// Reduction access type
  ///
  /// Commutative and associative binary operations suitable for reductions
  enum ReductionType {
    RT_NONE, ///< Indicate no reduction at all
    RT_ADD,  ///< Addition
    RT_MUL,  ///< Multiplication
    RT_BOR,  ///< Bitwise Or
    RT_BXOR, ///< Bitwise XOr
    RT_BAND, ///< Bitwise And
  };

private:
  MemoryAccess(const MemoryAccess &) = delete;
  const MemoryAccess &operator=(const MemoryAccess &) = delete;

  /// A unique identifier for this memory access.
  ///
  /// The identifier is unique between all memory accesses belonging to the same
  /// scop statement.
  isl_id *Id;

  /// What is modeled by this MemoryAccess.
  /// @see ScopArrayInfo::MemoryKind
  ScopArrayInfo::MemoryKind Kind;

  /// Whether it a reading or writing access, and if writing, whether it
  /// is conditional (MAY_WRITE).
  enum AccessType AccType;

  /// Reduction type for reduction like accesses, RT_NONE otherwise
  ///
  /// An access is reduction like if it is part of a load-store chain in which
  /// both access the same memory location (use the same LLVM-IR value
  /// as pointer reference). Furthermore, between the load and the store there
  /// is exactly one binary operator which is known to be associative and
  /// commutative.
  ///
  /// TODO:
  ///
  /// We can later lift the constraint that the same LLVM-IR value defines the
  /// memory location to handle scops such as the following:
  ///
  ///    for i
  ///      for j
  ///        sum[i+j] = sum[i] + 3;
  ///
  /// Here not all iterations access the same memory location, but iterations
  /// for which j = 0 holds do. After lifting the equality check in ScopBuilder,
  /// subsequent transformations do not only need check if a statement is
  /// reduction like, but they also need to verify that that the reduction
  /// property is only exploited for statement instances that load from and
  /// store to the same data location. Doing so at dependence analysis time
  /// could allow us to handle the above example.
  ReductionType RedType = RT_NONE;

  /// Parent ScopStmt of this access.
  ScopStmt *Statement;

  /// The domain under which this access is not modeled precisely.
  ///
  /// The invalid domain for an access describes all parameter combinations
  /// under which the statement looks to be executed but is in fact not because
  /// some assumption/restriction makes the access invalid.
  isl_set *InvalidDomain;

  // Properties describing the accessed array.
  // TODO: It might be possible to move them to ScopArrayInfo.
  // @{

  /// The base address (e.g., A for A[i+j]).
  ///
  /// The #BaseAddr of a memory access of kind MK_Array is the base pointer
  /// of the memory access.
  /// The #BaseAddr of a memory access of kind MK_PHI or MK_ExitPHI is the
  /// PHI node itself.
  /// The #BaseAddr of a memory access of kind MK_Value is the instruction
  /// defining the value.
  AssertingVH<Value> BaseAddr;

  /// An unique name of the accessed array.
  std::string BaseName;

  /// Type a single array element wrt. this access.
  Type *ElementType;

  /// Size of each dimension of the accessed array.
  SmallVector<const SCEV *, 4> Sizes;
  // @}

  // Properties describing the accessed element.
  // @{

  /// The access instruction of this memory access.
  ///
  /// For memory accesses of kind MK_Array the access instruction is the
  /// Load or Store instruction performing the access.
  ///
  /// For memory accesses of kind MK_PHI or MK_ExitPHI the access
  /// instruction of a load access is the PHI instruction. The access
  /// instruction of a PHI-store is the incoming's block's terminator
  /// instruction.
  ///
  /// For memory accesses of kind MK_Value the access instruction of a load
  /// access is nullptr because generally there can be multiple instructions in
  /// the statement using the same llvm::Value. The access instruction of a
  /// write access is the instruction that defines the llvm::Value.
  Instruction *AccessInstruction;

  /// Incoming block and value of a PHINode.
  SmallVector<std::pair<BasicBlock *, Value *>, 4> Incoming;

  /// The value associated with this memory access.
  ///
  ///  - For array memory accesses (MK_Array) it is the loaded result or the
  ///    stored value. If the access instruction is a memory intrinsic it
  ///    the access value is also the memory intrinsic.
  ///  - For accesses of kind MK_Value it is the access instruction itself.
  ///  - For accesses of kind MK_PHI or MK_ExitPHI it is the PHI node itself
  ///    (for both, READ and WRITE accesses).
  ///
  AssertingVH<Value> AccessValue;

  /// Are all the subscripts affine expression?
  bool IsAffine;

  /// Subscript expression for each dimension.
  SmallVector<const SCEV *, 4> Subscripts;

  /// Relation from statement instances to the accessed array elements.
  ///
  /// In the common case this relation is a function that maps a set of loop
  /// indices to the memory address from which a value is loaded/stored:
  ///
  ///      for i
  ///        for j
  ///    S:     A[i + 3 j] = ...
  ///
  ///    => { S[i,j] -> A[i + 3j] }
  ///
  /// In case the exact access function is not known, the access relation may
  /// also be a one to all mapping { S[i,j] -> A[o] } describing that any
  /// element accessible through A might be accessed.
  ///
  /// In case of an access to a larger element belonging to an array that also
  /// contains smaller elements, the access relation models the larger access
  /// with multiple smaller accesses of the size of the minimal array element
  /// type:
  ///
  ///      short *A;
  ///
  ///      for i
  ///    S:     A[i] = *((double*)&A[4 * i]);
  ///
  ///    => { S[i] -> A[i]; S[i] -> A[o] : 4i <= o <= 4i + 3 }
  isl_map *AccessRelation;

  /// Updated access relation read from JSCOP file.
  isl_map *NewAccessRelation;
  // @}

  __isl_give isl_basic_map *createBasicAccessMap(ScopStmt *Statement);

  void assumeNoOutOfBound();

  /// Compute bounds on an over approximated  access relation.
  ///
  /// @param ElementSize The size of one element accessed.
  void computeBoundsOnAccessRelation(unsigned ElementSize);

  /// Get the original access function as read from IR.
  __isl_give isl_map *getOriginalAccessRelation() const;

  /// Return the space in which the access relation lives in.
  __isl_give isl_space *getOriginalAccessRelationSpace() const;

  /// Get the new access function imported or set by a pass
  __isl_give isl_map *getNewAccessRelation() const;

  /// Fold the memory access to consider parameteric offsets
  ///
  /// To recover memory accesses with array size parameters in the subscript
  /// expression we post-process the delinearization results.
  ///
  /// We would normally recover from an access A[exp0(i) * N + exp1(i)] into an
  /// array A[][N] the 2D access A[exp0(i)][exp1(i)]. However, another valid
  /// delinearization is A[exp0(i) - 1][exp1(i) + N] which - depending on the
  /// range of exp1(i) - may be preferrable. Specifically, for cases where we
  /// know exp1(i) is negative, we want to choose the latter expression.
  ///
  /// As we commonly do not have any information about the range of exp1(i),
  /// we do not choose one of the two options, but instead create a piecewise
  /// access function that adds the (-1, N) offsets as soon as exp1(i) becomes
  /// negative. For a 2D array such an access function is created by applying
  /// the piecewise map:
  ///
  /// [i,j] -> [i, j] :      j >= 0
  /// [i,j] -> [i-1, j+N] :  j <  0
  ///
  /// We can generalize this mapping to arbitrary dimensions by applying this
  /// piecewise mapping pairwise from the rightmost to the leftmost access
  /// dimension. It would also be possible to cover a wider range by introducing
  /// more cases and adding multiple of Ns to these cases. However, this has
  /// not yet been necessary.
  /// The introduction of different cases necessarily complicates the memory
  /// access function, but cases that can be statically proven to not happen
  /// will be eliminated later on.
  __isl_give isl_map *foldAccess(__isl_take isl_map *AccessRelation,
                                 ScopStmt *Statement);

  /// Create the access relation for the underlying memory intrinsic.
  void buildMemIntrinsicAccessRelation();

  /// Assemble the access relation from all available information.
  ///
  /// In particular, used the information passes in the constructor and the
  /// parent ScopStmt set by setStatment().
  ///
  /// @param SAI Info object for the accessed array.
  void buildAccessRelation(const ScopArrayInfo *SAI);

  /// Carry index overflows of dimensions with constant size to the next higher
  /// dimension.
  ///
  /// For dimensions that have constant size, modulo the index by the size and
  /// add up the carry (floored division) to the next higher dimension. This is
  /// how overflow is defined in row-major order.
  /// It happens e.g. when ScalarEvolution computes the offset to the base
  /// pointer and would algebraically sum up all lower dimensions' indices of
  /// constant size.
  ///
  /// Example:
  ///   float (*A)[4];
  ///   A[1][6] -> A[2][2]
  void wrapConstantDimensions();

public:
  /// Create a new MemoryAccess.
  ///
  /// @param Stmt       The parent statement.
  /// @param AccessInst The instruction doing the access.
  /// @param BaseAddr   The accessed array's address.
  /// @param ElemType   The type of the accessed array elements.
  /// @param AccType    Whether read or write access.
  /// @param IsAffine   Whether the subscripts are affine expressions.
  /// @param Kind       The kind of memory accessed.
  /// @param Subscripts Subscipt expressions
  /// @param Sizes      Dimension lengths of the accessed array.
  /// @param BaseName   Name of the acessed array.
  MemoryAccess(ScopStmt *Stmt, Instruction *AccessInst, AccessType AccType,
               Value *BaseAddress, Type *ElemType, bool Affine,
               ArrayRef<const SCEV *> Subscripts, ArrayRef<const SCEV *> Sizes,
               Value *AccessValue, ScopArrayInfo::MemoryKind Kind,
               StringRef BaseName);

  /// Create a new MemoryAccess that corresponds to @p AccRel.
  ///
  /// Along with @p Stmt and @p AccType it uses information about dimension
  /// lengths of the accessed array, the type of the accessed array elements,
  /// the name of the accessed array that is derived from the object accessible
  /// via @p AccRel.
  ///
  /// @param Stmt       The parent statement.
  /// @param AccType    Whether read or write access.
  /// @param AccRel     The access relation that describes the memory access.
  MemoryAccess(ScopStmt *Stmt, AccessType AccType, __isl_take isl_map *AccRel);

  ~MemoryAccess();

  /// Add a new incoming block/value pairs for this PHI/ExitPHI access.
  ///
  /// @param IncomingBlock The PHI's incoming block.
  /// @param IncomingValue The value when reacing the PHI from the @p
  ///                      IncomingBlock.
  void addIncoming(BasicBlock *IncomingBlock, Value *IncomingValue) {
    assert(!isRead());
    assert(isAnyPHIKind());
    Incoming.emplace_back(std::make_pair(IncomingBlock, IncomingValue));
  }

  /// Return the list of possible PHI/ExitPHI values.
  ///
  /// After code generation moves some PHIs around during region simplification,
  /// we cannot reliably locate the original PHI node and its incoming values
  /// anymore. For this reason we remember these explicitly for all PHI-kind
  /// accesses.
  ArrayRef<std::pair<BasicBlock *, Value *>> getIncoming() const {
    assert(isAnyPHIKind());
    return Incoming;
  }

  /// Get the type of a memory access.
  enum AccessType getType() { return AccType; }

  /// Is this a reduction like access?
  bool isReductionLike() const { return RedType != RT_NONE; }

  /// Is this a read memory access?
  bool isRead() const { return AccType == MemoryAccess::READ; }

  /// Is this a must-write memory access?
  bool isMustWrite() const { return AccType == MemoryAccess::MUST_WRITE; }

  /// Is this a may-write memory access?
  bool isMayWrite() const { return AccType == MemoryAccess::MAY_WRITE; }

  /// Is this a write memory access?
  bool isWrite() const { return isMustWrite() || isMayWrite(); }

  /// Is this a memory intrinsic access (memcpy, memset, memmove)?
  bool isMemoryIntrinsic() const {
    return isa<MemIntrinsic>(getAccessInstruction());
  }

  /// Check if a new access relation was imported or set by a pass.
  bool hasNewAccessRelation() const { return NewAccessRelation; }

  /// Return the newest access relation of this access.
  ///
  /// There are two possibilities:
  ///   1) The original access relation read from the LLVM-IR.
  ///   2) A new access relation imported from a json file or set by another
  ///      pass (e.g., for privatization).
  ///
  /// As 2) is by construction "newer" than 1) we return the new access
  /// relation if present.
  ///
  __isl_give isl_map *getLatestAccessRelation() const {
    return hasNewAccessRelation() ? getNewAccessRelation()
                                  : getOriginalAccessRelation();
  }

  /// Old name of getLatestAccessRelation().
  __isl_give isl_map *getAccessRelation() const {
    return getLatestAccessRelation();
  }

  /// Get an isl map describing the memory address accessed.
  ///
  /// In most cases the memory address accessed is well described by the access
  /// relation obtained with getAccessRelation. However, in case of arrays
  /// accessed with types of different size the access relation maps one access
  /// to multiple smaller address locations. This method returns an isl map that
  /// relates each dynamic statement instance to the unique memory location
  /// that is loaded from / stored to.
  ///
  /// For an access relation { S[i] -> A[o] : 4i <= o <= 4i + 3 } this method
  /// will return the address function { S[i] -> A[4i] }.
  ///
  /// @returns The address function for this memory access.
  __isl_give isl_map *getAddressFunction() const;

  /// Return the access relation after the schedule was applied.
  __isl_give isl_pw_multi_aff *
  applyScheduleToAccessRelation(__isl_take isl_union_map *Schedule) const;

  /// Get an isl string representing the access function read from IR.
  std::string getOriginalAccessRelationStr() const;

  /// Get an isl string representing a new access function, if available.
  std::string getNewAccessRelationStr() const;

  /// Get the base address of this access (e.g. A for A[i+j]) when
  /// detected.
  Value *getOriginalBaseAddr() const {
    assert(!getOriginalScopArrayInfo() /* may noy yet be initialized */ ||
           getOriginalScopArrayInfo()->getBasePtr() == BaseAddr);
    return BaseAddr;
  }

  /// Get the base address of this access (e.g. A for A[i+j]) after a
  /// potential change by setNewAccessRelation().
  Value *getLatestBaseAddr() const {
    return getLatestScopArrayInfo()->getBasePtr();
  }

  /// Old name for getOriginalBaseAddr().
  Value *getBaseAddr() const { return getOriginalBaseAddr(); }

  /// Get the detection-time base array isl_id for this access.
  __isl_give isl_id *getOriginalArrayId() const;

  /// Get the base array isl_id for this access, modifiable through
  /// setNewAccessRelation().
  __isl_give isl_id *getLatestArrayId() const;

  /// Old name of getOriginalArrayId().
  __isl_give isl_id *getArrayId() const { return getOriginalArrayId(); }

  /// Get the detection-time ScopArrayInfo object for the base address.
  const ScopArrayInfo *getOriginalScopArrayInfo() const;

  /// Get the ScopArrayInfo object for the base address, or the one set
  /// by setNewAccessRelation().
  const ScopArrayInfo *getLatestScopArrayInfo() const;

  /// Legacy name of getOriginalScopArrayInfo().
  const ScopArrayInfo *getScopArrayInfo() const {
    return getOriginalScopArrayInfo();
  }

  /// Return a string representation of the access's reduction type.
  const std::string getReductionOperatorStr() const;

  /// Return a string representation of the reduction type @p RT.
  static const std::string getReductionOperatorStr(ReductionType RT);

  const std::string &getBaseName() const { return BaseName; }

  /// Return the element type of the accessed array wrt. this access.
  Type *getElementType() const { return ElementType; }

  /// Return the access value of this memory access.
  Value *getAccessValue() const { return AccessValue; }

  /// Return the access instruction of this memory access.
  Instruction *getAccessInstruction() const { return AccessInstruction; }

  /// Return the number of access function subscript.
  unsigned getNumSubscripts() const { return Subscripts.size(); }

  /// Return the access function subscript in the dimension @p Dim.
  const SCEV *getSubscript(unsigned Dim) const { return Subscripts[Dim]; }

  /// Compute the isl representation for the SCEV @p E wrt. this access.
  ///
  /// Note that this function will also adjust the invalid context accordingly.
  __isl_give isl_pw_aff *getPwAff(const SCEV *E);

  /// Get the invalid domain for this access.
  __isl_give isl_set *getInvalidDomain() const {
    return isl_set_copy(InvalidDomain);
  }

  /// Get the invalid context for this access.
  __isl_give isl_set *getInvalidContext() const {
    return isl_set_params(getInvalidDomain());
  }

  /// Get the stride of this memory access in the specified Schedule. Schedule
  /// is a map from the statement to a schedule where the innermost dimension is
  /// the dimension of the innermost loop containing the statement.
  __isl_give isl_set *getStride(__isl_take const isl_map *Schedule) const;

  /// Is the stride of the access equal to a certain width? Schedule is a map
  /// from the statement to a schedule where the innermost dimension is the
  /// dimension of the innermost loop containing the statement.
  bool isStrideX(__isl_take const isl_map *Schedule, int StrideWidth) const;

  /// Is consecutive memory accessed for a given statement instance set?
  /// Schedule is a map from the statement to a schedule where the innermost
  /// dimension is the dimension of the innermost loop containing the
  /// statement.
  bool isStrideOne(__isl_take const isl_map *Schedule) const;

  /// Is always the same memory accessed for a given statement instance set?
  /// Schedule is a map from the statement to a schedule where the innermost
  /// dimension is the dimension of the innermost loop containing the
  /// statement.
  bool isStrideZero(__isl_take const isl_map *Schedule) const;

  /// Return the kind when this access was first detected.
  ScopArrayInfo::MemoryKind getOriginalKind() const {
    assert(!getOriginalScopArrayInfo() /* not yet initialized */ ||
           getOriginalScopArrayInfo()->getKind() == Kind);
    return Kind;
  }

  /// Return the kind considering a potential setNewAccessRelation.
  ScopArrayInfo::MemoryKind getLatestKind() const {
    return getLatestScopArrayInfo()->getKind();
  }

  /// Whether this is an access of an explicit load or store in the IR.
  bool isOriginalArrayKind() const {
    return getOriginalKind() == ScopArrayInfo::MK_Array;
  }

  /// Whether storage memory is either an custom .s2a/.phiops alloca
  /// (false) or an existing pointer into an array (true).
  bool isLatestArrayKind() const {
    return getLatestKind() == ScopArrayInfo::MK_Array;
  }

  /// Old name of isOriginalArrayKind.
  bool isArrayKind() const { return isOriginalArrayKind(); }

  /// Whether this access is an array to a scalar memory object, without
  /// considering changes by setNewAccessRelation.
  ///
  /// Scalar accesses are accesses to MK_Value, MK_PHI or MK_ExitPHI.
  bool isOriginalScalarKind() const {
    return getOriginalKind() != ScopArrayInfo::MK_Array;
  }

  /// Whether this access is an array to a scalar memory object, also
  /// considering changes by setNewAccessRelation.
  bool isLatestScalarKind() const {
    return getLatestKind() != ScopArrayInfo::MK_Array;
  }

  /// Old name of isOriginalScalarKind.
  bool isScalarKind() const { return isOriginalScalarKind(); }

  /// Was this MemoryAccess detected as a scalar dependences?
  bool isOriginalValueKind() const {
    return getOriginalKind() == ScopArrayInfo::MK_Value;
  }

  /// Is this MemoryAccess currently modeling scalar dependences?
  bool isLatestValueKind() const {
    return getLatestKind() == ScopArrayInfo::MK_Value;
  }

  /// Old name of isOriginalValueKind().
  bool isValueKind() const { return isOriginalValueKind(); }

  /// Was this MemoryAccess detected as a special PHI node access?
  bool isOriginalPHIKind() const {
    return getOriginalKind() == ScopArrayInfo::MK_PHI;
  }

  /// Is this MemoryAccess modeling special PHI node accesses, also
  /// considering a potential change by setNewAccessRelation?
  bool isLatestPHIKind() const {
    return getLatestKind() == ScopArrayInfo::MK_PHI;
  }

  /// Old name of isOriginalPHIKind.
  bool isPHIKind() const { return isOriginalPHIKind(); }

  /// Was this MemoryAccess detected as the accesses of a PHI node in the
  /// SCoP's exit block?
  bool isOriginalExitPHIKind() const {
    return getOriginalKind() == ScopArrayInfo::MK_ExitPHI;
  }

  /// Is this MemoryAccess modeling the accesses of a PHI node in the
  /// SCoP's exit block? Can be changed to an array access using
  /// setNewAccessRelation().
  bool isLatestExitPHIKind() const {
    return getLatestKind() == ScopArrayInfo::MK_ExitPHI;
  }

  /// Old name of isOriginalExitPHIKind().
  bool isExitPHIKind() const { return isOriginalExitPHIKind(); }

  /// Was this access detected as one of the two PHI types?
  bool isOriginalAnyPHIKind() const {
    return isOriginalPHIKind() || isOriginalExitPHIKind();
  }

  /// Does this access orginate from one of the two PHI types? Can be
  /// changed to an array access using setNewAccessRelation().
  bool isLatestAnyPHIKind() const {
    return isLatestPHIKind() || isLatestExitPHIKind();
  }

  /// Old name of isOriginalAnyPHIKind().
  bool isAnyPHIKind() const { return isOriginalAnyPHIKind(); }

  /// Get the statement that contains this memory access.
  ScopStmt *getStatement() const { return Statement; }

  /// Get the reduction type of this access
  ReductionType getReductionType() const { return RedType; }

  /// Set the updated access relation read from JSCOP file.
  void setNewAccessRelation(__isl_take isl_map *NewAccessRelation);

  /// Mark this a reduction like access
  void markAsReductionLike(ReductionType RT) { RedType = RT; }

  /// Align the parameters in the access relation to the scop context
  void realignParams();

  /// Update the dimensionality of the memory access.
  ///
  /// During scop construction some memory accesses may not be constructed with
  /// their full dimensionality, but outer dimensions may have been omitted if
  /// they took the value 'zero'. By updating the dimensionality of the
  /// statement we add additional zero-valued dimensions to match the
  /// dimensionality of the ScopArrayInfo object that belongs to this memory
  /// access.
  void updateDimensionality();

  /// Get identifier for the memory access.
  ///
  /// This identifier is unique for all accesses that belong to the same scop
  /// statement.
  __isl_give isl_id *getId() const;

  /// Print the MemoryAccess.
  ///
  /// @param OS The output stream the MemoryAccess is printed to.
  /// @param Oneline Print a more dense representation without line-breaks.
  void print(raw_ostream &OS, bool Oneline = false) const;

  /// Print the MemoryAccess to stderr.
  void dump() const;

  /// Is the memory access affine?
  bool isAffine() const { return IsAffine; }
};

llvm::raw_ostream &operator<<(llvm::raw_ostream &OS,
                              MemoryAccess::ReductionType RT);

llvm::raw_ostream &operator<<(llvm::raw_ostream &OS, const ScopArrayInfo *SAI);

llvm::raw_ostream &operator<<(llvm::raw_ostream &OS, const MemoryAccess *MA);

/// Ordered list type to hold accesses.
using MemoryAccessList = std::forward_list<MemoryAccess *>;

/// Helper structure for invariant memory accesses.
struct InvariantAccess {
  /// The memory access that is (partially) invariant.
  MemoryAccess *MA;

  /// The context under which the access is not invariant.
  isl_set *NonHoistableCtx;
};

/// Ordered container type to hold invariant accesses.
using InvariantAccessesTy = SmallVector<InvariantAccess, 8>;

/// Type for equivalent invariant accesses and their domain context.
struct InvariantEquivClassTy {

  /// The pointer that identifies this equivalence class
  const SCEV *IdentifyingPointer;

  /// Memory accesses now treated invariant
  ///
  /// These memory accesses access the pointer location that identifies
  /// this equivalence class. They are treated as invariant and hoisted during
  /// code generation.
  MemoryAccessList InvariantAccesses;

  /// The execution context under which the memory location is accessed
  ///
  /// It is the union of the execution domains of the memory accesses in the
  /// InvariantAccesses list.
  isl_set *ExecutionContext;

  /// The type of the invariant access
  ///
  /// It is used to differentiate between differently typed invariant loads from
  /// the same location.
  Type *AccessType;
};

/// Type for invariant accesses equivalence classes.
using InvariantEquivClassesTy = SmallVector<InvariantEquivClassTy, 8>;

/// Statement of the Scop
///
/// A Scop statement represents an instruction in the Scop.
///
/// It is further described by its iteration domain, its schedule and its data
/// accesses.
/// At the moment every statement represents a single basic block of LLVM-IR.
class ScopStmt {
public:
  ScopStmt(const ScopStmt &) = delete;
  const ScopStmt &operator=(const ScopStmt &) = delete;

  /// Create the ScopStmt from a BasicBlock.
  ScopStmt(Scop &parent, BasicBlock &bb,Loop *SurroundingLoop);

  /// Create an overapproximating ScopStmt for the region @p R.
  ScopStmt(Scop &parent, Region &R,Loop *SurroundingLoop);

  /// Create a copy statement.
  ///
  /// @param Stmt       The parent statement.
  /// @param SourceRel  The source location.
  /// @param TargetRel  The target location.
  /// @param Domain     The original domain under which copy statement whould
  ///                   be executed.
  ScopStmt(Scop &parent, __isl_take isl_map *SourceRel,
           __isl_take isl_map *TargetRel, __isl_take isl_set *Domain,Loop *SurroundingLoop);

  /// Initialize members after all MemoryAccesses have been added.
  void init(LoopInfo &LI);

private:
  /// Polyhedral description
  //@{

  /// The Scop containing this ScopStmt
  Scop &Parent;

  /// The domain under which this statement is not modeled precisely.
  ///
  /// The invalid domain for a statement describes all parameter combinations
  /// under which the statement looks to be executed but is in fact not because
  /// some assumption/restriction makes the statement/scop invalid.
  isl_set *InvalidDomain;

  /// The iteration domain describes the set of iterations for which this
  /// statement is executed.
  ///
  /// Example:
  ///     for (i = 0; i < 100 + b; ++i)
  ///       for (j = 0; j < i; ++j)
  ///         S(i,j);
  ///
  /// 'S' is executed for different values of i and j. A vector of all
  /// induction variables around S (i, j) is called iteration vector.
  /// The domain describes the set of possible iteration vectors.
  ///
  /// In this case it is:
  ///
  ///     Domain: 0 <= i <= 100 + b
  ///             0 <= j <= i
  ///
  /// A pair of statement and iteration vector (S, (5,3)) is called statement
  /// instance.
  isl_set *Domain;

  /// The memory accesses of this statement.
  ///
  /// The only side effects of a statement are its memory accesses.
  typedef SmallVector<MemoryAccess *, 8> MemoryAccessVec;
  MemoryAccessVec MemAccs;

  /// Mapping from instructions to (scalar) memory accesses.
  DenseMap<const Instruction *, MemoryAccessList> InstructionToAccess;

  /// The set of values defined elsewhere required in this ScopStmt and
  ///        their MK_Value READ MemoryAccesses.
  DenseMap<Value *, MemoryAccess *> ValueReads;

  /// The set of values defined in this ScopStmt that are required
  ///        elsewhere, mapped to their MK_Value WRITE MemoryAccesses.
  DenseMap<Instruction *, MemoryAccess *> ValueWrites;

  /// Map from PHI nodes to its incoming value when coming from this
  ///        statement.
  ///
  /// Non-affine subregions can have multiple exiting blocks that are incoming
  /// blocks of the PHI nodes. This map ensures that there is only one write
  /// operation for the complete subregion. A PHI selecting the relevant value
  /// will be inserted.
  DenseMap<PHINode *, MemoryAccess *> PHIWrites;

  //@}

  /// A SCoP statement represents either a basic block (affine/precise case) or
  /// a whole region (non-affine case).
  ///
  /// Only one of the following two members will therefore be set and indicate
  /// which kind of statement this is.
  ///
  ///{

  /// The BasicBlock represented by this statement (in the affine case).
  BasicBlock *BB;

  /// The region represented by this statement (in the non-affine case).
  Region *R;

  ///}

  /// The isl AST build for the new generated AST.
  isl_ast_build *Build;

  SmallVector<Loop *, 4> NestLoops;

  std::string BaseName;

    Loop *SurroundingLoop;

  /// Build the statement.
  //@{
  void buildDomain();

  /// Fill NestLoops with loops surrounding this statement.
  void collectSurroundingLoops();

  /// Build the access relation of all memory accesses.
  void buildAccessRelations();

  /// Detect and mark reductions in the ScopStmt
  void checkForReductions();

  /// Collect loads which might form a reduction chain with @p StoreMA
  void
  collectCandiateReductionLoads(MemoryAccess *StoreMA,
                                llvm::SmallVectorImpl<MemoryAccess *> &Loads);
  //@}

public:
  ~ScopStmt();

  Loop *getSurroundingLoop() const {return SurroundingLoop;}

  /// Get an isl_ctx pointer.
  isl_ctx *getIslCtx() const;

  /// Get the iteration domain of this ScopStmt.
  ///
  /// @return The iteration domain of this ScopStmt.
  __isl_give isl_set *getDomain() const;

  /// Get the space of the iteration domain
  ///
  /// @return The space of the iteration domain
  __isl_give isl_space *getDomainSpace() const;

  /// Get the id of the iteration domain space
  ///
  /// @return The id of the iteration domain space
  __isl_give isl_id *getDomainId() const;

  /// Get an isl string representing this domain.
  std::string getDomainStr() const;

  /// Get the schedule function of this ScopStmt.
  ///
  /// @return The schedule function of this ScopStmt, if it does not contain
  /// extension nodes, and nullptr, otherwise.
  __isl_give isl_map *getSchedule() const;

  /// Get an isl string representing this schedule.
  ///
  /// @return An isl string representing this schedule, if it does not contain
  /// extension nodes, and an empty string, otherwise.
  std::string getScheduleStr() const;

  /// Get the invalid domain for this statement.
  __isl_give isl_set *getInvalidDomain() const {
    return isl_set_copy(InvalidDomain);
  }

  /// Get the invalid context for this statement.
  __isl_give isl_set *getInvalidContext() const {
    return isl_set_params(getInvalidDomain());
  }

  /// Set the invalid context for this statement to @p ID.
  void setInvalidDomain(__isl_take isl_set *ID);

  /// Get the BasicBlock represented by this ScopStmt (if any).
  ///
  /// @return The BasicBlock represented by this ScopStmt, or null if the
  ///         statement represents a region.
  BasicBlock *getBasicBlock() const { return BB; }

  /// Return true if this statement represents a single basic block.
  bool isBlockStmt() const { return BB != nullptr; }

  /// Return true if this is a copy statement.
  bool isCopyStmt() const { return BB == nullptr && R == nullptr; }

  /// Get the region represented by this ScopStmt (if any).
  ///
  /// @return The region represented by this ScopStmt, or null if the statement
  ///         represents a basic block.
  Region *getRegion() const { return R; }

  /// Return true if this statement represents a whole region.
  bool isRegionStmt() const { return R != nullptr; }

  /// Return a BasicBlock from this statement.
  ///
  /// For block statements, it returns the BasicBlock itself. For subregion
  /// statements, return its entry block.
  BasicBlock *getEntryBlock() const;

  /// Return true if this statement does not contain any accesses.
  bool isEmpty() const { return MemAccs.empty(); }

  /// Return the only array access for @p Inst, if existing.
  ///
  /// @param Inst The instruction for which to look up the access.
  /// @returns The unique array memory access related to Inst or nullptr if
  ///          no array access exists
  MemoryAccess *getArrayAccessOrNULLFor(const Instruction *Inst) const {
    auto It = InstructionToAccess.find(Inst);
    if (It == InstructionToAccess.end())
      return nullptr;

    MemoryAccess *ArrayAccess = nullptr;

    for (auto Access : It->getSecond()) {
      if (!Access->isArrayKind())
        continue;

      assert(!ArrayAccess && "More then one array access for instruction");

      ArrayAccess = Access;
    }

    return ArrayAccess;
  }

  /// Return the only array access for @p Inst.
  ///
  /// @param Inst The instruction for which to look up the access.
  /// @returns The unique array memory access related to Inst.
  MemoryAccess &getArrayAccessFor(const Instruction *Inst) const {
    MemoryAccess *ArrayAccess = getArrayAccessOrNULLFor(Inst);

    assert(ArrayAccess && "No array access found for instruction!");
    return *ArrayAccess;
  }

  /// Return the MemoryAccess that writes the value of an instruction
  ///        defined in this statement, or nullptr if not existing, respectively
  ///        not yet added.
  MemoryAccess *lookupValueWriteOf(Instruction *Inst) const {
    assert((isRegionStmt() && R->contains(Inst)) ||
           (!isRegionStmt() && Inst->getParent() == BB));
    return ValueWrites.lookup(Inst);
  }

  /// Return the MemoryAccess that reloads a value, or nullptr if not
  ///        existing, respectively not yet added.
  MemoryAccess *lookupValueReadOf(Value *Inst) const {
    return ValueReads.lookup(Inst);
  }

  /// Return the PHI write MemoryAccess for the incoming values from any
  ///        basic block in this ScopStmt, or nullptr if not existing,
  ///        respectively not yet added.
  MemoryAccess *lookupPHIWriteOf(PHINode *PHI) const {
    assert(isBlockStmt() || R->getExit() == PHI->getParent());
    return PHIWrites.lookup(PHI);
  }

  /// Add @p Access to this statement's list of accesses.
  void addAccess(MemoryAccess *Access);

  /// Remove a MemoryAccess from this statement.
  ///
  /// Note that scalar accesses that are caused by MA will
  /// be eliminated too.
  void removeMemoryAccess(MemoryAccess *MA);

  /// Remove @p MA from this statement.
  ///
  /// In contrast to removeMemoryAccess(), no other access will be eliminated.
  void removeSingleMemoryAccess(MemoryAccess *MA);

  typedef MemoryAccessVec::iterator iterator;
  typedef MemoryAccessVec::const_iterator const_iterator;

  iterator begin() { return MemAccs.begin(); }
  iterator end() { return MemAccs.end(); }
  const_iterator begin() const { return MemAccs.begin(); }
  const_iterator end() const { return MemAccs.end(); }
  size_t size() const { return MemAccs.size(); }

  unsigned getNumIterators() const;

  Scop *getParent() { return &Parent; }
  const Scop *getParent() const { return &Parent; }

  const char *getBaseName() const;

  /// Set the isl AST build.
  void setAstBuild(__isl_keep isl_ast_build *B) { Build = B; }

  /// Get the isl AST build.
  __isl_keep isl_ast_build *getAstBuild() const { return Build; }

  /// Restrict the domain of the statement.
  ///
  /// @param NewDomain The new statement domain.
  void restrictDomain(__isl_take isl_set *NewDomain);

  /// Compute the isl representation for the SCEV @p E in this stmt.
  ///
  /// @param E           The SCEV that should be translated.
  /// @param NonNegative Flag to indicate the @p E has to be non-negative.
  ///
  /// Note that this function will also adjust the invalid context accordingly.
  __isl_give isl_pw_aff *getPwAff(const SCEV *E, bool NonNegative = false);

  /// Get the loop for a dimension.
  ///
  /// @param Dimension The dimension of the induction variable
  /// @return The loop at a certain dimension.
  Loop *getLoopForDimension(unsigned Dimension) const;

  /// Align the parameters in the statement to the scop context
  void realignParams();

  /// Print the ScopStmt.
  ///
  /// @param OS The output stream the ScopStmt is printed to.
  void print(raw_ostream &OS) const;

  /// Print the ScopStmt to stderr.
  void dump() const;
};

/// Print ScopStmt S to raw_ostream O.
static inline raw_ostream &operator<<(raw_ostream &O, const ScopStmt &S) {
  S.print(O);
  return O;
}

/// Static Control Part
///
/// A Scop is the polyhedral representation of a control flow region detected
/// by the Scop detection. It is generated by translating the LLVM-IR and
/// abstracting its effects.
///
/// A Scop consists of a set of:
///
///   * A set of statements executed in the Scop.
///
///   * A set of global parameters
///   Those parameters are scalar integer values, which are constant during
///   execution.
///
///   * A context
///   This context contains information about the values the parameters
///   can take and relations between different parameters.
class Scop {
public:
  /// Type to represent a pair of minimal/maximal access to an array.
  using MinMaxAccessTy = std::pair<isl_pw_multi_aff *, isl_pw_multi_aff *>;

  /// Vector of minimal/maximal accesses to different arrays.
  using MinMaxVectorTy = SmallVector<MinMaxAccessTy, 4>;

  /// Pair of minimal/maximal access vectors representing
  /// read write and read only accesses
  using MinMaxVectorPairTy = std::pair<MinMaxVectorTy, MinMaxVectorTy>;

  /// Vector of pair of minimal/maximal access vectors representing
  /// non read only and read only accesses for each alias group.
  using MinMaxVectorPairVectorTy = SmallVector<MinMaxVectorPairTy, 4>;

private:
  Scop(const Scop &) = delete;
  const Scop &operator=(const Scop &) = delete;

  ScalarEvolution *SE;

  /// The underlying Region.
  Region &R;

  // Access functions of the SCoP.
  //
  // This owns all the MemoryAccess objects of the Scop created in this pass.
  AccFuncVector AccessFunctions;

  /// Flag to indicate that the scheduler actually optimized the SCoP.
  bool IsOptimized;

  /// True if the underlying region has a single exiting block.
  bool HasSingleExitEdge;

  /// Flag to remember if the SCoP contained an error block or not.
  bool HasErrorBlock;

  /// Max loop depth.
  unsigned MaxLoopDepth;

  /// Number of copy statements.
  unsigned CopyStmtsNum;

  typedef std::list<ScopStmt> StmtSet;
  /// The statements in this Scop.
  StmtSet Stmts;

  /// Parameters of this Scop
  ParameterSetTy Parameters;

  /// Mapping from parameters to their ids.
  DenseMap<const SCEV *, isl_id *> ParameterIds;

  /// The context of the SCoP created during SCoP detection.
  ScopDetection::DetectionContext &DC;

  /// Isl context.
  ///
  /// We need a shared_ptr with reference counter to delete the context when all
  /// isl objects are deleted. We will distribute the shared_ptr to all objects
  /// that use the context to create isl objects, and increase the reference
  /// counter. By doing this, we guarantee that the context is deleted when we
  /// delete the last object that creates isl objects with the context.
  std::shared_ptr<isl_ctx> IslCtx;

  /// A map from basic blocks to SCoP statements.
  DenseMap<BasicBlock *, ScopStmt *> StmtMap;

  /// A map from basic blocks to their domains.
  DenseMap<BasicBlock *, isl_set *> DomainMap;

  /// Constraints on parameters.
  isl_set *Context;

  /// The affinator used to translate SCEVs to isl expressions.
  SCEVAffinator Affinator;

  typedef std::map<std::pair<AssertingVH<const Value>, int>,
                   std::unique_ptr<ScopArrayInfo>>
      ArrayInfoMapTy;

  typedef StringMap<std::unique_ptr<ScopArrayInfo>> ArrayNameMapTy;

  typedef SetVector<ScopArrayInfo *> ArrayInfoSetTy;

  /// A map to remember ScopArrayInfo objects for all base pointers.
  ///
  /// As PHI nodes may have two array info objects associated, we add a flag
  /// that distinguishes between the PHI node specific ArrayInfo object
  /// and the normal one.
  ArrayInfoMapTy ScopArrayInfoMap;

  /// A map to remember ScopArrayInfo objects for all names of memory
  ///        references.
  ArrayNameMapTy ScopArrayNameMap;

  /// A set to remember ScopArrayInfo objects.
  /// @see Scop::ScopArrayInfoMap
  ArrayInfoSetTy ScopArrayInfoSet;

  /// The assumptions under which this scop was built.
  ///
  /// When constructing a scop sometimes the exact representation of a statement
  /// or condition would be very complex, but there is a common case which is a
  /// lot simpler, but which is only valid under certain assumptions. The
  /// assumed context records the assumptions taken during the construction of
  /// this scop and that need to be code generated as a run-time test.
  isl_set *AssumedContext;

  /// The restrictions under which this SCoP was built.
  ///
  /// The invalid context is similar to the assumed context as it contains
  /// constraints over the parameters. However, while we need the constraints
  /// in the assumed context to be "true" the constraints in the invalid context
  /// need to be "false". Otherwise they behave the same.
  isl_set *InvalidContext;

  /// Helper struct to remember assumptions.
  struct Assumption {

    /// The kind of the assumption (e.g., WRAPPING).
    AssumptionKind Kind;

    /// Flag to distinguish assumptions and restrictions.
    AssumptionSign Sign;

    /// The valid/invalid context if this is an assumption/restriction.
    isl_set *Set;

    /// The location that caused this assumption.
    DebugLoc Loc;

    /// An optional block whose domain can simplify the assumption.
    BasicBlock *BB;
  };

  /// Collection to hold taken assumptions.
  ///
  /// There are two reasons why we want to record assumptions first before we
  /// add them to the assumed/invalid context:
  ///   1) If the SCoP is not profitable or otherwise invalid without the
  ///      assumed/invalid context we do not have to compute it.
  ///   2) Information about the context are gathered rather late in the SCoP
  ///      construction (basically after we know all parameters), thus the user
  ///      might see overly complicated assumptions to be taken while they will
  ///      only be simplified later on.
  SmallVector<Assumption, 8> RecordedAssumptions;

  /// The schedule of the SCoP
  ///
  /// The schedule of the SCoP describes the execution order of the statements
  /// in the scop by assigning each statement instance a possibly
  /// multi-dimensional execution time. The schedule is stored as a tree of
  /// schedule nodes.
  ///
  /// The most common nodes in a schedule tree are so-called band nodes. Band
  /// nodes map statement instances into a multi dimensional schedule space.
  /// This space can be seen as a multi-dimensional clock.
  ///
  /// Example:
  ///
  /// <S,(5,4)>  may be mapped to (5,4) by this schedule:
  ///
  /// s0 = i (Year of execution)
  /// s1 = j (Day of execution)
  ///
  /// or to (9, 20) by this schedule:
  ///
  /// s0 = i + j (Year of execution)
  /// s1 = 20 (Day of execution)
  ///
  /// The order statement instances are executed is defined by the
  /// schedule vectors they are mapped to. A statement instance
  /// <A, (i, j, ..)> is executed before a statement instance <B, (i', ..)>, if
  /// the schedule vector of A is lexicographic smaller than the schedule
  /// vector of B.
  ///
  /// Besides band nodes, schedule trees contain additional nodes that specify
  /// a textual ordering between two subtrees or filter nodes that filter the
  /// set of statement instances that will be scheduled in a subtree. There
  /// are also several other nodes. A full description of the different nodes
  /// in a schedule tree is given in the isl manual.
  isl_schedule *Schedule;

  /// The set of minimal/maximal accesses for each alias group.
  ///
  /// When building runtime alias checks we look at all memory instructions and
  /// build so called alias groups. Each group contains a set of accesses to
  /// different base arrays which might alias with each other. However, between
  /// alias groups there is no aliasing possible.
  ///
  /// In a program with int and float pointers annotated with tbaa information
  /// we would probably generate two alias groups, one for the int pointers and
  /// one for the float pointers.
  ///
  /// During code generation we will create a runtime alias check for each alias
  /// group to ensure the SCoP is executed in an alias free environment.
  MinMaxVectorPairVectorTy MinMaxAliasGroups;

  /// Mapping from invariant loads to the representing invariant load of
  ///        their equivalence class.
  ValueToValueMap InvEquivClassVMap;

  /// List of invariant accesses.
  InvariantEquivClassesTy InvariantEquivClasses;

  /// Scop constructor; invoked from ScopBuilder::buildScop.
  Scop(Region &R, ScalarEvolution &SE, LoopInfo &LI,
       ScopDetection::DetectionContext &DC);

  //@}

  /// Initialize this ScopBuilder.
  void init(AliasAnalysis &AA, AssumptionCache &AC, DominatorTree &DT,
            LoopInfo &LI);

  /// Propagate domains that are known due to graph properties.
  ///
  /// As a CFG is mostly structured we use the graph properties to propagate
  /// domains without the need to compute all path conditions. In particular, if
  /// a block A dominates a block B and B post-dominates A we know that the
  /// domain of B is a superset of the domain of A. As we do not have
  /// post-dominator information available here we use the less precise region
  /// information. Given a region R, we know that the exit is always executed if
  /// the entry was executed, thus the domain of the exit is a superset of the
  /// domain of the entry. In case the exit can only be reached from within the
  /// region the domains are in fact equal. This function will use this property
  /// to avoid the generation of condition constraints that determine when a
  /// branch is taken. If @p BB is a region entry block we will propagate its
  /// domain to the region exit block. Additionally, we put the region exit
  /// block in the @p FinishedExitBlocks set so we can later skip edges from
  /// within the region to that block.
  ///
  /// @param BB The block for which the domain is currently propagated.
  /// @param BBLoop The innermost affine loop surrounding @p BB.
  /// @param FinishedExitBlocks Set of region exits the domain was set for.
  /// @param LI The LoopInfo for the current function.
  ///
  void propagateDomainConstraintsToRegionExit(
      BasicBlock *BB, Loop *BBLoop,
      SmallPtrSetImpl<BasicBlock *> &FinishedExitBlocks, LoopInfo &LI);

  /// Compute the union of predecessor domains for @p BB.
  ///
  /// To compute the union of all domains of predecessors of @p BB this
  /// function applies similar reasoning on the CFG structure as described for
  ///   @see propagateDomainConstraintsToRegionExit
  ///
  /// @param BB     The block for which the predecessor domains are collected.
  /// @param Domain The domain under which BB is executed.
  /// @param DT     The DominatorTree for the current function.
  /// @param LI     The LoopInfo for the current function.
  ///
  /// @returns The domain under which @p BB is executed.
  __isl_give isl_set *
  getPredecessorDomainConstraints(BasicBlock *BB, __isl_keep isl_set *Domain,
                                  DominatorTree &DT, LoopInfo &LI);

  /// Add loop carried constraints to the header block of the loop @p L.
  ///
  /// @param L  The loop to process.
  /// @param LI The LoopInfo for the current function.
  ///
  /// @returns True if there was no problem and false otherwise.
  bool addLoopBoundsToHeaderDomain(Loop *L, LoopInfo &LI);

  /// Compute the branching constraints for each basic block in @p R.
  ///
  /// @param R  The region we currently build branching conditions for.
  /// @param DT The DominatorTree for the current function.
  /// @param LI The LoopInfo for the current function.
  ///
  /// @returns True if there was no problem and false otherwise.
  bool buildDomainsWithBranchConstraints(Region *R, DominatorTree &DT,
                                         LoopInfo &LI);

  /// Propagate the domain constraints through the region @p R.
  ///
  /// @param R  The region we currently build branching conditions for.
  /// @param DT The DominatorTree for the current function.
  /// @param LI The LoopInfo for the current function.
  ///
  /// @returns True if there was no problem and false otherwise.
  bool propagateDomainConstraints(Region *R, DominatorTree &DT, LoopInfo &LI);

  /// Propagate invalid domains of statements through @p R.
  ///
  /// This method will propagate invalid statement domains through @p R and at
  /// the same time add error block domains to them. Additionally, the domains
  /// of error statements and those only reachable via error statements will be
  /// replaced by an empty set. Later those will be removed completely.
  ///
  /// @param R  The currently traversed region.
  /// @param DT The DominatorTree for the current function.
  /// @param LI The LoopInfo for the current function.
  ///
  /// @returns True if there was no problem and false otherwise.
  bool propagateInvalidStmtDomains(Region *R, DominatorTree &DT, LoopInfo &LI);

  /// Compute the domain for each basic block in @p R.
  ///
  /// @param R  The region we currently traverse.
  /// @param DT The DominatorTree for the current function.
  /// @param LI The LoopInfo for the current function.
  ///
  /// @returns True if there was no problem and false otherwise.
  bool buildDomains(Region *R, DominatorTree &DT, LoopInfo &LI);

  /// Add parameter constraints to @p C that imply a non-empty domain.
  __isl_give isl_set *addNonEmptyDomainConstraints(__isl_take isl_set *C) const;

  /// Return the access for the base ptr of @p MA if any.
  MemoryAccess *lookupBasePtrAccess(MemoryAccess *MA);

  /// Check if the base ptr of @p MA is in the SCoP but not hoistable.
  bool hasNonHoistableBasePtrInScop(MemoryAccess *MA,
                                    __isl_keep isl_union_map *Writes);

  /// Create equivalence classes for required invariant accesses.
  ///
  /// These classes will consolidate multiple required invariant loads from the
  /// same address in order to keep the number of dimensions in the SCoP
  /// description small. For each such class equivalence class only one
  /// representing element, hence one required invariant load, will be chosen
  /// and modeled as parameter. The method
  /// Scop::getRepresentingInvariantLoadSCEV() will replace each element from an
  /// equivalence class with the representing element that is modeled. As a
  /// consequence Scop::getIdForParam() will only return an id for the
  /// representing element of each equivalence class, thus for each required
  /// invariant location.
  void buildInvariantEquivalenceClasses();

  /// Return the context under which the access cannot be hoisted.
  ///
  /// @param Access The access to check.
  /// @param Writes The set of all memory writes in the scop.
  ///
  /// @return Return the context under which the access cannot be hoisted or a
  ///         nullptr if it cannot be hoisted at all.
  __isl_give isl_set *getNonHoistableCtx(MemoryAccess *Access,
                                         __isl_keep isl_union_map *Writes);

  /// Verify that all required invariant loads have been hoisted.
  ///
  /// Invariant load hoisting is not guaranteed to hoist all loads that were
  /// assumed to be scop invariant during scop detection. This function checks
  /// for cases where the hoisting failed, but where it would have been
  /// necessary for our scop modeling to be correct. In case of insufficent
  /// hoisting the scop is marked as invalid.
  ///
  /// In the example below Bound[1] is required to be invariant:
  ///
  /// for (int i = 1; i < Bound[0]; i++)
  ///   for (int j = 1; j < Bound[1]; j++)
  ///     ...
  ///
  void verifyInvariantLoads();

  /// Hoist invariant memory loads and check for required ones.
  ///
  /// We first identify "common" invariant loads, thus loads that are invariant
  /// and can be hoisted. Then we check if all required invariant loads have
  /// been identified as (common) invariant. A load is a required invariant load
  /// if it was assumed to be invariant during SCoP detection, e.g., to assume
  /// loop bounds to be affine or runtime alias checks to be placeable. In case
  /// a required invariant load was not identified as (common) invariant we will
  /// drop this SCoP. An example for both "common" as well as required invariant
  /// loads is given below:
  ///
  /// for (int i = 1; i < *LB[0]; i++)
  ///   for (int j = 1; j < *LB[1]; j++)
  ///     A[i][j] += A[0][0] + (*V);
  ///
  /// Common inv. loads: V, A[0][0], LB[0], LB[1]
  /// Required inv. loads: LB[0], LB[1], (V, if it may alias with A or LB)
  ///
  void hoistInvariantLoads();

  /// Add invariant loads listed in @p InvMAs with the domain of @p Stmt.
  void addInvariantLoads(ScopStmt &Stmt, InvariantAccessesTy &InvMAs);

  /// Create an id for @p Param and store it in the ParameterIds map.
  void createParameterId(const SCEV *Param);

  /// Build the Context of the Scop.
  void buildContext();

  /// Add user provided parameter constraints to context (source code).
  void addUserAssumptions(AssumptionCache &AC, DominatorTree &DT, LoopInfo &LI);

  /// Add user provided parameter constraints to context (command line).
  void addUserContext();

  /// Add the bounds of the parameters to the context.
  void addParameterBounds();

  /// Simplify the assumed and invalid context.
  void simplifyContexts();

  /// Get the representing SCEV for @p S if applicable, otherwise @p S.
  ///
  /// Invariant loads of the same location are put in an equivalence class and
  /// only one of them is chosen as a representing element that will be
  /// modeled as a parameter. The others have to be normalized, i.e.,
  /// replaced by the representing element of their equivalence class, in order
  /// to get the correct parameter value, e.g., in the SCEVAffinator.
  ///
  /// @param S The SCEV to normalize.
  ///
  /// @return The representing SCEV for invariant loads or @p S if none.
  const SCEV *getRepresentingInvariantLoadSCEV(const SCEV *S);

  /// Create a new SCoP statement for @p BB.
  ///
  /// A new statement for @p BB will be created and added to the statement
  /// vector
  /// and map.
  ///
  /// @param BB         The basic block we build the statement for.
  void addScopStmt(BasicBlock *BB);

  /// Create a new SCoP statement for @p R.
  ///
  /// A new statement for @p R will be created and added to the statement vector
  /// and map.
  ///
<<<<<<< HEAD
  /// @param BB         The basic block we build the statement for (or null)
  /// @param R          The region we build the statement for (or null).
  void addScopStmt(BasicBlock *BB, Region *R, Loop* SurroundingLoop);
=======
  /// @param R          The region we build the statement for.
  void addScopStmt(Region *R);
>>>>>>> 6e83d8e4

  /// @param Update access dimensionalities.
  ///
  /// When detecting memory accesses different accesses to the same array may
  /// have built with different dimensionality, as outer zero-values dimensions
  /// may not have been recognized as separate dimensions. This function goes
  /// again over all memory accesses and updates their dimensionality to match
  /// the dimensionality of the underlying ScopArrayInfo object.
  void updateAccessDimensionality();

  /// Construct the schedule of this SCoP.
  ///
  /// @param LI The LoopInfo for the current function.
  void buildSchedule(LoopInfo &LI);

  /// A loop stack element to keep track of per-loop information during
  ///        schedule construction.
  typedef struct LoopStackElement {
    // The loop for which we keep information.
    Loop *L;

    // The (possibly incomplete) schedule for this loop.
    isl_schedule *Schedule;

    // The number of basic blocks in the current loop, for which a schedule has
    // already been constructed.
    unsigned NumBlocksProcessed;

    LoopStackElement(Loop *L, __isl_give isl_schedule *S,
                     unsigned NumBlocksProcessed)
        : L(L), Schedule(S), NumBlocksProcessed(NumBlocksProcessed) {}
  } LoopStackElementTy;

  /// The loop stack used for schedule construction.
  ///
  /// The loop stack keeps track of schedule information for a set of nested
  /// loops as well as an (optional) 'nullptr' loop that models the outermost
  /// schedule dimension. The loops in a loop stack always have a parent-child
  /// relation where the loop at position n is the parent of the loop at
  /// position n + 1.
  typedef SmallVector<LoopStackElementTy, 4> LoopStackTy;

  /// Construct schedule information for a given Region and add the
  ///        derived information to @p LoopStack.
  ///
  /// Given a Region we derive schedule information for all RegionNodes
  /// contained in this region ensuring that the assigned execution times
  /// correctly model the existing control flow relations.
  ///
  /// @param R              The region which to process.
  /// @param LoopStack      A stack of loops that are currently under
  ///                       construction.
  /// @param LI The LoopInfo for the current function.
  void buildSchedule(Region *R, LoopStackTy &LoopStack, LoopInfo &LI);

  /// Build Schedule for the region node @p RN and add the derived
  ///        information to @p LoopStack.
  ///
  /// In case @p RN is a BasicBlock or a non-affine Region, we construct the
  /// schedule for this @p RN and also finalize loop schedules in case the
  /// current @p RN completes the loop.
  ///
  /// In case @p RN is a not-non-affine Region, we delegate the construction to
  /// buildSchedule(Region *R, ...).
  ///
  /// @param RN             The RegionNode region traversed.
  /// @param LoopStack      A stack of loops that are currently under
  ///                       construction.
  /// @param LI The LoopInfo for the current function.
  void buildSchedule(RegionNode *RN, LoopStackTy &LoopStack, LoopInfo &LI);

  /// Collect all memory access relations of a given type.
  ///
  /// @param Predicate A predicate function that returns true if an access is
  ///                  of a given type.
  ///
  /// @returns The set of memory accesses in the scop that match the predicate.
  __isl_give isl_union_map *
  getAccessesOfType(std::function<bool(MemoryAccess &)> Predicate);

  /// @name Helper functions for printing the Scop.
  ///
  //@{
  void printContext(raw_ostream &OS) const;
  void printArrayInfo(raw_ostream &OS) const;
  void printStatements(raw_ostream &OS) const;
  void printAliasAssumptions(raw_ostream &OS) const;
  //@}

  friend class ScopBuilder;

public:
  ~Scop();

  /// Get the count of copy statements added to this Scop.
  ///
  /// @return The count of copy statements added to this Scop.
  unsigned getCopyStmtsNum() { return CopyStmtsNum; }

  /// Create a new copy statement.
  ///
  /// A new statement will be created and added to the statement vector.
  ///
  /// @param Stmt       The parent statement.
  /// @param SourceRel  The source location.
  /// @param TargetRel  The target location.
  /// @param Domain     The original domain under which copy statement whould
  ///                   be executed.
  ScopStmt *addScopStmt(__isl_take isl_map *SourceRel,
                        __isl_take isl_map *TargetRel,
                        __isl_take isl_set *Domain, Loop *SurroundingLoop);

  /// Add the access function to all MemoryAccess objects of the Scop
  ///        created in this pass.
  void addAccessFunction(MemoryAccess *Access) {
    AccessFunctions.emplace_back(Access);
  }

  ScalarEvolution *getSE() const;

  /// Get the count of parameters used in this Scop.
  ///
  /// @return The count of parameters used in this Scop.
  size_t getNumParams() const { return Parameters.size(); }

  /// Take a list of parameters and add the new ones to the scop.
  void addParams(const ParameterSetTy &NewParameters);

  /// Return whether this scop is empty, i.e. contains no statements that
  /// could be executed.
  bool isEmpty() const { return Stmts.empty(); }

  typedef ArrayInfoSetTy::iterator array_iterator;
  typedef ArrayInfoSetTy::const_iterator const_array_iterator;
  typedef iterator_range<ArrayInfoSetTy::iterator> array_range;
  typedef iterator_range<ArrayInfoSetTy::const_iterator> const_array_range;

  inline array_iterator array_begin() { return ScopArrayInfoSet.begin(); }

  inline array_iterator array_end() { return ScopArrayInfoSet.end(); }

  inline const_array_iterator array_begin() const {
    return ScopArrayInfoSet.begin();
  }

  inline const_array_iterator array_end() const {
    return ScopArrayInfoSet.end();
  }

  inline array_range arrays() {
    return array_range(array_begin(), array_end());
  }

  inline const_array_range arrays() const {
    return const_array_range(array_begin(), array_end());
  }

  /// Return the isl_id that represents a certain parameter.
  ///
  /// @param Parameter A SCEV that was recognized as a Parameter.
  ///
  /// @return The corresponding isl_id or NULL otherwise.
  __isl_give isl_id *getIdForParam(const SCEV *Parameter);

  /// Get the maximum region of this static control part.
  ///
  /// @return The maximum region of this static control part.
  inline const Region &getRegion() const { return R; }
  inline Region &getRegion() { return R; }

  /// Return the function this SCoP is in.
  Function &getFunction() const { return *R.getEntry()->getParent(); }

  /// Check if @p L is contained in the SCoP.
  bool contains(const Loop *L) const { return R.contains(L); }

  /// Check if @p BB is contained in the SCoP.
  bool contains(const BasicBlock *BB) const { return R.contains(BB); }

  /// Check if @p I is contained in the SCoP.
  bool contains(const Instruction *I) const { return R.contains(I); }

  /// Return the unique exit block of the SCoP.
  BasicBlock *getExit() const { return R.getExit(); }

  /// Return the unique exiting block of the SCoP if any.
  BasicBlock *getExitingBlock() const { return R.getExitingBlock(); }

  /// Return the unique entry block of the SCoP.
  BasicBlock *getEntry() const { return R.getEntry(); }

  /// Return the unique entering block of the SCoP if any.
  BasicBlock *getEnteringBlock() const { return R.getEnteringBlock(); }

  /// Return true if @p BB is the exit block of the SCoP.
  bool isExit(BasicBlock *BB) const { return getExit() == BB; }

  /// Return a range of all basic blocks in the SCoP.
  Region::block_range blocks() const { return R.blocks(); }

  /// Return true if and only if @p BB dominates the SCoP.
  bool isDominatedBy(const DominatorTree &DT, BasicBlock *BB) const;

  /// Get the maximum depth of the loop.
  ///
  /// @return The maximum depth of the loop.
  inline unsigned getMaxLoopDepth() const { return MaxLoopDepth; }

  /// Return the invariant equivalence class for @p Val if any.
  InvariantEquivClassTy *lookupInvariantEquivClass(Value *Val);

  /// Return the set of invariant accesses.
  InvariantEquivClassesTy &getInvariantAccesses() {
    return InvariantEquivClasses;
  }

  /// Check if the scop has any invariant access.
  bool hasInvariantAccesses() { return !InvariantEquivClasses.empty(); }

  /// Mark the SCoP as optimized by the scheduler.
  void markAsOptimized() { IsOptimized = true; }

  /// Check if the SCoP has been optimized by the scheduler.
  bool isOptimized() const { return IsOptimized; }

  /// Get the name of this Scop.
  std::string getNameStr() const;

  /// Get the constraint on parameter of this Scop.
  ///
  /// @return The constraint on parameter of this Scop.
  __isl_give isl_set *getContext() const;
  __isl_give isl_space *getParamSpace() const;

  /// Get the assumed context for this Scop.
  ///
  /// @return The assumed context of this Scop.
  __isl_give isl_set *getAssumedContext() const;

  /// Return true if the optimized SCoP can be executed.
  ///
  /// In addition to the runtime check context this will also utilize the domain
  /// constraints to decide it the optimized version can actually be executed.
  ///
  /// @returns True if the optimized SCoP can be executed.
  bool hasFeasibleRuntimeContext() const;

  /// Check if the assumption in @p Set is trivial or not.
  ///
  /// @param Set  The relations between parameters that are assumed to hold.
  /// @param Sign Enum to indicate if the assumptions in @p Set are positive
  ///             (needed/assumptions) or negative (invalid/restrictions).
  ///
  /// @returns True if the assumption @p Set is not trivial.
  bool isEffectiveAssumption(__isl_keep isl_set *Set, AssumptionSign Sign);

  /// Track and report an assumption.
  ///
  /// Use 'clang -Rpass-analysis=polly-scops' or 'opt
  /// -pass-remarks-analysis=polly-scops' to output the assumptions.
  ///
  /// @param Kind The assumption kind describing the underlying cause.
  /// @param Set  The relations between parameters that are assumed to hold.
  /// @param Loc  The location in the source that caused this assumption.
  /// @param Sign Enum to indicate if the assumptions in @p Set are positive
  ///             (needed/assumptions) or negative (invalid/restrictions).
  ///
  /// @returns True if the assumption is not trivial.
  bool trackAssumption(AssumptionKind Kind, __isl_keep isl_set *Set,
                       DebugLoc Loc, AssumptionSign Sign);

  /// Add assumptions to assumed context.
  ///
  /// The assumptions added will be assumed to hold during the execution of the
  /// scop. However, as they are generally not statically provable, at code
  /// generation time run-time checks will be generated that ensure the
  /// assumptions hold.
  ///
  /// WARNING: We currently exploit in simplifyAssumedContext the knowledge
  ///          that assumptions do not change the set of statement instances
  ///          executed.
  ///
  /// @param Kind The assumption kind describing the underlying cause.
  /// @param Set  The relations between parameters that are assumed to hold.
  /// @param Loc  The location in the source that caused this assumption.
  /// @param Sign Enum to indicate if the assumptions in @p Set are positive
  ///             (needed/assumptions) or negative (invalid/restrictions).
  void addAssumption(AssumptionKind Kind, __isl_take isl_set *Set, DebugLoc Loc,
                     AssumptionSign Sign);

  /// Record an assumption for later addition to the assumed context.
  ///
  /// This function will add the assumption to the RecordedAssumptions. This
  /// collection will be added (@see addAssumption) to the assumed context once
  /// all paramaters are known and the context is fully build.
  ///
  /// @param Kind The assumption kind describing the underlying cause.
  /// @param Set  The relations between parameters that are assumed to hold.
  /// @param Loc  The location in the source that caused this assumption.
  /// @param Sign Enum to indicate if the assumptions in @p Set are positive
  ///             (needed/assumptions) or negative (invalid/restrictions).
  /// @param BB   The block in which this assumption was taken. If it is
  ///             set, the domain of that block will be used to simplify the
  ///             actual assumption in @p Set once it is added. This is useful
  ///             if the assumption was created prior to the domain.
  void recordAssumption(AssumptionKind Kind, __isl_take isl_set *Set,
                        DebugLoc Loc, AssumptionSign Sign,
                        BasicBlock *BB = nullptr);

  /// Add all recorded assumptions to the assumed context.
  void addRecordedAssumptions();

  /// Mark the scop as invalid.
  ///
  /// This method adds an assumption to the scop that is always invalid. As a
  /// result, the scop will not be optimized later on. This function is commonly
  /// called when a condition makes it impossible (or too compile time
  /// expensive) to process this scop any further.
  ///
  /// @param Kind The assumption kind describing the underlying cause.
  /// @param Loc  The location in the source that triggered .
  void invalidate(AssumptionKind Kind, DebugLoc Loc);

  /// Get the invalid context for this Scop.
  ///
  /// @return The invalid context of this Scop.
  __isl_give isl_set *getInvalidContext() const;

  /// Return true if and only if the InvalidContext is trivial (=empty).
  bool hasTrivialInvalidContext() const {
    return isl_set_is_empty(InvalidContext);
  }

  /// Build the alias checks for this SCoP.
  bool buildAliasChecks(AliasAnalysis &AA);

  /// Build all alias groups for this SCoP.
  ///
  /// @returns True if __no__ error occurred, false otherwise.
  bool buildAliasGroups(AliasAnalysis &AA);

  /// Return all alias groups for this SCoP.
  const MinMaxVectorPairVectorTy &getAliasGroups() const {
    return MinMaxAliasGroups;
  }

  /// Get an isl string representing the context.
  std::string getContextStr() const;

  /// Get an isl string representing the assumed context.
  std::string getAssumedContextStr() const;

  /// Get an isl string representing the invalid context.
  std::string getInvalidContextStr() const;

  /// Return the ScopStmt for the given @p BB or nullptr if there is
  ///        none.
  ScopStmt *getStmtFor(BasicBlock *BB) const;

  /// Return the ScopStmt that represents the Region @p R, or nullptr if
  ///        it is not represented by any statement in this Scop.
  ScopStmt *getStmtFor(Region *R) const;

  /// Return the ScopStmt that represents @p RN; can return nullptr if
  ///        the RegionNode is not within the SCoP or has been removed due to
  ///        simplifications.
  ScopStmt *getStmtFor(RegionNode *RN) const;

  /// Return the ScopStmt an instruction belongs to, or nullptr if it
  ///        does not belong to any statement in this Scop.
  ScopStmt *getStmtFor(Instruction *Inst) const {
    return getStmtFor(Inst->getParent());
  }

  /// Return the number of statements in the SCoP.
  size_t getSize() const { return Stmts.size(); }

  /// @name Statements Iterators
  ///
  /// These iterators iterate over all statements of this Scop.
  //@{
  typedef StmtSet::iterator iterator;
  typedef StmtSet::const_iterator const_iterator;

  iterator begin() { return Stmts.begin(); }
  iterator end() { return Stmts.end(); }
  const_iterator begin() const { return Stmts.begin(); }
  const_iterator end() const { return Stmts.end(); }

  typedef StmtSet::reverse_iterator reverse_iterator;
  typedef StmtSet::const_reverse_iterator const_reverse_iterator;

  reverse_iterator rbegin() { return Stmts.rbegin(); }
  reverse_iterator rend() { return Stmts.rend(); }
  const_reverse_iterator rbegin() const { return Stmts.rbegin(); }
  const_reverse_iterator rend() const { return Stmts.rend(); }
  //@}

  /// Return the set of required invariant loads.
  const InvariantLoadsSetTy &getRequiredInvariantLoads() const {
    return DC.RequiredILS;
  }

  /// Add @p LI to the set of required invariant loads.
  void addRequiredInvariantLoad(LoadInst *LI) { DC.RequiredILS.insert(LI); }

  /// Return true if and only if @p LI is a required invariant load.
  bool isRequiredInvariantLoad(LoadInst *LI) const {
    return getRequiredInvariantLoads().count(LI);
  }

  /// Return the set of boxed (thus overapproximated) loops.
  const BoxedLoopsSetTy &getBoxedLoops() const { return DC.BoxedLoopsSet; }

  /// Return true if and only if @p R is a non-affine subregion.
  bool isNonAffineSubRegion(const Region *R) {
    return DC.NonAffineSubRegionSet.count(R);
  }

  const MapInsnToMemAcc &getInsnToMemAccMap() const { return DC.InsnToMemAcc; }

  /// Return the (possibly new) ScopArrayInfo object for @p Access.
  ///
  /// @param ElementType The type of the elements stored in this array.
  /// @param Kind        The kind of the array info object.
  /// @param BaseName    The optional name of this memory reference.
  const ScopArrayInfo *getOrCreateScopArrayInfo(Value *BasePtr,
                                                Type *ElementType,
                                                ArrayRef<const SCEV *> Sizes,
                                                ScopArrayInfo::MemoryKind Kind,
                                                const char *BaseName = nullptr);

  /// Create an array and return the corresponding ScopArrayInfo object.
  ///
  /// @param ElementType The type of the elements stored in this array.
  /// @param BaseName    The name of this memory reference.
  /// @param Sizes       The sizes of dimensions.
  const ScopArrayInfo *createScopArrayInfo(Type *ElementType,
                                           const std::string &BaseName,
                                           const std::vector<unsigned> &Sizes);

  /// Return the cached ScopArrayInfo object for @p BasePtr.
  ///
  /// @param BasePtr   The base pointer the object has been stored for.
  /// @param Kind      The kind of array info object.
  const ScopArrayInfo *getScopArrayInfo(Value *BasePtr,
                                        ScopArrayInfo::MemoryKind Kind);

  /// Invalidate ScopArrayInfo object for base address.
  ///
  /// @param BasePtr The base pointer of the ScopArrayInfo object to invalidate.
  /// @param Kind    The Kind of the ScopArrayInfo object.
  void invalidateScopArrayInfo(Value *BasePtr, ScopArrayInfo::MemoryKind Kind) {
    auto It = ScopArrayInfoMap.find(std::make_pair(BasePtr, Kind));
    if (It == ScopArrayInfoMap.end())
      return;
    ScopArrayInfoSet.remove(It->second.get());
    ScopArrayInfoMap.erase(It);
  }

  void setContext(__isl_take isl_set *NewContext);

  /// Align the parameters in the statement to the scop context
  void realignParams();

  /// Return true if this SCoP can be profitably optimized.
  bool isProfitable() const;

  /// Return true if the SCoP contained at least one error block.
  bool hasErrorBlock() const { return HasErrorBlock; }

  /// Return true if the underlying region has a single exiting block.
  bool hasSingleExitEdge() const { return HasSingleExitEdge; }

  /// Print the static control part.
  ///
  /// @param OS The output stream the static control part is printed to.
  void print(raw_ostream &OS) const;

  /// Print the ScopStmt to stderr.
  void dump() const;

  /// Get the isl context of this static control part.
  ///
  /// @return The isl context of this static control part.
  isl_ctx *getIslCtx() const;

  /// Directly return the shared_ptr of the context.
  const std::shared_ptr<isl_ctx> &getSharedIslCtx() const { return IslCtx; }

  /// Compute the isl representation for the SCEV @p E
  ///
  /// @param E  The SCEV that should be translated.
  /// @param BB An (optional) basic block in which the isl_pw_aff is computed.
  ///           SCEVs known to not reference any loops in the SCoP can be
  ///           passed without a @p BB.
  /// @param NonNegative Flag to indicate the @p E has to be non-negative.
  ///
  /// Note that this function will always return a valid isl_pw_aff. However, if
  /// the translation of @p E was deemed to complex the SCoP is invalidated and
  /// a dummy value of appropriate dimension is returned. This allows to bail
  /// for complex cases without "error handling code" needed on the users side.
  __isl_give PWACtx getPwAff(const SCEV *E, BasicBlock *BB = nullptr,
                             bool NonNegative = false);

  /// Compute the isl representation for the SCEV @p E
  ///
  /// This function is like @see Scop::getPwAff() but strips away the invalid
  /// domain part associated with the piecewise affine function.
  __isl_give isl_pw_aff *getPwAffOnly(const SCEV *E, BasicBlock *BB = nullptr);

  /// Return the domain of @p Stmt.
  ///
  /// @param Stmt The statement for which the conditions should be returned.
  __isl_give isl_set *getDomainConditions(const ScopStmt *Stmt) const;

  /// Return the domain of @p BB.
  ///
  /// @param BB The block for which the conditions should be returned.
  __isl_give isl_set *getDomainConditions(BasicBlock *BB) const;

  /// Get a union set containing the iteration domains of all statements.
  __isl_give isl_union_set *getDomains() const;

  /// Get a union map of all may-writes performed in the SCoP.
  __isl_give isl_union_map *getMayWrites();

  /// Get a union map of all must-writes performed in the SCoP.
  __isl_give isl_union_map *getMustWrites();

  /// Get a union map of all writes performed in the SCoP.
  __isl_give isl_union_map *getWrites();

  /// Get a union map of all reads performed in the SCoP.
  __isl_give isl_union_map *getReads();

  /// Get a union map of all memory accesses performed in the SCoP.
  __isl_give isl_union_map *getAccesses();

  /// Get the schedule of all the statements in the SCoP.
  ///
  /// @return The schedule of all the statements in the SCoP, if the schedule of
  /// the Scop does not contain extension nodes, and nullptr, otherwise.
  __isl_give isl_union_map *getSchedule() const;

  /// Get a schedule tree describing the schedule of all statements.
  __isl_give isl_schedule *getScheduleTree() const;

  /// Update the current schedule
  ///
  /// NewSchedule The new schedule (given as a flat union-map).
  void setSchedule(__isl_take isl_union_map *NewSchedule);

  /// Update the current schedule
  ///
  /// NewSchedule The new schedule (given as schedule tree).
  void setScheduleTree(__isl_take isl_schedule *NewSchedule);

  /// Intersects the domains of all statements in the SCoP.
  ///
  /// @return true if a change was made
  bool restrictDomains(__isl_take isl_union_set *Domain);

  /// Get the depth of a loop relative to the outermost loop in the Scop.
  ///
  /// This will return
  ///    0 if @p L is an outermost loop in the SCoP
  ///   >0 for other loops in the SCoP
  ///   -1 if @p L is nullptr or there is no outermost loop in the SCoP
  int getRelativeLoopDepth(const Loop *L) const;

  /// Find the ScopArrayInfo associated with an isl Id
  ///        that has name @p Name.
  ScopArrayInfo *getArrayInfoByName(const std::string BaseName);

  /// Check whether @p Schedule contains extension nodes.
  ///
  /// @return true if @p Schedule contains extension nodes.
  static bool containsExtensionNode(__isl_keep isl_schedule *Schedule);

  /// Simplify the SCoP representation.
  ///
  /// @param AfterHoisting Whether it is called after invariant load hoisting.
  ///                      When true, also removes statements without
  ///                      side-effects.
  void simplifySCoP(bool AfterHoisting);
};

/// Print Scop scop to raw_ostream O.
static inline raw_ostream &operator<<(raw_ostream &O, const Scop &scop) {
  scop.print(O);
  return O;
}

/// The legacy pass manager's analysis pass to compute scop information
///        for a region.
class ScopInfoRegionPass : public RegionPass {
  /// The Scop pointer which is used to construct a Scop.
  std::unique_ptr<Scop> S;

public:
  static char ID; // Pass identification, replacement for typeid

  ScopInfoRegionPass() : RegionPass(ID) {}
  ~ScopInfoRegionPass() {}

  /// Build Scop object, the Polly IR of static control
  ///        part for the current SESE-Region.
  ///
  /// @return If the current region is a valid for a static control part,
  ///         return the Polly IR representing this static control part,
  ///         return null otherwise.
  Scop *getScop() { return S.get(); }
  const Scop *getScop() const { return S.get(); }

  /// Calculate the polyhedral scop information for a given Region.
  bool runOnRegion(Region *R, RGPassManager &RGM) override;

  void releaseMemory() override { S.reset(); }

  void print(raw_ostream &O, const Module *M = nullptr) const override;

  void getAnalysisUsage(AnalysisUsage &AU) const override;
};

//===----------------------------------------------------------------------===//
/// The legacy pass manager's analysis pass to compute scop information
///        for the whole function.
///
/// This pass will maintain a map of the maximal region within a scop to its
/// scop object for all the feasible scops present in a function.
/// This pass is an alternative to the ScopInfoRegionPass in order to avoid a
/// region pass manager.
class ScopInfoWrapperPass : public FunctionPass {

public:
  using RegionToScopMapTy = DenseMap<Region *, std::unique_ptr<Scop>>;
  using iterator = RegionToScopMapTy::iterator;
  using const_iterator = RegionToScopMapTy::const_iterator;

private:
  /// A map of Region to its Scop object containing
  ///        Polly IR of static control part
  RegionToScopMapTy RegionToScopMap;

public:
  static char ID; // Pass identification, replacement for typeid

  ScopInfoWrapperPass() : FunctionPass(ID) {}
  ~ScopInfoWrapperPass() {}

  /// Get the Scop object for the given Region
  ///
  /// @return If the given region is the maximal region within a scop, return
  ///         the scop object. If the given region is a subregion, return a
  ///         nullptr. Top level region containing the entry block of a function
  ///         is not considered in the scop creation.
  Scop *getScop(Region *R) const {
    auto MapIt = RegionToScopMap.find(R);
    if (MapIt != RegionToScopMap.end())
      return MapIt->second.get();
    return nullptr;
  }

  iterator begin() { return RegionToScopMap.begin(); }
  iterator end() { return RegionToScopMap.end(); }
  const_iterator begin() const { return RegionToScopMap.begin(); }
  const_iterator end() const { return RegionToScopMap.end(); }

  /// Calculate all the polyhedral scops for a given function.
  bool runOnFunction(Function &F) override;

  void releaseMemory() override { RegionToScopMap.clear(); }

  void print(raw_ostream &O, const Module *M = nullptr) const override;

  void getAnalysisUsage(AnalysisUsage &AU) const override;
};

} // end namespace polly

namespace llvm {
class PassRegistry;
void initializeScopInfoRegionPassPass(llvm::PassRegistry &);
void initializeScopInfoWrapperPassPass(llvm::PassRegistry &);
} // namespace llvm

#endif<|MERGE_RESOLUTION|>--- conflicted
+++ resolved
@@ -1885,21 +1885,15 @@
   /// and map.
   ///
   /// @param BB         The basic block we build the statement for.
-  void addScopStmt(BasicBlock *BB);
+  void addScopStmt(BasicBlock *BB, Loop* SurroundingLoop);
 
   /// Create a new SCoP statement for @p R.
   ///
   /// A new statement for @p R will be created and added to the statement vector
   /// and map.
   ///
-<<<<<<< HEAD
-  /// @param BB         The basic block we build the statement for (or null)
-  /// @param R          The region we build the statement for (or null).
-  void addScopStmt(BasicBlock *BB, Region *R, Loop* SurroundingLoop);
-=======
   /// @param R          The region we build the statement for.
-  void addScopStmt(Region *R);
->>>>>>> 6e83d8e4
+  void addScopStmt(Region *R, Loop* SurroundingLoop);
 
   /// @param Update access dimensionalities.
   ///
