//===- Support/GICHelper.h -- Helper functions for ISL --------------------===//
//
//                     The LLVM Compiler Infrastructure
//
// This file is distributed under the University of Illinois Open Source
// License. See LICENSE.TXT for details.
//
//===----------------------------------------------------------------------===//
//
// Helper functions for isl objects.
//
//===----------------------------------------------------------------------===//
//
#ifndef POLLY_SUPPORT_GIC_HELPER_H
#define POLLY_SUPPORT_GIC_HELPER_H

#include "llvm/ADT/APInt.h"
#include "llvm/IR/DiagnosticInfo.h"
#include "llvm/Support/raw_ostream.h"
#include "isl/aff.h"
#include "isl/ast.h"
#include "isl/ast_build.h"
#include "isl/ctx.h"
#include "isl/id.h"
#include "isl/map.h"
#include "isl/options.h"
#include "isl/set.h"
#include "isl/union_map.h"
#include "isl/union_set.h"
#include <functional>
#include <string>

struct isl_schedule;
struct isl_multi_aff;
char *isl_ast_build_to_str(struct isl_ast_build *build);

namespace llvm {
class Value;
} // namespace llvm

namespace polly {

/// Translate an llvm::APInt to an isl_val.
///
/// Translate the bitsequence without sign information as provided by APInt into
/// a signed isl_val type. Depending on the value of @p IsSigned @p Int is
/// interpreted as unsigned value or as signed value in two's complement
/// representation.
///
/// Input IsSigned                 Output
///
///     0        0           ->    0
///     1        0           ->    1
///    00        0           ->    0
///    01        0           ->    1
///    10        0           ->    2
///    11        0           ->    3
///
///     0        1           ->    0
///     1        1           ->   -1
///    00        1           ->    0
///    01        1           ->    1
///    10        1           ->   -2
///    11        1           ->   -1
///
/// @param Ctx      The isl_ctx to create the isl_val in.
/// @param Int      The integer value to translate.
/// @param IsSigned If the APInt should be interpreted as signed or unsigned
///                 value.
///
/// @return The isl_val corresponding to @p Int.
__isl_give isl_val *isl_valFromAPInt(isl_ctx *Ctx, const llvm::APInt Int,
                                     bool IsSigned);

/// Translate isl_val to llvm::APInt.
///
/// This function can only be called on isl_val values which are integers.
/// Calling this function with a non-integral rational, NaN or infinity value
/// is not allowed.
///
/// As the input isl_val may be negative, the APInt that this function returns
/// must always be interpreted as signed two's complement value. The bitwidth of
/// the generated APInt is always the minimal bitwidth necessary to model the
/// provided integer when interpreting the bitpattern as signed value.
///
/// Some example conversions are:
///
///   Input      Bits    Signed  Bitwidth
///       0 ->      0         0         1
///      -1 ->      1        -1         1
///       1 ->     01         1         2
///      -2 ->     10        -2         2
///       2 ->    010         2         3
///      -3 ->    101        -3         3
///       3 ->    011         3         3
///      -4 ->    100        -4         3
///       4 ->   0100         4         4
///
/// @param Val The isl val to translate.
///
/// @return The APInt value corresponding to @p Val.
llvm::APInt APIntFromVal(__isl_take isl_val *Val);

/// Get c++ string from Isl objects.
//@{
std::string stringFromIslObj(__isl_keep isl_map *map);
std::string stringFromIslObj(__isl_keep isl_union_map *umap);
std::string stringFromIslObj(__isl_keep isl_set *set);
std::string stringFromIslObj(__isl_keep isl_union_set *uset);
std::string stringFromIslObj(__isl_keep isl_schedule *schedule);
std::string stringFromIslObj(__isl_keep isl_multi_aff *maff);
std::string stringFromIslObj(__isl_keep isl_pw_multi_aff *pma);
std::string stringFromIslObj(__isl_keep isl_multi_pw_aff *mpa);
std::string stringFromIslObj(__isl_keep isl_union_pw_multi_aff *upma);
std::string stringFromIslObj(__isl_keep isl_aff *aff);
std::string stringFromIslObj(__isl_keep isl_pw_aff *pwaff);
std::string stringFromIslObj(__isl_keep isl_space *space);
//@}

inline llvm::raw_ostream &operator<<(llvm::raw_ostream &OS,
                                     __isl_keep isl_union_map *Map) {
  OS << polly::stringFromIslObj(Map);
  return OS;
}

inline llvm::raw_ostream &operator<<(llvm::raw_ostream &OS,
                                     __isl_keep isl_map *Map) {
  OS << polly::stringFromIslObj(Map);
  return OS;
}

inline llvm::raw_ostream &operator<<(llvm::raw_ostream &OS,
                                     __isl_keep isl_set *Set) {
  OS << polly::stringFromIslObj(Set);
  return OS;
}

inline llvm::raw_ostream &operator<<(llvm::raw_ostream &OS,
                                     __isl_keep isl_pw_aff *Map) {
  OS << polly::stringFromIslObj(Map);
  return OS;
}

inline llvm::raw_ostream &operator<<(llvm::raw_ostream &OS,
                                     __isl_keep isl_pw_multi_aff *PMA) {
  OS << polly::stringFromIslObj(PMA);
  return OS;
}

inline llvm::raw_ostream &operator<<(llvm::raw_ostream &OS,
                                     __isl_keep isl_multi_aff *MA) {
  OS << polly::stringFromIslObj(MA);
  return OS;
}

inline llvm::raw_ostream &operator<<(llvm::raw_ostream &OS,
                                     __isl_keep isl_union_pw_multi_aff *UPMA) {
  OS << polly::stringFromIslObj(UPMA);
  return OS;
}

inline llvm::raw_ostream &operator<<(llvm::raw_ostream &OS,
                                     __isl_keep isl_schedule *Schedule) {
  OS << polly::stringFromIslObj(Schedule);
  return OS;
}

inline llvm::raw_ostream &operator<<(llvm::raw_ostream &OS,
                                     __isl_keep isl_space *Space) {
  OS << polly::stringFromIslObj(Space);
  return OS;
}

/// Return @p Prefix + @p Val->getName() + @p Suffix but Isl compatible.
std::string getIslCompatibleName(const std::string &Prefix,
                                 const llvm::Value *Val,
                                 const std::string &Suffix);

std::string getIslCompatibleName(const std::string &Prefix,
                                 const std::string &Middle,
                                 const std::string &Suffix);

/// IslObjTraits<isl_*> is a static class to invoke common functions that all
/// ISL objects have: isl_*_copy, isl_*_free, isl_*_get_ctx and isl_*_to_str.
/// These functions follow a common naming scheme, but not a base class
/// hierarchy (as ISL is written in C). As such, the functions are accessible
/// only by constructing the function name using the preprocessor. This class
/// serves to make these names accessible to a C++ template scheme.
///
/// There is an isl_obj polymorphism layer, but its implementation is
/// incomplete.
template <typename T> class IslObjTraits;

#define DECLARE_TRAITS(TYPE)                                                   \
  template <> class IslObjTraits<isl_##TYPE> {                                 \
  public:                                                                      \
    static __isl_give isl_##TYPE *copy(__isl_keep isl_##TYPE *Obj) {           \
      return isl_##TYPE##_copy(Obj);                                           \
    }                                                                          \
    static void free(__isl_take isl_##TYPE *Obj) { isl_##TYPE##_free(Obj); }   \
    static isl_ctx *get_ctx(__isl_keep isl_##TYPE *Obj) {                      \
      return isl_##TYPE##_get_ctx(Obj);                                        \
    }                                                                          \
    static std::string to_str(__isl_keep isl_##TYPE *Obj) {                    \
      if (!Obj)                                                                \
        return "null";                                                         \
      char *cstr = isl_##TYPE##_to_str(Obj);                                   \
      if (!cstr)                                                               \
        return "null";                                                         \
      std::string Result{cstr};                                                \
      ::free(cstr);                                                            \
      return Result;                                                           \
    }                                                                          \
  };

DECLARE_TRAITS(id)
DECLARE_TRAITS(val)
DECLARE_TRAITS(space)
DECLARE_TRAITS(basic_map)
DECLARE_TRAITS(map)
DECLARE_TRAITS(union_map)
DECLARE_TRAITS(basic_set)
DECLARE_TRAITS(set)
DECLARE_TRAITS(union_set)
DECLARE_TRAITS(aff)
DECLARE_TRAITS(multi_aff)
DECLARE_TRAITS(pw_aff)
DECLARE_TRAITS(pw_multi_aff)
DECLARE_TRAITS(multi_pw_aff)
DECLARE_TRAITS(union_pw_aff)
DECLARE_TRAITS(multi_union_pw_aff)
DECLARE_TRAITS(union_pw_multi_aff)
DECLARE_TRAITS(point)
DECLARE_TRAITS(ast_expr)
DECLARE_TRAITS(ast_build)

/// Smart pointer to an ISL object.
///
/// An object of this class owns an reference of an ISL object, meaning if will
/// free it when destroyed. Most ISL objects are reference counted such that we
/// gain an automatic memory management.
///
/// Function parameters in the ISL API are annotated using either __isl_keep
/// __isl_take. Return values that are objects are annotated using __is_give,
/// meaning the caller is responsible for releasing the object. When annotated
/// with __isl_keep, use the keep() function to pass a plain pointer to the ISL
/// object. For __isl_take-annotated parameters, use either copy() to increase
/// the reference counter by one, or take() to pass the ownership to the called
/// function. When IslPtr loses ownership, it cannot be used anymore and won't
/// free the object when destroyed. Use the give() function to wrap the
/// ownership of a returned isl_* object into an IstPtr<isl_*>.
///
/// There is purposefully no implicit conversion from/to plain isl_* pointers to
/// avoid difficult to find bugs because keep/copy/take would have been
/// required.
template <typename T> class IslPtr {
  typedef IslPtr<T> ThisTy;
  typedef IslObjTraits<T> Traits;

private:
  T *Obj;

  explicit IslPtr(__isl_take T *Obj) : Obj(Obj) {}

public:
  IslPtr() : Obj(nullptr) {}
  /* implicit */ IslPtr(std::nullptr_t That) : IslPtr() {}

  /* implicit */ IslPtr(const ThisTy &That)
      : IslPtr(IslObjTraits<T>::copy(That.Obj)) {}
  /* implicit */ IslPtr(ThisTy &&That) : IslPtr(That.Obj) {
    That.Obj = nullptr;
  }
  ~IslPtr() {
    if (Obj)
      Traits::free(Obj);
  }

  ThisTy &operator=(const ThisTy &That) {
    if (Obj)
      Traits::free(Obj);
    this->Obj = Traits::copy(That.Obj);
    return *this;
  }
  ThisTy &operator=(ThisTy &&That) {
    swap(*this, That);
    return *this;
  }

  explicit operator bool() const { return Obj; }

  static void swap(ThisTy &LHS, ThisTy &RHS) { std::swap(LHS.Obj, RHS.Obj); }

  static ThisTy give(__isl_take T *Obj) { return ThisTy(Obj); }
  T *keep() const { return Obj; }
  __isl_give T *take() {
    auto *Result = Obj;
    Obj = nullptr;
    return Result;
  }
  __isl_give T *copy() const { return Traits::copy(Obj); }

  isl_ctx *getCtx() const { return Traits::get_ctx(Obj); }
  std::string toStr() const { return Traits::to_str(Obj); }

  /// Print a string representation of this ISL object to stderr.
  ///
  /// This function is meant to be called from a debugger and therefore must
  /// not be declared inline: The debugger needs a valid function pointer to
  /// call, even if the method is not used.
  ///
  /// Note that the string representation of isl_*_dump is different than the
  /// one for isl_printer/isl_*_to_str().
  void dump() const;
};

template <typename T> static IslPtr<T> give(__isl_take T *Obj) {
  return IslPtr<T>::give(Obj);
}

template <typename T>
llvm::raw_ostream &operator<<(llvm::raw_ostream &OS, const IslPtr<T> &Obj) {
  OS << IslObjTraits<T>::to_str(Obj.keep());
  return OS;
}

<<<<<<< HEAD
/// Smart pointer to an ISL object, but does not release it when destroyed.
///
/// This is meant to be used as function parameter type. The caller guarantees
/// that the reference is alive during the function's execution and hence
/// doesn't need to add a reference. Therefore, it is equivalent to the
/// __isl_keep annotation (IslPtr being equivalent to __isl_take which can be
/// either copied or moved).
///
/// Just as IslPtr, it has keep() and copy() methods. The take() method is
/// missing as this would steal the reference from the owner (the caller).
template <typename T> class NonowningIslPtr {
  typedef NonowningIslPtr<T> ThisTy;
  typedef IslObjTraits<T> Traits;

private:
  T *Obj;

  /* implicit */ NonowningIslPtr(__isl_keep T *Obj) : Obj(Obj) {}

public:
  NonowningIslPtr() : Obj(nullptr) {}
  /* implicit */ NonowningIslPtr(std::nullptr_t That) : NonowningIslPtr() {}

  /* implicit */ NonowningIslPtr(const IslPtr<T> &That)
      : NonowningIslPtr(That.keep()) {}

  explicit operator bool() const { return Obj; }

  static void swap(ThisTy &LHS, ThisTy &RHS) { std::swap(LHS.Obj, RHS.Obj); }

  static ThisTy keep(__isl_keep T *Obj) { return ThisTy(Obj); }
  T *keep() const { return Obj; }
  __isl_give T *copy() const { return Traits::copy(Obj); }

  isl_ctx *getCtx() const { return Traits::get_ctx(Obj); }
  std::string toStr() const { return Traits::to_str(Obj); }

  /// Print a string representation of this ISL object to stderr.
  ///
  /// @see IslPtr<T>::dump()
  void dump() const;
};

=======
>>>>>>> 13c3b5b9
template <typename T>
llvm::DiagnosticInfoOptimizationBase &
operator<<(llvm::DiagnosticInfoOptimizationBase &OS, const IslPtr<T> &Obj) {
  OS << IslObjTraits<T>::to_str(Obj.keep());
  return OS;
}

/// Enumerate all isl_basic_maps of an isl_map.
///
/// This basically wraps isl_map_foreach_basic_map() and allows to call back
/// C++11 closures.
void foreachElt(const IslPtr<isl_map> &Map,
                const std::function<void(IslPtr<isl_basic_map>)> &F);

/// Enumerate all isl_basic_sets of an isl_set.
///
/// This basically wraps isl_set_foreach_basic_set() and allows to call back
/// C++11 closures.
void foreachElt(const IslPtr<isl_set> &Set,
                const std::function<void(IslPtr<isl_basic_set>)> &F);

/// Enumerate all isl_maps of an isl_union_map.
///
/// This basically wraps isl_union_map_foreach_map() and allows to call back
/// C++11 closures.
void foreachElt(const IslPtr<isl_union_map> &UMap,
                const std::function<void(IslPtr<isl_map> Map)> &F);

/// Enumerate all isl_sets of an isl_union_set.
///
/// This basically wraps isl_union_set_foreach_set() and allows to call back
/// C++11 closures.
void foreachElt(const IslPtr<isl_union_set> &USet,
                const std::function<void(IslPtr<isl_set> Set)> &F);

/// Enumerate all isl_pw_aff of an isl_union_pw_aff.
///
/// This basically wraps isl_union_pw_aff(), but also allows to call back C++11
/// closures.
void foreachElt(const IslPtr<isl_union_pw_aff> &UPwAff,
                const std::function<void(IslPtr<isl_pw_aff>)> &F);

/// Enumerate all polyhedra of an isl_map.
///
/// This is a wrapper for isl_map_foreach_basic_map() that allows to call back
/// C++ closures. The callback has the possibility to interrupt (break) the
/// enumeration by returning isl_stat_error. A return value of isl_stat_ok will
/// continue enumerations, if any more elements are left.
///
/// @param UMap Collection to enumerate.
/// @param F    The callback function, lambda or closure.
///
/// @return The isl_stat returned by the last callback invocation; isl_stat_ok
///         if the collection was empty.
isl_stat
foreachEltWithBreak(const IslPtr<isl_map> &Map,
                    const std::function<isl_stat(IslPtr<isl_basic_map>)> &F);

/// Enumerate all isl_maps of an isl_union_map.
///
/// This is a wrapper for isl_union_map_foreach_map() that allows to call back
/// C++ closures. In contrast to the variant without "_with_break", the callback
/// has the possibility to interrupt (break) the enumeration by returning
/// isl_stat_error. A return value of isl_stat_ok will continue enumerations, if
/// any more elements are left.
///
/// @param UMap Collection to enumerate.
/// @param F    The callback function, lambda or closure.
///
/// @return The isl_stat returned by the last callback invocation; isl_stat_ok
///         if the collection was initially empty.
isl_stat
foreachEltWithBreak(const IslPtr<isl_union_map> &UMap,
                    const std::function<isl_stat(IslPtr<isl_map> Map)> &F);

/// Enumerate all pieces of an isl_pw_aff.
///
/// This is a wrapper around isl_pw_aff_foreach_piece() that allows to call back
/// C++11 closures. The callback has the possibility to interrupt (break) the
/// enumeration by returning isl_stat_error. A return value of isl_stat_ok will
/// continue enumerations, if any more elements are left.
///
/// @param UMap Collection to enumerate.
/// @param F    The callback function, lambda or closure.
///
/// @return The isl_stat returned by the last callback invocation; isl_stat_ok
///         if the collection was initially empty.
isl_stat foreachPieceWithBreak(
    const IslPtr<isl_pw_aff> &PwAff,
    const std::function<isl_stat(IslPtr<isl_set>, IslPtr<isl_aff>)> &F);

/// Scoped limit of ISL operations.
///
/// Limits the number of ISL operations during the lifetime of this object. The
/// idea is to use this as an RAII guard for the scope where the code is aware
/// that ISL can return errors even when all input is valid. After leaving the
/// scope, it will return to the error setting as it was before. That also means
/// that the error setting should not be changed while in that scope.
///
/// Such scopes are not allowed to be nested because the previous operations
/// counter cannot be reset to the previous state, or one that adds the
/// operations while being in the nested scope. Use therefore is only allowed
/// while currently a no operations-limit is active.
class IslMaxOperationsGuard {
private:
  /// The ISL context to set the operations limit.
  ///
  /// If set to nullptr, there is no need for any action at the end of the
  /// scope.
  isl_ctx *IslCtx;

  /// Old OnError setting; to reset to when the scope ends.
  int OldOnError;

public:
  /// Enter a max operations scope.
  ///
  /// @param IslCtx      The ISL context to set the operations limit for.
  /// @param LocalMaxOps Maximum number of operations allowed in the
  ///                    scope. If set to zero, no operations limit is enforced.
  IslMaxOperationsGuard(isl_ctx *IslCtx, unsigned long LocalMaxOps)
      : IslCtx(IslCtx) {
    assert(IslCtx);
    assert(isl_ctx_get_max_operations(IslCtx) == 0 &&
           "Nested max operations not supported");

    if (LocalMaxOps == 0) {
      // No limit on operations; also disable restoring on_error/max_operations.
      this->IslCtx = nullptr;
      return;
    }

    // Save previous state.
    OldOnError = isl_options_get_on_error(IslCtx);

    // Activate the new setting.
    isl_ctx_set_max_operations(IslCtx, LocalMaxOps);
    isl_ctx_reset_operations(IslCtx);
    isl_options_set_on_error(IslCtx, ISL_ON_ERROR_CONTINUE);
  }

  /// Leave the max operations scope.
  ~IslMaxOperationsGuard() {
    if (!IslCtx)
      return;

    assert(isl_options_get_on_error(IslCtx) == ISL_ON_ERROR_CONTINUE &&
           "Unexpected change of the on_error setting");

    // Return to the previous error setting.
    isl_ctx_set_max_operations(IslCtx, 0);
    isl_options_set_on_error(IslCtx, OldOnError);
  }
};

} // end namespace polly

#endif<|MERGE_RESOLUTION|>--- conflicted
+++ resolved
@@ -324,52 +324,7 @@
   return OS;
 }
 
-<<<<<<< HEAD
-/// Smart pointer to an ISL object, but does not release it when destroyed.
-///
-/// This is meant to be used as function parameter type. The caller guarantees
-/// that the reference is alive during the function's execution and hence
-/// doesn't need to add a reference. Therefore, it is equivalent to the
-/// __isl_keep annotation (IslPtr being equivalent to __isl_take which can be
-/// either copied or moved).
-///
-/// Just as IslPtr, it has keep() and copy() methods. The take() method is
-/// missing as this would steal the reference from the owner (the caller).
-template <typename T> class NonowningIslPtr {
-  typedef NonowningIslPtr<T> ThisTy;
-  typedef IslObjTraits<T> Traits;
-
-private:
-  T *Obj;
-
-  /* implicit */ NonowningIslPtr(__isl_keep T *Obj) : Obj(Obj) {}
-
-public:
-  NonowningIslPtr() : Obj(nullptr) {}
-  /* implicit */ NonowningIslPtr(std::nullptr_t That) : NonowningIslPtr() {}
-
-  /* implicit */ NonowningIslPtr(const IslPtr<T> &That)
-      : NonowningIslPtr(That.keep()) {}
-
-  explicit operator bool() const { return Obj; }
-
-  static void swap(ThisTy &LHS, ThisTy &RHS) { std::swap(LHS.Obj, RHS.Obj); }
-
   static ThisTy keep(__isl_keep T *Obj) { return ThisTy(Obj); }
-  T *keep() const { return Obj; }
-  __isl_give T *copy() const { return Traits::copy(Obj); }
-
-  isl_ctx *getCtx() const { return Traits::get_ctx(Obj); }
-  std::string toStr() const { return Traits::to_str(Obj); }
-
-  /// Print a string representation of this ISL object to stderr.
-  ///
-  /// @see IslPtr<T>::dump()
-  void dump() const;
-};
-
-=======
->>>>>>> 13c3b5b9
 template <typename T>
 llvm::DiagnosticInfoOptimizationBase &
 operator<<(llvm::DiagnosticInfoOptimizationBase &OS, const IslPtr<T> &Obj) {
