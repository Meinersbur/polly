--- conflicted
+++ resolved
@@ -22,7 +22,6 @@
 #include "isl/isl-noexceptions.h"
 #include <tuple>
 #include <vector>
-#include "isl/isl-noexceptions.h"
 
 namespace llvm {
 class LoopInfo;
@@ -481,11 +480,7 @@
 /// Such a statement must not be removed, even if has no side-effects.
 bool hasDebugCall(ScopStmt *Stmt);
 
-<<<<<<< HEAD
-isl::id  getIslLoopId(isl::ctx Ctx,llvm::Loop* L);
-=======
 using IslLoopIdUserTy = llvm::PointerUnion<llvm::Loop *, llvm::MDNode *>;
 isl::id getIslLoopId(isl::ctx Ctx, llvm::Loop *L);
->>>>>>> e5abafc6
 } // namespace polly
 #endif