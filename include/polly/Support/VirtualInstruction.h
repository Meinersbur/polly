//===------ VirtualInstruction.cpp ------------------------------*- C++ -*-===//
//
//                     The LLVM Compiler Infrastructure
//
// This file is distributed under the University of Illinois Open Source
// License. See LICENSE.TXT for details.
//
//===----------------------------------------------------------------------===//
//
// Tools for determining which instructions are within a statement and the
// nature of their operands.
//
//===----------------------------------------------------------------------===//

#ifndef POLLY_SUPPORT_VIRTUALINSTRUCTION_H
#define POLLY_SUPPORT_VIRTUALINSTRUCTION_H

#include "polly/ScopInfo.h"

namespace polly {
class VirtualUse;
class VirtualInstruction;

class ScalarDefUseChains {
public:
  int ScalarValueDeps = 0;
  int ScalarValueLoopDeps = 0;
  int ScalarPHIDeps = 0;
  int ScalarPHILoopDeps = 0;

  /// The definitions/write MemoryAccess of an MK_Value scalar.
  ///
  /// Note that read-only values have no value-defining write access.
  DenseMap<const ScopArrayInfo *, MemoryAccess *> ValueDefAccs;

  /// List of all uses/read MemoryAccesses for an MK_Value scalar.
  DenseMap<const ScopArrayInfo *, SmallVector<MemoryAccess *, 4>> ValueUseAccs;

  /// The PHI/read MemoryAccess of an MK_PHI scalar.
  DenseMap<const ScopArrayInfo *, MemoryAccess *> PHIReadAccs;

  /// List of all incoming values/writes of an MK_PHI scalar.
  DenseMap<const ScopArrayInfo *, SmallVector<MemoryAccess *, 4>>
      PHIIncomingAccs;

public:
  /// Find the MemoryAccesses that access the ScopArrayInfo-represented memory.
  void compute(const Scop *S);

  void reset();

  MemoryAccess *getValueDef(const ScopArrayInfo *SAI) {
    return ValueDefAccs.lookup(SAI);
  }
  auto getValueUses(const ScopArrayInfo *SAI) -> decltype(ValueUseAccs[SAI]) {
    return ValueUseAccs[SAI];
  }

  MemoryAccess *getPHIRead(const ScopArrayInfo *SAI) {
    return PHIReadAccs.lookup(SAI);
  }
  auto getPHIIncomings(const ScopArrayInfo *SAI)
      -> decltype(PHIIncomingAccs[SAI]) {
    return PHIIncomingAccs[SAI];
  }
};

/// Determine the nature of a value's use within a statement.
///
/// These are not always representable by llvm::Use. For instance, scalar write
/// MemoryAccesses do use a value, but are not associated with an instruction's
/// argument.
///
/// Despite its name it is not tied to virtual instructions (although it works
/// fine with them), but to promote consistent handling of values used in
/// statements.
class VirtualUse {
  friend class VirtualInstruction;

public:
  /// The different types of uses. Handling usually differentiates a lot between
  /// these; one can use a switch to handle each case (and get warned by the
  /// compiler if one is not handled).
  enum UseKind {
    // An llvm::Constant.
    Constant,

    // An llvm::BasicBlock.
    Block,

    // A value that can be generated using ScopExpander.
    Synthesizable,

    // A load that always reads the same value throughout the SCoP (address and
    // the value located there a SCoP-invariant) and has been hoisted in front
    // of the SCoP.
    Hoisted,

    // Definition before the SCoP and not synthesizable. Can be an instruction
    // outside the SCoP, a function argument or a global value. Whether there is
    // a scalar MemoryAccess in this statement for reading it depends on the
    // -polly-analyze-read-only-scalars switch.
    ReadOnly,

    // A definition within the same statement. No MemoryAccess between
    // definition and use are necessary.
    Intra,

    // Definition in another statement. There is a scalar MemoryAccess that
    // makes it available in this statement.
    Inter
  };

private:
  /// The statement where a value is used.
  ScopStmt *User;

  /// The value that is used.
  Value *Val;

  /// The type of value use.
  UseKind Kind;

  /// The value represented as llvm::SCEV expression.
  const SCEV *ScevExpr;

  /// If this is an inter-statement (or read-only) use, contains the
  /// MemoryAccess that makes the value available in this statement. In case of
  /// intra-statement uses, can contain a MemoryKind::Array access. In all other
  /// cases, it is a nullptr.
  MemoryAccess *InputMA;

  VirtualUse(ScopStmt *User, Value *Val, UseKind Kind, const SCEV *ScevExpr,
             MemoryAccess *InputMA)
      : User(User), Val(Val), Kind(Kind), ScevExpr(ScevExpr), InputMA(InputMA) {
  }

public:
  /// Get a VirtualUse for an llvm::Use.
  ///
  /// @param S       The Scop object.
  /// @param U       The llvm::Use the get information for.
  /// @param LI      The LoopInfo analysis. Needed to determine whether the
  ///                value is synthesizable.
  /// @param Virtual Whether to ignore existing MemoryAcccess.
  ///
  /// @return The VirtualUse representing the same use as @p U.
  static VirtualUse create(Scop *S, const Use &U, LoopInfo *LI, bool Virtual);

  /// Get a VirtualUse for any kind of use of a value within a statement.
  ///
  /// @param S         The Scop object.
  /// @param UserStmt  The statement in which @p Val is used. Can be nullptr, in
  ///                  which case it assumed that the statement has been
  ///                  removed, which is only possible if no instruction in it
  ///                  had side-effects or computes a value used by another
  ///                  statement.
  /// @param UserScope Loop scope in which the value is used. Needed to
  ///                  determine whether the value is synthesizable.
  /// @param Val       The value being used.
  /// @param Virtual   Whether to use (and prioritize over instruction location)
  ///                  information about MemoryAccesses.
  ///
  /// @return A VirtualUse object that gives information about @p Val's use in
  ///         @p UserStmt.
  static VirtualUse create(Scop *S, ScopStmt *UserStmt, Loop *UserScope,
                           Value *Val, bool Virtual = true);

  static VirtualUse create(ScopStmt *UserStmt, Loop *UserScope, Value *Val,
                           bool Virtual = true) {
    return create(UserStmt->getParent(), UserStmt, UserScope, Val,
                  Virtual = true);
  }

  bool isConstant() const { return Kind == Constant; }
  bool isBlock() const { return Kind == Block; }
  bool isSynthesizable() const { return Kind == Synthesizable; }
  bool isHoisted() const { return Kind == Hoisted; }
  bool isReadOnly() const { return Kind == ReadOnly; }
  bool isIntra() const { return Kind == Intra; }
  bool isInter() const { return Kind == Inter; }

  /// Return user statement.
  ScopStmt *getUser() const { return User; }

  /// Return the used value.
  llvm::Value *getValue() const { return Val; }

  /// Return the type of use.
  UseKind getKind() const { return Kind; }

  /// Return the ScalarEvolution representation of @p Val.
  const SCEV *getScevExpr() const { return ScevExpr; }

  /// Return the MemoryAccess that makes the value available in this statement,
  /// if any.
  MemoryAccess *getMemoryAccess() const { return InputMA; }

  VirtualInstruction getDefinition() const;

  /// Print a description of this object.
  ///
  /// @param OS           Stream to print to.
  /// @param Reproducible If true, ensures that the output is stable between
  ///                     runs and is suitable to check in regression tests.
  ///                     This excludes printing e.g. pointer values. If false,
  ///                     the output should not be used for regression tests,
  ///                     but may contain more information useful in debugger
  ///                     sessions.
  void print(raw_ostream &OS, bool Reproducible = true) const;

#if !defined(NDEBUG) || defined(LLVM_ENABLE_DUMP)
  void dump() const;
#endif
};

<<<<<<< HEAD
MemoryAccess *getOutputAccessFor(Value *OutputVal, ScopStmt *Stmt);

=======
/// An iterator for virtual operands.
>>>>>>> b73dbb47
class VirtualOperandIterator
    : public std::iterator<std::forward_iterator_tag, VirtualUse> {
  friend class VirtualInstruction;
  friend class VirtualUse;

  using super = std::iterator<std::forward_iterator_tag, VirtualUse>;
  using Self = VirtualOperandIterator;

  ScopStmt *User;
  User::op_iterator U;

  VirtualOperandIterator(ScopStmt *User, User::op_iterator U)
      : User(User), U(U) {}

public:
  using pointer = typename super::pointer;
  using reference = typename super::reference;

  inline bool operator==(const Self &that) const {
    assert(this->User == that.User);
    return this->U == that.U;
  }
<<<<<<< HEAD
=======

>>>>>>> b73dbb47
  inline bool operator!=(const Self &that) const {
    assert(this->User == that.User);
    return this->U != that.U;
  }

<<<<<<< HEAD
  inline VirtualUse operator*() const {
    return VirtualUse::create(User, User->getSurroundingLoop(), U->get(), true);
  }
  inline Use *operator->() const { return U; }

  inline Self &operator++() {
    U++;
    return *this;
  }
  inline Self operator++(int) {
=======
  VirtualUse operator*() const {
    return VirtualUse::create(User, User->getSurroundingLoop(), U->get(), true);
  }

  Use *operator->() const { return U; }

  Self &operator++() {
    U++;
    return *this;
  }

  Self operator++(int) {
>>>>>>> b73dbb47
    Self tmp = *this;
    ++*this;
    return tmp;
  }
};

<<<<<<< HEAD
class VirtualInstruction {
  friend class VirtualOperandIterator;

private:
  ScopStmt *Stmt = nullptr;
  Instruction *Inst = nullptr;

private:
  MemoryAccess *findOutputAccess(Value *Val) const {
    return getOutputAccessFor(Val, Stmt);
  }

public:
  VirtualInstruction() {}
  VirtualInstruction(ScopStmt *Stmt, Instruction *Inst)
      : Stmt(Stmt), Inst(Inst){};
=======
/// This class represents a "virtual instruction", an instruction in a ScopStmt,
/// effectively a ScopStmt/Instruction-pair.
///
/// An instructions can be moved between statements (e.g. to avoid a scalar
/// dependency) and even can be contained in multiple statements (for instance,
/// to recompute a value instead of transferring it), hence 'virtual'. This
/// class is required to represent such instructions that are not in their
/// 'physical' location anymore.
///
/// A statement can currently not contain the same instructions multiple times
/// (that is, from different loop iterations). Therefore, a
/// ScopStmt/Instruction-pair uniquely identifies a virtual instructions.
/// ScopStmt::getInstruction() can contain the same instruction multiple times,
/// but they necessarily compute the same value.
class VirtualInstruction {
  friend class VirtualOperandIterator;
  friend struct llvm::DenseMapInfo<VirtualInstruction>;

private:
  /// The statement this virtual instruction is in.
  ScopStmt *Stmt = nullptr;

  /// The instruction of a statement.
  Instruction *Inst = nullptr;

public:
  VirtualInstruction() {}

  /// Create a new virtual instruction of an instruction @p Inst in @p Stmt.
  VirtualInstruction(ScopStmt *Stmt, Instruction *Inst)
      : Stmt(Stmt), Inst(Inst) {
    assert(Stmt && Inst);
    assert(Stmt->contains(Inst) &&
           "A virtual instruction must be exist in that statement");
  }
>>>>>>> b73dbb47

  VirtualOperandIterator operand_begin() const {
    return VirtualOperandIterator(Stmt, Inst->op_begin());
  }
<<<<<<< HEAD
  VirtualOperandIterator operand_end() const {
    return VirtualOperandIterator(Stmt, Inst->op_end());
  }
=======

  VirtualOperandIterator operand_end() const {
    return VirtualOperandIterator(Stmt, Inst->op_end());
  }

  /// Returns a list of virtual operands.
  ///
  /// Virtual operands, like virtual instructions, need to encode the ScopStmt
  /// they are in.
>>>>>>> b73dbb47
  llvm::iterator_range<VirtualOperandIterator> operands() const {
    return {operand_begin(), operand_end()};
  }

<<<<<<< HEAD
  Scop *getScop() const { return Stmt->getParent(); }
  ScopStmt *getStmt() const { return Stmt; }
  Instruction *getInstruction() const { return Inst; }

  int getNumOperands() const { return Inst->getNumOperands(); }
  Value *getOperand(unsigned i) const { return Inst->getOperand(i); }

#if 0
  auto operands() const -> decltype(Inst->operands()) {
    return Inst->operands();
  }
#endif

  VirtualUse getVirtualUse(const Use &U, LoopInfo *LI,
                           bool Virtual = true) const {
    assert(U.getUser() == Inst); // TODO: Not true for virtual operand trees
    return VirtualUse::create(Stmt->getParent(), U, LI, Virtual);
    //  return VirtualUse::create(Stmt, U.get(),
    //  LI->getLoopFor(Inst->getParent()), Stmt->getParent()->getSE());
  }

  VirtualUse getIntraVirtualUse(Instruction *Val) const {
    return VirtualUse::create(Stmt->getParent(), Stmt,
                              Stmt->getSurroundingLoop(), Val, true);
    // return VirtualUse(Stmt, Val, VirtualUse::Intra, nullptr, nullptr);
  }

  VirtualUse getVirtualUse(int i, LoopInfo *LI) const {
    return getVirtualUse(Inst->getOperandUse(i), LI);
  }

  void dump() const;
=======
  /// Return the SCoP everything is contained in.
  Scop *getScop() const { return Stmt->getParent(); }

  /// Return the ScopStmt this virtual instruction is in.
  ScopStmt *getStmt() const { return Stmt; }

  /// Return the instruction in the statement.
  Instruction *getInstruction() const { return Inst; }

  /// Print a description of this object.
  ///
  /// @param OS           Stream to print to.
  /// @param Reproducible If true, ensures that the output is stable between
  ///                     runs and is suitable for checks in regression tests.
  ///                     This excludes printing e.g., pointer values. If false,
  ///                     the output should not be used for regression tests,
  ///                     but may contain more information useful in debugger
  ///                     sessions.
  void print(raw_ostream &OS, bool Reproducible = true) const;

#if !defined(NDEBUG) || defined(LLVM_ENABLE_DUMP)
  void dump() const;
#endif
>>>>>>> b73dbb47
};

static inline bool operator==(VirtualInstruction LHS, VirtualInstruction RHS) {
  return LHS.getStmt() == RHS.getStmt() &&
         LHS.getInstruction() == RHS.getInstruction();
}

<<<<<<< HEAD
void markReachable(Scop *S, LoopInfo *LI,
                   DenseSet<VirtualInstruction> &UsedInsts,
                   DenseSet<MemoryAccess *> &UsedAccs, ScopStmt *OnlyLocal);

void markReachableGlobal(Scop *S, std::vector<VirtualInstruction> &InstList,
                         DenseSet<MemoryAccess *> &UsedMA, LoopInfo *LI);
void markReachableLocal(ScopStmt *Stmt,
                        std::vector<VirtualInstruction> &InstList,
                        LoopInfo *LI);

// void computeStmtInstructions(ScopStmt *Stmt, SmallVectorImpl<Instruction*>
// &InstList) ;
=======
/// Find all reachable instructions and accesses.
///
/// @param S              The SCoP to find everything reachable in.
/// @param LI             LoopInfo required for analysis.
/// @param UsedInsts[out] Receives all reachable instructions.
/// @param UsedAccs[out]  Receives all reachable accesses.
/// @param OnlyLocal      If non-nullptr, activates local mode: The SCoP is
///                       assumed to consist only of this statement and is
///                       conservatively correct. Does not require walking the
///                       whole SCoP.
void markReachable(Scop *S, LoopInfo *LI,
                   DenseSet<VirtualInstruction> &UsedInsts,
                   DenseSet<MemoryAccess *> &UsedAccs,
                   ScopStmt *OnlyLocal = nullptr);
>>>>>>> b73dbb47

} // namespace polly

namespace llvm {
<<<<<<< HEAD
template <> class DenseMapInfo<polly::VirtualInstruction> {
=======
/// Support VirtualInstructions in llvm::DenseMaps.
template <> struct DenseMapInfo<polly::VirtualInstruction> {
>>>>>>> b73dbb47
public:
  static bool isEqual(polly::VirtualInstruction LHS,
                      polly::VirtualInstruction RHS) {
    return DenseMapInfo<polly::ScopStmt *>::isEqual(LHS.getStmt(),
                                                    RHS.getStmt()) &&
           DenseMapInfo<Instruction *>::isEqual(LHS.getInstruction(),
                                                RHS.getInstruction());
  }

  static polly::VirtualInstruction getTombstoneKey() {
<<<<<<< HEAD
    return polly::VirtualInstruction(
        DenseMapInfo<polly::ScopStmt *>::getTombstoneKey(),
        DenseMapInfo<Instruction *>::getTombstoneKey());
  }

  static polly::VirtualInstruction getEmptyKey() {
    return polly::VirtualInstruction(
        DenseMapInfo<polly::ScopStmt *>::getEmptyKey(),
        DenseMapInfo<Instruction *>::getEmptyKey());
=======
    polly::VirtualInstruction TombstoneKey;
    TombstoneKey.Stmt = DenseMapInfo<polly::ScopStmt *>::getTombstoneKey();
    TombstoneKey.Inst = DenseMapInfo<Instruction *>::getTombstoneKey();
    return TombstoneKey;
  }

  static polly::VirtualInstruction getEmptyKey() {
    polly::VirtualInstruction EmptyKey;
    EmptyKey.Stmt = DenseMapInfo<polly::ScopStmt *>::getEmptyKey();
    EmptyKey.Inst = DenseMapInfo<Instruction *>::getEmptyKey();
    return EmptyKey;
>>>>>>> b73dbb47
  }

  static unsigned getHashValue(polly::VirtualInstruction Val) {
    return DenseMapInfo<std::pair<polly::ScopStmt *, Instruction *>>::
        getHashValue(std::make_pair(Val.getStmt(), Val.getInstruction()));
  }
};
} // namespace llvm

#endif /* POLLY_SUPPORT_VIRTUALINSTRUCTION_H */<|MERGE_RESOLUTION|>--- conflicted
+++ resolved
@@ -214,12 +214,9 @@
 #endif
 };
 
-<<<<<<< HEAD
 MemoryAccess *getOutputAccessFor(Value *OutputVal, ScopStmt *Stmt);
 
-=======
 /// An iterator for virtual operands.
->>>>>>> b73dbb47
 class VirtualOperandIterator
     : public std::iterator<std::forward_iterator_tag, VirtualUse> {
   friend class VirtualInstruction;
@@ -242,27 +239,12 @@
     assert(this->User == that.User);
     return this->U == that.U;
   }
-<<<<<<< HEAD
-=======
-
->>>>>>> b73dbb47
+
   inline bool operator!=(const Self &that) const {
     assert(this->User == that.User);
     return this->U != that.U;
   }
 
-<<<<<<< HEAD
-  inline VirtualUse operator*() const {
-    return VirtualUse::create(User, User->getSurroundingLoop(), U->get(), true);
-  }
-  inline Use *operator->() const { return U; }
-
-  inline Self &operator++() {
-    U++;
-    return *this;
-  }
-  inline Self operator++(int) {
-=======
   VirtualUse operator*() const {
     return VirtualUse::create(User, User->getSurroundingLoop(), U->get(), true);
   }
@@ -275,31 +257,12 @@
   }
 
   Self operator++(int) {
->>>>>>> b73dbb47
     Self tmp = *this;
     ++*this;
     return tmp;
   }
 };
 
-<<<<<<< HEAD
-class VirtualInstruction {
-  friend class VirtualOperandIterator;
-
-private:
-  ScopStmt *Stmt = nullptr;
-  Instruction *Inst = nullptr;
-
-private:
-  MemoryAccess *findOutputAccess(Value *Val) const {
-    return getOutputAccessFor(Val, Stmt);
-  }
-
-public:
-  VirtualInstruction() {}
-  VirtualInstruction(ScopStmt *Stmt, Instruction *Inst)
-      : Stmt(Stmt), Inst(Inst){};
-=======
 /// This class represents a "virtual instruction", an instruction in a ScopStmt,
 /// effectively a ScopStmt/Instruction-pair.
 ///
@@ -325,6 +288,11 @@
   /// The instruction of a statement.
   Instruction *Inst = nullptr;
 
+  private:
+  MemoryAccess *findOutputAccess(Value *Val) const {
+    return getOutputAccessFor(Val, Stmt);
+  }
+
 public:
   VirtualInstruction() {}
 
@@ -335,64 +303,23 @@
     assert(Stmt->contains(Inst) &&
            "A virtual instruction must be exist in that statement");
   }
->>>>>>> b73dbb47
 
   VirtualOperandIterator operand_begin() const {
     return VirtualOperandIterator(Stmt, Inst->op_begin());
   }
-<<<<<<< HEAD
+
   VirtualOperandIterator operand_end() const {
     return VirtualOperandIterator(Stmt, Inst->op_end());
   }
-=======
-
-  VirtualOperandIterator operand_end() const {
-    return VirtualOperandIterator(Stmt, Inst->op_end());
-  }
 
   /// Returns a list of virtual operands.
   ///
   /// Virtual operands, like virtual instructions, need to encode the ScopStmt
   /// they are in.
->>>>>>> b73dbb47
   llvm::iterator_range<VirtualOperandIterator> operands() const {
     return {operand_begin(), operand_end()};
   }
 
-<<<<<<< HEAD
-  Scop *getScop() const { return Stmt->getParent(); }
-  ScopStmt *getStmt() const { return Stmt; }
-  Instruction *getInstruction() const { return Inst; }
-
-  int getNumOperands() const { return Inst->getNumOperands(); }
-  Value *getOperand(unsigned i) const { return Inst->getOperand(i); }
-
-#if 0
-  auto operands() const -> decltype(Inst->operands()) {
-    return Inst->operands();
-  }
-#endif
-
-  VirtualUse getVirtualUse(const Use &U, LoopInfo *LI,
-                           bool Virtual = true) const {
-    assert(U.getUser() == Inst); // TODO: Not true for virtual operand trees
-    return VirtualUse::create(Stmt->getParent(), U, LI, Virtual);
-    //  return VirtualUse::create(Stmt, U.get(),
-    //  LI->getLoopFor(Inst->getParent()), Stmt->getParent()->getSE());
-  }
-
-  VirtualUse getIntraVirtualUse(Instruction *Val) const {
-    return VirtualUse::create(Stmt->getParent(), Stmt,
-                              Stmt->getSurroundingLoop(), Val, true);
-    // return VirtualUse(Stmt, Val, VirtualUse::Intra, nullptr, nullptr);
-  }
-
-  VirtualUse getVirtualUse(int i, LoopInfo *LI) const {
-    return getVirtualUse(Inst->getOperandUse(i), LI);
-  }
-
-  void dump() const;
-=======
   /// Return the SCoP everything is contained in.
   Scop *getScop() const { return Stmt->getParent(); }
 
@@ -402,6 +329,14 @@
   /// Return the instruction in the statement.
   Instruction *getInstruction() const { return Inst; }
 
+    int getNumOperands() const { return Inst->getNumOperands(); }
+  Value *getOperand(unsigned i) const { return Inst->getOperand(i); }
+
+    VirtualUse getVirtualUse(int i, LoopInfo *LI) const {
+    return getVirtualUse(Inst->getOperandUse(i), LI);
+  }
+
+  
   /// Print a description of this object.
   ///
   /// @param OS           Stream to print to.
@@ -416,7 +351,6 @@
 #if !defined(NDEBUG) || defined(LLVM_ENABLE_DUMP)
   void dump() const;
 #endif
->>>>>>> b73dbb47
 };
 
 static inline bool operator==(VirtualInstruction LHS, VirtualInstruction RHS) {
@@ -424,20 +358,6 @@
          LHS.getInstruction() == RHS.getInstruction();
 }
 
-<<<<<<< HEAD
-void markReachable(Scop *S, LoopInfo *LI,
-                   DenseSet<VirtualInstruction> &UsedInsts,
-                   DenseSet<MemoryAccess *> &UsedAccs, ScopStmt *OnlyLocal);
-
-void markReachableGlobal(Scop *S, std::vector<VirtualInstruction> &InstList,
-                         DenseSet<MemoryAccess *> &UsedMA, LoopInfo *LI);
-void markReachableLocal(ScopStmt *Stmt,
-                        std::vector<VirtualInstruction> &InstList,
-                        LoopInfo *LI);
-
-// void computeStmtInstructions(ScopStmt *Stmt, SmallVectorImpl<Instruction*>
-// &InstList) ;
-=======
 /// Find all reachable instructions and accesses.
 ///
 /// @param S              The SCoP to find everything reachable in.
@@ -452,17 +372,19 @@
                    DenseSet<VirtualInstruction> &UsedInsts,
                    DenseSet<MemoryAccess *> &UsedAccs,
                    ScopStmt *OnlyLocal = nullptr);
->>>>>>> b73dbb47
+                   
+                   void markReachableGlobal(Scop *S, std::vector<VirtualInstruction> &InstList,
+                         DenseSet<MemoryAccess *> &UsedMA, LoopInfo *LI);
+void markReachableLocal(ScopStmt *Stmt,
+                        std::vector<VirtualInstruction> &InstList,
+                        LoopInfo *LI);
+
 
 } // namespace polly
 
 namespace llvm {
-<<<<<<< HEAD
-template <> class DenseMapInfo<polly::VirtualInstruction> {
-=======
 /// Support VirtualInstructions in llvm::DenseMaps.
 template <> struct DenseMapInfo<polly::VirtualInstruction> {
->>>>>>> b73dbb47
 public:
   static bool isEqual(polly::VirtualInstruction LHS,
                       polly::VirtualInstruction RHS) {
@@ -473,17 +395,6 @@
   }
 
   static polly::VirtualInstruction getTombstoneKey() {
-<<<<<<< HEAD
-    return polly::VirtualInstruction(
-        DenseMapInfo<polly::ScopStmt *>::getTombstoneKey(),
-        DenseMapInfo<Instruction *>::getTombstoneKey());
-  }
-
-  static polly::VirtualInstruction getEmptyKey() {
-    return polly::VirtualInstruction(
-        DenseMapInfo<polly::ScopStmt *>::getEmptyKey(),
-        DenseMapInfo<Instruction *>::getEmptyKey());
-=======
     polly::VirtualInstruction TombstoneKey;
     TombstoneKey.Stmt = DenseMapInfo<polly::ScopStmt *>::getTombstoneKey();
     TombstoneKey.Inst = DenseMapInfo<Instruction *>::getTombstoneKey();
@@ -495,7 +406,6 @@
     EmptyKey.Stmt = DenseMapInfo<polly::ScopStmt *>::getEmptyKey();
     EmptyKey.Inst = DenseMapInfo<Instruction *>::getEmptyKey();
     return EmptyKey;
->>>>>>> b73dbb47
   }
 
   static unsigned getHashValue(polly::VirtualInstruction Val) {
