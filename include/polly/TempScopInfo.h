--- conflicted
+++ resolved
@@ -56,7 +56,6 @@
   bool offsetsAreCoords;
 
 public:
-<<<<<<< HEAD
   explicit IRAccess (TypeKind Type, const Value *BaseAddress,
                     const SCEV* offset, unsigned elemBytes, bool Affine, bool offsetsAreCoords)
   : BaseAddress(BaseAddress),
@@ -70,12 +69,6 @@
     ElemBytes(elemBytes), Type(Type), IsAffine(Affine), offsetsAreCoords(offsetsAreCoords) {
       this->Offsets.append(offsets.size(), *offsets.data());
   }
-=======
-  explicit IRAccess(TypeKind Type, const Value *BaseAddress, const SCEV *Offset,
-                    unsigned elemBytes, bool Affine)
-      : BaseAddress(BaseAddress), Offset(Offset), ElemBytes(elemBytes),
-        Type(Type), IsAffine(Affine) {}
->>>>>>> 0a0e588d
 
   enum TypeKind getType() const { return Type; }
 
